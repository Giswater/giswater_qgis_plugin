[general]
name=giswater
qgisMinimumVersion=3.10
qgisMaximumVersion=3.99
description=Plugin to manage water networks (water supply, sewerage and urban drainage) using QGIS and PostGIS-PostgreSQL(from 9.5 to 11.x)
about=Disclaimer: This plugin is released using the open source GNU-GPL3 license. Although a reasonable effort has been made to assure that the results obtained are correct,  some of the capabilities provided by Giswater are experimental, therefore the development team and the Giswater Association are not responsible and assume no liability whatsoever for any results or any use made of the results obtained from the program, nor for any damages or litigation that result from the use of these programs for any purpose.
version=3.5.026
author=David Erill, Luigi Pirelli, Natasa Cica, Nestor Ibañez, Barbara Rzepka, Sergi Muñoz, Josep Lluís Sala, Edgar Fusté, Albert Bofill, Sergi Maspons, Elies Bertran, Abel García Juanes, Xavier Torret


<<<<<<< HEAD
Changelog=Version 3.5.026
    - Improve performance of selecting features from document, element, visit, psector, etc.
    - New button in dscenario to add layers to ToC easily
    - Refactor dscenario manager (dropdown create button, new duplicate button)
    - Allow user to input node_1/2 id in arc custom form (if not connected to node)
    - Add redundancy check for y/elev/topelev values in arcs & nodes
    - Make project_schema_copy as a thread
    - Allow hyperlinks in custom form to be editable
    - Filter tableview acoording database configuration and open basic form with visit data when doubleclick on row
=======
Changelog=Version 3.5.025
    - Added two new buttons: "New Non-Visual object" and "Non-Visual object manager"
    - Update QGIS templates (epa catalogs, composers)
    - Info visit tab: Added button for visit intervals
>>>>>>> ebc5d2e4


tags= giswater, water networks, sewerage, urban drainage, EPANET, SWMM
homepage=https://www.giswater.org
repository=https://github.com/giswater/giswater_qgis_plugin
tracker=https://github.com/giswater/giswater_qgis_plugin/issues
category=Plugins
icon=icons/dialogs/20x20/giswater.png
experimental=False

# Compatibility versions
minorQgisVersion=3.16
majorQgisVersion=3.99
minorPgVersion=9.05.00
majorPgVersion=14.00.99<|MERGE_RESOLUTION|>--- conflicted
+++ resolved
@@ -7,8 +7,6 @@
 version=3.5.026
 author=David Erill, Luigi Pirelli, Natasa Cica, Nestor Ibañez, Barbara Rzepka, Sergi Muñoz, Josep Lluís Sala, Edgar Fusté, Albert Bofill, Sergi Maspons, Elies Bertran, Abel García Juanes, Xavier Torret
 
-
-<<<<<<< HEAD
 Changelog=Version 3.5.026
     - Improve performance of selecting features from document, element, visit, psector, etc.
     - New button in dscenario to add layers to ToC easily
@@ -18,12 +16,6 @@
     - Make project_schema_copy as a thread
     - Allow hyperlinks in custom form to be editable
     - Filter tableview acoording database configuration and open basic form with visit data when doubleclick on row
-=======
-Changelog=Version 3.5.025
-    - Added two new buttons: "New Non-Visual object" and "Non-Visual object manager"
-    - Update QGIS templates (epa catalogs, composers)
-    - Info visit tab: Added button for visit intervals
->>>>>>> ebc5d2e4
 
 
 tags= giswater, water networks, sewerage, urban drainage, EPANET, SWMM
