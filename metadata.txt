--- conflicted
+++ resolved
@@ -7,18 +7,9 @@
 version=3.5.019
 author=David Erill, Luigi Pirelli, Natasa Cica, Nestor Ibañez, Barbara Rzepka, Sergi Muñoz, Josep Lluís Sala, Edgar Fusté, Albert Bofill, Sergi Maspons, Elies Bertran, Abel García Juanes, Xavier Torret
 
-<<<<<<< HEAD
-Changelog=Version 3.5.018
-	- Disable tab log on forms. Only enabled automatically
-    - Implement 3-step strategy for go2epa
-    - Manage error when change planified feature to state 0 inside a psector
-    - Add backend function 'add_query_layer'
-    - Bug fix: don't move canvas when selecting nodes on profile tool
-    - Bug fix: Manage vdefault value for combo "element_type" when create new element
-=======
+
 Changelog=Version 3.5.019
 	- Minor enhancement and minor bug fix
->>>>>>> 0a9069c8
 
 tags= giswater, water networks, sewerage, urban drainage, EPANET, SWMM
 homepage=https://www.giswater.org
