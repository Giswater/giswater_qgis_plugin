[general]
name=giswater
qgisMinimumVersion=3.22
qgisMaximumVersion=3.36
description=Plugin to manage water networks (water supply, sewerage and urban drainage) using QGIS and PostGIS-PostgreSQL
about=Disclaimer: This plugin is released using the open source GNU-GPL3 license. Although a reasonable effort has been made to assure that the results obtained are correct,  some of the capabilities provided by Giswater are experimental, therefore the development team and the Giswater Association are not responsible and assume no liability whatsoever for any results or any use made of the results obtained from the program, nor for any damages or litigation that result from the use of these programs for any purpose.
version=3.6.007
author=David Erill, Barbara Rzepka, Sergi Muñoz, Josep Lluís Sala, Edgar Fusté, Albert Bofill, Sergi Maspons, Elies Bertran, Abel García Juanes, Maria Guzmán, Jordi Blanch, Xavier Torret

<<<<<<< HEAD
Changelog=Version 3.6.007
	- Use copy-paste on non-visual objects and dscenario demand dialogs
	- Add 'Show inactive' checkbox on managers
	- Refactor of the creation of projects (empty, inventory, full and mport inp)
	- Enable the possibility to delete all selected rows in managers
	- Refresh epa world view if networkmode changed
	- Fix datatype validator on info widgets
	- Improve speed of config dialog
	- Add QGIS variable 'gw_dev_mode' to manage various developer options
=======

Changelog=Version 3.6.006
    - Fix snapping when inserting features
    - Enhancement: highlight features with state 0 in psector
    - Add new button to info right-click menu to open/close valves in netscenario
    - New button "toggle active" in netscenario
    - New button to delete items from curve (non-visual objects)
    - Add date of creation in schema properties
    - Bug fixes in netscenario
    - Bug fixes in mapzone config
    - Manage Hydrology scenarios and dwf scenarios (ud)
    - Add Roughness catalog on Non-visual
    - Enhance button execute netscenario on netscenario_manager
    - Add variable "basic_search_hydrometer_show_connec" to manage open hydrometer form from search
>>>>>>> 3c5d3e7c


tags= giswater, water networks, sewerage, urban drainage, EPANET, SWMM
homepage=https://www.giswater.org
repository=https://github.com/giswater/giswater_qgis_plugin
tracker=https://github.com/giswater/giswater_qgis_plugin/issues
category=Plugins
icon=icons/dialogs/20x20/giswater.png
experimental=False

# Compatibility versions
minorQgisVersion=3.22
majorQgisVersion=3.36
minorPgVersion=9.5.00
<<<<<<< HEAD
majorPgVersion=16.00.99
=======
majorPgVersion=16.01.00
>>>>>>> 3c5d3e7c
<|MERGE_RESOLUTION|>--- conflicted
+++ resolved
@@ -7,7 +7,6 @@
 version=3.6.007
 author=David Erill, Barbara Rzepka, Sergi Muñoz, Josep Lluís Sala, Edgar Fusté, Albert Bofill, Sergi Maspons, Elies Bertran, Abel García Juanes, Maria Guzmán, Jordi Blanch, Xavier Torret
 
-<<<<<<< HEAD
 Changelog=Version 3.6.007
 	- Use copy-paste on non-visual objects and dscenario demand dialogs
 	- Add 'Show inactive' checkbox on managers
@@ -17,22 +16,6 @@
 	- Fix datatype validator on info widgets
 	- Improve speed of config dialog
 	- Add QGIS variable 'gw_dev_mode' to manage various developer options
-=======
-
-Changelog=Version 3.6.006
-    - Fix snapping when inserting features
-    - Enhancement: highlight features with state 0 in psector
-    - Add new button to info right-click menu to open/close valves in netscenario
-    - New button "toggle active" in netscenario
-    - New button to delete items from curve (non-visual objects)
-    - Add date of creation in schema properties
-    - Bug fixes in netscenario
-    - Bug fixes in mapzone config
-    - Manage Hydrology scenarios and dwf scenarios (ud)
-    - Add Roughness catalog on Non-visual
-    - Enhance button execute netscenario on netscenario_manager
-    - Add variable "basic_search_hydrometer_show_connec" to manage open hydrometer form from search
->>>>>>> 3c5d3e7c
 
 
 tags= giswater, water networks, sewerage, urban drainage, EPANET, SWMM
@@ -47,8 +30,4 @@
 minorQgisVersion=3.22
 majorQgisVersion=3.36
 minorPgVersion=9.5.00
-<<<<<<< HEAD
-majorPgVersion=16.00.99
-=======
-majorPgVersion=16.01.00
->>>>>>> 3c5d3e7c
+majorPgVersion=16.01.99