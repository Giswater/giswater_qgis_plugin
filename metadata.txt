--- conflicted
+++ resolved
@@ -6,20 +6,7 @@
 about=Disclaimer: This plugin is released using the open source GNU-GPL3 license. Although a reasonable effort has been made to assure that the results obtained are correct,  some of the capabilities provided by Giswater are experimental, therefore the development team and the Giswater Association are not responsible and assume no liability whatsoever for any results or any use made of the results obtained from the program, nor for any damages or litigation that result from the use of these programs for any purpose.
 version=3.5.012
 author=David Erill, Luigi Pirelli, Natasa Cica, Nestor Ibañez, Barbara Rzepka, Sergi Muñoz, Josep Lluís Sala, Edgar Fusté, Albert Bofill, Elies Bertran, Abel García Juanes, Xavier Torret
-<<<<<<< HEAD
-=======
-# End of mandatory metadata.
 
-changelog=Version 3.5.011
-    - Bug fix on manage list of element_types for populate combo location on manage element form
-    - Bug fix on manage line break when add new document
-    - Enhancement on manage admin form when dont have any schema created on current connection
-    - Add section Report on toolbox form
-    - Add new tab 'backend' in Log Message Panel
-
-
-# Tags are comma separated with spaces allowed
->>>>>>> c3614d44
 tags= giswater, water networks, sewerage, urban drainage, EPANET, SWMM
 homepage=https://www.giswater.org
 repository=https://github.com/giswater/giswater_qgis_plugin
