--- conflicted
+++ resolved
@@ -8,7 +8,6 @@
 author=David Erill, Luigi Pirelli, Natasa Cica, Nestor Ibañez, Barbara Rzepka, Sergi Muñoz, Josep Lluís Sala, Edgar Fusté, Albert Bofill, Sergi Maspons, Elies Bertran, Abel García Juanes, Xavier Torret
 
 
-<<<<<<< HEAD
 Changelog=Version 3.5.021
     - Update version of EPANET 
     - Update QGIS templates: delete Admin group, delete some unusual layers and enhance symbology
@@ -16,11 +15,6 @@
     - Enhance debug message on threads execution
     - Refactor and enhance button add_child_layer. Manage more layers and categories
     - Refactor tab other_prices on psector form
-=======
-Changelog=Version 3.5.020
-    - Improve schema creation (more precise progress bar)
-    - Improve management of signals
->>>>>>> 152b5af2
 
 tags= giswater, water networks, sewerage, urban drainage, EPANET, SWMM
 homepage=https://www.giswater.org
