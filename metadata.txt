# This file should be included when you package your plugin.
# Mandatory items:

[general]
name=giswater
qgisMinimumVersion=2.18
description=Plugin to enable additional features and capabilities of Giswater working together with QGIS and PostgreSQL
about=Giswater is a open source tool with the goal to move from acquired knowledge to shared knowledge in the areas of water management, such as supply, sewerage, urban drainage or flood risk assessment with to communicate any water simulation software through any Spatial database with any Geographic Information System (GIS) in order to give everybody a real way of open solution of water management.
<<<<<<< HEAD
version=3.1.105
=======
version=3.1.104
>>>>>>> f99456f9
author=David Erill, Luigi Pirelli, Natasa Cica, Nestor Ibañez, Barbara Rzepka, Sergi Muñoz, Josep Lluís Sala, Edgar Fusté, Albert Bofill, Xavier Torret

# End of mandatory metadata

# Uncomment the following line and add your changelog:
<<<<<<< HEAD
changelog=Version 3.1.105 (18/01/2019)
    - Recovered the informative label for plan_psector -> add_price
    - Bug fix, set correct values into go2epa ws_options
    - Canceled zoom to exploitation
    - Bug fix: enabled mincut class actions when open existing mincut without class
    - Bug fix: Mincut canceled when close window from X corner
    - Added checkbox 'is_done' into add visit form
    - Added new info button for visits
    - Enhancement: Populate om visit manager with correct view
    - Enhancement: activate or deactivate the combo depending on the selection
    - Enhancement: Show message if  trying to divide an arc when insert node (UD)
    - Enhancement: Enable to search elements which have NULL code
    - Enhancement: Change widget type of End feature (workcat id end)
    - Minor bug fix getting layer on search plus
    - Bug: unset .lower getting uri params
    - Enhancement: improve load_settings for multiple screen
    - Enhancement: improve manage visit when feature is multifeature
    - Enhancement: populate tables Workcat on search plus
    - Temporarily canceled the call to the get_last_gsw_file function
    - Enhancement: Change zoom to node after mincut
    - Enhancement: Now show code in combo hydrometer info and now filter by hydrometer customer code
    - Add new button Read SQL

=======
changelog=Version 3.1.104 (30/11/2018)
    - minor bug (cancel get_last_gsw_file)
>>>>>>> f99456f9

# Tags are comma separated with spaces allowed
tags=giswater, water, hydraulic, model, water supply, urban drainage

homepage=https://www.giswater.org
repository=https://github.com/giswater/giswater_qgis_plugin
tracker=https://github.com/giswater/giswater_qgis_plugin/issues
category=Plugins
icon=icons/giswater.png
experimental=True
deprecated=False<|MERGE_RESOLUTION|>--- conflicted
+++ resolved
@@ -6,18 +6,15 @@
 qgisMinimumVersion=2.18
 description=Plugin to enable additional features and capabilities of Giswater working together with QGIS and PostgreSQL
 about=Giswater is a open source tool with the goal to move from acquired knowledge to shared knowledge in the areas of water management, such as supply, sewerage, urban drainage or flood risk assessment with to communicate any water simulation software through any Spatial database with any Geographic Information System (GIS) in order to give everybody a real way of open solution of water management.
-<<<<<<< HEAD
+
 version=3.1.105
-=======
-version=3.1.104
->>>>>>> f99456f9
 author=David Erill, Luigi Pirelli, Natasa Cica, Nestor Ibañez, Barbara Rzepka, Sergi Muñoz, Josep Lluís Sala, Edgar Fusté, Albert Bofill, Xavier Torret
 
 # End of mandatory metadata
 
 # Uncomment the following line and add your changelog:
-<<<<<<< HEAD
-changelog=Version 3.1.105 (18/01/2019)
+
+changelog=Version 3.1.105 (22/01/2019)
     - Recovered the informative label for plan_psector -> add_price
     - Bug fix, set correct values into go2epa ws_options
     - Canceled zoom to exploitation
@@ -40,10 +37,6 @@
     - Enhancement: Now show code in combo hydrometer info and now filter by hydrometer customer code
     - Add new button Read SQL
 
-=======
-changelog=Version 3.1.104 (30/11/2018)
-    - minor bug (cancel get_last_gsw_file)
->>>>>>> f99456f9
 
 # Tags are comma separated with spaces allowed
 tags=giswater, water, hydraulic, model, water supply, urban drainage
