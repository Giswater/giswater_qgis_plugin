--- conflicted
+++ resolved
@@ -7,25 +7,9 @@
 qgisMaximumVersion=3.99
 description=Plugin to enable additional features and capabilities of Giswater working together with QGIS and PostgreSQL
 about=Giswater is a open source tool with the goal to move from acquired knowledge to shared knowledge in the areas of water management, such as supply, sewerage, urban drainage or flood risk assessment with to communicate any water simulation software through any Spatial database with any Geographic Information System (GIS) in order to give everybody a real way of open solution of water management.
-
-<<<<<<< HEAD
 version=3.2.001
-=======
-version=3.1.110
->>>>>>> b450eb84
 author=David Erill, Luigi Pirelli, Natasa Cica, Nestor Ibañez, Barbara Rzepka, Sergi Muñoz, Josep Lluís Sala, Edgar Fusté, Albert Bofill, Xavier Torret
-
 # End of mandatory metadata
-
-# Uncomment the following line and add your changelog:
-
-changelog=Version 3.1.110 (21/03/2019)
-    - Remove current date as default builtdate into custom forms[6d9a825]
-    - Bug fix on mincut sequence
-    - Improve cadtools [f440038]
-    - Bug fix when manage 2on, 3th... exploitation [5b3bedf]
-    - Improve depth control [184bc6f]
-
 
 
 # Tags are comma separated with spaces allowed
