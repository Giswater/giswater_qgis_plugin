"""
This file is part of Giswater 3
The program is free software: you can redistribute it and/or modify it under the terms of the GNU
General Public License as published by the Free Software Foundation, either version 3 of the License,
or (at your option) any later version.
"""
# -*- coding: utf-8 -*-
import sys

from qgis.PyQt.QtCore import QSettings

<<<<<<< HEAD
=======
from .libs import lib_vars

>>>>>>> 292d872d

# region system variables (values are initialized on load project without changes during session)
iface = None                            # Instance of class QGisInterface. Provides the hook to manipulate QGIS application at runtime
canvas = None                           # Instance of class QgsMapCanvas. Contains "canvas", "mapTool", "xyCoordinates", "Cursor", "Extent"
plugin_dir = None                       # Plugin folder path
plugin_name = None                      # Plugin name
user_folder_dir = None                  # User folder path
list_configs = [                        # List of configuration files
    'init',
    'session',
    'dev',
    'giswater',
    'user_params']
project_loaded = False                  # True when selected project has been loaded
configs = {}                            # Dictionary of configuration files. Value is an array of 2 columns:
                                        # [0]-> Filepath. [1]-> Instance of class ConfigParser
configs['init'] = [None, None]          # User configuration file: init.config (located in user config folder)
configs['session'] = [None, None]       # Session configuration file: session.config (located in user config folder)
configs['dev'] = [None, None]           # Developer configuration file: dev.config (located in plugin config folder)
configs['giswater'] = [None, None]      # Plugin configuration file: giswater.config (located in plugin config folder)
configs['user_params'] = [None, None]   # Settings configuration file: user_params.config (plugin config folder)
schema_name = None                      # Schema name retrieved from QGIS project connection with PostgreSql
project_type = None                     # Project type get from table "sys_version"
data_epsg = None                        # SRID retrieved from QGIS project layer "v_edit_node"
project_epsg = None                     # EPSG of QGIS project
logger = None                           # Instance of class GwLogger. Found in "/lib/tools_log.py"
signal_manager = None                   # Instance of class GwSignalManager. Found in "/core/utils/signal_manager.py"
giswater_settings = None                # Instance of class QSettings. QGIS settings related to Giswater variables such as toolbars and checkable actions
current_user = None                     # Current user connected with PostgreSql
qgis_db_credentials = None              # Instance of class QSqlDatabase (QPSQL) used to manage QTableView widgets
dao = None                              # Instance of class GwPgDao. Found in "/lib/tools_db.py"
dao_db_credentials = None               # Credentials used to establish the connection with PostgreSql. Saving {db, schema, table, service, host, port, user, password, sslmode}
exec_procedure_max_retries = None       # Maximum number of execution retries of a PostgreSQL function
project_vars = {}                       # Project variables from QgsProject related to Giswater
project_vars['info_type'] = None        # gwInfoType
project_vars['add_schema'] = None       # gwAddSchema
project_vars['main_schema'] = None      # gwMainSchema
project_vars['project_role'] = None     # gwProjectRole
project_vars['project_type'] = None     # gwProjectType
use_gw_snapping = True                  # Parameter from config_param_system, if false Giswater will not manage snapping configuration
load_project_menu = None
# endregion


# region global user variables (values are initialized on load project without changes during session)
shortcut_keys = []                      # An instance of used shortcut_keys for Giswater menu. This keys are configurated on file "init.config" from user config path "/user/AppData/Roaming/Giswater/"
user_level = {                          # An instance used to know user level and user level configuration
    'level': None,                      # initial=1, normal=2, expert=3
    'showquestion': None,               # Used for show help (default config show for level 1 and 2)
    'showsnapmessage': None,            # Used to indicate to the user that they can snapping
    'showselectmessage': None,          # Used to indicate to the user that they can select
    'showadminadvanced': None,          # Manage advanced tab, fields manager tab and sample dev radio button from admin
}
date_format = None                      # Display format of the dates allowed in the forms: dd/MM/yyyy or dd-MM-yyyy or yyyy/MM/dd or yyyy-MM-dd
feature_cat = None                      # Dictionary to keep every record of table 'cat_feature'. Stored here to avoid executing gw_fct_getcatfeaturevalues multiple times
# endregion


# region Dynamic Variables (variables may change value during user's session)
session_vars = {}
session_vars['last_error'] = None          # An instance of the last database runtime error
session_vars['last_error_msg'] = None      # An instance of the last database runtime error message used in threads
session_vars['threads'] = []               # An instance of the different threads for the execution of the Giswater functionalities (type:list)
session_vars['dialog_docker'] = None       # An instance of GwDocker from "/core/ui/docker.py" which is used to mount a docker form
session_vars['info_docker'] = None         # An instance of current status of the info docker form configured by user. Can be True or False
session_vars['docker_type'] = None         # An instance of current status of the docker form configured by user. Can be configured "qgis_info_docker" and "qgis_form_docker"
session_vars['current_selections'] = None  # An instance of the current selections docker.
session_vars['logged_status'] = None       # An instance of connection status. Can be True or False
session_vars['last_focus'] = None          # An instance of the last focused dialog's tag
snappers = []                              # A list of all the snapper managers, used to disable them in 'Reset plugin' action
active_rubberbands = []                    # A list of all active rubber bands, used to disable them in 'Reset plugin' action
active_signals = {}                        # A dictionary containing all connected signals, first key is dlg_name/file_name, then there are all the signal names.
# endregion


# region Init Variables Functions

def init_global(p_iface, p_canvas, p_plugin_dir, p_plugin_name, p_user_folder_dir):
    """ Function to initialize the global variables needed to load plugin """

    global iface, canvas, plugin_dir, plugin_name, user_folder_dir
    iface = p_iface
    canvas = p_canvas
    plugin_dir = p_plugin_dir
    plugin_name = p_plugin_name
    user_folder_dir = p_user_folder_dir


def init_giswater_settings(setting_file):
    """ Function to set Giswater settings: stored in the registry (on Windows) or .ini file (on Unix) """

    global giswater_settings
    giswater_settings = QSettings(setting_file, QSettings.IniFormat)
    giswater_settings.setIniCodec(sys.getfilesystemencoding())


def init_qgis_settings(p_plugin_name):
    """ Function to set QGIS settings: stored in the registry (on Windows) or .ini file (on Unix) """

    global plugin_name
    plugin_name = p_plugin_name

# endregion<|MERGE_RESOLUTION|>--- conflicted
+++ resolved
@@ -9,11 +9,8 @@
 
 from qgis.PyQt.QtCore import QSettings
 
-<<<<<<< HEAD
-=======
 from .libs import lib_vars
 
->>>>>>> 292d872d
 
 # region system variables (values are initialized on load project without changes during session)
 iface = None                            # Instance of class QGisInterface. Provides the hook to manipulate QGIS application at runtime
