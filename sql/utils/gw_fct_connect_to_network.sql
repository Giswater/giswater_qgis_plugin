--- conflicted
+++ resolved
@@ -1,8 +1,4 @@
-<<<<<<< HEAD
-CREATE OR REPLACE FUNCTION "SCHEMA_NAME".gw_fct_connect_to_network(connec_array varchar[]) RETURNS void AS $BODY$
-=======
 ﻿CREATE OR REPLACE FUNCTION "SCHEMA_NAME".gw_fct_connect_to_network(connec_array varchar[]) RETURNS void AS $BODY$
->>>>>>> 110c7a94
 DECLARE
     connec_id_aux  varchar;
     arc_geom       geometry;
@@ -28,20 +24,7 @@
         -- Control user defined
         SELECT b.userdefined_pos, b.vnode_id INTO userDefined, vnode_id_aux FROM vnode AS b WHERE b.vnode_id IN (SELECT a.vnode_id FROM link AS a WHERE connec_id = connec_id_aux) LIMIT 1;
 
-<<<<<<< HEAD
-        -- Find closest arc
-        --SELECT arc_id INTO arc_id_aux FROM arc ORDER BY the_geom <-> connect_geom LIMIT 1;
-
-	-- Improved version for curved lines (not perfect!)
-	WITH index_query AS
-	(
-		SELECT ST_Distance(the_geom, connect_geom) as d, arc_id FROM arc ORDER BY the_geom <-> connect_geom LIMIT 10
-	)
-	SELECT arc_id INTO arc_id_aux FROM index_query ORDER BY d limit 1;
-        
-=======
         IF NOT FOUND OR (FOUND AND NOT userDefined) THEN
->>>>>>> 110c7a94
 
             -- Get connec geometry
             SELECT the_geom INTO connect_geom FROM connec WHERE connec_id = connec_id_aux;
