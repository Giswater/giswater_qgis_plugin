/*
This file is part of Giswater 2.0
The program is free software: you can redistribute it and/or modify it under the terms of the GNU General Public License as published by the Free Software Foundation, either version 3 of the License, or (at your option) any later version.
This version of Giswater is provided by Giswater Association
*/



CREATE OR REPLACE FUNCTION SCHEMA_NAME.gw_trg_if_modified_func() RETURNS TRIGGER AS $BODY$

SET search_path = "SCHEMA_NAME", public;

DECLARE
    audit_row log_actions;
    include_values boolean;
    log_diffs boolean;
    h_old hstore;
    h_new hstore;
    excluded_cols text[] = ARRAY[]::text[];

BEGIN

    IF TG_WHEN <> 'AFTER' THEN
        RAISE EXCEPTION 'gw_trg_if_modified_func() may only run as an AFTER trigger';
    END IF;

    audit_row = ROW(
        nextval(' log_actions_id_seq'),    -- id
        date_trunc('second', current_timestamp),            -- action_tstamp_tx        
        TG_TABLE_SCHEMA::text,                              -- schema_name
        TG_TABLE_NAME::text,                                -- table_name
        TG_RELID,                                           -- relation OID for much quicker searches
        session_user::text,                                 -- session_user_name
        inet_client_addr(),                                 -- client_addr
        txid_current(),                                     -- transaction ID
        substring(TG_OP,1,1),                               -- action
        current_query(),                                    -- top-level query or queries (if multistatement) from client
        NULL, NULL                                          -- row_data, changed_fields
    );

    IF NOT TG_ARGV[0]::boolean IS DISTINCT FROM 'f'::boolean THEN
        audit_row.query = NULL;
    END IF;

    IF TG_ARGV[1] IS NOT NULL THEN
        excluded_cols = TG_ARGV[1]::text[];
    END IF;
    
    IF (TG_OP = 'UPDATE' AND TG_LEVEL = 'ROW') THEN
        audit_row.row_data = hstore(OLD.*);
        audit_row.changed_fields = (hstore(NEW.*) - audit_row.row_data) - excluded_cols;
        IF audit_row.changed_fields = hstore('') THEN
            -- All changed fields are ignored. Skip this update
            RETURN NULL;
        END IF;
    ELSIF (TG_OP = 'DELETE' AND TG_LEVEL = 'ROW') THEN
        audit_row.row_data = hstore(OLD.*) - excluded_cols;
    ELSIF (TG_OP = 'INSERT' AND TG_LEVEL = 'ROW') THEN
        audit_row.row_data = hstore(NEW.*) - excluded_cols;
    ELSE
        RAISE EXCEPTION '[gw_trg_if_modified_func] - Trigger func added as trigger for unhandled case: %, %',TG_OP, TG_LEVEL;
        RETURN NULL;
    END IF;

    INSERT INTO  log_actions VALUES (audit_row.*);
    RETURN NULL;

END;
$BODY$
LANGUAGE plpgsql
SECURITY DEFINER
SET search_path = pg_catalog, public;


COMMENT ON FUNCTION  SCHEMA_NAME.gw_trg_if_modified_func() IS $BODY$
Track changes to a table at the statement and/or row level.

Optional parameters to trigger in CREATE TRIGGER call:

param 0: boolean, whether to log the query text. Default 't'.

param 1: text[], columns to ignore in updates. Default [].

         Updates to ignored cols are omitted from changed_fields.

         Updates with only ignored cols changed are not inserted into the audit log.

         Almost all the processing work is still done for updates
         that ignored. If you need to save the load, you need to use
         WHEN clause on the trigger instead.

         No warning or error is issued if ignored_cols contains columns
         that do not exist in the target table. This lets you specify
         a standard set of ignored columns.

There is no parameter to disable logging of values. Add this trigger as
a 'FOR EACH STATEMENT' rather than 'FOR EACH ROW' trigger if you do not
want to log row values.

Note that the user name logged is the login role for the session. The audit trigger
cannot obtain the active role because it is reset by the SECURITY DEFINER invocation
of the audit trigger its self.
$BODY$;



CREATE OR REPLACE FUNCTION SCHEMA_NAME.audit_table(target_table regclass, audit_rows boolean, audit_query_text boolean, ignored_cols text[]) RETURNS void AS $BODY$
DECLARE
    stm_targets text = 'INSERT OR UPDATE OR DELETE OR TRUNCATE';
    _q_txt text;
    _ignored_cols_snip text = '';
  
BEGIN

    SET search_path = "SCHEMA_NAME", public;

    EXECUTE 'DROP TRIGGER IF EXISTS audit_trigger_row ON ' || target_table;

    IF audit_rows THEN
        IF array_length(ignored_cols,1) > 0 THEN
            _ignored_cols_snip = ', ' || quote_literal(ignored_cols);
        END IF;
        _q_txt = 'CREATE TRIGGER audit_trigger_row AFTER INSERT OR UPDATE OR DELETE ON ' || 
                 target_table || 
                 ' FOR EACH ROW EXECUTE PROCEDURE  gw_trg_if_modified_func(' ||
                 quote_literal(audit_query_text) || _ignored_cols_snip || ');';
        RAISE NOTICE '%',_q_txt;
        EXECUTE _q_txt;
        stm_targets = 'TRUNCATE';
    END IF;

END;
$BODY$
LANGUAGE 'plpgsql';


COMMENT ON FUNCTION SCHEMA_NAME.audit_table(regclass, boolean, boolean, text[]) IS $BODY$
Add auditing support to a table.

Arguments:
   target_table:     Table name, schema qualified if not on search_path
   audit_rows:       Record each row change, or only audit at a statement level
   audit_query_text: Record the text of the client query that triggered the audit event?
   ignored_cols:     Columns to exclude from update diffs, ignore updates that change only ignored cols.
$BODY$;


-- Pg doesn't allow variadic calls with 0 params, so provide a wrapper
CREATE OR REPLACE FUNCTION SCHEMA_NAME.audit_table(target_table regclass, audit_rows boolean, audit_query_text boolean) RETURNS void AS $BODY$

SET search_path = "SCHEMA_NAME", public;
SELECT audit_table($1, $2, $3, ARRAY[]::text[]);

$BODY$ LANGUAGE SQL;


-- And provide a convenience call wrapper for the simplest case
-- of row-level logging with no excluded cols and query logging enabled.
CREATE OR REPLACE FUNCTION SCHEMA_NAME.audit_table(target_table regclass) RETURNS void AS $BODY$

SET search_path = "SCHEMA_NAME", public;
SELECT  audit_table($1, BOOLEAN 't', BOOLEAN 't');
$BODY$ LANGUAGE 'sql';

COMMENT ON FUNCTION SCHEMA_NAME.audit_table(regclass) IS $BODY$
Add auditing support to the given table. Row-level changes will be logged with full client query text. No cols are ignored.
$BODY$;


-- Function to audit all tables of selected schema
CREATE OR REPLACE FUNCTION SCHEMA_NAME.audit_schema(schema_name varchar) RETURNS void AS $BODY$
DECLARE
    table_name text;
    registro  record;

BEGIN
		
	SET search_path = "SCHEMA_NAME", public;

    FOR registro IN SELECT * FROM pg_tables WHERE schemaname = schema_name LOOP
        table_name:= schema_name || '.' || quote_ident(registro.tablename);
        PERFORM  audit_table(table_name, BOOLEAN 't', BOOLEAN 't');
    END LOOP;
END;
$BODY$
LANGUAGE 'plpgsql';


CREATE OR REPLACE FUNCTION SCHEMA_NAME.audit_schema_start(schema_name varchar) RETURNS "pg_catalog"."void" AS $BODY$
DECLARE
    aux text;
    rec record;

BEGIN

    SET search_path = "SCHEMA_NAME", public;

    FOR rec IN SELECT * FROM pg_tables WHERE schemaname = schema_name LOOP
        aux:= schema_name||'.'||quote_ident(rec.tablename);
        EXECUTE 'ALTER TABLE '||aux||' ENABLE trigger audit_trigger_row';
    END LOOP;
END;
$BODY$
LANGUAGE 'plpgsql' VOLATILE COST 100;
  
  
CREATE OR REPLACE FUNCTION SCHEMA_NAME.audit_schema_stop(schema_name varchar) RETURNS "pg_catalog"."void" AS $BODY$
DECLARE
    aux text;
    rec record;

BEGIN

    SET search_path = "SCHEMA_NAME", public;

    FOR rec IN SELECT * FROM pg_tables WHERE schemaname = schema_name LOOP
        aux:= schema_name||'.'||quote_ident(rec.tablename);
        EXECUTE 'ALTER TABLE '||aux||' DISABLE trigger audit_trigger_row';
    END LOOP;
END;
$BODY$
LANGUAGE 'plpgsql' VOLATILE COST 100;


-- Start to audit all the tables of the schema
<<<<<<< HEAD
--SELECT SCHEMA_NAME_audit.audit_schema('SCHEMA_NAME');
=======
--SELECT SCHEMA_NAME.audit_schema('SCHEMA_NAME');
>>>>>>> 56b546d6



-- Audit functions

<<<<<<< HEAD
CREATE OR REPLACE FUNCTION SCHEMA_NAME_audit.audit_function(p_log_code_id int4) RETURNS "pg_catalog"."int2" AS $BODY$
BEGIN
    RETURN SCHEMA_NAME_audit.audit_function($1, null, null);
=======
CREATE OR REPLACE FUNCTION SCHEMA_NAME.audit_function(p_log_code_id int4) RETURNS "pg_catalog"."int2" AS $BODY$
BEGIN

    SET search_path = "SCHEMA_NAME", public;
	
    RETURN  audit_function($1, null, null);
>>>>>>> 56b546d6
END;
$BODY$
LANGUAGE 'plpgsql' VOLATILE COST 100;
  
  
<<<<<<< HEAD
CREATE OR REPLACE FUNCTION SCHEMA_NAME_audit.audit_function(p_log_code_id int4, p_debug_info text) RETURNS "pg_catalog"."int2" AS $BODY$
BEGIN
    RETURN SCHEMA_NAME_audit.audit_function($1, null, $2);
=======
CREATE OR REPLACE FUNCTION SCHEMA_NAME.audit_function(p_log_code_id int4, p_debug_info text) RETURNS "pg_catalog"."int2" AS $BODY$
BEGIN

    SET search_path = "SCHEMA_NAME", public;

    RETURN  audit_function($1, null, $2);
>>>>>>> 56b546d6
END;
$BODY$
LANGUAGE 'plpgsql' VOLATILE COST 100;


<<<<<<< HEAD
CREATE OR REPLACE FUNCTION SCHEMA_NAME_audit.audit_function(p_log_function_id int4, p_log_code_id int4) RETURNS "pg_catalog"."int2" AS $BODY$
BEGIN
    RETURN SCHEMA_NAME_audit.audit_function($1, $2, null); 
=======
CREATE OR REPLACE FUNCTION SCHEMA_NAME.audit_function(p_log_function_id int4, p_log_code_id int4) RETURNS "pg_catalog"."int2" AS $BODY$
BEGIN

    SET search_path = "SCHEMA_NAME", public;

    RETURN  audit_function($1, $2, null); 
>>>>>>> 56b546d6
END;
$BODY$
LANGUAGE plpgsql VOLATILE COST 100;
  

<<<<<<< HEAD
CREATE OR REPLACE FUNCTION SCHEMA_NAME_audit.audit_function(p_log_code_id int4, p_log_function_id int4, p_debug_info text) RETURNS "pg_catalog"."int2" AS $BODY$
BEGIN
    BEGIN 
        INSERT INTO sample_ws_fv_audit.log_detail (log_code_id, log_function_id, debug_info, query, user_name, addr) 
=======
CREATE OR REPLACE FUNCTION SCHEMA_NAME.audit_function(p_log_code_id int4, p_log_function_id int4, p_debug_info text) RETURNS "pg_catalog"."int2" AS $BODY$
BEGIN

    SET search_path = "SCHEMA_NAME", public;

    BEGIN 
        INSERT INTO  log_detail (log_code_id, log_function_id, debug_info, query, user_name, addr) 
>>>>>>> 56b546d6
        VALUES (p_log_code_id, p_log_function_id, p_debug_info, current_query(), session_user, inet_client_addr());
        IF p_log_code_id >= 100 AND p_log_code_id < 200 THEN
            RETURN null;
        ELSE
            RETURN p_log_code_id;
        END IF;
    EXCEPTION WHEN foreign_key_violation THEN
<<<<<<< HEAD
        INSERT INTO sample_ws_fv_audit.log_detail (log_code_id, log_function_id, debug_info, query, user_name, addr) 
=======
        INSERT INTO  log_detail (log_code_id, log_function_id, debug_info, query, user_name, addr) 
>>>>>>> 56b546d6
        VALUES (999, p_log_function_id, p_debug_info, current_query(), session_user, inet_client_addr());
        RETURN 999;
    END;
END;
$BODY$
LANGUAGE 'plpgsql' VOLATILE COST 100;
<|MERGE_RESOLUTION|>--- conflicted
+++ resolved
@@ -7,9 +7,6 @@
 
 
 CREATE OR REPLACE FUNCTION SCHEMA_NAME.gw_trg_if_modified_func() RETURNS TRIGGER AS $BODY$
-
-SET search_path = "SCHEMA_NAME", public;
-
 DECLARE
     audit_row log_actions;
     include_values boolean;
@@ -19,6 +16,8 @@
     excluded_cols text[] = ARRAY[]::text[];
 
 BEGIN
+
+    SET search_path = "SCHEMA_NAME", public;
 
     IF TG_WHEN <> 'AFTER' THEN
         RAISE EXCEPTION 'gw_trg_if_modified_func() may only run as an AFTER trigger';
@@ -72,7 +71,7 @@
 SET search_path = pg_catalog, public;
 
 
-COMMENT ON FUNCTION  SCHEMA_NAME.gw_trg_if_modified_func() IS $BODY$
+COMMENT ON FUNCTION SCHEMA_NAME.gw_trg_if_modified_func() IS $BODY$
 Track changes to a table at the statement and/or row level.
 
 Optional parameters to trigger in CREATE TRIGGER call:
@@ -122,7 +121,7 @@
         END IF;
         _q_txt = 'CREATE TRIGGER audit_trigger_row AFTER INSERT OR UPDATE OR DELETE ON ' || 
                  target_table || 
-                 ' FOR EACH ROW EXECUTE PROCEDURE  gw_trg_if_modified_func(' ||
+                 ' FOR EACH ROW EXECUTE PROCEDURE gw_trg_if_modified_func(' ||
                  quote_literal(audit_query_text) || _ignored_cols_snip || ');';
         RAISE NOTICE '%',_q_txt;
         EXECUTE _q_txt;
@@ -147,19 +146,16 @@
 
 -- Pg doesn't allow variadic calls with 0 params, so provide a wrapper
 CREATE OR REPLACE FUNCTION SCHEMA_NAME.audit_table(target_table regclass, audit_rows boolean, audit_query_text boolean) RETURNS void AS $BODY$
-
-SET search_path = "SCHEMA_NAME", public;
-SELECT audit_table($1, $2, $3, ARRAY[]::text[]);
-
+    SET search_path = "SCHEMA_NAME", public;
+    SELECT audit_table($1, $2, $3, ARRAY[]::text[]);
 $BODY$ LANGUAGE SQL;
 
 
 -- And provide a convenience call wrapper for the simplest case
 -- of row-level logging with no excluded cols and query logging enabled.
 CREATE OR REPLACE FUNCTION SCHEMA_NAME.audit_table(target_table regclass) RETURNS void AS $BODY$
-
-SET search_path = "SCHEMA_NAME", public;
-SELECT  audit_table($1, BOOLEAN 't', BOOLEAN 't');
+    SET search_path = "SCHEMA_NAME", public;
+    SELECT  audit_table($1, BOOLEAN 't', BOOLEAN 't');
 $BODY$ LANGUAGE 'sql';
 
 COMMENT ON FUNCTION SCHEMA_NAME.audit_table(regclass) IS $BODY$
@@ -174,12 +170,11 @@
     registro  record;
 
 BEGIN
-		
-	SET search_path = "SCHEMA_NAME", public;
+    SET search_path = "SCHEMA_NAME", public;
 
     FOR registro IN SELECT * FROM pg_tables WHERE schemaname = schema_name LOOP
         table_name:= schema_name || '.' || quote_ident(registro.tablename);
-        PERFORM  audit_table(table_name, BOOLEAN 't', BOOLEAN 't');
+        PERFORM audit_table(table_name, BOOLEAN 't', BOOLEAN 't');
     END LOOP;
 END;
 $BODY$
@@ -192,7 +187,6 @@
     rec record;
 
 BEGIN
-
     SET search_path = "SCHEMA_NAME", public;
 
     FOR rec IN SELECT * FROM pg_tables WHERE schemaname = schema_name LOOP
@@ -210,9 +204,8 @@
     rec record;
 
 BEGIN
-
-    SET search_path = "SCHEMA_NAME", public;
-
+    SET search_path = "SCHEMA_NAME", public;
+    
     FOR rec IN SELECT * FROM pg_tables WHERE schemaname = schema_name LOOP
         aux:= schema_name||'.'||quote_ident(rec.tablename);
         EXECUTE 'ALTER TABLE '||aux||' DISABLE trigger audit_trigger_row';
@@ -222,82 +215,43 @@
 LANGUAGE 'plpgsql' VOLATILE COST 100;
 
 
--- Start to audit all the tables of the schema
-<<<<<<< HEAD
---SELECT SCHEMA_NAME_audit.audit_schema('SCHEMA_NAME');
-=======
---SELECT SCHEMA_NAME.audit_schema('SCHEMA_NAME');
->>>>>>> 56b546d6
-
-
 
 -- Audit functions
 
-<<<<<<< HEAD
-CREATE OR REPLACE FUNCTION SCHEMA_NAME_audit.audit_function(p_log_code_id int4) RETURNS "pg_catalog"."int2" AS $BODY$
-BEGIN
-    RETURN SCHEMA_NAME_audit.audit_function($1, null, null);
-=======
 CREATE OR REPLACE FUNCTION SCHEMA_NAME.audit_function(p_log_code_id int4) RETURNS "pg_catalog"."int2" AS $BODY$
 BEGIN
-
-    SET search_path = "SCHEMA_NAME", public;
-	
-    RETURN  audit_function($1, null, null);
->>>>>>> 56b546d6
-END;
-$BODY$
-LANGUAGE 'plpgsql' VOLATILE COST 100;
-  
-  
-<<<<<<< HEAD
-CREATE OR REPLACE FUNCTION SCHEMA_NAME_audit.audit_function(p_log_code_id int4, p_debug_info text) RETURNS "pg_catalog"."int2" AS $BODY$
-BEGIN
-    RETURN SCHEMA_NAME_audit.audit_function($1, null, $2);
-=======
+    SET search_path = "SCHEMA_NAME", public;
+    RETURN audit_function($1, null, null);
+END;
+$BODY$
+LANGUAGE 'plpgsql' VOLATILE COST 100;
+  
+  
 CREATE OR REPLACE FUNCTION SCHEMA_NAME.audit_function(p_log_code_id int4, p_debug_info text) RETURNS "pg_catalog"."int2" AS $BODY$
 BEGIN
-
-    SET search_path = "SCHEMA_NAME", public;
-
-    RETURN  audit_function($1, null, $2);
->>>>>>> 56b546d6
-END;
-$BODY$
-LANGUAGE 'plpgsql' VOLATILE COST 100;
-
-
-<<<<<<< HEAD
-CREATE OR REPLACE FUNCTION SCHEMA_NAME_audit.audit_function(p_log_function_id int4, p_log_code_id int4) RETURNS "pg_catalog"."int2" AS $BODY$
-BEGIN
-    RETURN SCHEMA_NAME_audit.audit_function($1, $2, null); 
-=======
+    SET search_path = "SCHEMA_NAME", public;
+    RETURN audit_function($1, null, $2);
+END;
+$BODY$
+LANGUAGE 'plpgsql' VOLATILE COST 100;
+
+
 CREATE OR REPLACE FUNCTION SCHEMA_NAME.audit_function(p_log_function_id int4, p_log_code_id int4) RETURNS "pg_catalog"."int2" AS $BODY$
 BEGIN
-
-    SET search_path = "SCHEMA_NAME", public;
-
-    RETURN  audit_function($1, $2, null); 
->>>>>>> 56b546d6
+    SET search_path = "SCHEMA_NAME", public;
+    RETURN audit_function($1, $2, null); 
 END;
 $BODY$
 LANGUAGE plpgsql VOLATILE COST 100;
   
 
-<<<<<<< HEAD
-CREATE OR REPLACE FUNCTION SCHEMA_NAME_audit.audit_function(p_log_code_id int4, p_log_function_id int4, p_debug_info text) RETURNS "pg_catalog"."int2" AS $BODY$
-BEGIN
-    BEGIN 
-        INSERT INTO sample_ws_fv_audit.log_detail (log_code_id, log_function_id, debug_info, query, user_name, addr) 
-=======
 CREATE OR REPLACE FUNCTION SCHEMA_NAME.audit_function(p_log_code_id int4, p_log_function_id int4, p_debug_info text) RETURNS "pg_catalog"."int2" AS $BODY$
 BEGIN
 
     SET search_path = "SCHEMA_NAME", public;
-
-    BEGIN 
-        INSERT INTO  log_detail (log_code_id, log_function_id, debug_info, query, user_name, addr) 
->>>>>>> 56b546d6
+    
+    BEGIN
+        INSERT INTO log_detail (log_code_id, log_function_id, debug_info, query, user_name, addr) 
         VALUES (p_log_code_id, p_log_function_id, p_debug_info, current_query(), session_user, inet_client_addr());
         IF p_log_code_id >= 100 AND p_log_code_id < 200 THEN
             RETURN null;
@@ -305,14 +259,11 @@
             RETURN p_log_code_id;
         END IF;
     EXCEPTION WHEN foreign_key_violation THEN
-<<<<<<< HEAD
-        INSERT INTO sample_ws_fv_audit.log_detail (log_code_id, log_function_id, debug_info, query, user_name, addr) 
-=======
-        INSERT INTO  log_detail (log_code_id, log_function_id, debug_info, query, user_name, addr) 
->>>>>>> 56b546d6
+        INSERT INTO log_detail (log_code_id, log_function_id, debug_info, query, user_name, addr) 
         VALUES (999, p_log_function_id, p_debug_info, current_query(), session_user, inet_client_addr());
         RETURN 999;
     END;
-END;
-$BODY$
-LANGUAGE 'plpgsql' VOLATILE COST 100;
+    
+END;
+$BODY$
+LANGUAGE 'plpgsql' VOLATILE COST 100;
