# -*- coding: utf-8 -*-
try:
    from qgis.core import Qgis
except:
    from qgis.core import QGis as Qgis

if Qgis.QGIS_VERSION_INT >= 21400 and Qgis.QGIS_VERSION_INT < 29900:
    from PyQt4 import uic, QtCore
    from PyQt4.QtGui import QMainWindow, QDialog
else:
    from qgis.PyQt import uic, QtCore
    from qgis.PyQt.QtWidgets import QMainWindow, QDialog
        
import os


def get_ui_class(ui_file_name):
    """ Get UI Python class from @ui_file_name """

    # Folder that contains UI files
    ui_folder_path = os.path.dirname(__file__) + os.sep + 'ui'
    ui_file_path = os.path.abspath(os.path.join(ui_folder_path, ui_file_name))
    return uic.loadUiType(ui_file_path)[0]

FORM_CLASS = get_ui_class('api_basic_info.ui')
class ApiBasicInfo(QtGui.QDialog, FORM_CLASS):
    def __init__(self):
        QtGui.QDialog.__init__(self)
        self.setupUi(self)

FORM_CLASS = get_ui_class('api_catalog.ui')
class ApiCatalogUi(QtGui.QMainWindow, FORM_CLASS):
    def __init__(self):
        QtGui.QMainWindow.__init__(self)
        self.setupUi(self)

FORM_CLASS = get_ui_class('api_cf.ui')
class ApiCfUi(QMainWindow, FORM_CLASS):
    dlg_closed = QtCore.pyqtSignal()
    def __init__(self):
        QMainWindow.__init__(self)
        self.setupUi(self)

    def closeEvent(self, event):
        print('event: {0}'.format(event))
        self.dlg_closed.emit()
        return super(ApiCfUi, self).closeEvent(event)

FORM_CLASS = get_ui_class('api_config.ui')
class ApiConfigUi(QMainWindow, FORM_CLASS):
    def __init__(self):
<<<<<<< HEAD
        QDialog.__init__(self)
=======
        QtGui.QMainWindow.__init__(self)
>>>>>>> d44d8851
        self.setupUi(self)


FORM_CLASS = get_ui_class('api_search.ui')
<<<<<<< HEAD
class ApiSearchUi(QDialog, FORM_CLASS):
    def __init__(self):
        QDialog.__init__(self)
=======
class ApiSearchUi(QtGui.QDockWidget, FORM_CLASS):
    def __init__(self, parent=None):
        super(ApiSearchUi, self).__init__(parent)
        #QtGui.QDockWidget.__init__(self)
>>>>>>> d44d8851
        self.setupUi(self)


FORM_CLASS = get_ui_class('add_doc.ui')
class AddDoc(QDialog, FORM_CLASS):
    def __init__(self):
        QDialog.__init__(self)
        self.setupUi(self)


FORM_CLASS = get_ui_class('add_element.ui')
class AddElement(QDialog, FORM_CLASS):
    def __init__(self):
        QDialog.__init__(self)
        self.setupUi(self)


FORM_CLASS = get_ui_class('add_picture.ui')
class AddPicture(QDialog, FORM_CLASS):
    def __init__(self):
        QDialog.__init__(self)
        self.setupUi(self)


FORM_CLASS = get_ui_class('add_sum.ui')
class AddSum(QDialog, FORM_CLASS):
    def __init__(self):
        QDialog.__init__(self)
        self.setupUi(self)
        
        
FORM_CLASS = get_ui_class('add_visit.ui')
class AddVisit(QDialog, FORM_CLASS):
    def __init__(self):
        QDialog.__init__(self)
        self.setupUi(self)


FORM_CLASS = get_ui_class('arc_fusion.ui')
class ArcFusion(QDialog, FORM_CLASS):
    def __init__(self):
        QDialog.__init__(self)
        self.setupUi(self)


FORM_CLASS = get_ui_class('audit_check_project_result.ui')
class AuditCheckProjectResult(QDialog, FORM_CLASS):
    def __init__(self):
        QDialog.__init__(self)
        self.setupUi(self)


FORM_CLASS = get_ui_class('cad_add_circle.ui')
class Cad_add_circle(QDialog, FORM_CLASS):
    def __init__(self):
        QDialog.__init__(self)
        self.setupUi(self)
        

FORM_CLASS = get_ui_class('cad_add_point.ui')
class Cad_add_point(QDialog, FORM_CLASS):
    def __init__(self):
        QDialog.__init__(self)
        self.setupUi(self)


FORM_CLASS = get_ui_class('change_node_type.ui')
class ChangeNodeType(QDialog, FORM_CLASS):
    def __init__(self):
        QDialog.__init__(self)
        self.setupUi(self)


FORM_CLASS = get_ui_class('csv2pg.ui')
class Csv2Pg(QDialog, FORM_CLASS):
    def __init__(self):
        QDialog.__init__(self)
        self.setupUi(self)


FORM_CLASS = get_ui_class('doc_management.ui')
class DocManagement(QDialog, FORM_CLASS):
    def __init__(self):
        QDialog.__init__(self)
        self.setupUi(self)


FORM_CLASS = get_ui_class('draw_profile.ui')
class DrawProfile(QDialog, FORM_CLASS):
    def __init__(self):
        QDialog.__init__(self)
        self.setupUi(self)


FORM_CLASS = get_ui_class('element_management.ui')
class ElementManagement(QDialog, FORM_CLASS):
    def __init__(self):
        QDialog.__init__(self)
        self.setupUi(self)


FORM_CLASS = get_ui_class('epa_result_compare_selector.ui')
class EpaResultCompareSelector(QDialog, FORM_CLASS):
    def __init__(self):
        QDialog.__init__(self)
        self.setupUi(self)


FORM_CLASS = get_ui_class('epa_result_manager.ui')
class EpaResultManager(QDialog, FORM_CLASS):
    def __init__(self):
        QDialog.__init__(self)
        self.setupUi(self)


FORM_CLASS = get_ui_class('event_full.ui')
class EventFull(QDialog, FORM_CLASS):
    def __init__(self):
        QDialog.__init__(self)
        self.setupUi(self)


FORM_CLASS = get_ui_class('event_standard.ui')
class EventStandard(QDialog, FORM_CLASS):
    def __init__(self):
        QDialog.__init__(self)
        self.setupUi(self)


FORM_CLASS = get_ui_class('event_ud_arc_rehabit.ui')
class EventUDarcRehabit(QDialog, FORM_CLASS):
    def __init__(self):
        QDialog.__init__(self)
        self.setupUi(self)


FORM_CLASS = get_ui_class('event_ud_arc_standard.ui')
class EventUDarcStandard(QDialog, FORM_CLASS):
    def __init__(self):
        QDialog.__init__(self)
        self.setupUi(self)


FORM_CLASS = get_ui_class('file_manager.ui')
class FileManager(QDialog, FORM_CLASS):
    def __init__(self):
        QDialog.__init__(self)
        self.setupUi(self)


FORM_CLASS = get_ui_class('gallery.ui')
class Gallery(QDialog, FORM_CLASS):
    def __init__(self):
        QDialog.__init__(self)
        self.setupUi(self)


FORM_CLASS = get_ui_class('gallery_zoom.ui')
class GalleryZoom(QDialog, FORM_CLASS):
    def __init__(self):
        QDialog.__init__(self)
        self.setupUi(self)


FORM_CLASS = get_ui_class('hydrology_selector.ui')
class HydrologySelector(QDialog, FORM_CLASS):
    def __init__(self):
        QDialog.__init__(self)
        self.setupUi(self)


FORM_CLASS = get_ui_class('info_show_info.ui')
class InfoShowInfo(QDialog, FORM_CLASS):
    def __init__(self):
        QDialog.__init__(self)
        self.setupUi(self)


FORM_CLASS = get_ui_class('list_items.ui')
class ListItems(QtGui.QDialog, FORM_CLASS):
    def __init__(self):
        QtGui.QDialog.__init__(self)
        self.setupUi(self)


FORM_CLASS = get_ui_class('load_documents.ui')
class LoadDocuments(QDialog, FORM_CLASS):
    def __init__(self):
        QDialog.__init__(self)
        self.setupUi(self)


FORM_CLASS = get_ui_class('load_profiles.ui')
class LoadProfiles(QDialog, FORM_CLASS):
    def __init__(self):
        QDialog.__init__(self)
        self.setupUi(self)


FORM_CLASS = get_ui_class('mincut.ui')
class Mincut(QMainWindow, FORM_CLASS):
    def __init__(self):
        self.closeMainWin = True
<<<<<<< HEAD
        QDialog.__init__(self)
=======
        QtGui.QMainWindow.__init__(self)
>>>>>>> d44d8851
        self.setupUi(self)

    def closeEvent(self, event):
        """ Overwrite closeEvent method """
        if self.closeMainWin:
            event.accept()
        else:
            QMessageBox.information(self, "", "Press cancel to exit")
            event.ignore()


FORM_CLASS = get_ui_class('mincut_add_connec.ui')
class Mincut_add_connec(QDialog, FORM_CLASS):
    def __init__(self):
        QDialog.__init__(self)
        self.setupUi(self)


FORM_CLASS = get_ui_class('mincut_add_hydrometer.ui')
class Mincut_add_hydrometer(QDialog, FORM_CLASS):
    def __init__(self):
        QDialog.__init__(self)
        self.setupUi(self)


FORM_CLASS = get_ui_class('mincut_composer.ui')
class MincutComposer(QDialog, FORM_CLASS):
    def __init__(self):
        QDialog.__init__(self)
        self.setupUi(self)        


FORM_CLASS = get_ui_class('mincut_edit.ui')
class Mincut_edit(QDialog, FORM_CLASS):
    def __init__(self):
        QDialog.__init__(self)
        self.setupUi(self)


FORM_CLASS = get_ui_class('mincut_fin.ui')
class Mincut_fin(QDialog, FORM_CLASS):
    def __init__(self):
        QDialog.__init__(self)
        self.setupUi(self)


FORM_CLASS = get_ui_class('mincut_selector.ui')
class Multi_selector(QDialog, FORM_CLASS):
    def __init__(self):
        QDialog.__init__(self)
        self.setupUi(self)


FORM_CLASS = get_ui_class('multirow_selector.ui')
class Multirow_selector(QDialog, FORM_CLASS):
    def __init__(self):
        QDialog.__init__(self)
        self.setupUi(self)
        

FORM_CLASS = get_ui_class('new_workcat.ui')
class NewWorkcat(QDialog, FORM_CLASS):
    def __init__(self):
        QDialog.__init__(self)
        self.setupUi(self)


FORM_CLASS = get_ui_class('node_replace.ui')
class NodeReplace(QDialog, FORM_CLASS):
    def __init__(self):
        QDialog.__init__(self)
        self.setupUi(self)


FORM_CLASS = get_ui_class('plan_estimate_result_manager.ui')
class EstimateResultManager(QDialog, FORM_CLASS):
    def __init__(self):
        QDialog.__init__(self)
        self.setupUi(self)


FORM_CLASS = get_ui_class('plan_estimate_result_new.ui')
class EstimateResultNew(QDialog, FORM_CLASS):
    def __init__(self):
        QDialog.__init__(self)
        self.setupUi(self)


FORM_CLASS = get_ui_class('plan_estimate_result_selector.ui')
class EstimateResultSelector(QDialog, FORM_CLASS):
    def __init__(self):
        QDialog.__init__(self)
        self.setupUi(self)


FORM_CLASS = get_ui_class('plan_psector.ui')
class Plan_psector(QDialog, FORM_CLASS):
    def __init__(self):
        QDialog.__init__(self)
        self.setupUi(self)


FORM_CLASS = get_ui_class('psector_management.ui')
class Psector_management(QDialog, FORM_CLASS):
    def __init__(self):
        QDialog.__init__(self)
        self.setupUi(self)


FORM_CLASS = get_ui_class('psector_rapport.ui')
class Psector_rapport(QDialog, FORM_CLASS):
    def __init__(self):
        QDialog.__init__(self)
        self.setupUi(self)


FORM_CLASS = get_ui_class('sections.ui')
class Sections(QtGui.QDialog, FORM_CLASS):
    def __init__(self):
        QtGui.QDialog.__init__(self)
        self.setupUi(self)


FORM_CLASS = get_ui_class('selector_date.ui')
class SelectorDate(QDialog, FORM_CLASS):
    def __init__(self):
        QDialog.__init__(self)
        self.setupUi(self)


FORM_CLASS = get_ui_class('toolbox.ui')
class Toolbox(QDialog, FORM_CLASS):
    def __init__(self):
        QDialog.__init__(self)
        self.setupUi(self)


FORM_CLASS = get_ui_class('ud_catalog.ui')
class UDcatalog(QDialog, FORM_CLASS):
    def __init__(self):
        QDialog.__init__(self)
        self.setupUi(self)


FORM_CLASS = get_ui_class('cf_ud_catalog.ui')
class CFUDcatalog(QDialog, FORM_CLASS):
    def __init__(self):
        QDialog.__init__(self)
        self.setupUi(self)


FORM_CLASS = get_ui_class('ud_options.ui')
class UDoptions(QDialog, FORM_CLASS):
    def __init__(self):
        QDialog.__init__(self)
        self.setupUi(self)


FORM_CLASS = get_ui_class('ud_times.ui')
class UDtimes(QDialog, FORM_CLASS):
    def __init__(self):
        QDialog.__init__(self)
        self.setupUi(self)


FORM_CLASS = get_ui_class('visit_management.ui')
class VisitManagement(QDialog, FORM_CLASS):
    def __init__(self):
        super(VisitManagement, self).__init__()
        self.setupUi(self)


FORM_CLASS = get_ui_class('workcat_end.ui')
class WorkcatEnd(QDialog, FORM_CLASS):
    def __init__(self):
        QDialog.__init__(self)
        self.setupUi(self)


FORM_CLASS = get_ui_class('ws_catalog.ui')
class WScatalog(QDialog, FORM_CLASS):
    def __init__(self):
        QDialog.__init__(self)
        self.setupUi(self)


FORM_CLASS = get_ui_class('cf_ws_catalog.ui')
class CFWScatalog(QDialog, FORM_CLASS):
    def __init__(self):
        QDialog.__init__(self)
        self.setupUi(self)


FORM_CLASS = get_ui_class('ws_options.ui')
class WSoptions(QDialog, FORM_CLASS):
    def __init__(self):
        QDialog.__init__(self)
        self.setupUi(self)


FORM_CLASS = get_ui_class('ws_times.ui')
class WStimes(QDialog, FORM_CLASS):
    def __init__(self):
        QDialog.__init__(self)
        self.setupUi(self)


FORM_CLASS = get_ui_class('workcat_end_list.ui')
class WorkcatEndList(QDialog, FORM_CLASS):
    def __init__(self):
        QDialog.__init__(self)
        self.setupUi(self)
        
        <|MERGE_RESOLUTION|>--- conflicted
+++ resolved
@@ -1,4 +1,5 @@
 # -*- coding: utf-8 -*-
+
 try:
     from qgis.core import Qgis
 except:
@@ -6,10 +7,10 @@
 
 if Qgis.QGIS_VERSION_INT >= 21400 and Qgis.QGIS_VERSION_INT < 29900:
     from PyQt4 import uic, QtCore
-    from PyQt4.QtGui import QMainWindow, QDialog
+    from PyQt4.QtGui import QMainWindow, QDialog, QMessageBox, QDockWidget
 else:
     from qgis.PyQt import uic, QtCore
-    from qgis.PyQt.QtWidgets import QMainWindow, QDialog
+    from qgis.PyQt.QtWidgets import QMainWindow, QDialog, QMessageBox, QDockWidget
         
 import os
 
@@ -23,15 +24,15 @@
     return uic.loadUiType(ui_file_path)[0]
 
 FORM_CLASS = get_ui_class('api_basic_info.ui')
-class ApiBasicInfo(QtGui.QDialog, FORM_CLASS):
-    def __init__(self):
-        QtGui.QDialog.__init__(self)
+class ApiBasicInfo(QDialog, FORM_CLASS):
+    def __init__(self):
+        QDialog.__init__(self)
         self.setupUi(self)
 
 FORM_CLASS = get_ui_class('api_catalog.ui')
-class ApiCatalogUi(QtGui.QMainWindow, FORM_CLASS):
-    def __init__(self):
-        QtGui.QMainWindow.__init__(self)
+class ApiCatalogUi(QMainWindow, FORM_CLASS):
+    def __init__(self):
+        QDialog.__init__(self)
         self.setupUi(self)
 
 FORM_CLASS = get_ui_class('api_cf.ui')
@@ -49,25 +50,14 @@
 FORM_CLASS = get_ui_class('api_config.ui')
 class ApiConfigUi(QMainWindow, FORM_CLASS):
     def __init__(self):
-<<<<<<< HEAD
-        QDialog.__init__(self)
-=======
-        QtGui.QMainWindow.__init__(self)
->>>>>>> d44d8851
+        QDialog.__init__(self)
         self.setupUi(self)
 
 
 FORM_CLASS = get_ui_class('api_search.ui')
-<<<<<<< HEAD
-class ApiSearchUi(QDialog, FORM_CLASS):
-    def __init__(self):
-        QDialog.__init__(self)
-=======
-class ApiSearchUi(QtGui.QDockWidget, FORM_CLASS):
+class ApiSearchUi(QDockWidget, FORM_CLASS):
     def __init__(self, parent=None):
         super(ApiSearchUi, self).__init__(parent)
-        #QtGui.QDockWidget.__init__(self)
->>>>>>> d44d8851
         self.setupUi(self)
 
 
@@ -247,9 +237,9 @@
 
 
 FORM_CLASS = get_ui_class('list_items.ui')
-class ListItems(QtGui.QDialog, FORM_CLASS):
-    def __init__(self):
-        QtGui.QDialog.__init__(self)
+class ListItems(QDialog, FORM_CLASS):
+    def __init__(self):
+        QDialog.__init__(self)
         self.setupUi(self)
 
 
@@ -271,11 +261,7 @@
 class Mincut(QMainWindow, FORM_CLASS):
     def __init__(self):
         self.closeMainWin = True
-<<<<<<< HEAD
-        QDialog.__init__(self)
-=======
-        QtGui.QMainWindow.__init__(self)
->>>>>>> d44d8851
+        QDialog.__init__(self)
         self.setupUi(self)
 
     def closeEvent(self, event):
@@ -393,9 +379,9 @@
 
 
 FORM_CLASS = get_ui_class('sections.ui')
-class Sections(QtGui.QDialog, FORM_CLASS):
-    def __init__(self):
-        QtGui.QDialog.__init__(self)
+class Sections(QDialog, FORM_CLASS):
+    def __init__(self):
+        QDialog.__init__(self)
         self.setupUi(self)
 
 
