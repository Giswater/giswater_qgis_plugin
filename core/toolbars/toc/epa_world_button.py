"""
This file is part of Giswater 3
The program is free software: you can redistribute it and/or modify it under the terms of the GNU
General Public License as published by the Free Software Foundation, either version 3 of the License,
or (at your option) any later version.
"""
# -*- coding: utf-8 -*-

from qgis.PyQt.QtCore import QObject

from ..dialog import GwAction
from ...utils import tools_gw
from ....libs import tools_qgis, tools_db, tools_os, tools_qt
from .... import global_vars

layers_subsetstrings = {}
layers_stylesheets = {}


def _get_sectors():
    sectors = "NULL"

    # get selected selectors
    sql = f'SELECT sector_id FROM selector_sector WHERE cur_user = current_user'
    rows = tools_db.get_rows(sql)
    if rows:
        sectors = ", ".join(str(x[0]) for x in rows)

    return sectors


def _get_layers():
    arc_layers = tools_gw.get_layers_from_feature_type('arc')
    node_layers = tools_gw.get_layers_from_feature_type('node')
    connec_layers = tools_gw.get_layers_from_feature_type('connec')
    gully_layers = tools_gw.get_layers_from_feature_type('gully')
    link_layers = tools_gw.get_layers_from_feature_type('link')

    return arc_layers, node_layers, connec_layers, gully_layers, link_layers


def is_epa_world_active(default=False):
    return tools_os.set_boolean(tools_gw.get_config_parser("epa_world", "epa_world_active", 'user', 'session'), default)


def set_epa_world(_set_epa_world=None, selector_change=False, is_init=False):

    # Style
    epa_style = {"Arc": 201, "Connec": 202, "Link": 203, "Node": 204, "Gully": 205}

    # Get layers
    arc_layers, node_layers, connec_layers, gully_layers, link_layers = _get_layers()

    # Get set_epa_world from config
    if _set_epa_world is None:
        _set_epa_world = is_epa_world_active(False)
    # Deactivate EPA
    if not _set_epa_world:
        tools_gw.set_config_parser("epa_world", "epa_world_active", str(_set_epa_world), 'user', 'session')
        # Disable current filters and set previous layer filters
        for layer in arc_layers + node_layers + connec_layers + gully_layers + link_layers:
            if is_init:
<<<<<<< HEAD
                layer.setSubsetString(None)
                # Manage style
                style_manager = layer.styleManager()
                if not style_manager.setCurrentStyle("GwStyle"):
                    style_manager.setCurrentStyle(tools_qt.tr('default', context_name='QgsMapLayerStyleManager'))
=======
                # Manage style & filter
                style_manager = layer.styleManager()
                if style_manager.currentStyle() == "GwEpaStyle":
                    layer.setSubsetString(None)
                    if not style_manager.setCurrentStyle("GwStyle"):
                        style_manager.setCurrentStyle(tools_qt.tr('default', context_name='QgsMapLayerStyleManager'))
>>>>>>> 8f1e1aaa
            else:
                layer.setSubsetString(layers_subsetstrings.get(layer.name()))

                # Manage style
                style_manager = layer.styleManager()
                style_manager.setCurrentStyle(layers_stylesheets.get(layer.name()))

    # Activate EPA
    else:
        tools_gw.set_config_parser("epa_world", "epa_world_active", str(_set_epa_world), 'user', 'session')
        if not selector_change:
            # Get layers subsetStrings
            for layer in arc_layers + node_layers + connec_layers + gully_layers + link_layers:
                layers_subsetstrings[layer.name()] = layer.subsetString()

                # Manage style
                style_manager = layer.styleManager()
                layers_stylesheets[layer.name()] = style_manager.currentStyle()

                if style_manager.setCurrentStyle("GwEpaStyle"):
                    pass
                else:
                    style_id = epa_style.get(f"{layer.name()}", 204)
                    tools_gw.set_layer_style(style_id, layer, True)

        sectors = _get_sectors()
        # Get inp_options_networkmode
        inp_options_networkmode = tools_gw.get_config_value('inp_options_networkmode')
        try:
            inp_options_networkmode = int(inp_options_networkmode[0])
        except (ValueError, IndexError, TypeError):
            pass

        body = tools_gw.create_body()
        json_result = tools_gw.execute_procedure('gw_fct_getnodeborder', body)
        nodes = json_result.get('body', {}).get('data', {}).get('nodes', [])

        sql = f"is_operative = true AND epa_type != 'UNDEFINED' AND sector_id IN ({sectors})"

        # arc
        for layer in arc_layers:
            layer.setSubsetString(sql)

        # node
        for layer in node_layers:
            nodes_sql = sql
            if nodes:
                node_ids = "','".join(str(node) for node in nodes)
                nodes_sql += " OR node_id IN ('{}')".format(node_ids)
            layer.setSubsetString(nodes_sql)

        if global_vars.project_type == 'ws':
            # ws connec
            for layer in connec_layers:
                if inp_options_networkmode == 4:
                    layer.setSubsetString(sql)
                else:
                    layer.setSubsetString("FALSE")

            # ws link
            for layer in link_layers:
                if inp_options_networkmode == 4:
                    layer.setSubsetString(sql)
                else:
                    layer.setSubsetString("FALSE")

        elif global_vars.project_type == 'ud':
            # ud connec
            for layer in connec_layers:
                layer.setSubsetString("FALSE")

            # ud gully
            for layer in gully_layers:
                if inp_options_networkmode == 2:
                    layer.setSubsetString(sql)
                else:
                    layer.setSubsetString("FALSE")

            # ud link
            for layer in link_layers:
                if inp_options_networkmode == 2:
                    layer.setSubsetString(sql + ' AND feature_type = \'GULLY\'')
                else:
                    layer.setSubsetString("FALSE")

    return _set_epa_world


class GwEpaWorldButton(GwAction):
    """ Button 308: Switch EPA world """

    def __init__(self, icon_path, action_name, text, toolbar, action_group):

        super().__init__(icon_path, action_name, text, toolbar, action_group)
        self.action.setCheckable(True)
        tools_gw.set_config_parser("epa_world", "epa_world_active", 'false', 'user', 'session')

    def clicked_event(self):

        self._switch_epa_world()

    # region private functions

    def _switch_epa_world(self):

        # Check world type
        epa_world_active = is_epa_world_active()

        # Apply filters
        _set_epa_world = not epa_world_active

        set_epa_world(_set_epa_world)

        # Set action checked
        self._action_set_checked(_set_epa_world)

        # Show message
        if _set_epa_world:
            msg = "EPA point of view activated"
        else:
            msg = "EPA point of view deactivated"
        tools_qgis.show_info(msg)

    def _action_set_checked(self, checked):
        # Set checked
        self.action.setChecked(checked)

    # endregion<|MERGE_RESOLUTION|>--- conflicted
+++ resolved
@@ -60,20 +60,12 @@
         # Disable current filters and set previous layer filters
         for layer in arc_layers + node_layers + connec_layers + gully_layers + link_layers:
             if is_init:
-<<<<<<< HEAD
-                layer.setSubsetString(None)
-                # Manage style
-                style_manager = layer.styleManager()
-                if not style_manager.setCurrentStyle("GwStyle"):
-                    style_manager.setCurrentStyle(tools_qt.tr('default', context_name='QgsMapLayerStyleManager'))
-=======
                 # Manage style & filter
                 style_manager = layer.styleManager()
                 if style_manager.currentStyle() == "GwEpaStyle":
                     layer.setSubsetString(None)
                     if not style_manager.setCurrentStyle("GwStyle"):
                         style_manager.setCurrentStyle(tools_qt.tr('default', context_name='QgsMapLayerStyleManager'))
->>>>>>> 8f1e1aaa
             else:
                 layer.setSubsetString(layers_subsetstrings.get(layer.name()))
 
