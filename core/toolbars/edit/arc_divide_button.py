--- conflicted
+++ resolved
@@ -15,11 +15,7 @@
 from ..maptool import GwMaptool
 from ...ui.ui_manager import GwDialogTextUi
 from ...utils import tools_gw
-<<<<<<< HEAD
-from ....lib import tools_qt, tools_qgis, tools_db, tools_os
-=======
 from ....libs import lib_vars, tools_qt, tools_qgis, tools_db, tools_os
->>>>>>> 292d872d
 from .... import global_vars
 
 
@@ -223,7 +219,7 @@
         """ Move selected node to the current point """
 
         # Update node geometry
-        the_geom = f"ST_GeomFromText('POINT({point.x()} {point.y()})', {global_vars.data_epsg})"
+        the_geom = f"ST_GeomFromText('POINT({point.x()} {point.y()})', {lib_vars.data_epsg})"
         sql = (f"UPDATE node SET the_geom = {the_geom} "
                f"WHERE node_id = '{node_id}'")
         status = tools_db.execute_sql(sql, log_sql=True)
