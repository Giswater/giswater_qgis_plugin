--- conflicted
+++ resolved
@@ -17,11 +17,7 @@
 from ...ui.ui_manager import GwFeatureEndUi, GwInfoWorkcatUi, GwFeatureEndConnecUi
 from ...utils import tools_gw
 from .... import global_vars
-<<<<<<< HEAD
-from ....lib import tools_qgis, tools_qt, tools_log, tools_db
-=======
 from ....libs import lib_vars, tools_qgis, tools_qt, tools_log, tools_db
->>>>>>> 292d872d
 
 
 class GwFeatureEndButton(GwAction):
@@ -449,7 +445,7 @@
         filter_ += " AND arc_state = '1' "
 
         # Set model
-        model = QSqlTableModel(db=global_vars.qgis_db_credentials)
+        model = QSqlTableModel(db=lib_vars.qgis_db_credentials)
         model.setTable(table_name)
         model.setEditStrategy(QSqlTableModel.OnManualSubmit)
         model.setFilter(filter_)
