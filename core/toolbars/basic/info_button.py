--- conflicted
+++ resolved
@@ -21,11 +21,7 @@
 from ...threads.toggle_valve_state import GwToggleValveTask
 from ...utils import tools_gw
 from .... import global_vars
-<<<<<<< HEAD
-from ....lib import tools_qgis, tools_os, tools_qt
-=======
 from ....libs import lib_vars, tools_qgis, tools_os, tools_qt
->>>>>>> 292d872d
 
 
 class GwInfoButton(GwMaptool):
@@ -251,7 +247,7 @@
 
         # If param is true show question and create thread
         msg = "You closed a valve, this will modify the current mapzones and it may take a little bit of time."
-        if global_vars.user_level['level'] in ('1', '2'):
+        if lib_vars.user_level['level'] in ('1', '2'):
             msg += " Would you like to continue?"
             answer = tools_qt.show_question(msg)
         else:
@@ -299,7 +295,7 @@
             info_feature.signal_activate.connect(self._reactivate_map_tool)
             info_feature.get_info_from_id(table_name=layer_source['table'], feature_id=action.property('feature_id'), tab_type=tab_type)
             # Remove previous rubberband when open new docker
-            if isinstance(self.previous_info_feature, GwInfo) and global_vars.session_vars['dialog_docker'] is not None:
+            if isinstance(self.previous_info_feature, GwInfo) and lib_vars.session_vars['dialog_docker'] is not None:
                 tools_gw.reset_rubberband(self.previous_info_feature.rubber_band)
             self.previous_info_feature = info_feature
 
@@ -323,7 +319,7 @@
             info_feature.signal_activate.connect(self._reactivate_map_tool)
             info_feature.get_info_from_coordinates(point, tab_type=self.tab_type)
             # Remove previous rubberband when open new docker
-            if isinstance(self.previous_info_feature, GwInfo) and global_vars.session_vars['dialog_docker'] is not None:
+            if isinstance(self.previous_info_feature, GwInfo) and lib_vars.session_vars['dialog_docker'] is not None:
                 tools_gw.reset_rubberband(self.previous_info_feature.rubber_band)
             self.previous_info_feature = info_feature
 
