"""
This file is part of Giswater 3
The program is free software: you can redistribute it and/or modify it under the terms of the GNU
General Public License as published by the Free Software Foundation, either version 3 of the License,
or (at your option) any later version.
"""
# -*- coding: utf-8 -*-
from functools import partial
from sip import isdeleted

from qgis.core import QgsProject
from qgis.PyQt.QtGui import QRegExpValidator, QStandardItemModel, QCursor
from qgis.PyQt.QtSql import QSqlTableModel
from qgis.PyQt.QtCore import Qt, QRegExp, QPoint
from qgis.PyQt.QtWidgets import QTableView, QAbstractItemView, QMenu, QCheckBox, QWidgetAction, QComboBox
from qgis.PyQt.QtWidgets import QDialog, QLineEdit

from ..dialog import GwAction
from ..utilities.toolbox_btn import GwToolBoxButton
from ...ui.ui_manager import GwDscenarioManagerUi, GwDscenarioUi
from ...utils import tools_gw
from ...models.item_delegates import ReadOnlyDelegate, EditableDelegate
from .... import global_vars
<<<<<<< HEAD
from ....lib import tools_qgis, tools_qt, tools_db
=======
from ....libs import lib_vars, tools_qgis, tools_qt, tools_db
>>>>>>> 292d872d


class GwDscenarioManagerButton(GwAction):
    """ Button 215: Dscenario manager """

    def __init__(self, icon_path, action_name, text, toolbar, action_group):

        super().__init__(icon_path, action_name, text, toolbar, action_group)
        self.feature_type = 'node'
        self.feature_types = ['node_id', 'arc_id', 'feature_id', 'connec_id', 'nodarc_id', 'rg_id', 'poll_id', 'sector_id', 'lidco_id']
        self.filter_dict = {"inp_dscenario_controls": {"filter_table": "v_edit_sector", "feature_type": "sector"},
                            "inp_dscenario_rules": {"filter_table": "v_edit_sector", "feature_type": "sector"},
                            "inp_dscenario_demand": {"filter_table": ["v_edit_inp_junction", "v_edit_inp_connec"], "feature_type": ["node", "connec"]},
                            "inp_dscenario_raingage": {"filter_table": "v_edit_raingage", "feature_type": "rg"},
                            # DISABLED:
                            # "inp_dscenario_lid_usage": {"filter_table": "v_edit_inp_dscenario_lid_usage", "feature_type": "lidco"},
                            # "inp_dscenario_inflows": {"filter_table": "v_edit_inp_inflows", "feature_type": "node"},
                            # "inp_dscenario_treatment": {"filter_table": "v_edit_inp_treatment", "feature_type": "node"},
                            # "inp_dscenario_flwreg_pump": {"filter_table": "v_edit_inp_pump", "feature_type": "arc"},
                            # "inp_dscenario_flwreg_weir": {"filter_table": "v_edit_inp_weir", "feature_type": "arc"},
                            # "inp_dscenario_flwreg_orifice": {"filter_table": "v_edit_inp_orifice", "feature_type": "arc"},
                            # "inp_dscenario_flwreg_outlet": {"filter_table": "v_edit_inp_outlet", "feature_type": "arc"},
                            # "inp_dscenario_inflows_poll": {"filter_table": "v_edit_inp_inflows_poll", "feature_type": "poll"},
                            # "inp_dscenario_pump_additional": {"filter_table": "v_edit_inp_pump_additional", "feature_type": "node"},
                            }
        self.filter_disabled = ["inp_dscenario_lid_usage", "inp_dscenario_inflows", "inp_dscenario_treatment",
                                "inp_dscenario_flwreg_pump", "inp_dscenario_flwreg_weir", "inp_dscenario_flwreg_orifice",
                                "inp_dscenario_flwreg_outlet", "inp_dscenario_inflows_poll", "inp_dscenario_pump_additional"
                                ]
        self.rubber_band = tools_gw.create_rubberband(global_vars.canvas)


    def clicked_event(self):

        self._open_dscenario_manager()


    # region dscenario manager

    def _open_dscenario_manager(self):
        """ Open dscenario manager """

        # Main dialog
        self.dlg_dscenario_manager = GwDscenarioManagerUi()
        tools_gw.load_settings(self.dlg_dscenario_manager)

        # Manage btn create
        self._manage_btn_create()

        # Apply filter validator
        self.filter_name = self.dlg_dscenario_manager.findChild(QLineEdit, 'txt_name')
        reg_exp = QRegExp('([^"\'\\\\])*')  # Don't allow " or ' or \ because it breaks the query
        self.filter_name.setValidator(QRegExpValidator(reg_exp))

        # Fill table
        self.tbl_dscenario = self.dlg_dscenario_manager.findChild(QTableView, 'tbl_dscenario')
        self._fill_manager_table()

        # Connect main dialog signals
        self.dlg_dscenario_manager.txt_name.textChanged.connect(partial(self._fill_manager_table))
        self.dlg_dscenario_manager.btn_duplicate.clicked.connect(partial(self._duplicate_selected_dscenario))
        self.dlg_dscenario_manager.btn_update.clicked.connect(partial(self._open_toolbox_function, 3042))
        self.dlg_dscenario_manager.btn_delete.clicked.connect(partial(self._delete_selected_dscenario))
        self.dlg_dscenario_manager.btn_delete.clicked.connect(partial(tools_gw.refresh_selectors))
        self.tbl_dscenario.doubleClicked.connect(self._open_dscenario)

        self.dlg_dscenario_manager.btn_cancel.clicked.connect(partial(tools_gw.close_dialog, self.dlg_dscenario_manager))
        self.dlg_dscenario_manager.finished.connect(partial(tools_gw.save_settings, self.dlg_dscenario_manager))
        self.dlg_dscenario_manager.finished.connect(partial(self.save_user_values))

        # Open dialog
        tools_gw.open_dialog(self.dlg_dscenario_manager, 'dscenario_manager')


    def save_user_values(self):
        pass


    def _get_list(self, table_name='v_ui_cat_dscenario', filter_name="", filter_id=None):
        """ Mount and execute the query for gw_fct_getlist """

        feature = f'"tableName":"{table_name}"'
        filter_fields = f'"limit": -1, "name": {{"filterSign":"ILIKE", "value":"{filter_name}"}}'
        if filter_id is not None:
            filter_fields += f', "dscenario_id": {{"filterSign":"=", "value":"{filter_id}"}}'
        body = tools_gw.create_body(feature=feature, filter_fields=filter_fields)
        json_result = tools_gw.execute_procedure('gw_fct_getlist', body)
        if json_result is None or json_result['status'] == 'Failed':
            return False
        complet_list = json_result
        if not complet_list:
            return False

        return complet_list


    def _fill_manager_table(self, filter_name=""):
        """ Fill dscenario manager table with data from v_ui_cat_dscenario """

        complet_list = self._get_list("v_ui_cat_dscenario", filter_name)

        if complet_list is False:
            return False, False
        for field in complet_list['body']['data']['fields']:
            if field.get('hidden'): continue
            model = self.tbl_dscenario.model()
            if model is None:
                model = QStandardItemModel()
                self.tbl_dscenario.setModel(model)
            model.removeRows(0, model.rowCount())

            if field['value']:
                self.tbl_dscenario = tools_gw.add_tableview_header(self.tbl_dscenario, field)
                self.tbl_dscenario = tools_gw.fill_tableview_rows(self.tbl_dscenario, field)
        # TODO: config_form_tableview
        # widget = tools_gw.set_tablemodel_config(self.dlg_dscenario_manager, self.tbl_dscenario, 'tbl_dscenario', 1, True)
        tools_qt.set_tableview_config(self.tbl_dscenario)

        return complet_list


    def _manage_btn_create(self):
        """ Fill btn_create QMenu """

        # Functions
        values = [[3134, "Create empty dscenario"]]
        if global_vars.project_type == 'ws':
            values.append([3110, "Create from CRM"])
            values.append([3112, "Create demand from ToC"])
            values.append([3108, "Create network from ToC"])
            values.append([3158, "Create from Mincut"])
        if global_vars.project_type == 'ud':
            values.append([3118, "Create from ToC"])

        # Create and populate QMenu
        create_menu = QMenu()
        for value in values:
            num = value[0]
            label = value[1]
            action = create_menu.addAction(f"{label}")
            action.triggered.connect(partial(self._open_toolbox_function, num))

        self.dlg_dscenario_manager.btn_create.setMenu(create_menu)


    def _open_toolbox_function(self, function, signal=None, connect=None):
        """ Execute currently selected function from combobox """

        toolbox_btn = GwToolBoxButton(None, None, None, None, None)
        if connect is None:
            connect = [partial(self._fill_manager_table, self.filter_name.text()), partial(tools_gw.refresh_selectors)]
        else:
            if type(connect) != list:
                connect = [connect]
        dlg_functions = toolbox_btn.open_function_by_id(function, connect_signal=connect)
        return dlg_functions


    def _duplicate_selected_dscenario(self):
        """ Duplicates the selected dscenario """

        # Get selected row
        selected_list = self.tbl_dscenario.selectionModel().selectedRows()
        if len(selected_list) == 0:
            message = "Any record selected"
            tools_qgis.show_warning(message, dialog=self.dlg_dscenario_manager)
            return

        # Get selected dscenario id
        index = self.tbl_dscenario.selectionModel().currentIndex()
        value = index.sibling(index.row(), 0).data()

        # Execute toolbox function
        dlg_functions = self._open_toolbox_function(3156)
        # Set dscenario_id in combo copyFrom
        tools_qt.set_combo_value(dlg_functions.findChild(QComboBox, 'copyFrom'), f"{value}", 0)
        tools_qt.set_widget_enabled(dlg_functions, 'copyFrom', False)


    def _delete_selected_dscenario(self):
        """ Deletes the selected dscenario """

        # Get selected row
        selected_list = self.tbl_dscenario.selectionModel().selectedRows()
        if len(selected_list) == 0:
            message = "Any record selected"
            tools_qgis.show_warning(message, dialog=self.dlg_dscenario_manager)
            return

        # Get selected dscenario id
        index = self.tbl_dscenario.selectionModel().currentIndex()
        value = index.sibling(index.row(), 0).data()

        message = "Are you sure you want to delete these records?"
        answer = tools_qt.show_question(message, "Delete records", index.sibling(index.row(), 1).data())
        if answer:
            sql = f"DELETE FROM v_edit_cat_dscenario WHERE dscenario_id = {value}"
            tools_db.execute_sql(sql)

            # Refresh tableview
            self._fill_manager_table(self.filter_name.text())

    # endregion

    # region dscenario

    def _open_dscenario(self, index):
        """ Create custom dialog for selected dscenario and fill initial table """

        # Get selected dscenario_id
        row = index.row()
        column_index = tools_qt.get_col_index_by_col_name(self.tbl_dscenario, 'dscenario_id')
        self.selected_dscenario_id = index.sibling(row, column_index).data()
        column_index = tools_qt.get_col_index_by_col_name(self.tbl_dscenario, 'dscenario_type')
        self.selected_dscenario_type = index.sibling(row, column_index).data()

        # Create dialog
        self.dlg_dscenario = GwDscenarioUi()
        tools_gw.load_settings(self.dlg_dscenario)

        # Add icons
        tools_gw.add_icon(self.dlg_dscenario.btn_toc, "306", sub_folder="24x24")
        tools_gw.add_icon(self.dlg_dscenario.btn_insert, "111", sub_folder="24x24")
        tools_gw.add_icon(self.dlg_dscenario.btn_delete, "112", sub_folder="24x24")
        tools_gw.add_icon(self.dlg_dscenario.btn_snapping, "137")

        default_tab_idx = 0
        # Select all dscenario views
        sql = f"SELECT table_name FROM INFORMATION_SCHEMA.tables WHERE table_schema = ANY (current_schemas(false)) " \
              f"AND table_name LIKE 'inp_dscenario%'" \
              f"ORDER BY array_position(ARRAY['inp_dscenario_virtualvalve', 'inp_dscenario_pump', 'inp_dscenario_pump_additional', 'inp_dscenario_controls', 'inp_dscenario_rules'], table_name);"
        rows = tools_db.get_rows(sql)
        if rows:
            views = [x[0] for x in rows]
            for view in views:
                qtableview = QTableView()
                qtableview.setObjectName(f"tbl_{view}")
                qtableview.clicked.connect(partial(self._manage_highlight, qtableview, view))
                tab_idx = self.dlg_dscenario.main_tab.addTab(qtableview, f"{view.split('_')[-1].capitalize()}")
                self.dlg_dscenario.main_tab.widget(tab_idx).setObjectName(view)

                if view.split('_')[-1].upper() == self.selected_dscenario_type:
                    default_tab_idx = tab_idx

        self.dlg_dscenario.main_tab.setCurrentIndex(default_tab_idx)

        # Connect signals
        self.dlg_dscenario.btn_toc.clicked.connect(partial(self._manage_add_layers))
        self.dlg_dscenario.btn_insert.clicked.connect(partial(self._manage_insert))
        self.dlg_dscenario.btn_delete.clicked.connect(partial(self._manage_delete))
        self.dlg_dscenario.btn_snapping.clicked.connect(partial(self._manage_select))
        self.dlg_dscenario.main_tab.currentChanged.connect(partial(self._manage_current_changed))
        self.dlg_dscenario.finished.connect(self._selection_end)
        self.dlg_dscenario.finished.connect(partial(tools_gw.close_dialog, self.dlg_dscenario, True))

        self._manage_current_changed()

        sql = f"SELECT name FROM v_edit_cat_dscenario WHERE dscenario_id = {self.selected_dscenario_id}"
        row = tools_db.get_row(sql)
        dscenario_name = row[0]
        title = f"Dscenario {self.selected_dscenario_id} - {dscenario_name}"
        tools_gw.open_dialog(self.dlg_dscenario, 'dscenario', title=f"{title}")


    def _fill_dscenario_table(self, set_edit_triggers=QTableView.DoubleClicked, expr=None):
        """ Fill dscenario table with data from its corresponding table """

        # Manage exception if dialog is closed
        if isdeleted(self.dlg_dscenario):
            return

        self.table_name = f"{self.dlg_dscenario.main_tab.currentWidget().objectName()}"
        widget = self.dlg_dscenario.main_tab.currentWidget()

        if self.schema_name not in self.table_name:
            self.table_name = self.schema_name + "." + self.table_name

        # Set model
        model = QSqlTableModel(db=global_vars.qgis_db_credentials)
        model.setTable(self.table_name)
        model.setFilter(f"dscenario_id = {self.selected_dscenario_id}")
        model.setEditStrategy(QSqlTableModel.OnFieldChange)
        model.setSort(0, 0)
        model.select()
        # Set item delegates
        readonly_delegate = ReadOnlyDelegate(widget)
        widget.setItemDelegateForColumn(0, readonly_delegate)
        widget.setItemDelegateForColumn(1, readonly_delegate)
        editable_delegate = EditableDelegate(widget)
        for x in range(2, model.columnCount()):
            widget.setItemDelegateForColumn(x, editable_delegate)


        # Check for errors
        if model.lastError().isValid():
            tools_qgis.show_warning(model.lastError().text(), dialog=self.dlg_dscenario)
        # Attach model to table view
        if expr:
            widget.setModel(model)
            widget.model().setFilter(expr)
        else:
            widget.setModel(model)
        widget.setSortingEnabled(True)

        # Set widget & model properties
        tools_qt.set_tableview_config(widget, selection=QAbstractItemView.SelectRows, edit_triggers=set_edit_triggers, sectionResizeMode=0)
        tools_gw.set_tablemodel_config(self.dlg_dscenario, widget, f"{self.table_name[len(f'{self.schema_name}.'):]}")

        # Hide unwanted columns
        col_idx = tools_qt.get_col_index_by_col_name(widget, 'dscenario_id')
        if col_idx not in (None, False):
            widget.setColumnHidden(col_idx, True)

        geom_col_idx = tools_qt.get_col_index_by_col_name(widget, 'the_geom')
        if geom_col_idx not in (None, False):
            widget.setColumnHidden(geom_col_idx, True)

        # Sort the table by feature id
        model.sort(1, 0)


    def _manage_current_changed(self):
        """ Manages tab changes """

        # Fill current table
        self._fill_dscenario_table()

        # Refresh txt_feature_id
        tools_qt.set_widget_text(self.dlg_dscenario, self.dlg_dscenario.txt_feature_id, '')
        self.dlg_dscenario.txt_feature_id.setStyleSheet(None)

        # Manage insert typeahead
        # Get index of selected tab
        index_tab = self.dlg_dscenario.main_tab.currentIndex()
        tab_name = self.dlg_dscenario.main_tab.widget(index_tab).objectName()
        enable = tab_name not in self.filter_disabled

        # Populate typeahead
        if enable:
            self._manage_feature_type()
            table_name = f"v_edit_{tab_name.replace('dscenario_', '')}"
            feature_type = self.feature_type
            if self.filter_dict.get(tab_name):
                table_name = self.filter_dict[tab_name]['filter_table']
                feature_type = self.filter_dict[tab_name]['feature_type']
            tools_gw.set_completer_widget(table_name, self.dlg_dscenario.txt_feature_id, feature_type, add_id=True)

        # Deactivate btn_snapping functionality
        self._selection_end()

        # Enable/disable filter & buttons
        self._enable_widgets(enable)


    def _enable_widgets(self, enable):
        """  """

        tools_qt.set_widget_enabled(self.dlg_dscenario, 'txt_feature_id', enable)
        tools_qt.set_widget_enabled(self.dlg_dscenario, 'btn_insert', enable)
        tools_qt.set_widget_enabled(self.dlg_dscenario, 'btn_delete', enable)
        tools_qt.set_widget_enabled(self.dlg_dscenario, 'btn_snapping', enable)


    def _manage_feature_type(self):
        """ Manages current tableview feature type (node, arc, nodarc, etc.) """

        tableview = self.dlg_dscenario.main_tab.currentWidget()
        self.feature_type = 'node'
        feature_type = 'feature_id'

        for x in self.feature_types:
            col_idx = tools_qt.get_col_index_by_col_name(tableview, x)
            if col_idx not in (None, False):
                feature_type = x
                break

        if feature_type != 'feature_id':
            self.feature_type = feature_type.split('_')[0]


    def _manage_highlight(self, qtableview, view, index):
        """ Creates rubberband to indicate which feature is selected """

        table = view.replace("_dscenario", "")
        feature_type = 'feature_id'

        for x in self.feature_types:
            col_idx = tools_qt.get_col_index_by_col_name(qtableview, x)
            if col_idx not in (None, False):
                feature_type = x
                break
        if feature_type != 'feature_id':
            table = f"v_edit_{feature_type.split('_')[0]}"
        tools_qgis.highlight_feature_by_id(qtableview, table, feature_type, self.rubber_band, 5, index)


    def _manage_add_layers(self):
        """ Opens menu to add/remove layers to ToC """

        # Create main menu and get cursor click position
        main_menu = QMenu()
        cursor = QCursor()
        x = cursor.pos().x()
        y = cursor.pos().y()
        click_point = QPoint(x + 5, y + 5)

        layer_list = []
        for layer in QgsProject.instance().mapLayers().values():
            layer_list.append(tools_qgis.get_layer_source_table_name(layer))

        geom_layers = []
        sql = f"SELECT f_table_name FROM geometry_columns WHERE f_table_schema = '{global_vars.schema_name}' " \
              f"AND f_table_name LIKE 'v_edit_inp_dscenario%';"
        rows = tools_db.get_rows(sql)
        if rows:
            geom_layers = [row[0] for row in rows]

        # Get layers to add
        lyr_filter = "v_edit_inp_dscenario_%"
        sql = f"SELECT id, alias, style_id, addparam FROM sys_table WHERE id LIKE '{lyr_filter}' AND alias IS NOT NULL"
        rows = tools_db.get_rows(sql)
        if rows:
            # LOAD ALL
            widget = QCheckBox()
            widget.setText("Load all")
            widget.setStyleSheet("margin: 5px 5px 5px 8px;")
            widgetAction = QWidgetAction(main_menu)
            widgetAction.setDefaultWidget(widget)
            widgetAction.defaultWidget().stateChanged.connect(partial(self._manage_load_all, main_menu))
            main_menu.addAction(widgetAction)

            # LAYERS
            for tablename, alias, style_id, addparam in rows:
                # Manage alias
                if not alias:
                    alias = tablename.replace('v_edit_inp_dscenario_', '').replace('_', ' ').capitalize()
                # Manage style_id
                if not style_id:
                    style_id = "-1"
                # Manage pkey
                pk = "id"
                if addparam:
                    pk = addparam.get('pkey').replace(' ', '')
                # Manage the_geom
                the_geom = None
                if tablename in geom_layers:
                    the_geom = "the_geom"

                # Create CheckBox
                widget = QCheckBox()
                widget.setText(alias)
                widgetAction = QWidgetAction(main_menu)
                widgetAction.setDefaultWidget(widget)
                main_menu.addAction(widgetAction)

                # Set checked if layer exists
                if f"{tablename}" in layer_list:
                    widget.setChecked(True)
                widget.setStyleSheet("margin: 5px 5px 5px 8px;")

                widgetAction.defaultWidget().stateChanged.connect(
                    partial(self._check_action_ischecked, tablename, the_geom, pk, style_id, alias.strip()))

        main_menu.exec_(click_point)


    def _check_action_ischecked(self, tablename, the_geom, pk, style_id, alias, state):
        """ Control if user check or uncheck action menu, then add or remove layer from toc
        :param tablename: Postgres table name (String)
        :param pk: Field id of the table (String)
        :param style_id: Id of the style we want to load (integer or String)
        :param state: This parameter is sent by the action itself with the trigger (Bool)
        """

        if state == 2:
            layer = tools_qgis.get_layer_by_tablename(tablename)
            if layer is None:
                tools_gw.add_layer_database(tablename, the_geom=the_geom, field_id=pk, group="EPA", sub_group="Dscenario", style_id=style_id, alias=alias)
        elif state == 0:
            layer = tools_qgis.get_layer_by_tablename(tablename)
            if layer is not None:
                tools_qgis.remove_layer_from_toc(alias, "EPA", "Dscenario")


    def _manage_load_all(self, menu, state=None):

        if state == 2:
            for child in menu.actions():
                if not child.isChecked():
                    child.defaultWidget().setChecked(True)


    def _manage_insert(self):
        """ Insert feature to dscenario via the button """

        if self.dlg_dscenario.txt_feature_id.text() == '':
            message = "Feature_id is mandatory."
            self.dlg_dscenario.txt_feature_id.setStyleSheet("border: 1px solid red")
            tools_qgis.show_warning(message, dialog=self.dlg_dscenario)
            return
        self.dlg_dscenario.txt_feature_id.setStyleSheet(None)
        tableview = self.dlg_dscenario.main_tab.currentWidget()
        view = tableview.objectName()

        sql = f"SELECT column_name FROM INFORMATION_SCHEMA.COLUMNS WHERE TABLE_NAME = '{self.table_name[len(f'{self.schema_name}.'):]}';"
        rows = tools_db.get_rows(sql)

        if rows[0][0] == 'id':
            # FIELDS
            sql = f"INSERT INTO {view} ({rows[1][0]}, {rows[2][0]}"
            if view in ("inp_dscenario_controls", "inp_dscenario_rules"):
                sql += f", {rows[3][0]}"
            elif view == "inp_dscenario_demand":
                sql += f", feature_type"
            # VALUES
            sql += f")VALUES ({self.selected_dscenario_id}, '{self.dlg_dscenario.txt_feature_id.text()}'"
            if view in ("inp_dscenario_controls", "inp_dscenario_rules"):
                sql += f", ''"
            elif view == "inp_dscenario_demand":
                sql += f", '{self.feature_type.upper()}'"
            sql += f");"
        else:
            sql = f"INSERT INTO {view} VALUES ({self.selected_dscenario_id}, '{self.dlg_dscenario.txt_feature_id.text()}');"
        tools_db.execute_sql(sql)

        # Refresh tableview
        self._fill_dscenario_table()


    def _manage_delete(self):
        """ Delete features from dscenario via the button """

        tableview = self.dlg_dscenario.main_tab.currentWidget()
        # Get selected row
        selected_list = tableview.selectionModel().selectedRows()
        if len(selected_list) == 0:
            message = "Any record selected"
            tools_qgis.show_warning(message, dialog=self.dlg_dscenario)
            return

        # Get selected feature_id
        view = tableview.objectName()
        col_idx = -1
        feature_type = 'feature_id'

        for x in self.feature_types:
            col_idx = tools_qt.get_col_index_by_col_name(tableview, x)
            if col_idx not in (None, False):
                feature_type = x
                break

        values = []
        for index in selected_list:
            values.append(index.sibling(index.row(), col_idx).data())

        message = "Are you sure you want to delete these records?"
        answer = tools_qt.show_question(message, "Delete records", values)
        if answer:
            for value in values:
                sql = f"DELETE FROM {view} WHERE dscenario_id = {self.selected_dscenario_id} AND {feature_type} = '{value}'"
                tools_db.execute_sql(sql)

            # Refresh tableview
            self._fill_dscenario_table()


    def _manage_select(self):
        """ Button snapping """

        self._manage_feature_type()

        # Get current layer and remove selection
        try:
            current_layer = self.iface.activeLayer()
            current_layer.removeSelection()
        except AttributeError:
            pass

        # Set active layer
        view_name = self.dlg_dscenario.main_tab.currentWidget().objectName()
        layer_name = 'v_edit_' + self.feature_type
        if self.feature_type == 'nodarc':
            layer_name = view_name.replace("dscenario_", "")
        layer = tools_qgis.get_layer_by_tablename(layer_name)
        self.iface.setActiveLayer(layer)
        tools_qgis.set_layer_visible(layer)

        # Clear feature id field
        #

        self._selection_init()
        # tools_gw.selection_init(self, self.dlg_dscenario, tableview)


    def _selection_init(self):
        """ Set canvas map tool to selection """

        tools_gw.disconnect_signal('dscenario_snapping')
        self.iface.actionSelect().trigger()
        self.connect_signal_selection_changed()


    def connect_signal_selection_changed(self):
        """ Connect signal selectionChanged """

        tools_gw.connect_signal(global_vars.canvas.selectionChanged, partial(self._manage_selection),
                                'dscenario_snapping', 'connect_signal_selection_changed_selectionChanged_manage_selection')

    def _manage_selection(self):
        """ Slot function for signal 'canvas.selectionChanged' """

        # Get feature_type and feature_id
        layer = self.iface.activeLayer()
        field_id = self.feature_type + "_id"

        # Iterate over layer
        if layer.selectedFeatureCount() > 0:
            selected_ids = []
            # Get selected features of the layer
            features = layer.selectedFeatures()
            for feature in features:
                # Append 'feature_id' into the list
                selected_ids.append(feature.attribute(field_id))

            if selected_ids:
                inserted = {f'{self.feature_type}': []}
                tableview = self.dlg_dscenario.main_tab.currentWidget()
                view = tableview.objectName()
                for f in selected_ids:
                    sql = f"INSERT INTO {view} VALUES ({self.selected_dscenario_id}, '{f}');"
                    result = tools_db.execute_sql(sql, log_sql=False, log_error=False, show_exception=False)
                    if result:
                        inserted[f'{self.feature_type}'].append(f)
                self._fill_dscenario_table()

                # Just select the inserted features
                tools_gw.get_expression_filter(self.feature_type, inserted, {f"{self.feature_type}": [layer]})


    def _selection_end(self):
        """ Stop selection mode """

        tools_gw.disconnect_signal('dscenario_snapping')
        tools_gw.remove_selection()
        self.iface.actionPan().trigger()

    # endregion<|MERGE_RESOLUTION|>--- conflicted
+++ resolved
@@ -21,11 +21,7 @@
 from ...utils import tools_gw
 from ...models.item_delegates import ReadOnlyDelegate, EditableDelegate
 from .... import global_vars
-<<<<<<< HEAD
-from ....lib import tools_qgis, tools_qt, tools_db
-=======
 from ....libs import lib_vars, tools_qgis, tools_qt, tools_db
->>>>>>> 292d872d
 
 
 class GwDscenarioManagerButton(GwAction):
@@ -304,7 +300,7 @@
             self.table_name = self.schema_name + "." + self.table_name
 
         # Set model
-        model = QSqlTableModel(db=global_vars.qgis_db_credentials)
+        model = QSqlTableModel(db=lib_vars.qgis_db_credentials)
         model.setTable(self.table_name)
         model.setFilter(f"dscenario_id = {self.selected_dscenario_id}")
         model.setEditStrategy(QSqlTableModel.OnFieldChange)
@@ -437,7 +433,7 @@
             layer_list.append(tools_qgis.get_layer_source_table_name(layer))
 
         geom_layers = []
-        sql = f"SELECT f_table_name FROM geometry_columns WHERE f_table_schema = '{global_vars.schema_name}' " \
+        sql = f"SELECT f_table_name FROM geometry_columns WHERE f_table_schema = '{lib_vars.schema_name}' " \
               f"AND f_table_name LIKE 'v_edit_inp_dscenario%';"
         rows = tools_db.get_rows(sql)
         if rows:
