"""
This file is part of Giswater 3
The program is free software: you can redistribute it and/or modify it under the terms of the GNU
General Public License as published by the Free Software Foundation, either version 3 of the License,
or (at your option) any later version.
"""
# -*- coding: utf-8 -*-
import json
import math
import subprocess
import os
from collections import OrderedDict
from decimal import Decimal
from functools import partial

from qgis.PyQt.QtCore import Qt, QDate
from qgis.PyQt.QtGui import QDoubleValidator
from qgis.PyQt.QtWidgets import QListWidgetItem, QLineEdit, QAction
from qgis.core import QgsFeatureRequest, QgsVectorLayer, QgsExpression
from qgis.gui import QgsMapToolEmitPoint

from ..dialog import GwAction
from ...ui.ui_manager import GwProfileUi, GwProfilesListUi
from ...utils import tools_gw
from ...utils.snap_manager import GwSnapManager
<<<<<<< HEAD
from ....lib import tools_qt, tools_log, tools_qgis
=======
from ....libs import lib_vars, tools_qt, tools_log, tools_qgis
>>>>>>> 292d872d
from .... import global_vars

try:
    import matplotlib.pyplot as plt
except ImportError:
    plt = None
    if tools_qt.show_question("Matplotlib Python package not found. Do you want to install Matplotlib?"):
        subprocess.run(["python", "-m", "ensurepip"])
        install_matplotlib = subprocess.run(['python', '-m', 'pip', 'install', '-U', 'matplotlib'])
        if install_matplotlib.returncode:
            tools_qt.show_info_box(
                "Matplotlib cannot be installed automatically. Please install Matplotlib manually."
            )
        else:
            tools_qt.show_info_box("Matplotlib installed successfully. Please restart QGIS.")


class GwNodeData:

    def __init__(self):

        self.start_point = None
        self.top_elev = None
        self.ymax = None
        self.z1 = None
        self.z2 = None
        self.cat_geom = None
        self.geom = None
        self.slope = None
        self.elev1 = None
        self.elev2 = None
        self.y1 = None
        self.y2 = None
        self.node_id = None
        self.elev = None
        self.code = None
        self.node_1 = None
        self.node_2 = None
        self.total_distance = None
        self.descript = None
        self.data_type = None
        self.surface_type = None
        self.none_values = None


class GwProfileButton(GwAction):
    """ Button 43: Profile """

    def __init__(self, icon_path, action_name, text, toolbar, action_group):

        # Call ParentDialog constructor
        super().__init__(icon_path, action_name, text, toolbar, action_group)

        self.snapper_manager = GwSnapManager(self.iface)
        self.vertex_marker = self.snapper_manager.vertex_marker
        self.list_of_selected_nodes = []
        self.nodes = []
        self.links = []
        self.rotation_vd_exist = False
        self.lastnode_datatype = 'REAL'
        self.none_values = []
        self.add_points = False
        self.add_points_list = []


    def clicked_event(self):

        self.action.setChecked(True)

        # Remove all selections on canvas
        self._remove_selection()

        # Set dialog
        self.dlg_draw_profile = GwProfileUi()
        tools_gw.load_settings(self.dlg_draw_profile)
        self.dlg_draw_profile.setWindowFlags(Qt.WindowStaysOnTopHint)

        # Declare composer path widget
        self.composers_path = self.dlg_draw_profile.findChild(QLineEdit, "composers_path")

        # Set layer_node
        self.layer_node = tools_qgis.get_layer_by_tablename('v_edit_node', show_warning_=False)

        # Toolbar actions
        action = self.dlg_draw_profile.findChild(QAction, "actionProfile")
        tools_gw.add_icon(action, "131", sub_folder="24x24")
        action.triggered.connect(partial(self._activate_add_points, False))
        action.triggered.connect(partial(self._activate_snapping_node))
        self.action_profile = action

        action = self.dlg_draw_profile.findChild(QAction, "actionAddPoint")
        tools_gw.add_icon(action, "111", sub_folder="24x24")
        action.triggered.connect(partial(self._activate_add_points, True))
        action.triggered.connect(partial(self._activate_snapping_node))
        self.action_add_point = action
        self.action_add_point.setDisabled(True)

        # Set validators
        self.dlg_draw_profile.txt_min_distance.setValidator(QDoubleValidator())

        # Triggers
        self.dlg_draw_profile.btn_draw_profile.clicked.connect(partial(self._get_profile))
        self.dlg_draw_profile.btn_save_profile.clicked.connect(self._save_profile)
        self.dlg_draw_profile.btn_load_profile.clicked.connect(self._open_profile)
        self.dlg_draw_profile.btn_clear_profile.clicked.connect(self._clear_profile)
        self.dlg_draw_profile.dlg_closed.connect(partial(tools_gw.save_settings, self.dlg_draw_profile))
        self.dlg_draw_profile.dlg_closed.connect(partial(self._remove_selection, actionpan=True))
        self.dlg_draw_profile.dlg_closed.connect(partial(self._reset_profile_variables))
        self.dlg_draw_profile.dlg_closed.connect(partial(tools_gw.disconnect_signal, 'profile'))

        # Set shortcut keys
        self.dlg_draw_profile.key_escape.connect(partial(tools_gw.close_dialog, self.dlg_draw_profile))

        # Set calendar date as today
        tools_qt.set_calendar(self.dlg_draw_profile, "date", None)

        # Set last parameters
        tools_qt.set_widget_text(self.dlg_draw_profile, self.dlg_draw_profile.txt_min_distance,
                                 tools_gw.get_config_parser('btn_profile', 'min_distance_profile', "user", "session"))
        tools_qt.set_widget_text(self.dlg_draw_profile, self.dlg_draw_profile.txt_title,
                                 tools_gw.get_config_parser('btn_profile', 'title_profile', "user", "session"))

        # Show form in docker
        tools_gw.init_docker('qgis_form_docker')
        if global_vars.session_vars['dialog_docker']:
            tools_gw.docker_dialog(self.dlg_draw_profile)
        else:
            tools_gw.open_dialog(self.dlg_draw_profile)


    # region private functions

    def _reset_profile_variables(self):

        self.initNode = None
        self.endNode = None
        self.first_node = True
        self.add_points = False
        self.add_points_list = []


    def _activate_add_points(self, activate=True):
        self.add_points = activate
        if not activate:
            self.add_points_list.clear()
            self.add_points_list = []
            self.endNode = None

    def _get_profile(self):

        # Clear main variables
        self.nodes.clear()
        self.links.clear()
        self.nodes = []
        self.links = []
        self.none_values = []

        # Get parameters
        links_distance = tools_qt.get_text(self.dlg_draw_profile, self.dlg_draw_profile.txt_min_distance, False, False)
        if links_distance in ("", "None", None):
            links_distance = 1

        # Create variable with all the content of the form
        extras = f'"initNode":"{self.initNode}", "endNode":"{self.endNode}", ' \
                 f'"linksDistance":{links_distance}, "scale":{{ "eh":1000, "ev":1000}}'
        if self.add_points_list:
            l = str(self.add_points_list).replace("'", "")
            extras += f', "midNodes":{l}'

        body = tools_gw.create_body(extras=extras)

        # Execute query
        self.profile_json = tools_gw.execute_procedure('gw_fct_getprofilevalues', body)
        if self.profile_json is None or self.profile_json['status'] == 'Failed':
            return

        # Manage level and message from query result
        if self.profile_json['message']:
            level = int(self.profile_json['message']['level'])
            tools_qgis.show_message(self.profile_json['message']['text'], level)
            if self.profile_json['message']['level'] != 3:
                return

        if not self.profile_json:
            return

        # Execute draw profile
        self._draw_profile(self.profile_json['body']['data']['arc'], self.profile_json['body']['data']['node'],
                           self.profile_json['body']['data']['terrain'])

        # Save profile values
        tools_gw.set_config_parser('btn_profile', 'min_distance_profile', f'{links_distance}')
        title = tools_qt.get_text(self.dlg_draw_profile, self.dlg_draw_profile.txt_title, False, False)
        tools_gw.set_config_parser('btn_profile', 'title_profile', f'{title}')

        # Maximize window (after drawing)
        self.plot.show()
        mng = self.plot.get_current_fig_manager()
        mng.window.showMaximized()

        if len(self.none_values) > 0:
            message = "There are missing values in these nodes:"
            tools_qt.show_info_box(message, inf_text=self.none_values)


    def _save_profile(self):
        """ Save profile """

        profile_id = tools_qt.get_text(self.dlg_draw_profile, self.dlg_draw_profile.txt_profile_id)
        if profile_id in (None, 'null'):
            message = "Profile name is mandatory."
            tools_qgis.show_warning(message)
            return

        # Clear and populate list with new arcs
        list_arc = []
        n = self.dlg_draw_profile.tbl_list_arc.count()
        for i in range(n):
            list_arc.append(int(self.dlg_draw_profile.tbl_list_arc.item(i).text()))

        # Get values from profile form
        links_distance = tools_qt.get_text(self.dlg_draw_profile, self.dlg_draw_profile.txt_min_distance)
        if links_distance in ("", "None", None):
            links_distance = 1
        title = tools_qt.get_text(self.dlg_draw_profile, self.dlg_draw_profile.txt_title)
        date = tools_qt.get_calendar_date(self.dlg_draw_profile, self.dlg_draw_profile.date, date_format='dd/MM/yyyy')

        # Create variable with all the content of the form
        extras = f'"profile_id":"{profile_id}", "listArcs":"{list_arc}","initNode":"{self.initNode}", ' \
            f'"endNode":"{self.endNode}", ' \
            f'"linksDistance":{links_distance}, "scale":{{ "eh":1000, ' \
            f'"ev":1000}}, "title":"{title}", "date":"{date}"'
        body = tools_gw.create_body(extras=extras)
        result = tools_gw.execute_procedure('gw_fct_setprofile', body)
        if result is None or result['status'] == 'Failed':
            return
        message = f"{result['message']}"
        tools_qgis.show_info(message)


    def _open_profile(self):
        """ Open dialog profile_list.ui """

        self.dlg_load = GwProfilesListUi()
        tools_gw.load_settings(self.dlg_load)

        # Get profils on database
        body = tools_gw.create_body()
        result_profile = tools_gw.execute_procedure('gw_fct_getprofile', body)
        if not result_profile or result_profile['status'] == 'Failed':
            return
        message = f"{result_profile['message']}"
        tools_qgis.show_info(message)

        self.dlg_load.btn_open.clicked.connect(partial(self._load_profile, result_profile))
        self.dlg_load.btn_delete_profile.clicked.connect(partial(self._delete_profile))

        # Populate profile list
        for profile in result_profile['body']['data']:
            item_arc = QListWidgetItem(str(profile['profile_id']))
            self.dlg_load.tbl_profiles.addItem(item_arc)

        tools_gw.open_dialog(self.dlg_load)


    def _load_profile(self, parameters):
        """ Open selected profile from dialog load_profiles.ui """

        selected_list = self.dlg_load.tbl_profiles.selectionModel().selectedRows()
        if len(selected_list) == 0:
            message = "Any record selected"
            tools_qgis.show_warning(message)
            return

        tools_gw.close_dialog(self.dlg_load)

        profile_id = self.dlg_load.tbl_profiles.currentItem().text()

        # Setting parameters on profile form
        self.dlg_draw_profile.btn_draw_profile.setEnabled(True)
        self.dlg_draw_profile.btn_save_profile.setEnabled(True)
        for profile in parameters['body']['data']:
            if profile['profile_id'] == profile_id:
                # Get data
                self.initNode = profile['values']['initNode']
                self.endNode = profile['values']['endNode']
                list_arcs = profile['values']['listArcs']

                # Get arcs from profile
                expr_filter = "\"arc_id\" IN ("
                for arc in list_arcs.strip('][').split(', '):
                    expr_filter += f"'{arc}', "
                expr_filter = expr_filter[:-2] + ")"
                expr = QgsExpression(expr_filter)
                # Get a featureIterator from this expression:
                self.layer_arc = tools_qgis.get_layer_by_tablename("v_edit_arc")
                it = self.layer_arc.getFeatures(QgsFeatureRequest(expr))

                self.id_list = [i.id() for i in it]
                if not self.id_list:
                    message = "Couldn't draw profile. You may need to select another exploitation."
                    tools_qgis.show_warning(message)
                    return

                # Set data in dialog
                self.dlg_draw_profile.txt_profile_id.setText(str(profile_id))
                self.dlg_draw_profile.tbl_list_arc.clear()

                for arc in list_arcs.strip('][').split(', '):
                    item_arc = QListWidgetItem(str(arc))
                    self.dlg_draw_profile.tbl_list_arc.addItem(item_arc)
                self.dlg_draw_profile.txt_min_distance.setText(str(profile['values']['linksDistance']))

                self.dlg_draw_profile.txt_title.setText(str(profile['values']['title']))
                date = QDate.fromString(profile['values']['date'], 'dd-MM-yyyy')
                tools_qt.set_calendar(self.dlg_draw_profile, self.dlg_draw_profile.date, date)

                # Select features in map
                self._remove_selection()
                self.layer_arc.selectByIds(self.id_list)

                # Center shortest path in canvas - ZOOM SELECTION
                self.canvas.zoomToSelected(self.layer_arc)


    def _activate_snapping_node(self):

        if hasattr(self, "first_node"):
            self.snapper_manager.remove_marker()
        self.initNode = None if not hasattr(self, "initNode") else self.initNode
        self.endNode = None if not hasattr(self, "endNode") else self.endNode
        self.first_node = True if not hasattr(self, "first_node") else self.first_node

        if self.first_node is False and not self.add_points:
            message = f"First node already selected with id: {self.initNode}. Select second one."
            tools_qgis.show_info(message)

        # Set vertex marker propierties
        self.snapper_manager.set_vertex_marker(self.vertex_marker, icon_type=4)

        # Create the appropriate map tool and connect the gotPoint() signal.
        if hasattr(self, "emit_point") and self.emit_point is not None:
            tools_gw.disconnect_signal('profile', 'ep_canvasClicked_snapping_node')
        self.emit_point = QgsMapToolEmitPoint(self.canvas)
        self.canvas.setMapTool(self.emit_point)
        self.snapper = self.snapper_manager.get_snapper()
        self.iface.setActiveLayer(self.layer_node)

        tools_gw.connect_signal(self.canvas.xyCoordinates, self._mouse_move,
                                'profile', 'activate_snapping_node_xyCoordinates_mouse_move')
        tools_gw.connect_signal(self.emit_point.canvasClicked, partial(self._snapping_node),
                                'profile', 'ep_canvasClicked_snapping_node')
        # To activate action pan and not move the canvas accidentally we have to override the canvasReleaseEvent.
        # The "e" is the QgsMapMouseEvent given by the function
        self.emit_point.canvasReleaseEvent = lambda e: self._action_pan()


    def _mouse_move(self, point):

        event_point = self.snapper_manager.get_event_point(point=point)

        # Snapping
        result = self.snapper_manager.snap_to_current_layer(event_point)
        if result.isValid():
            layer = self.snapper_manager.get_snapped_layer(result)
            if layer == self.layer_node:
                self.snapper_manager.add_marker(result, self.vertex_marker)
        else:
            self.vertex_marker.hide()


    def _snapping_node(self, point):   # @UnusedVariable

        # Get clicked point
        event_point = self.snapper_manager.get_event_point(point=point)

        # Snapping
        result = self.snapper_manager.snap_to_current_layer(event_point)

        if result.isValid():
            # Check feature
            layer = self.snapper_manager.get_snapped_layer(result)
            if layer == self.layer_node:
                # Get the point
                snapped_feat = self.snapper_manager.get_snapped_feature(result)
                element_id = snapped_feat.attribute('node_id')
                self.element_id = str(element_id)

                if self.first_node and not self.add_points:
                    self.initNode = element_id
                    self.first_node = False
                    message = f"Node 1 selected"
                    tools_qgis.show_info(message, parameter=element_id)
                else:
                    if self.element_id == self.initNode or self.element_id == self.endNode \
                            or self.element_id in self.add_points_list:
                        tools_qgis.show_warning(f"Node already selected: {element_id}")
                        if not self.add_points:
                            tools_qgis.disconnect_snapping(False, self.emit_point, self.vertex_marker)
                            tools_gw.disconnect_signal('profile')
                            self.dlg_draw_profile.btn_save_profile.setEnabled(False)
                            self.dlg_draw_profile.btn_draw_profile.setEnabled(False)
                            self.action_add_point.setDisabled(True)
                            # Clear old list arcs
                            self.dlg_draw_profile.tbl_list_arc.clear()

                            self._remove_selection()
                    else:
                        if self.add_points:
                            self.add_points_list.append(element_id)
                        else:
                            self.endNode = element_id
                        tools_qgis.disconnect_snapping(False, self.emit_point, self.vertex_marker)
                        tools_gw.disconnect_signal('profile')
                        self.dlg_draw_profile.btn_draw_profile.setEnabled(True)
                        self.dlg_draw_profile.btn_save_profile.setEnabled(True)

                        # Clear old list arcs
                        self.dlg_draw_profile.tbl_list_arc.clear()

                        # Populate list arcs
                        extras = f'"initNode":"{self.initNode}", "endNode":"{self.endNode}"'
                        if self.add_points and self.add_points_list:
                            l = str(self.add_points_list).replace("'", "")
                            extras += f', "midNodes":{l}'
                        body = tools_gw.create_body(extras=extras)
                        result = tools_gw.execute_procedure('gw_fct_getprofilevalues', body)
                        if result is None or result['status'] == 'Failed':
                            return
                        self.layer_arc = tools_qgis.get_layer_by_tablename("v_edit_arc")

                        # Manage level and message from query result
                        if result['message']:
                            level = int(result['message']['level'])
                            tools_qgis.show_message(result['message']['text'], level)
                            if result['message']['level'] != 3:
                                # If error reset profile
                                self._clear_profile()
                                return

                        self._remove_selection()
                        list_arcs = []
                        for arc in result['body']['data']['arc']:
                            item_arc = QListWidgetItem(str(arc['arc_id']))
                            self.dlg_draw_profile.tbl_list_arc.addItem(item_arc)
                            list_arcs.append(arc['arc_id'])

                        expr_filter = "\"arc_id\" IN ("
                        for arc in result['body']['data']['arc']:
                            expr_filter += f"'{arc['arc_id']}', "
                        expr_filter = expr_filter[:-2] + ")"
                        expr = QgsExpression(expr_filter)
                        # Get a featureIterator from this expression:
                        it = self.layer_arc.getFeatures(QgsFeatureRequest(expr))

                        self.id_list = [i.id() for i in it]
                        self.layer_arc.selectByIds(self.id_list)

                        self.action_add_point.setDisabled(False)

                    # Next profile will be done from scratch
                    self.first_node = True
                    if self.add_points:
                        self.add_points = False


    def _action_pan(self):
        if self.first_node:
            # Set action pan
            self.iface.actionPan().trigger()


    def _draw_profile(self, arcs, nodes, terrains):
        """ Parent function - Draw profiles """

        # Clear plot
        plt.gcf().clear()

        # Set main parameters
        self._set_profile_variables(arcs, nodes, terrains)
        self._fill_profile_variables(arcs, nodes, terrains)
        self._set_guitar_parameters()

        # Draw start node
        self._draw_start_node(self.nodes[0])

        # Draw nodes and precedessor arcs between start and end nodes
        for i in range(1, self.n - 1):
            self._draw_nodes(self.nodes[i], self.nodes[i - 1], i)

        # Draw terrain
        for i in range(1, self.t):

            # define variables
            self.first_top_x = self.links[i - 1].start_point  # start_point = total_x
            self.node_top_x = self.links[i].start_point  # start_point = total_x
            self.first_top_y = self.links[i - 1].node_id  # node_id = top_n1
            self.node_top_y = self.links[i - 1].geom  # geom = top_n2

            # Draw terrain
            self._draw_terrain(i)

            # Fill text terrain
            self._fill_guitar_text_terrain(self.node_top_x, i)
            self._draw_guitar_auxiliar_lines(self.node_top_x, first_vl=False)

        # Draw last node and precedessor arc
        self._draw_end_node(self.nodes[self.n - 1], self.nodes[self.n - 2], self.n - 1)

        # Draw guitar & grid
        self._draw_guitar_horitzontal_lines()
        self._draw_grid()

        # Manage layout and plot
        self._set_profile_layout()
        self.plot = plt

        # If file profile.png exist overwrite
        temp_folder = f"{global_vars.user_folder_dir}{os.sep}core{os.sep}temp"
        img_path = f"{temp_folder}{os.sep}profile.png"
        if not os.path.exists(temp_folder):
            os.makedirs(temp_folder)
        else:
            tools_log.log_info(f"User settings file: {img_path}")

        fig_size = plt.rcParams["figure.figsize"]

        # Set figure width to 10.4  and height to 4.8
        fig_size[0] = 10.4
        fig_size[1] = 4.8
        plt.rcParams["figure.figsize"] = fig_size

        # Save profile with dpi = 300
        plt.savefig(img_path, dpi=300)
        

    def _set_profile_layout(self):
        """ Set properties of main window """

        # Set window name
        self.win = plt.gcf()
        self.win.canvas.set_window_title('Draw Profile')

        # Hide axes
        self.axes = plt.gca()
        self.axes.set_axis_off()

        # Set background color of window
        self.fig1 = plt.figure(1)
        self.fig1.tight_layout()
        self.rect = self.fig1.patch
        self.rect.set_facecolor('white')


    def _set_profile_variables(self, arcs, nodes, terrains):
        """ Get and calculate parameters and values for drawing """

        # Declare list elements
        self.list_of_selected_arcs = arcs
        self.list_of_selected_nodes = []
        self.list_of_selected_terrains = []

        # Populate list nodes
        for node in nodes:
            self.list_of_selected_nodes.append(node)

        # Populate list terrains
        for terrain in terrains:
            self.list_of_selected_terrains.append(terrain)

        self.gis_length = [0]
        self.arc_dimensions = []
        self.arc_catalog = []
        self.start_point = [0]

        # Get arcs between nodes (on shortest path)
        self.n = len(self.list_of_selected_nodes)
        self.t = len(self.list_of_selected_terrains)

        for arc in arcs:
            self.gis_length.append(arc['length'])
            self.arc_dimensions.append(json.loads(arc['descript'], object_pairs_hook=OrderedDict)['dimensions'])
            self.arc_catalog.append(json.loads(arc['descript'], object_pairs_hook=OrderedDict)['catalog'])

        # Calculate start_point (coordinates) of drawing for each node
        n = len(self.gis_length)
        for i in range(1, n):
            x = self.start_point[i - 1] + self.gis_length[i]
            self.start_point.append(x)
            i += 1

    def _fill_profile_variables(self, arcs, nodes, terrains):
        """ Get parameters from database. Fill self.nodes with parameters postgres """

        # Get parameters and fill the nodes
        n = 0
        for node in nodes:
            parameters = GwNodeData()
            parameters.start_point = self.start_point[n]
            parameters.top_elev = node['top_elev']
            parameters.ymax = node['ymax']
            parameters.elev = node['elev']
            parameters.node_id = node['node_id']
            parameters.geom = node['cat_geom1']
            parameters.descript = [json.loads(node['descript'], object_pairs_hook=OrderedDict)][0]
            parameters.data_type = node['data_type']
            parameters.surface_type = node['surface_type']

            self.nodes.append(parameters)
            n = n + 1

        # Get parameters and fill the links
        n = 0
        for terrain in terrains:
            parameters = GwNodeData()
            parameters.start_point = terrain['total_x']
            parameters.top_elev = json.loads(terrain['label_n1'], object_pairs_hook=OrderedDict)['top_elev']
            parameters.node_id = terrain['top_n1']
            parameters.geom = terrain['top_n2']
            parameters.descript = [json.loads(terrain['label_n1'], object_pairs_hook=OrderedDict)][0]
            parameters.surface_type = terrain['surface_type']

            self.links.append(parameters)
            n = n + 1

        # Populate node parameters with associated arcs
        n = 0
        for arc in arcs:
            self.nodes[n].z1 = arc['z1']
            self.nodes[n].z2 = arc['z2']
            self.nodes[n].cat_geom = arc['cat_geom1']
            self.nodes[n].elev1 = arc['elev1']
            self.nodes[n].elev2 = arc['elev2']
            self.nodes[n].y1 = arc['y1']
            self.nodes[n].y2 = arc['y2']
            self.nodes[n].slope = 1
            self.nodes[n].node_1 = arc['node_1']
            self.nodes[n].node_2 = arc['node_2']
            n += 1


    def _draw_start_node(self, node):
        """ Draw first node """

        # Get superior points
        s1x = -node.geom / 2
        s1y = node.top_elev
        s2x = node.geom / 2
        s2y = node.top_elev
        s3x = node.geom / 2
        s3y = node.top_elev - node.ymax + node.z1 + node.cat_geom

        # Get inferior points
        i1x = -node.geom / 2
        i1y = node.top_elev - node.ymax
        i2x = node.geom / 2
        i2y = node.top_elev - node.ymax
        i3x = node.geom / 2
        i3y = node.top_elev - node.ymax + node.z1

        # Create list points
        xinf = [s1x, i1x, i2x, i3x]
        yinf = [s1y, i1y, i2y, i3y]
        xsup = [s1x, s2x, s3x]
        ysup = [s1y, s2y, s3y]

        # draw first node bottom line
        plt.plot(xinf, yinf, zorder=100, linestyle=self._get_stylesheet(node.data_type)[0],
                 color=self._get_stylesheet(node.data_type)[1], linewidth=self._get_stylesheet(node.data_type)[2])

        # draw first node upper line
        plt.plot(xsup, ysup, zorder=100, linestyle=self._get_stylesheet(node.data_type)[0],
                 color=self._get_stylesheet(node.data_type)[1], linewidth=self._get_stylesheet(node.data_type)[2])

        self.first_top_x = 0
        self.first_top_y = node.top_elev

        # Save last points for first node
        self.slast = [s3x, s3y]
        self.ilast = [i3x, i3y]

        # Save last points for first node
        self.slast2 = [s3x, s3y]
        self.ilast2 = [i3x, i3y]

        # Fill table with start node values
        self._fill_guitar_text_node(0, 0)

        # Draw header
        self._draw_guitar_vertical_lines(node.start_point)
        self._fill_guitar_text_legend()
        self._draw_guitar_auxiliar_lines(0)


    def _draw_guitar_vertical_lines(self, start_point):
        """ Draw fixed part of table """

        # Get stylesheet
        line_color = self.profile_json['body']['data']['stylesheet']['guitar']['lines']['color']
        line_style = self.profile_json['body']['data']['stylesheet']['guitar']['lines']['style']
        line_width = self.profile_json['body']['data']['stylesheet']['guitar']['lines']['width']

        # Vertical line [-1,0]
        # x = [start_point - self.fix_x * Decimal(0.2), start_point - self.fix_x * Decimal(0.2)]
        # y = [self.min_top_elev - 1 * self.height_row, self.min_top_elev - Decimal(5.85) * self.height_row]
        # plt.plot(x, y, linestyle=line_style, color=line_color, linewidth=line_width, zorder=100)

        # Vertical line [-2,0]
        x = [start_point - self.fix_x * Decimal(0.75), start_point - self.fix_x * Decimal(0.75)]
        y = [self.min_top_elev - Decimal(1.9) * self.height_row, self.min_top_elev - Decimal(5.10) * self.height_row]
        plt.plot(x, y, linestyle=line_style, color=line_color, linewidth=line_width, zorder=100)

        # Vertical line [-3,0]
        x = [start_point - self.fix_x, start_point - self.fix_x]
        y = [self.min_top_elev - 1 * self.height_row, self.min_top_elev - Decimal(5.85) * self.height_row]
        plt.plot(x, y, linestyle=line_style, color=line_color, linewidth=line_width, zorder=100)


    def _draw_guitar_auxiliar_lines(self, start_point, first_vl=True):
        """ Draw marks for each node """

        # Get stylesheet
        auxline_color = self.profile_json['body']['data']['stylesheet']['guitar']['auxiliarlines']['color']
        auxline_style = self.profile_json['body']['data']['stylesheet']['guitar']['auxiliarlines']['style']
        auxline_width = self.profile_json['body']['data']['stylesheet']['guitar']['auxiliarlines']['width']

        if first_vl:  # separator for first slope / length (only for nodes)
            # Vertical line [0,0]
            x = [start_point, start_point]
            y = [self.min_top_elev - 1 * self.height_row,
                 self.min_top_elev - Decimal(1.9) * self.height_row]
            plt.plot(x, y, linestyle=auxline_style, color=auxline_color, linewidth=auxline_width, zorder=100)

        # Vertical lines
        x = [start_point, start_point]
        y = [self.min_top_elev - Decimal(1.90) * self.height_row, self.min_top_elev - Decimal(2.05) * self.height_row]
        plt.plot(x, y, linestyle=auxline_style, color=auxline_color, linewidth=auxline_width, zorder=100)

        x = [start_point, start_point]
        y = [self.min_top_elev - Decimal(2.60) * self.height_row, self.min_top_elev - Decimal(2.85) * self.height_row]
        plt.plot(x, y, linestyle=auxline_style, color=auxline_color, linewidth=auxline_width, zorder=100)

        x = [start_point, start_point]
        y = [self.min_top_elev - Decimal(3.4) * self.height_row, self.min_top_elev - Decimal(3.65) * self.height_row]
        plt.plot(x, y, linestyle=auxline_style, color=auxline_color, linewidth=auxline_width, zorder=100)

        x = [start_point, start_point]
        y = [self.min_top_elev - Decimal(4.20) * self.height_row, self.min_top_elev - Decimal(4.45) * self.height_row]
        plt.plot(x, y, linestyle=auxline_style, color=auxline_color, linewidth=auxline_width, zorder=100)

        x = [start_point, start_point]
        y = [self.min_top_elev - Decimal(5) * self.height_row, self.min_top_elev - Decimal(5.25) * self.height_row]
        plt.plot(x, y, linestyle=auxline_style, color=auxline_color, linewidth=auxline_width, zorder=100)

        x = [start_point, start_point]
        y = [self.min_top_elev - Decimal(5.85) * self.height_row, self.min_top_elev - Decimal(5.7) * self.height_row]
        plt.plot(x, y, linestyle=auxline_style, color=auxline_color, linewidth=auxline_width, zorder=100)


    def _fill_guitar_text_legend(self):

        # Get stylesheet values
        text_color = self.profile_json['body']['data']['stylesheet']['guitar']['text']['color']
        text_weight = self.profile_json['body']['data']['stylesheet']['guitar']['text']['weight']
        title_color = self.profile_json['body']['data']['stylesheet']['title']['text']['color']
        title_weight = self.profile_json['body']['data']['stylesheet']["title"]['text']['weight']
        title_size = self.profile_json['body']['data']['stylesheet']["title"]['text']['size']

        legend = self.profile_json['body']['data']['legend']
        c = (self.fix_x - self.fix_x * Decimal(0.2)) / 2
        plt.text(-(c + self.fix_x * Decimal(0.2)),
                 self.min_top_elev - 1 * self.height_row - Decimal(0.35) * self.height_row, legend['catalog'],
                 fontsize=7.5, color=text_color, fontweight=text_weight, horizontalalignment='center')

        plt.text(-(c + self.fix_x * Decimal(0.2)),
                 self.min_top_elev - 1 * self.height_row - Decimal(0.68) * self.height_row, legend['dimensions'],
                 fontsize=7.5, color=text_color, fontweight=text_weight, horizontalalignment='center')

        c = (self.fix_x * Decimal(0.25)) / 2
        plt.text(-(c + self.fix_x * Decimal(0.74)),
                 self.min_top_elev - Decimal(2) * self.height_row - self.height_row * 3 / 2, legend['ordinates'],
                 fontsize=7.5, color=text_color, fontweight=text_weight, rotation='vertical',
                 horizontalalignment='center', verticalalignment='center')

        plt.text(-self.fix_x * Decimal(0.70), self.min_top_elev - Decimal(1.85) * self.height_row - self.height_row / 2,
                 legend['topelev'], fontsize=7.5, color=text_color, fontweight=text_weight, verticalalignment='center')

        plt.text(-self.fix_x * Decimal(0.70), self.min_top_elev - Decimal(2.65) * self.height_row - self.height_row / 2,
                 legend['ymax'], fontsize=7.5, color=text_color, fontweight=text_weight, verticalalignment='center')

        plt.text(-self.fix_x * Decimal(0.70), self.min_top_elev - Decimal(3.45) * self.height_row - self.height_row / 2,
                 legend['elev'], fontsize=7.5, color=text_color, fontweight=text_weight, verticalalignment='center')

        plt.text(-self.fix_x * Decimal(0.70), self.min_top_elev - Decimal(4.25) * self.height_row - self.height_row / 2,
                 legend['distance'], fontsize=7.5, color=text_color, fontweight=text_weight, verticalalignment='center')

        c = (self.fix_x - self.fix_x * Decimal(0.2)) / 2
        plt.text(-(c + self.fix_x * Decimal(0.2)),
                 self.min_top_elev - Decimal(self.height_row * 5 + self.height_row / 2), legend['code'],
                 fontsize=7.5, color=text_color, fontweight=text_weight, horizontalalignment='center',
                 verticalalignment='center')

        # Print title
        title = tools_qt.get_text(self.dlg_draw_profile, self.dlg_draw_profile.txt_title, False, False)
        # Set default value if no title is given
        if title in ('', None):
            title = f"PROFILE {self.initNode} - {self.endNode}"
        plt.text(-self.fix_x * Decimal(1), self.min_top_elev - Decimal(5.75) * self.height_row - self.height_row / 2,
                 title, fontsize=title_size, color=title_color, fontweight=title_weight,
                 verticalalignment='center')

        date = tools_qt.get_calendar_date(self.dlg_draw_profile, self.dlg_draw_profile.date)
        plt.text(-self.fix_x * Decimal(1), self.min_top_elev - Decimal(6) * self.height_row - self.height_row / 2,
                 date, fontsize=title_size * 0.7, color=title_color, fontweight=title_weight, verticalalignment='center')


    def _draw_nodes(self, node, prev_node, index):
        """ Draw nodes between first and last node """

        z1 = prev_node.z2
        z2 = node.z1

        if node.node_1 is None:
            return

        # Get superior points
        s1x = self.slast[0]
        s1y = self.slast[1]

        if node.geom is None:
            node.geom = 0

        s2x = node.start_point - node.geom / 2
        s2y = node.top_elev - node.ymax + z1 + prev_node.cat_geom
        s3x = node.start_point - node.geom / 2
        s3y = node.top_elev
        s4x = node.start_point + node.geom / 2
        s4y = node.top_elev
        s5x = node.start_point + node.geom / 2
        s5y = node.top_elev - node.ymax + z2 + node.cat_geom

        # Get inferior points
        i1x = self.ilast[0]
        i1y = self.ilast[1]
        i2x = node.start_point - node.geom / 2
        i2y = node.top_elev - node.ymax + z1
        i3x = node.start_point - node.geom / 2
        i3y = node.top_elev - node.ymax
        i4x = node.start_point + node.geom / 2
        i4y = node.top_elev - node.ymax
        i5x = node.start_point + node.geom / 2
        i5y = node.top_elev - node.ymax + z2

        # Create arc list points
        xainf = [i1x, i2x]
        yainf = [i1y, i2y]
        xasup = [s1x, s2x]
        yasup = [s1y, s2y]

        # Create node list points
        xninf = [i2x, i3x, i4x, i5x]
        yninf = [i2y, i3y, i4y, i5y]

        if node.surface_type == 'TOP':
            xnsup = [s2x, s3x, s4x, s5x]
            ynsup = [s2y, s3y, s4y, s5y]
        else:
            xnsup = [s2x, s5x]
            ynsup = [s2y, s5y]

        # draw node bottom line
        plt.plot(xninf, yninf,
                 zorder=100,
                 linestyle=self._get_stylesheet(node.data_type)[0],
                 color=self._get_stylesheet(node.data_type)[1],
                 linewidth=self._get_stylesheet(node.data_type)[2])

        # draw node upper line
        plt.plot(xnsup, ynsup,
                 zorder=100,
                 linestyle=self._get_stylesheet(node.data_type)[0],
                 color=self._get_stylesheet(node.data_type)[1],
                 linewidth=self._get_stylesheet(node.data_type)[2])

        if self.lastnode_datatype == 'INTERPOLATED' or node.data_type == 'INTERPOLATED':
            data_type = 'INTERPOLATED'
        else:
            data_type = 'REAL'

        # draw arc bottom line
        plt.plot(xainf, yainf,
                 zorder=100,
                 linestyle=self._get_stylesheet(data_type)[0],
                 color=self._get_stylesheet(data_type)[1],
                 linewidth=self._get_stylesheet(data_type)[2])

        # draw arc upper line
        plt.plot(xasup, yasup,
                 zorder=100,
                 linestyle=self._get_stylesheet(data_type)[0],
                 color=self._get_stylesheet(data_type)[1],
                 linewidth=self._get_stylesheet(data_type)[2])

        self.node_top_x = node.start_point
        self.node_top_y = node.top_elev
        self.first_top_x = prev_node.start_point
        self.first_top_y = prev_node.top_elev

        # Draw guitar auxiliar lines
        self._draw_guitar_auxiliar_lines(node.start_point)

        # Fill table
        self._fill_guitar_text_node(node.start_point, index)

        # Save last points before the last node
        self.slast = [s5x, s5y]
        self.ilast = [i5x, i5y]
        self.lastnode_datatype = node.data_type

        # Save last points for draw ground
        self.slast2 = [s3x, s3y]
        self.ilast2 = [i3x, i3y]


    def _fill_guitar_text_node(self, start_point, index):

        # Get stylesheet values
        text_color = self.profile_json['body']['data']['stylesheet']['guitar']['text']['color']
        text_weight = self.profile_json['body']['data']['stylesheet']['guitar']['text']['weight']

        # Fill top_elevation
        s = ' ' + '\n' + str(self.nodes[index].descript['top_elev']) + '\n' + ' '
        xy = (Decimal(start_point), self.min_top_elev - Decimal(self.height_row * Decimal(1.8) + self.height_row / 2))
        plt.annotate(s, xy=xy, fontsize=6, color=text_color, fontweight=text_weight, rotation='vertical',
                     horizontalalignment='center', verticalalignment='center')
        # Fill code
        plt.text(0 + start_point, self.min_top_elev - Decimal(self.height_row * 5 + self.height_row / 2),
                 self.nodes[index].descript['code'], fontsize=7.5, color=text_color, fontweight=text_weight,
                 horizontalalignment='center', verticalalignment='center')

        # Node init
        if index == 0:

            y1 = self.nodes[0].y1
            elev1 = self.nodes[0].elev1

            # Fill y_max
            plt.annotate(' ' + '\n' + str(self.nodes[0].descript['ymax']) + '\n' + str(y1),
                         xy=(Decimal(0 + start_point),
                             self.min_top_elev - Decimal(self.height_row * Decimal(2.60) + self.height_row / 2)),
                         fontsize=6,
                         color=text_color, fontweight=text_weight,
                         rotation='vertical', horizontalalignment='center', verticalalignment='center')

            # Fill elevation
            plt.annotate(' ' + '\n' + str(self.nodes[0].descript['elev']) + '\n' + str(elev1),
                         xy=(Decimal(0 + start_point),
                             self.min_top_elev - Decimal(self.height_row * Decimal(3.40) + self.height_row / 2)),
                         fontsize=6,
                         color=text_color, fontweight=text_weight,
                         rotation='vertical', horizontalalignment='center', verticalalignment='center')

            # Fill total length
            plt.annotate(str(self.nodes[index].descript['total_distance']),
                         xy=(Decimal(0 + start_point),
                             self.min_top_elev - Decimal(
                                 self.height_row * Decimal(4.20) + self.height_row / 2)),
                         fontsize=6,
                         color=text_color, fontweight=text_weight,
                         rotation='vertical', horizontalalignment='center', verticalalignment='center')

        # Nodes between init and end
        elif index < self.n - 1:

            # defining variables
            y2_prev = self.nodes[index - 1].y2
            elev2_prev = self.nodes[index - 1].elev2
            y1 = self.nodes[index].y1
            elev1 = self.nodes[index].elev1

            if y2_prev in (None, 'None') or self.nodes[index].descript['ymax'] in (None, 'None') or y1 in (None, 'None')\
                    or elev2_prev in (None, 'None') or self.nodes[index].descript['elev'] in (None, 'None') or elev1 in (None, 'None'):
                self.none_values.append(self.nodes[index].descript['code'])

            # Fill y_max
            plt.annotate(
                str(y2_prev) + '\n' + str(self.nodes[index].descript['ymax']) + '\n' + str(y1),
                xy=(Decimal(0 + start_point),
                    self.min_top_elev - Decimal(self.height_row * Decimal(2.60) + self.height_row / 2)),
                fontsize=6,
                color=text_color, fontweight=text_weight,
                rotation='vertical', horizontalalignment='center', verticalalignment='center')

            # Fill elevation
            plt.annotate(
                str(elev2_prev) + '\n' + str(self.nodes[index].descript['elev']) + '\n' + str(elev1),
                xy=(Decimal(0 + start_point),
                    self.min_top_elev - Decimal(self.height_row * Decimal(3.40) + self.height_row / 2)),
                fontsize=6,
                color=text_color, fontweight=text_weight,
                rotation='vertical', horizontalalignment='center', verticalalignment='center')

            # Fill total length
            plt.annotate(str(self.nodes[index].descript['total_distance']),
                         xy=(Decimal(0 + start_point),
                         self.min_top_elev - Decimal(self.height_row * Decimal(4.20) + self.height_row / 2)),
                         fontsize=6,
                         color=text_color, fontweight=text_weight,
                         rotation='vertical', horizontalalignment='center', verticalalignment='center')
        # Node end
        elif index == self.n - 1:

            # Fill y_max
            plt.annotate(
                str(self.nodes[index - 1].y2) + '\n' + str(self.nodes[index].descript['ymax']),
                xy=(Decimal(0 + start_point),
                    self.min_top_elev - Decimal(self.height_row * Decimal(2.60) + self.height_row / 2)),
                fontsize=6,
                color=text_color, fontweight=text_weight,
                rotation='vertical', horizontalalignment='center', verticalalignment='center')

            # Fill elevation
            plt.annotate(
                str(self.nodes[index - 1].elev2) + '\n' + str(self.nodes[index].descript['elev']),
                xy=(Decimal(0 + start_point),
                    self.min_top_elev - Decimal(self.height_row * Decimal(3.40) + self.height_row / 2)),
                fontsize=6,
                color=text_color, fontweight=text_weight,
                rotation='vertical', horizontalalignment='center', verticalalignment='center')

            # Fill total length
            plt.annotate(str(self.nodes[index].descript['total_distance']),
                         xy=(Decimal(0 + start_point),
                         self.min_top_elev - Decimal(self.height_row * Decimal(4.20) + self.height_row / 2)),
                         fontsize=6,
                         color=text_color, fontweight=text_weight,
                         rotation='vertical', horizontalalignment='center', verticalalignment='center')


        # Fill diameter and slope / length
        if index != self.n - 1:

            # Fill diameter
            center = self.gis_length[index + 1] / 2
            plt.text(center + start_point, self.min_top_elev - 1 * self.height_row - Decimal(0.35) * self.height_row,
                     self.arc_catalog[index],
                     fontsize=7.5,
                     color=text_color, fontweight=text_weight,
                     horizontalalignment='center')  # PUT IN THE MIDDLE PARAMETRIZATION

            # Fill slope / length
            plt.text(center + start_point, self.min_top_elev - 1 * self.height_row - Decimal(0.68) * self.height_row,
                     self.arc_dimensions[index],
                     fontsize=7.5,
                     color=text_color, fontweight=text_weight,
                     horizontalalignment='center')  # PUT IN THE MIDDLE PARAMETRIZATION


    def _fill_guitar_text_terrain(self, start_point, index):

        if str(self.links[index].surface_type) == 'VNODE':

            # Get stylesheet values
            text_color = self.profile_json['body']['data']['stylesheet']['guitar']['text']['color']
            text_weight = self.profile_json['body']['data']['stylesheet']['guitar']['text']['weight']

            # Fill top_elevation
            s = ' ' + '\n' + str(self.links[index].descript['top_elev']) + '\n' + ' '
            xy = (Decimal(start_point), self.min_top_elev - Decimal(self.height_row * Decimal(1.8) + self.height_row / 2))
            plt.annotate(s, xy=xy, fontsize=6, color=text_color, fontweight=text_weight, rotation='vertical',
                         horizontalalignment='center', verticalalignment='center')

            # Fill code
            plt.text(0 + start_point, self.min_top_elev - Decimal(self.height_row * Decimal(5) + self.height_row / 2),
                     self.links[index].descript['code'],
                     fontsize=7.5,
                     color=text_color, fontweight=text_weight,
                     horizontalalignment='center', verticalalignment='center')

            # Fill y_max
            plt.annotate(
                str(self.links[index].descript['ymax']),
                xy=(Decimal(0 + start_point),
                    self.min_top_elev - Decimal(self.height_row * Decimal(2.60) + self.height_row / 2)),
                fontsize=6,
                color=text_color, fontweight=text_weight,
                rotation='vertical', horizontalalignment='center', verticalalignment='center')

            # Fill elevation
            plt.annotate(
                str(self.links[index].descript['elev']),
                xy=(Decimal(0 + start_point),
                    self.min_top_elev - Decimal(self.height_row * Decimal(3.40) + self.height_row / 2)),
                fontsize=6,
                color=text_color, fontweight=text_weight,
                rotation='vertical', horizontalalignment='center', verticalalignment='center')

            # Fill total length
            plt.annotate(str(self.links[index].descript['total_distance']),
                 xy=(Decimal(0 + start_point),
                     self.min_top_elev - Decimal(self.height_row * Decimal(4.20) + self.height_row / 2)),
                fontsize=6,
                color=text_color, fontweight=text_weight,
                rotation='vertical', horizontalalignment='center', verticalalignment='center')


    def _draw_end_node(self, node, prev_node, index):
        """
        draws last arc and nodes of profile
        :param node:
        :param prev_node:
        :param index:
        :return:
        """

        s1x = self.slast[0]
        s1y = self.slast[1]

        s2x = node.start_point - node.geom / 2
        s2y = node.top_elev - node.ymax + prev_node.z2 + prev_node.cat_geom
        s3x = node.start_point - node.geom / 2
        s3y = node.top_elev
        s4x = node.start_point + node.geom / 2
        s4y = node.top_elev

        # Get inferior points
        i1x = self.ilast[0]
        i1y = self.ilast[1]
        i2x = node.start_point - node.geom / 2
        i2y = node.top_elev - node.ymax + prev_node.z2
        i3x = node.start_point - node.geom / 2
        i3y = node.top_elev - node.ymax
        i4x = node.start_point + node.geom / 2
        i4y = node.top_elev - node.ymax

        # Create arc list points
        xainf = [i1x, i2x]
        yainf = [i1y, i2y]
        xasup = [s1x, s2x]
        yasup = [s1y, s2y]

        # Create node list points
        xninf = [i2x, i3x, i4x]
        yninf = [i2y, i3y, i4y]
        xnsup = [s2x, s3x, s4x, i4x]
        ynsup = [s2y, s3y, s4y, i4y]

        # draw node bottom line
        plt.plot(xninf, yninf,
                 zorder=100,
                 linestyle=self._get_stylesheet(node.data_type)[0],
                 color=self._get_stylesheet(node.data_type)[1],
                 linewidth=self._get_stylesheet(node.data_type)[2])

        # draw node upper line
        plt.plot(xnsup, ynsup,
                 zorder=100,
                 linestyle=self._get_stylesheet(node.data_type)[0],
                 color=self._get_stylesheet(node.data_type)[1],
                 linewidth=self._get_stylesheet(node.data_type)[2])

        # draw arc bottom line
        plt.plot(xainf, yainf,
                 zorder=100,
                 linestyle=self._get_stylesheet(self.lastnode_datatype)[0],
                 color=self._get_stylesheet(self.lastnode_datatype)[1],
                 linewidth=self._get_stylesheet(self.lastnode_datatype)[2])

        # draw arc upper line
        plt.plot(xasup, yasup,
                 zorder=100,
                 linestyle=self._get_stylesheet(self.lastnode_datatype)[0],
                 color=self._get_stylesheet(self.lastnode_datatype)[1],
                 linewidth=self._get_stylesheet(self.lastnode_datatype)[2])

        self.first_top_x = self.slast2[0]
        self.first_top_y = self.slast2[1]

        self.node_top_x = node.start_point
        self.node_top_y = node.top_elev

        # Draw table-marks
        self._draw_guitar_auxiliar_lines(node.start_point)

        # Fill table
        self._fill_guitar_text_node(node.start_point, index)

        # Reset lastnode_datatype
        self.lastnode_datatype = 'REAL'


    def _set_guitar_parameters(self):
        """
        Define parameters of table
        :return:
        """

        # Search y coordinate min_top_elev ( top_elev- ymax)
        self.min_top_elev = Decimal(self.nodes[0].top_elev - self.nodes[0].ymax)

        # self.min_top_elev_descript = Decimal(self.nodes[0].descript['top_elev'] - self.nodes[0].descript['ymax'])
        for i in range(1, self.n):
            if (self.nodes[i].top_elev - self.nodes[i].ymax) < self.min_top_elev:
                self.min_top_elev = Decimal(self.nodes[i].top_elev - self.nodes[i].ymax)

        # Search y coordinate max_top_elev
        self.max_top_elev = self.nodes[0].top_elev
        self.max_top_elev_descript = self.nodes[0].descript['top_elev']
        for i in range(1, self.n):
            if self.nodes[i].top_elev > self.max_top_elev:
                self.max_top_elev = self.nodes[i].top_elev

        # Calculating dimensions of x-fixed part of table
        self.fix_x = Decimal(Decimal(0.15) * Decimal(self.nodes[self.n - 1].start_point))

        # Calculating dimensions of y-fixed part of table
        # Height y = height of table + height of graph
        self.z = Decimal(self.max_top_elev) - Decimal(self.min_top_elev)
        self.height_row = (Decimal(self.z) * Decimal(0.97)) / Decimal(5)

        # Height of graph + table
        self.height_y = Decimal(self.z * 2)


    def _draw_guitar_horitzontal_lines(self):
        """
        Draw horitzontal lines of table
        :return:
        """
        line_color = self.profile_json['body']['data']['stylesheet']['guitar']['lines']['color']
        line_style = self.profile_json['body']['data']['stylesheet']['guitar']['lines']['style']
        line_width = self.profile_json['body']['data']['stylesheet']['guitar']['lines']['width']

        self._set_guitar_parameters()

        # Draw upper horizontal lines (long ones)
        x = [self.nodes[self.n - 1].start_point, self.nodes[0].start_point - self.fix_x]
        y = [self.min_top_elev - self.height_row, self.min_top_elev - self.height_row]
        plt.plot(x, y, color=line_color, linestyle=line_style, linewidth=line_width, zorder=100)

        x = [self.nodes[self.n - 1].start_point, self.nodes[0].start_point - self.fix_x]
        y = [self.min_top_elev - Decimal(1.9) * self.height_row, self.min_top_elev - Decimal(1.9) * self.height_row]
        plt.plot(x, y, color=line_color, linestyle=line_style, linewidth=line_width, zorder=100)

        # Draw middle horizontal lines (short ones)
        x = [self.nodes[self.n - 1].start_point, self.nodes[0].start_point - self.fix_x * Decimal(0.75)]
        y = [self.min_top_elev - Decimal(2.70) * self.height_row, self.min_top_elev - Decimal(2.70) * self.height_row]
        plt.plot(x, y, color=line_color, linestyle=line_style, linewidth=line_width, zorder=100)
        x = [self.nodes[self.n - 1].start_point, self.nodes[0].start_point - self.fix_x * Decimal(0.75)]
        y = [self.min_top_elev - Decimal(3.50) * self.height_row, self.min_top_elev - Decimal(3.50) * self.height_row]
        plt.plot(x, y, color=line_color, linestyle=line_style, linewidth=line_width, zorder=100)
        x = [self.nodes[self.n - 1].start_point, self.nodes[0].start_point - self.fix_x * Decimal(0.75)]
        y = [self.min_top_elev - Decimal(4.30) * self.height_row, self.min_top_elev - Decimal(4.30) * self.height_row]
        plt.plot(x, y, color=line_color, linestyle=line_style, linewidth=line_width, zorder=100)

        # Draw lower horizontal lines (long ones)
        x = [self.nodes[self.n - 1].start_point, self.nodes[0].start_point - self.fix_x]
        y = [self.min_top_elev - Decimal(5.10) * self.height_row, self.min_top_elev - Decimal(5.10) * self.height_row]
        plt.plot(x, y, color=line_color, linestyle=line_style, linewidth=line_width, zorder=100)
        x = [self.nodes[self.n - 1].start_point, self.nodes[0].start_point - self.fix_x]
        y = [self.min_top_elev - Decimal(5.85) * self.height_row, self.min_top_elev - Decimal(5.85) * self.height_row]
        plt.plot(x, y, color=line_color, linestyle=line_style, linewidth=line_width, zorder=100)


    def _draw_grid(self):

        # get values for lines
        line_color = self.profile_json['body']['data']['stylesheet']['grid']['lines']['color']
        line_style = self.profile_json['body']['data']['stylesheet']['grid']['lines']['style']
        line_width = self.profile_json['body']['data']['stylesheet']['grid']['lines']['width']

        # get values for boundary
        boundary_color = self.profile_json['body']['data']['stylesheet']['grid']['boundary']['color']
        boundary_style = self.profile_json['body']['data']['stylesheet']['grid']['boundary']['style']
        boundary_width = self.profile_json['body']['data']['stylesheet']['grid']['boundary']['width']

        # get values for text
        text_color = self.profile_json['body']['data']['stylesheet']['grid']['text']['color']
        text_weight = self.profile_json['body']['data']['stylesheet']['grid']['text']['weight']

        start_point = self.nodes[self.n - 1].start_point
        geom1 = self.nodes[self.n - 1].geom

        # Draw main text
        try:
            reference_plane = self.profile_json['body']['data']['legend']['referencePlane']
        except KeyError:
            reference_plane = "REFERENCE"
        plt.text(-self.fix_x * Decimal(1), self.min_top_elev - Decimal(0.5) * self.height_row - self.height_row / 2,
                 f"{reference_plane}: {round(self.min_top_elev - 1 * self.height_row, 2)}\n ",
                 fontsize=8.5,
                 color=text_color, fontweight=text_weight,
                 verticalalignment='center')

        # Draw boundary
        x = [0, 0]
        y = [self.min_top_elev - 1 * self.height_row, int(math.ceil(self.max_top_elev) + 1)]
        plt.plot(x, y, color=boundary_color, linestyle=boundary_style, linewidth=boundary_width, zorder=100)
        x = [start_point, start_point]
        y = [self.min_top_elev - 1 * self.height_row, int(math.ceil(self.max_top_elev) + 1)]
        plt.plot(x, y, color=boundary_color, linestyle=boundary_style, linewidth=boundary_width, zorder=100)
        x = [0, start_point]
        y = [int(math.ceil(self.max_top_elev) + 1), int(math.ceil(self.max_top_elev) + 1)]
        plt.plot(x, y, color=boundary_color, linestyle=boundary_style, linewidth=boundary_width, zorder=100)

        # Draw horitzontal lines
        y = int(math.ceil(self.min_top_elev - 1 * self.height_row))
        x = int(math.floor(self.max_top_elev))
        if x % 2 == 0:
            x = x + 2
        else:
            x = x + 1

        for i in range(y, x):
            if i % 2 == 0:
                x1 = [0, start_point]
                y1 = [i, i]
            else:
                i = i + 1
                x1 = [0, start_point]
                y1 = [i, i]

            # set line
            plt.plot(x1, y1, color=line_color, linestyle=line_style, linewidth=line_width, zorder=1)

            # set texts
            plt.text(0 - Decimal(geom1) * Decimal(1.5), i, str(i),
                     fontsize=7.5,
                     color=text_color, fontweight=text_weight,
                     horizontalalignment='right', verticalalignment='center')
            plt.text(Decimal(start_point) + Decimal(geom1) * Decimal(1.5), i, str(i),
                     fontsize=7.5,
                     color=text_color, fontweight=text_weight,
                     horizontalalignment='left', verticalalignment='center')

        # Draw vertical lines
        x = int(math.floor(start_point))
        for i in range(50, x, 50):
            x1 = [i, i]
            y1 = [self.min_top_elev - 1 * self.height_row, int(math.ceil(self.max_top_elev) + 1)]

            # set line
            plt.plot(x1, y1, color=line_color, linestyle=line_style, linewidth=line_width, zorder=1)

            # set texts
            plt.annotate(str(i) + '\n' + ' ', xy=(i, int(math.ceil(self.max_top_elev) + 1)),
                         fontsize=6.5, color=text_color, fontweight=text_weight, horizontalalignment='center')


    def _draw_terrain(self, index):

        # getting variables
        line_color = self.profile_json['body']['data']['stylesheet']['terrain']['color']
        line_style = self.profile_json['body']['data']['stylesheet']['terrain']['style']
        line_width = self.profile_json['body']['data']['stylesheet']['terrain']['width']

        # Draw marker
        if index == 1:
            plt.plot(self.first_top_x, self.first_top_y, marker='|', color=line_color)
        else:
            plt.plot(self.node_top_x, self.node_top_y, marker='|', color=line_color)

        # Draw line
        x = [self.first_top_x, self.node_top_x]
        y = [self.first_top_y, self.node_top_y]
        plt.plot(x, y, color=line_color, linewidth=line_width, linestyle=line_style)


    def _clear_profile(self):
        """ Manage button clear profile and leave form empty """

        # Clear list of nodes and arcs
        self.list_of_selected_nodes = []
        self.list_of_selected_arcs = []
        self.arcs = []
        self.nodes = []

        # Clear widgets
        self.dlg_draw_profile.tbl_list_arc.clear()
        self.dlg_draw_profile.txt_profile_id.clear()
        self.action_profile.setDisabled(False)
        self.action_add_point.setDisabled(True)
        self.dlg_draw_profile.btn_draw_profile.setEnabled(False)
        self.dlg_draw_profile.btn_save_profile.setEnabled(False)

        # Clear selection
        self._remove_selection()
        self._reset_profile_variables()


    def _delete_profile(self):
        """ Delete profile """

        selected_list = self.dlg_load.tbl_profiles.selectionModel().selectedRows()
        if len(selected_list) == 0:
            message = "Any record selected"
            tools_qgis.show_warning(message)
            return

        # Selected item from list
        profile_id = self.dlg_load.tbl_profiles.currentItem().text()

        extras = f'"profile_id":"{profile_id}", "action":"delete"'
        body = tools_gw.create_body(extras=extras)
        result = tools_gw.execute_procedure('gw_fct_setprofile', body)
        if result and 'message' in result:
            message = f"{result['message']}"
            tools_qgis.show_info(message)

        # Remove profile from list
        self.dlg_load.tbl_profiles.takeItem(self.dlg_load.tbl_profiles.row(self.dlg_load.tbl_profiles.currentItem()))


    def _remove_selection(self, actionpan=False):
        """ Remove selected features of all layers """

        for layer in self.canvas.layers():
            if type(layer) is QgsVectorLayer:
                layer.removeSelection()
        self.canvas.refresh()
        if actionpan:
            self.iface.actionPan().trigger()


    def _get_stylesheet(self, data_type='REAL'):

        # TODO: Enhance this function, manage all case for data_type, harmonie REAL/TOP-REAL...
        # getting stylesheet
        line_style = ''
        line_color = ''
        line_width = ''
        if data_type in ('REAL', 'TOP-REAL'):
            line_style = self.profile_json['body']['data']['stylesheet']['infra']['real']['style']
            line_color = self.profile_json['body']['data']['stylesheet']['infra']['real']['color']
            line_width = self.profile_json['body']['data']['stylesheet']['infra']['real']['width']
        elif data_type == 'INTERPOLATED':
            line_style = self.profile_json['body']['data']['stylesheet']['infra']['interpolated']['style']
            line_color = self.profile_json['body']['data']['stylesheet']['infra']['interpolated']['color']
            line_width = self.profile_json['body']['data']['stylesheet']['infra']['interpolated']['width']

        return line_style, line_color, line_width

    # endregion<|MERGE_RESOLUTION|>--- conflicted
+++ resolved
@@ -23,11 +23,7 @@
 from ...ui.ui_manager import GwProfileUi, GwProfilesListUi
 from ...utils import tools_gw
 from ...utils.snap_manager import GwSnapManager
-<<<<<<< HEAD
-from ....lib import tools_qt, tools_log, tools_qgis
-=======
 from ....libs import lib_vars, tools_qt, tools_log, tools_qgis
->>>>>>> 292d872d
 from .... import global_vars
 
 try:
@@ -152,7 +148,7 @@
 
         # Show form in docker
         tools_gw.init_docker('qgis_form_docker')
-        if global_vars.session_vars['dialog_docker']:
+        if lib_vars.session_vars['dialog_docker']:
             tools_gw.docker_dialog(self.dlg_draw_profile)
         else:
             tools_gw.open_dialog(self.dlg_draw_profile)
@@ -546,7 +542,7 @@
         self.plot = plt
 
         # If file profile.png exist overwrite
-        temp_folder = f"{global_vars.user_folder_dir}{os.sep}core{os.sep}temp"
+        temp_folder = f"{lib_vars.user_folder_dir}{os.sep}core{os.sep}temp"
         img_path = f"{temp_folder}{os.sep}profile.png"
         if not os.path.exists(temp_folder):
             os.makedirs(temp_folder)
