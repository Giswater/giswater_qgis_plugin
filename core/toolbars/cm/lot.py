--- conflicted
+++ resolved
@@ -61,6 +61,17 @@
         self.schemaname = lib_vars.schema_name
         self.iface = global_vars.iface
 
+    def om_add_lot(self):
+        """ Button 74: Add new lot """
+        self.new_lot.manage_lot()
+
+    def om_lot_management(self):
+        """ Button 75: Lot management """
+        self.new_lot.lot_manager()
+
+    def om_resource_management(self):
+        """ Button 76: Resources Management """
+        self.new_lot.resources_management()
 
     def manage_lot(self, lot_id=None, is_new=True, visitclass_id=None):
         """Manage the creation or update of a lot by initializing and configuring the dialog UI,
@@ -2602,19 +2613,6 @@
         self.refresh_map_canvas()
 
 
-<<<<<<< HEAD
-    def om_add_lot(self):
-        """ Button 74: Add new lot """
-        self.new_lot.manage_lot()
-
-    def om_lot_management(self):
-        """ Button 75: Lot management """
-        self.new_lot.lot_manager()
-
-    def om_resource_management(self):
-        """ Button 76: Resources Management """
-        self.new_lot.resources_management()
-=======
     def query_like_widget_text(self, dialog, text_line, qtable, tableleft, tableright, field_id_r, field_id_l,
                                name='name', aql=''):
         """ Fill the QTableView by filtering through the QLineEdit"""
@@ -2645,6 +2643,5 @@
         else:
             action = QAction(icon, text, action_group)
         action.setObjectName(action_name)
->>>>>>> 8117226d
 
         return action