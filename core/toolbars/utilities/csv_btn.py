"""
This file is part of Giswater 3
The program is free software: you can redistribute it and/or modify it under the terms of the GNU
General Public License as published by the Free Software Foundation, either version 3 of the License,
or (at your option) any later version.
"""
# -*- coding: utf-8 -*-
import csv
import json
import os
from functools import partial

from qgis.PyQt.QtGui import QStandardItem, QStandardItemModel
from qgis.PyQt.QtWidgets import QFileDialog

from ..dialog import GwAction
from ...ui.ui_manager import GwCsvUi
from ...utils import tools_gw
from .... import global_vars
<<<<<<< HEAD
from ....lib import tools_qt, tools_log, tools_db, tools_qgis, tools_os
=======
from ....libs import lib_vars, tools_qt, tools_log, tools_db, tools_qgis, tools_os
>>>>>>> 292d872d


class GwCSVButton(GwAction):
    """ Button 83: Csv """

    def __init__(self, icon_path, action_name, text, toolbar, action_group):

        super().__init__(icon_path, action_name, text, toolbar, action_group)


    def clicked_event(self):

        self._open_csv()


    def save_settings_values(self):
        """ Save QGIS settings related with csv options """

        tools_gw.set_config_parser('btn_csv2pg', 'cmb_import_type',
                                   f"{tools_qt.get_combo_value(self.dlg_csv, 'cmb_import_type', 0)}")
        tools_gw.set_config_parser('btn_csv2pg', 'txt_import', tools_qt.get_text(self.dlg_csv, 'txt_import'))
        tools_gw.set_config_parser('btn_csv2pg', 'txt_file_csv', tools_qt.get_text(self.dlg_csv, 'txt_file_csv'))
        tools_gw.set_config_parser('btn_csv2pg', 'cmb_unicode_list',tools_qt.get_text(self.dlg_csv, 'cmb_unicode_list'))
        tools_gw.set_config_parser('btn_csv2pg', 'chk_ignore_header', f"{self.dlg_csv.chk_ignore_header.isChecked()}")
        tools_gw.set_config_parser('btn_csv2pg', 'rb_semicolon', f"{self.dlg_csv.rb_semicolon.isChecked()}")
        tools_gw.set_config_parser('btn_csv2pg', 'rb_space', f"{self.dlg_csv.rb_space.isChecked()}")
        tools_gw.set_config_parser('btn_csv2pg', 'rb_dec_comma', f"{self.dlg_csv.rb_dec_comma.isChecked()}")
        tools_gw.set_config_parser('btn_csv2pg', 'rb_dec_period', f"{self.dlg_csv.rb_dec_period.isChecked()}")



    # region private functions

    def _open_csv(self):

        self.func_name = None
        self.dlg_csv = GwCsvUi()
        tools_gw.load_settings(self.dlg_csv)

        temp_tablename = 'temp_csv'
        tools_qt.fill_combo_unicodes(self.dlg_csv.cmb_unicode_list)
        self._populate_combos(self.dlg_csv.cmb_import_type, 'fid',
                             'alias, config_csv.descript, functionname, orderby', 'config_csv')

        self.dlg_csv.lbl_info.setWordWrap(True)
        tools_qt.set_widget_text(self.dlg_csv, self.dlg_csv.cmb_unicode_list, 'utf8')
        self.dlg_csv.rb_comma.setChecked(False)
        self.dlg_csv.rb_semicolon.setChecked(True)
        self.dlg_csv.rb_space.setChecked(False)

        # Signals
        self.dlg_csv.btn_cancel.clicked.connect(partial(tools_gw.close_dialog, self.dlg_csv))
        self.dlg_csv.rejected.connect(partial(tools_gw.close_dialog, self.dlg_csv))
        self.dlg_csv.btn_accept.clicked.connect(partial(self._write_csv, self.dlg_csv, temp_tablename))
        self.dlg_csv.cmb_import_type.currentIndexChanged.connect(partial(self._update_info, self.dlg_csv))
        self.dlg_csv.cmb_import_type.currentIndexChanged.connect(partial(self._get_function_name))
        self.dlg_csv.btn_file_csv.clicked.connect(partial(self._select_file_csv))
        self.dlg_csv.cmb_unicode_list.currentIndexChanged.connect(partial(self._preview_csv, self.dlg_csv))
        self.dlg_csv.chk_ignore_header.clicked.connect(partial(self._preview_csv, self.dlg_csv))
        self.dlg_csv.rb_comma.clicked.connect(partial(self._preview_csv, self.dlg_csv))
        self.dlg_csv.rb_semicolon.clicked.connect(partial(self._preview_csv, self.dlg_csv))
        self.dlg_csv.rb_space.clicked.connect(partial(self._preview_csv, self.dlg_csv))
        self._get_function_name()
        self._load_settings_values()

        if str(tools_qt.get_text(self.dlg_csv, self.dlg_csv.txt_file_csv)) != 'null':
            self._preview_csv(self.dlg_csv)
        self.dlg_csv.progressBar.setVisible(False)

        # Disable tab log
        tools_gw.disable_tab_log(self.dlg_csv)

        # Open dialog
        tools_gw.open_dialog(self.dlg_csv, dlg_name='csv')

        # Finally set label info
        self._update_info(self.dlg_csv)


    def _populate_combos(self, combo, field_id, fields, table_name):

        # Get role
        roles_dict = {"role_basic": "'role_basic'",
                      "role_om": "'role_basic', 'role_om'",
                      "role_edit": "'role_basic', 'role_om', 'role_edit'",
                      "role_epa": "'role_basic', 'role_om', 'role_edit', 'role_epa'",
                      "role_master": "'role_basic', 'role_om', 'role_edit', 'role_epa', 'role_master'",
                      "role_admin": "'role_basic', 'role_om', 'role_edit', 'role_epa', 'role_master', 'role_admin'"}

        sql = (f"SELECT DISTINCT({field_id}), {fields}"
               f" FROM {table_name}"
               f" JOIN sys_function ON function_name =  functionname"
               f" WHERE sys_role IN ({roles_dict[global_vars.project_vars['project_role']]}) AND active is True ORDER BY orderby")

        rows = tools_db.get_rows(sql)
        if not rows:
            message = "You do not have permission to execute this application"
            self.dlg_csv.lbl_info.setText(tools_qt.tr(message))
            self.dlg_csv.lbl_info.setStyleSheet("QLabel{color: red;}")

            self.dlg_csv.cmb_import_type.setEnabled(False)
            self.dlg_csv.txt_import.setEnabled(False)
            self.dlg_csv.txt_file_csv.setEnabled(False)
            self.dlg_csv.cmb_unicode_list.setEnabled(False)
            self.dlg_csv.rb_comma.setEnabled(False)
            self.dlg_csv.rb_semicolon.setEnabled(False)
            self.dlg_csv.rb_space.setEnabled(False)
            self.dlg_csv.btn_file_csv.setEnabled(False)
            self.dlg_csv.tbl_csv.setEnabled(False)
            self.dlg_csv.btn_accept.setEnabled(False)
        else:
            tools_qt.fill_combo_values(combo, rows, 1, True, True, 1)
            self._update_info(self.dlg_csv)


    def _write_csv(self, dialog, temp_tablename):
        """ Write csv in postgres and call gw_fct_utils_csv2pg function """

        self.save_settings_values()
        insert_status = True
        if not self._validate_params(dialog):
            return

        fid_aux = tools_qt.get_combo_value(dialog, dialog.cmb_import_type, 0)
        self._delete_table_csv(temp_tablename, fid_aux)
        path = tools_qt.get_text(dialog, dialog.txt_file_csv)
        label_aux = tools_qt.get_text(dialog, dialog.txt_import, return_string_null=False)
        delimiter = self._get_delimiter(dialog)
        _unicode = tools_qt.get_text(dialog, dialog.cmb_unicode_list)

        try:
            with open(path, 'r', encoding=_unicode) as csvfile:
                insert_status = self._insert_into_db(dialog, csvfile, delimiter, _unicode)
                csvfile.close()
                del csvfile
        except Exception as e:
            tools_qgis.show_warning("EXCEPTION: " + str(e), dialog=dialog)

        if insert_status is False:
            return

        extras = f'"importParam":"{label_aux}"'
        extras += f', "fid":"{fid_aux}"'
        body = tools_gw.create_body(extras=extras)

        result = tools_gw.execute_procedure(self.func_name, body)
        if not result:
            return
        else:
            if result['status'] == "Accepted":
                tools_gw.fill_tab_log(dialog, result['body']['data'], close=False)
            message = result.get('message')
            if message:
                msg = message.get('text')
                tools_qt.show_info_box(msg)


    def _update_info(self, dialog):
        """ Update the tag according to item selected from cmb_import_type """
        try:
            dialog.lbl_info.setText(tools_qt.get_combo_value(self.dlg_csv, self.dlg_csv.cmb_import_type, 2))
        except Exception as e:
            tools_log.log_warning(str(e))


    def _get_function_name(self):

        try:
            self.func_name = tools_qt.get_combo_value(self.dlg_csv, self.dlg_csv.cmb_import_type, 3)
            tools_log.log_info(str(self.func_name))
        except Exception as e:
            tools_log.log_warning(str(e))


    def _select_file_csv(self):
        """ Select CSV file """

        file_csv = tools_qt.get_text(self.dlg_csv, 'txt_file_csv')
        # Set default value if necessary
        if file_csv is None or file_csv == '':
            file_csv = global_vars.plugin_dir
        # Get directory of that file
        folder_path = os.path.dirname(file_csv)
        if not os.path.exists(folder_path):
            folder_path = os.path.dirname(__file__)
        os.chdir(folder_path)
        message = tools_qt.tr("Select CSV file")
        file_csv, filter_ = QFileDialog.getOpenFileName(None, message, "", '*.csv')
        tools_qt.set_widget_text(self.dlg_csv, self.dlg_csv.txt_file_csv, file_csv)

        self.save_settings_values()
        self._preview_csv(self.dlg_csv)


    def _preview_csv(self, dialog):
        """ Show current file in QTableView acorrding to selected delimiter and unicode """

        path = self._get_path(dialog)
        if path is None:
            return

        delimiter = self._get_delimiter(dialog)
        model = QStandardItemModel()
        _unicode = tools_qt.get_text(dialog, dialog.cmb_unicode_list)
        _ignoreheader = dialog.chk_ignore_header.isChecked()
        dialog.tbl_csv.setModel(model)
        dialog.tbl_csv.horizontalHeader().setStretchLastSection(True)

        try:
            with open(path, "r", encoding=_unicode) as file_input:
                self._read_csv_file(model, file_input, delimiter, _unicode, _ignoreheader)
        except Exception as e:
            tools_qgis.show_warning(str(e), dialog=dialog)


    def _load_settings_values(self):
        """ Load QGIS settings related with csv options """

        value = tools_gw.get_config_parser('btn_csv2pg', 'cmb_import_type', "user", "session")
        tools_qt.set_combo_value(self.dlg_csv.cmb_import_type, value, 0, add_new=False)

        value = tools_gw.get_config_parser('btn_csv2pg', 'txt_import', "user", "session")
        tools_qt.set_widget_text(self.dlg_csv, self.dlg_csv.txt_import, value)

        value = tools_gw.get_config_parser('btn_csv2pg', 'txt_file_csv', "user", "session")
        tools_qt.set_widget_text(self.dlg_csv, self.dlg_csv.txt_file_csv, value)

        unicode = tools_gw.get_config_parser('btn_csv2pg', 'cmb_unicode_list', "user", "session")
        if not unicode:
            unicode = 'latin1'
        tools_qt.set_widget_text(self.dlg_csv, self.dlg_csv.cmb_unicode_list, unicode)

        if tools_gw.get_config_parser('btn_csv2pg', 'chk_ignore_header', "user", "session") == 'True':
            self.dlg_csv.chk_ignore_header.setChecked(True)

        if tools_gw.get_config_parser('btn_csv2pg', 'rb_semicolon', "user", "session") == 'True':
            self.dlg_csv.rb_semicolon.setChecked(True)
        elif tools_gw.get_config_parser('btn_csv2pg', 'rb_space', "user", "session") == 'True':
            self.dlg_csv.rb_space.setChecked(True)
        else:
            self.dlg_csv.rb_comma.setChecked(True)

        if tools_gw.get_config_parser('btn_csv2pg', 'rb_dec_comma', "user", "session") == 'True':
            self.dlg_csv.rb_dec_comma.setChecked(True)
        elif tools_gw.get_config_parser('btn_csv2pg', 'rb_dec_period', "user", "session") == 'True':
            self.dlg_csv.rb_dec_period.setChecked(True)


    def _validate_params(self, dialog):
        """ Validate if params are valids """

        path = self._get_path(dialog)
        self._preview_csv(dialog)
        if path is None or path == 'null':
            return False
        return True


    def _delete_table_csv(self, temp_tablename, fid_aux):
        """ Delete records from temp_csv for current user and selected cat """

        sql = (f"DELETE FROM {temp_tablename} "
               f"WHERE fid = '{fid_aux}' AND cur_user = current_user")
        tools_db.execute_sql(sql)


    def _get_delimiter(self, dialog):

        delimiter = ';'
        if dialog.rb_semicolon.isChecked():
            delimiter = ';'
        elif dialog.rb_comma.isChecked():
            delimiter = ','
        elif dialog.rb_space.isChecked():
            delimiter = ' '
        return delimiter


    def _insert_into_db(self, dialog, csvfile, delimiter, _unicode):

        progress = 0
        dialog.progressBar.setVisible(True)
        dialog.progressBar.setValue(progress)
        # Counts rows in csvfile, using var "row_count" to do progressbar
        # noinspection PyUnusedLocal
        row_count = sum(1 for rows in csvfile)
        if row_count > 20:
            row_count -= 20  # -20 for see 100% complete progress
        dialog.progressBar.setMaximum(100)
        csvfile.seek(0)  # Position the cursor at position 0 of the file
        reader = csv.reader(csvfile, delimiter=delimiter,)
        fid_aux = tools_qt.get_combo_value(dialog, dialog.cmb_import_type, 0)
        ignoreheader = dialog.chk_ignore_header.isChecked()
        fields = []
        cont = 1
        for row in reader:
            field = {'fid': fid_aux}
            if tools_os.set_boolean(ignoreheader) is True:
                ignoreheader = False
                continue

            for x in range(0, len(row)):
                value = row[x].strip().replace("\n", "")
                field[f"csv{x + 1}"] = f"{value}" if value else None
            fields.append(field)
            cont += 1
            progress = (100 * cont) / row_count
            dialog.progressBar.setValue(progress)
        dialog.progressBar.setValue(100)
        if not fields:
            return False

        decimal_sep = "null"
        if dialog.rb_dec_comma.isChecked():
            decimal_sep = '","'
        elif dialog.rb_dec_period.isChecked():
            decimal_sep = '"."'

        values = f'"separator": {decimal_sep}, "values":{(json.dumps(fields, ensure_ascii=False).encode(_unicode)).decode()}'
        body = tools_gw.create_body(extras=values)
        result = tools_gw.execute_procedure('gw_fct_setcsv', body)

        if result and result.get('status') == 'Accepted':
            return True

        return False


    def _get_path(self, dialog):
        """ Take the file path if exist. AND if not exit ask it """

        path = tools_qt.get_text(dialog, dialog.txt_file_csv)
        if path is None or path == 'null' or not os.path.exists(path):
            message = "Please choose a valid path"
            tools_qgis.show_message(message, message_level=0, dialog=dialog)
            return None
        if path.find('.csv') == -1:
            message = "Please choose a csv file"
            tools_qgis.show_message(message, message_level=0, dialog=dialog)
            return None

        return path


    def _read_csv_file(self, model, file_input, delimiter, _unicode, _ignoreheader):

        rows = csv.reader(file_input, delimiter=delimiter)
        for row in rows:
            if tools_os.set_boolean(_ignoreheader) is True:
                _ignoreheader = False
                continue
            unicode_row = [x for x in row]
            items = [QStandardItem(field) for field in unicode_row]
            model.appendRow(items)


    def _get_rolenames(self):
        """ Get list of rolenames of current user """

        sql = ("SELECT rolname FROM pg_roles "
               " WHERE pg_has_role(current_user, oid, 'member')")
        rows = tools_db.get_rows(sql)
        if not rows:
            return None

        roles = "("
        for i in range(0, len(rows)):
            roles += "'" + str(rows[i][0]) + "', "
        roles = roles[:-2]
        roles += ")"

        return roles

    # endregion<|MERGE_RESOLUTION|>--- conflicted
+++ resolved
@@ -17,11 +17,7 @@
 from ...ui.ui_manager import GwCsvUi
 from ...utils import tools_gw
 from .... import global_vars
-<<<<<<< HEAD
-from ....lib import tools_qt, tools_log, tools_db, tools_qgis, tools_os
-=======
 from ....libs import lib_vars, tools_qt, tools_log, tools_db, tools_qgis, tools_os
->>>>>>> 292d872d
 
 
 class GwCSVButton(GwAction):
@@ -114,7 +110,7 @@
         sql = (f"SELECT DISTINCT({field_id}), {fields}"
                f" FROM {table_name}"
                f" JOIN sys_function ON function_name =  functionname"
-               f" WHERE sys_role IN ({roles_dict[global_vars.project_vars['project_role']]}) AND active is True ORDER BY orderby")
+               f" WHERE sys_role IN ({roles_dict[lib_vars.project_vars['project_role']]}) AND active is True ORDER BY orderby")
 
         rows = tools_db.get_rows(sql)
         if not rows:
@@ -202,7 +198,7 @@
         file_csv = tools_qt.get_text(self.dlg_csv, 'txt_file_csv')
         # Set default value if necessary
         if file_csv is None or file_csv == '':
-            file_csv = global_vars.plugin_dir
+            file_csv = lib_vars.plugin_dir
         # Get directory of that file
         folder_path = os.path.dirname(file_csv)
         if not os.path.exists(folder_path):
