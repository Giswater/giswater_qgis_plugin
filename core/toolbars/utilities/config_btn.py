--- conflicted
+++ resolved
@@ -17,11 +17,7 @@
 from ..dialog import GwAction
 from ...ui.ui_manager import GwConfigUi
 from ...utils import tools_gw
-<<<<<<< HEAD
-from ....lib import tools_qt, tools_db, tools_qgis
-=======
 from ....libs import lib_vars, tools_qt, tools_db, tools_qgis
->>>>>>> 292d872d
 from .... import global_vars
 
 
@@ -200,8 +196,8 @@
                         widget.setAllowNull(True)
                         widget.setCalendarPopup(True)
                         widget.setDisplayFormat('dd/MM/yyyy')
-                        if global_vars.date_format in ("dd/MM/yyyy", "dd-MM-yyyy", "yyyy/MM/dd", "yyyy-MM-dd"):
-                            widget.setDisplayFormat(global_vars.date_format)
+                        if lib_vars.date_format in ("dd/MM/yyyy", "dd-MM-yyyy", "yyyy/MM/dd", "yyyy-MM-dd"):
+                            widget.setDisplayFormat(lib_vars.date_format)
                         if field['value']:
                             field['value'] = field['value'].replace('/', '-')
                         date = QDate.fromString(field['value'], 'yyyy-MM-dd')
