"""
This file is part of Giswater 3
The program is free software: you can redistribute it and/or modify it under the terms of the GNU
General Public License as published by the Free Software Foundation, either version 3 of the License,
or (at your option) any later version.
"""
# -*- coding: utf-8 -*-
import os

from qgis.PyQt.QtWidgets import QAction
from qgis.PyQt.QtGui import QIcon

from ... import global_vars
<<<<<<< HEAD
from ...lib import tools_qgis
=======
from ...libs import lib_vars, tools_qgis
>>>>>>> 292d872d


class GwAction:

    def __init__(self, icon_path, action_name, text, toolbar, action_group):

        self.iface = global_vars.iface
        self.canvas = global_vars.canvas
        self.schema_name = global_vars.schema_name
        self.settings = global_vars.giswater_settings
        self.plugin_dir = global_vars.plugin_dir
        self.project_type = global_vars.project_type

        icon = None
        if os.path.exists(icon_path):
            icon = QIcon(icon_path)

        self.action = None
        if icon is None:
            self.action = QAction(text, action_group)
        else:
            self.action = QAction(icon, text, action_group)

        self.action.setObjectName(action_name)
        self.action.setProperty('action_group', action_group)
        self.action.setCheckable(False)
        self.action.triggered.connect(self.clicked_event)

        if toolbar is None:
            return

        toolbar.addAction(self.action)


    def clicked_event(self):

        tools_qgis.show_message("Action has no function!!", "INFO")
<|MERGE_RESOLUTION|>--- conflicted
+++ resolved
@@ -11,11 +11,7 @@
 from qgis.PyQt.QtGui import QIcon
 
 from ... import global_vars
-<<<<<<< HEAD
-from ...lib import tools_qgis
-=======
 from ...libs import lib_vars, tools_qgis
->>>>>>> 292d872d
 
 
 class GwAction:
@@ -24,9 +20,9 @@
 
         self.iface = global_vars.iface
         self.canvas = global_vars.canvas
-        self.schema_name = global_vars.schema_name
+        self.schema_name = lib_vars.schema_name
         self.settings = global_vars.giswater_settings
-        self.plugin_dir = global_vars.plugin_dir
+        self.plugin_dir = lib_vars.plugin_dir
         self.project_type = global_vars.project_type
 
         icon = None
