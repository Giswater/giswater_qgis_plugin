# -*- coding: utf-8 -*-
"""
This file is part of Giswater 3
The program is free software: you can redistribute it and/or modify it under the terms of the GNU
General Public License as published by the Free Software Foundation, either version 3 of the License,
or (at your option) any later version.
"""
__author__ = 'Luigi Pirelli'
__date__ = 'January 2018'
__copyright__ = '(C) 2018, Luigi Pirelli'

# This will get replaced with a git SHA1 when you do a git archive

__revision__ = '$Format:%H$'

from weakref import WeakKeyDictionary
from ... import global_vars
<<<<<<< HEAD
from ...lib import tools_db, tools_log, tools_qt, tools_qgis
=======
from ...libs import lib_vars, tools_db, tools_log, tools_qt, tools_qgis
>>>>>>> 292d872d


class GwGenericDescriptor(object):
    """ A descriptor that set getter and setter. class example from:
    http://nbviewer.jupyter.org/urls/gist.github.com/ChrisBeaumont/5758381/raw/descriptor_writeup.ipynb"""

    def __init__(self, default):
        self.default = default
        self.data = WeakKeyDictionary()

    def __get__(self, instance, owner):
        # we get here when someone calls x.d, and d is a NonNegative instance
        # instance = x
        # owner = type(x)
        return self.data.get(instance, self.default)

    def __set__(self, instance, value):
        # we get here when someone calls x.d = val
        # instance = x
        # value = val
        self.data[instance] = value


class GwTable(object):
    """ Base class representing a table. Assume it have to be used as a pure virtual. """

    def __init__(self, table_name, pk):
        self.__table_name = table_name
        self.__pk = pk


    def table_name(self):
        return self.__table_name

    def pk(self):
        return self.__pk


    def field_names(self):
        """ Return the list of field names composing the table.
        Names are that exposed in the class not derived from the db table."""

        fields = list(vars(self.__class__).keys())
        # remove all _<classname>__<name> or __<names>__ vars, e.g. private vars
        fields = [x for x in fields if "__" not in x]
        return fields


    def fetch(self, commit=True):
        """ Retrieve a record with a specified primary key id."""

        if not getattr(self, self.pk()):
            message = "No primary key value set"
            tools_qgis.show_info(message, parameter=self.pk)
            return False

        fields = list(vars(self.__class__).keys())
        # remove all _<classname>__<name> or __<names>__ vars, e.g. private vars
        fields = [x for x in fields if "__" not in x]

        sql = "SELECT {0} FROM {1} WHERE {2} = '{3}'".format(
            ", ".join(fields),
            self.table_name(),
            self.pk(),
            getattr(self, self.pk()))
        row = tools_db.get_row(sql, commit=commit)
        if not row:
            return False

        # set values of the current Event get from row values
        for field, value in zip(fields, row):
            setattr(self, field, value)

        return True


    def upsert(self, commit=True):
        """ Save current event state in the DB as new record.
        Eventually add the record if it is not available """

        fields = list(vars(self.__class__).keys())
        # remove all _<classname>__<name> or __<names>__ vars, e.g. private vars
        fields = [x for x in fields if (("__" not in x) and (x != self.pk()))]
        values = [getattr(self, field) for field in fields]

        # Set '' for void values
        for index, value in enumerate(values):
            if value in (None, '', 'null', 'NULL'):
                values[index] = ''

        values = [str(x) for x in values]
        current_pk = getattr(self, self.pk())
        status = self.execute_upsert(
            self.table_name(), self.pk(), str(current_pk), fields, values, commit=commit)
        if status:
            message = "Values has been updated"
            tools_qgis.show_info(message)
            return status

        # get new added id in case of an insert
        pk = getattr(self, self.pk())
        if not pk or pk < 0:
            value = self.currval(commit=commit)
            setattr(self, self.pk(), value)

        return True


    def nextval(self, commit=True):
        """ Get the next id for the __pk. that will be used for the next insert.
        BEWARE that this call increment the sequence at each call. """

        sql = "SELECT nextval(pg_get_serial_sequence('{}', '{}'))".format(
            self.table_name(), self.pk())
        row = tools_db.get_row(sql, commit=commit)
        if row:
            return row[0]
        else:
            return None


    def currval(self, commit=True):
        """ Get the current id for the __pk. that is the id of the last insert. """

        # get latest updated sequence ASSUMED a sequence is available!
        # using lastval can generate problems in case of parallel inserts
        # sql = ("SELECT lastval()")
        sql = "SELECT currval(pg_get_serial_sequence('{}', '{}'))".format(
            self.table_name(), self.pk())
        row = tools_db.get_row(sql, commit=commit)
        if row:
            return row[0]
        else:
            # serial not yet defined in the current session
            return None


    def max_pk(self, commit=True):
        """ Retrive max value of the primary key (if numeric). """

        # doe not use DB nextval function becouse each call it is incremented
        sql = "SELECT MAX({1}) FROM {0}".format(
            self.table_name(), self.pk())
        row = tools_db.get_row(sql, commit=commit)
        if not row or not row[0]:
            return 0
        else:
            return row[0]


    def pks(self, commit=True):
        """ Fetch all pk values. """

        sql = "SELECT {1} FROM {0} ORDER BY {1}".format(
            self.table_name(), self.pk())
        rows = tools_db.get_rows(sql, commit=commit)
        return rows


    def delete(self, pks=[], all_records=False, where_clause='', commit=True):
        """ Delete all listed records with specified pks.
        If not ids are specified and not remove all => del current record. """

        sql = "DELETE FROM {0}".format(self.table_name())
        if not all_records:
            if not where_clause:
                # if ampty list of ids => get the current id of the record
                if not pks:
                    pks = [getattr(self, self.pk())]
                # add records to delete
                pks = [str(x) for x in pks]
                sql += " WHERE {0} IN ({1})".format(self.pk(), ','.join(pks))
            else:
                sql += " WHERE {}".format(where_clause)

        return tools_db.execute_sql(sql, commit=commit)


    def execute_upsert(self, tablename, unique_field, unique_value, fields, values, commit=True):
        """ Execute UPSERT sentence """

        # Set SQL for INSERT
        sql = "INSERT INTO " + tablename + "(" + unique_field + ", "

        # Iterate over fields
        sql_fields = ""
        for fieldname in fields:
            sql_fields += fieldname + ", "
        sql += sql_fields[:-2] + ") VALUES ("

        # Manage value 'current_user'
        if unique_value != 'current_user':
            unique_value = "$$" + unique_value + "$$"

        # Iterate over values
        sql_values = ""
        for value in values:
            if value != 'current_user':
                if value != '':
                    sql_values += "$$" + value + "$$, "
                else:
                    sql_values += "NULL, "
            else:
                sql_values += value + ", "
        sql += unique_value + ", " + sql_values[:-2] + ")"

        # Set SQL for UPDATE
        sql += (" ON CONFLICT (" + unique_field + ") DO UPDATE"
                " SET (" + sql_fields[:-2] + ") = (" + sql_values[:-2] + ")"
                " WHERE " + tablename + "." + unique_field + " = " + unique_value)

        # Execute UPSERT
        tools_log.log_info(sql, stack_level_increase=1)
        result = global_vars.dao.execute_sql(sql, commit)
        global_vars.session_vars['last_error'] = global_vars.dao.last_error
        if not result:
            # Check if any error has been raised
            if global_vars.session_vars['last_error']:
                tools_qt.manage_exception_db(global_vars.session_vars['last_error'], sql, schema_name=global_vars.schema_name)

        return result<|MERGE_RESOLUTION|>--- conflicted
+++ resolved
@@ -15,11 +15,7 @@
 
 from weakref import WeakKeyDictionary
 from ... import global_vars
-<<<<<<< HEAD
-from ...lib import tools_db, tools_log, tools_qt, tools_qgis
-=======
 from ...libs import lib_vars, tools_db, tools_log, tools_qt, tools_qgis
->>>>>>> 292d872d
 
 
 class GwGenericDescriptor(object):
@@ -233,11 +229,11 @@
 
         # Execute UPSERT
         tools_log.log_info(sql, stack_level_increase=1)
-        result = global_vars.dao.execute_sql(sql, commit)
-        global_vars.session_vars['last_error'] = global_vars.dao.last_error
+        result = tools_db.dao.execute_sql(sql, commit)
+        lib_vars.session_vars['last_error'] = tools_db.dao.last_error
         if not result:
             # Check if any error has been raised
-            if global_vars.session_vars['last_error']:
-                tools_qt.manage_exception_db(global_vars.session_vars['last_error'], sql, schema_name=global_vars.schema_name)
+            if lib_vars.session_vars['last_error']:
+                tools_qt.manage_exception_db(lib_vars.session_vars['last_error'], sql, schema_name=lib_vars.schema_name)
 
         return result