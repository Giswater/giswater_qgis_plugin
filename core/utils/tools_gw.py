"""
This file is part of Giswater 3
The program is free software: you can redistribute it and/or modify it under the terms of the GNU
General Public License as published by the Free Software Foundation, either version 3 of the License,
or (at your option) any later version.
"""
# -*- coding: utf-8 -*-
import configparser
import inspect
import json
import os
import random
import re
import sys
import sqlite3
import webbrowser

if 'nt' in sys.builtin_module_names:
    import ctypes
from collections import OrderedDict
from functools import partial

from qgis.PyQt.QtCore import Qt, QStringListModel, QVariant, QDate, QSettings, QLocale, QRegularExpression, QRegExp
from qgis.PyQt.QtGui import QCursor, QPixmap, QColor, QFontMetrics, QStandardItemModel, QIcon, QStandardItem, \
    QIntValidator, QDoubleValidator, QRegExpValidator
from qgis.PyQt.QtSql import QSqlTableModel
from qgis.PyQt.QtWidgets import QSpacerItem, QSizePolicy, QLineEdit, QLabel, QComboBox, QGridLayout, QTabWidget, \
    QCompleter, QPushButton, QTableView, QFrame, QCheckBox, QDoubleSpinBox, QSpinBox, QDateEdit, QTextEdit, \
    QToolButton, QWidget, QApplication, QDockWidget, QMenu
from qgis.core import Qgis, QgsProject, QgsPointXY, QgsVectorLayer, QgsField, QgsFeature, QgsSymbol, \
    QgsFeatureRequest, QgsSimpleFillSymbolLayer, QgsRendererCategory, QgsCategorizedSymbolRenderer, QgsPointLocator, \
    QgsSnappingConfig, QgsCoordinateTransform, QgsCoordinateReferenceSystem, QgsApplication, QgsVectorFileWriter, \
    QgsCoordinateTransformContext, QgsFieldConstraints, QgsEditorWidgetSetup, QgsRasterLayer, QgsDataSourceUri, \
    QgsProviderRegistry, QgsMapLayerStyle
from qgis.gui import QgsDateTimeEdit, QgsRubberBand

from ..models.cat_feature import GwCatFeature
from ..ui.dialog import GwDialog
from ..ui.main_window import GwMainWindow
from ..ui.docker import GwDocker
from ..ui.ui_manager import GwSelectorUi
from . import tools_backend_calls
from ..load_project_menu import GwMenuLoad
from ..utils.select_manager import GwSelectManager
from ..utils.snap_manager import GwSnapManager
from ..toolbars.toc import epa_world_button
from ... import global_vars
<<<<<<< HEAD
from ...lib import tools_qgis, tools_qt, tools_log, tools_os, tools_db
from ...lib.tools_qt import GwHyperLinkLabel, GwHyperLinkLineEdit
=======
from ...libs import lib_vars, tools_qgis, tools_qt, tools_log, tools_os, tools_db
from ...libs.tools_qt import GwHyperLinkLabel, GwHyperLinkLineEdit
>>>>>>> 292d872d

# These imports are for the add_{widget} functions (modules need to be imported in order to find it by its name)
# noinspection PyUnresolvedReferences
from ..shared import info, mincut_tools

def load_settings(dialog, plugin='core'):
    """ Load user UI settings related with dialog position and size """

    # Get user UI config file
    try:
        x = get_config_parser('dialogs_position', f"{dialog.objectName()}_x", "user", "session", plugin=plugin)
        y = get_config_parser('dialogs_position', f"{dialog.objectName()}_y", "user", "session", plugin=plugin)
        width = get_config_parser('dialogs_dimension', f"{dialog.objectName()}_width", "user", "session", plugin=plugin)
        height = get_config_parser('dialogs_dimension', f"{dialog.objectName()}_height", "user", "session", plugin=plugin)

        v_screens = ctypes.windll.user32
        screen_x = v_screens.GetSystemMetrics(78)  # Width of virtual screen
        screen_y = v_screens.GetSystemMetrics(79)  # Height of virtual screen
        monitors = v_screens.GetSystemMetrics(80)  # Will return an integer of the number of display monitors present.

        if None in (x, y) or ((int(x) < 0 and monitors == 1) or (int(y) < 0 and monitors == 1)):
            dialog.resize(int(width), int(height))
        else:
            if int(x) > screen_x:
                x = int(screen_x) - int(width)
            if int(y) > screen_y:
                y = int(screen_y)
            dialog.setGeometry(int(x), int(y), int(width), int(height))
    except Exception:
        pass


def save_settings(dialog, plugin='core'):
    """ Save user UI related with dialog position and size """

    # Ensure that 'plugin' parameter isn't being populated with int from signal
    try:
        plugin = int(plugin)
        plugin = 'core'
    except ValueError:
        pass

    try:
        x, y = dialog.geometry().x(), dialog.geometry().y()
        w, h = dialog.geometry().width(), dialog.geometry().height()
        set_config_parser('dialogs_dimension', f"{dialog.objectName()}_width", f"{w}", plugin=plugin)
        set_config_parser('dialogs_dimension', f"{dialog.objectName()}_height", f"{h}", plugin=plugin)
        set_config_parser('dialogs_position', f"{dialog.objectName()}_x", f"{x}", plugin=plugin)
        set_config_parser('dialogs_position', f"{dialog.objectName()}_y", f"{y}", plugin=plugin)
    except Exception:
        pass


def initialize_parsers():
    """ Initialize parsers of configuration files: init, session, giswater, user_params """

    for config in global_vars.list_configs:
        filepath, parser = _get_parser_from_filename(config)
        global_vars.configs[config][0] = filepath
        global_vars.configs[config][1] = parser


def get_config_parser(section: str, parameter: str, config_type, file_name, prefix=True, get_comment=False,
                      chk_user_params=True, get_none=False, force_reload=False, plugin='core') -> str:
    """ Load a simple parser value """

    if config_type not in ("user", "project"):
        tools_log.log_warning(f"get_config_parser: Reference config_type = '{config_type}' it is not managed")
        return None

    # Get configuration filepath and parser object
    path = global_vars.configs[file_name][0]
    parser = global_vars.configs[file_name][1]

    if plugin != 'core':
        path = f"{global_vars.user_folder_dir}{os.sep}{plugin}{os.sep}config{os.sep}{file_name}.config"
        parser = None
        chk_user_params = False

    # Needed to avoid errors with giswater plugins
    if path is None:
        tools_log.log_warning(f"get_config_parser: Config file is not set")
        return None

    value = None
    raw_parameter = parameter
    try:
        if parser is None:
            if plugin == 'core':
                tools_log.log_info(f"Creating parser for file: {path}")
            parser = configparser.ConfigParser(comment_prefixes=";", allow_no_value=True, strict=False)
            parser.read(path)

        # If project has already been loaded and filename is 'init' or 'session', always read and parse file
        if force_reload or (global_vars.project_loaded and file_name in ('init', 'session')):
            parser = configparser.ConfigParser(comment_prefixes=";", allow_no_value=True, strict=False)
            parser.read(path)

        if config_type == 'user' and prefix and global_vars.project_type is not None:
            parameter = f"{global_vars.project_type}_{parameter}"

        if not parser.has_section(section) or not parser.has_option(section, parameter):
            if chk_user_params and config_type in "user":
                value = _check_user_params(section, raw_parameter, file_name, prefix=prefix)
                set_config_parser(section, raw_parameter, value, config_type, file_name, prefix=prefix, chk_user_params=False)
        else:
            value = parser[section][parameter]

        # If there is a value and you don't want to get the comment, it only gets the value part
        if value is not None and not get_comment:
            value = value.split('#')[0].strip()

        if not get_none and str(value) in "None":
            value = None

        # Check if the parameter exists in the inventory, if not creates it
        if chk_user_params and config_type in "user":
            _check_user_params(section, raw_parameter, file_name, prefix)
    except Exception as e:
        tools_log.log_warning(f"get_config_parser exception [{type(e).__name__}]: {e}")

    return value


def set_config_parser(section: str, parameter: str, value: str = None, config_type="user", file_name="session",
                      comment=None, prefix=True, chk_user_params=True, plugin='core'):
    """ Save simple parser value """

    if config_type not in ("user", "project"):
        tools_log.log_warning(f"set_config_parser: Reference config_type = '{config_type}' it is not managed")
        return None

    # Get configuration filepath and parser object
    path = global_vars.configs[file_name][0]

    if plugin != 'core':
        path = f"{global_vars.user_folder_dir}{os.sep}{plugin}{os.sep}config{os.sep}{file_name}.config"
        chk_user_params = False

    try:

        parser = configparser.ConfigParser(comment_prefixes=";", allow_no_value=True, strict=False)
        parser.read(path)

        raw_parameter = parameter
        if config_type == 'user' and prefix and global_vars.project_type is not None:
            parameter = f"{global_vars.project_type}_{parameter}"

        # Check if section exists in file
        if section not in parser:
            parser.add_section(section)

        # Cast to str because parser only allow strings
        value = f"{value}"
        if value is not None:
            # Add the comment to the value if there is one
            if comment is not None:
                value += f" #{comment}"
            # If the previous value had an inline comment, don't remove it
            else:
                prev = get_config_parser(section, parameter, config_type, file_name, False, True, False)
                if prev is not None and "#" in prev:
                    value += f" #{prev.split('#')[1]}"
            parser.set(section, parameter, value)
            # Check if the parameter exists in the inventory, if not creates it
            if chk_user_params and config_type in "user":
                _check_user_params(section, raw_parameter, file_name, prefix)
        else:
            parser.set(section, parameter)  # This is just for writing comments

        with open(path, 'w') as configfile:
            parser.write(configfile)
            configfile.close()

    except Exception as e:
        tools_log.log_warning(f"set_config_parser exception [{type(e).__name__}]: {e}")
        return


def save_current_tab(dialog, tab_widget, selector_name):
    """
    Save the name of current tab used by the user into QSettings()
        :param dialog: QDialog
        :param tab_widget: QTabWidget
        :param selector_name: Name of the selector (String)
    """

    try:
        index = tab_widget.currentIndex()
        tab = tab_widget.widget(index)
        if tab:
            tab_name = tab.objectName()
            dlg_name = dialog.objectName()
            set_config_parser('dialogs_tab', f"{dlg_name}_{selector_name}", f"{tab_name}")
    except Exception:
        pass


def open_dialog(dlg, dlg_name=None, stay_on_top=True, title=None, hide_config_widgets=False, plugin_dir=global_vars.plugin_dir, plugin_name=global_vars.plugin_name):

    """ Open dialog """

    # Check database connection before opening dialog
    if (dlg_name != 'admin_credentials' and dlg_name != 'admin_ui') and not tools_db.check_db_connection():
        return

    # Manage translate
    if dlg_name:
        tools_qt.manage_translation(dlg_name, dlg, plugin_dir=plugin_dir, plugin_name=plugin_name)

    # Set window title
    if title is not None:
        dlg.setWindowTitle(title)

    # Manage stay on top, maximize/minimize button and information button
    flags = Qt.WindowCloseButtonHint | Qt.WindowMinMaxButtonsHint

    if stay_on_top:
        flags |= Qt.WindowStaysOnTopHint

    dlg.setWindowFlags(flags)

    if hide_config_widgets:
        hide_widgets_form(dlg, dlg_name)

    # Open dialog
    if issubclass(type(dlg), GwDialog):
        dlg.open()
    elif issubclass(type(dlg), GwMainWindow):
        dlg.show()
    else:
        dlg.show()


def close_dialog(dlg, delete_dlg=True, plugin='core'):
    """ Close dialog """

    save_settings(dlg, plugin=plugin)
    global_vars.session_vars['last_focus'] = None
    dlg.close()
    if delete_dlg:
        try:
            dlg.deleteLater()
        except RuntimeError:
            pass


def connect_signal(obj, pfunc, section, signal_name):
    """
    Connects a signal like this -> obj.connect(pfunc) and stores it in global_vars.active_signals
    :param obj: the object to which the signal will be connected
    :param pfunc: the partial object containing the function to connect and the arguments if needed
    :param section: the name of the parent category
    :param signal_name: the name of the signal. Should be {functionname}_{obj}_{pfunc} like -> {replace_arc}_{xyCoordinates}_{mouse_move_arc}
    :return: the signal. If failed to connect it will return None
    """

    if section not in global_vars.active_signals:
        global_vars.active_signals[section] = {}
    # If the signal is already connected, don't reconnect it, just return it.
    if signal_name in global_vars.active_signals[section]:
        _, signal, _ = global_vars.active_signals[section][signal_name]
        return signal
    # Try to connect signal and save it in the dict
    try:
        signal = obj.connect(pfunc)
        global_vars.active_signals[section][signal_name] = (obj, signal, pfunc)
        return signal
    except Exception as e:
        pass
    return None


def disconnect_signal(section, signal_name=None, pop=True):
    """
    Disconnects a signal
        :param section: the name of the parent category
        :param signal_name: the name of the signal
        :param pop: should always be True, if False it won't remove the signal from the dict.
        :return: 2 things -> (object which had the signal connected, partial function that was connected with the signal)
                 (None, None) if it couldn't find the signal
    """

    if section not in global_vars.active_signals:
        return None, None

    if signal_name is None:
        old_signals = []
        for signal in global_vars.active_signals[section]:
            old_signals.append(disconnect_signal(section, signal, False))
        for signal in old_signals:
            global_vars.active_signals[section].pop(signal, None)
    if signal_name not in global_vars.active_signals[section]:
        return None, None

    obj, signal, pfunc = global_vars.active_signals[section][signal_name]
    try:
        obj.disconnect(signal)
    except Exception as e:
        pass
    finally:
        if pop:
            global_vars.active_signals[section].pop(signal_name, None)
            return obj, pfunc
        return signal_name


def reconnect_signal(section, signal_name):
    """
    Disconnects and reconnects a signal
        :param section: the name of the parent category
        :param signal_name: the name of the signal
        :return: True if successfully reconnected, False otherwise (bool)
    """

    obj, pfunc = disconnect_signal(section, signal_name)  # Disconnect the signal
    if obj is not None and pfunc is not None:
        connect_signal(obj, pfunc, section, signal_name)  # Reconnect it
        return True
    return False


def create_body(form='', feature='', filter_fields='', extras=None):
    """ Create and return parameters as body to functions"""

    info_types = {'full': 1}
    info_type = info_types.get(global_vars.project_vars['info_type'])
    lang = QSettings().value('locale/globalLocale', QLocale().name())

    client = f'$${{"client":{{"device":4, "lang":"{lang}"'
    if info_type is not None:
        client += f', "infoType":{info_type}'
    if global_vars.project_epsg is not None:
        client += f', "epsg":{global_vars.project_epsg}'
    client += f'}}, '

    form = f'"form":{{{form}}}, '
    feature = f'"feature":{{{feature}}}, '
    filter_fields = f'"filterFields":{{{filter_fields}}}'
    page_info = f'"pageInfo":{{}}'
    data = f'"data":{{{filter_fields}, {page_info}'
    if extras is not None:
        data += ', ' + extras
    data += f'}}}}$$'
    body = "" + client + form + feature + data

    return body


def refresh_legend():
    """ This function solves the bug generated by changing the type of feature.
    Mysteriously this bug is solved by checking and unchecking the categorization of the tables.
    """

    layers = [tools_qgis.get_layer_by_tablename('v_edit_node'),
              tools_qgis.get_layer_by_tablename('v_edit_connec'),
              tools_qgis.get_layer_by_tablename('v_edit_gully')]

    for layer in layers:
        if layer:
            ltl = QgsProject.instance().layerTreeRoot().findLayer(layer.id())
            ltm = global_vars.iface.layerTreeView().model()
            legend_nodes = ltm.layerLegendNodes(ltl)
            for ln in legend_nodes:
                current_state = ln.data(Qt.CheckStateRole)
                ln.setData(Qt.Unchecked, Qt.CheckStateRole)
                ln.setData(Qt.Checked, Qt.CheckStateRole)
                ln.setData(current_state, Qt.CheckStateRole)


def get_cursor_multiple_selection():
    """ Set cursor for multiple selection """

    path_cursor = os.path.join(global_vars.plugin_dir, f"icons{os.sep}dialogs{os.sep}20x20", '201.png')
    if os.path.exists(path_cursor):
        cursor = QCursor(QPixmap(path_cursor))
    else:
        cursor = QCursor(Qt.ArrowCursor)

    return cursor


def hide_parent_layers(excluded_layers=[]):
    """ Hide generic layers """

    layers_changed = {}
    list_layers = ["v_edit_arc", "v_edit_node", "v_edit_connec", "v_edit_element"]
    if global_vars.project_type == 'ud':
        list_layers.append("v_edit_gully")

    for layer_name in list_layers:
        layer = tools_qgis.get_layer_by_tablename(layer_name)
        if layer and layer_name not in excluded_layers:
            layers_changed[layer] = tools_qgis.is_layer_visible(layer)
            tools_qgis.set_layer_visible(layer)

    return layers_changed


def draw_by_json(complet_result, rubber_band, margin=None, reset_rb=True, color=QColor(255, 0, 0, 100), width=3):

    try:
        if complet_result['body']['feature']['geometry'] is None:
            return
        if complet_result['body']['feature']['geometry']['st_astext'] is None:
            return
    except KeyError:
        return

    list_coord = re.search(r'\((.*)\)', str(complet_result['body']['feature']['geometry']['st_astext']))
    max_x, max_y, min_x, min_y = tools_qgis.get_max_rectangle_from_coords(list_coord)

    if reset_rb:
        reset_rubberband(rubber_band)
    if str(max_x) == str(min_x) and str(max_y) == str(min_y):
        point = QgsPointXY(float(max_x), float(max_y))
        tools_qgis.draw_point(point, rubber_band, color, width)
    else:
        points = tools_qgis.get_geometry_vertex(list_coord)
        tools_qgis.draw_polyline(points, rubber_band, color, width)
    if margin is not None:
        tools_qgis.zoom_to_rectangle(max_x, max_y, min_x, min_y, margin, change_crs=False)


def enable_feature_type(dialog, widget_name='tbl_relation', ids=None):

    feature_type = tools_qt.get_widget(dialog, 'feature_type')
    widget_table = tools_qt.get_widget(dialog, widget_name)
    if feature_type is not None and widget_table is not None:
        if len(ids) > 0:
            feature_type.setEnabled(False)
        else:
            feature_type.setEnabled(True)


def reset_feature_list():
    """ Reset list of selected records """

    ids = []
    list_ids = {'arc': [], 'node': [], 'connec': [], 'gully': [], 'element': []}

    return ids, list_ids


def get_signal_change_tab(dialog, excluded_layers=[]):
    """ Set feature_type and layer depending selected tab """

    tab_idx = dialog.tab_feature.currentIndex()
    tab_name = {'tab_arc': 'arc', 'tab_node': 'node', 'tab_connec': 'connec', 'tab_gully': 'gully',
                'tab_elem': 'element'}

    feature_type = tab_name.get(dialog.tab_feature.widget(tab_idx).objectName(), 'arc')
    hide_parent_layers(excluded_layers=excluded_layers)
    viewname = f"v_edit_{feature_type}"

    # Adding auto-completion to a QLineEdit
    set_completer_feature_id(dialog.feature_id, feature_type, viewname)
    global_vars.iface.actionPan().trigger()
    return feature_type


def set_completer_feature_id(widget, feature_type, viewname):
    """ Set autocomplete of widget 'feature_id'
        getting id's from selected @viewname
    """

    if feature_type == '':
        return

    # Adding auto-completion to a QLineEdit
    completer = QCompleter()
    completer.setCaseSensitivity(Qt.CaseInsensitive)
    widget.setCompleter(completer)
    model = QStringListModel()
    sql = (f"SELECT {feature_type}_id"
           f" FROM {viewname}")
    row = tools_db.get_rows(sql)
    if row:
        for i in range(0, len(row)):
            aux = row[i]
            row[i] = str(aux[0])
        model.setStringList(row)
        completer.setModel(model)


def add_layer_database(tablename=None, the_geom="the_geom", field_id="id", group="GW Layers", sub_group=None, style_id="-1", alias=None, sub_sub_group=None):
    """
    Put selected layer into TOC
        :param tablename: Postgres table name (String)
        :param the_geom: Geometry field of the table (String)
        :param field_id: Field id of the table (String)
        :param child_layers: List of layers (StringList)
        :param group: Name of the group that will be created in the toc (String)
        :param style_id: Id of the style we want to load (integer or String)
    """
    style_id_epa = "-1"
    tablename_og = tablename
    schema_name = global_vars.dao_db_credentials['schema'].replace('"', '')
    uri = tools_db.get_uri()
    uri.setDataSource(schema_name, f'{tablename}', the_geom, None, field_id)
    if the_geom:
        try:
            uri.setSrid(f"{global_vars.data_epsg}")
        except:
            pass
    create_groups = get_config_parser("system", "force_create_qgis_group_layer", "user", "init", prefix=False)
    create_groups = tools_os.set_boolean(create_groups, default=False)
    if sub_group:
        sub_group = sub_group.capitalize()
    if sub_sub_group:
        sub_sub_group = sub_sub_group.capitalize()

    if the_geom == "rast":
        connString = f"PG: dbname={global_vars.dao_db_credentials['db']} host={global_vars.dao_db_credentials['host']} " \
                     f"user={global_vars.dao_db_credentials['user']} password={global_vars.dao_db_credentials['password']} " \
                     f"port={global_vars.dao_db_credentials['port']} mode=2 schema={global_vars.dao_db_credentials['schema']} " \
                     f"column={the_geom} table={tablename}"
        if alias: tablename = alias
        layer = QgsRasterLayer(connString, tablename)
        tools_qt.add_layer_to_toc(layer, group, sub_group, create_groups=create_groups)

    else:
        if alias: tablename = alias
        layer = QgsVectorLayer(uri.uri(), f'{tablename}', 'postgres')
        tools_qt.add_layer_to_toc(layer, group, sub_group, create_groups=create_groups, sub_sub_group=sub_sub_group)

        # The triggered function (action.triggered.connect(partial(...)) as the last parameter sends a boolean,
        # if we define style_id = None, style_id will take the boolean of the triggered action as a fault,
        # therefore, we define it with "-1"
        if style_id in (None, "-1"):
            # Get style_id from tablename
            sql = f"SELECT id FROM sys_style WHERE idval = '{tablename_og}'"
            row = tools_db.get_row(sql)
            if row:
                style_id = row[0]

            # Get style_id for Gw Epa Style
            sql = f"SELECT id FROM sys_style WHERE idval = '{tablename_og} SWMM point of view'"
            row = tools_db.get_row(sql)
            if row:
                style_id_epa = row[0]
            else:
                sql = f"SELECT id FROM sys_style WHERE idval = '{tablename_og} EPANET point of view'"
                row = tools_db.get_row(sql)
                if row:
                    style_id_epa = row[0]

        # Apply style to layer if it has one configured
        if style_id not in (None, "-1"):
            set_layer_style(style_id, layer)

        # Apply Gw EPA style to layer if it has one configured
        if style_id_epa not in (None, "-1"):
            set_layer_style(style_id_epa, layer, True)


        # Set layer config
        if tablename:
            feature = '"tableName":"' + str(tablename_og) + '", "isLayer":true'
            extras = '"infoType":"' + str(global_vars.project_vars['info_type']) + '"'
            body = create_body(feature=feature, extras=extras)
            json_result = execute_procedure('gw_fct_getinfofromid', body)
            config_layer_attributes(json_result, layer, alias)

    global_vars.iface.mapCanvas().refresh()


def set_layer_style(style_id, layer, is_epa=False):
    body = f'$${{"data":{{"style_id":"{style_id}"}}}}$$'
    style = execute_procedure('gw_fct_getstyle', body)
    if style is None or style['status'] == 'Failed':
        return
    if 'styles' in style['body']:
        if 'style' in style['body']['styles']:
            qml = style['body']['styles']['style']

            style_manager = layer.styleManager()

            # read valid style from layer
            style = QgsMapLayerStyle()
            style.readFromLayer(layer)

            style_name = "GwEpaStyle" if is_epa else "GwStyle"
            # add style with new name
            style_manager.addStyle(style_name, style)
            # set new style as current
            style_manager.setCurrentStyle(style_name)

            tools_qgis.create_qml(layer, qml)
            style_manager.setCurrentStyle("GwStyle")


def add_layer_temp(dialog, data, layer_name, force_tab=True, reset_text=True, tab_idx=1, del_old_layers=True,
                   group='GW Temporal Layers', call_set_tabs_enabled=True, close=True):
    """
    Add QgsVectorLayer into TOC
        :param dialog: Dialog where to find the tab to be displayed and the textedit to be filled (QDialog or QMainWindow)
        :param data: Json with information
        :param layer_name: Name that will be given to the layer (String)
        :param force_tab: Boolean that tells us if we want to show the tab or not (bool)
        :param reset_text: It allows us to delete the text from the Qtexedit log, or add text below (bool)
        :param tab_idx: Log tab index (int)
        :param del_old_layers: Delete layers added in previous operations (bool)
        :param group: Name of the group to which we want to add the layer (String)
        :param call_set_tabs_enabled: set all tabs, except the last, enabled or disabled (bool).
        :param close: Manage buttons accept, cancel, close...  in function def fill_tab_log(...) (bool).
        :return: Dictionary with text as result of previuos data (String), and list of layers added (QgsVectorLayer).
    """

    text_result = None
    temp_layers_added = []
    srid = global_vars.data_epsg
    i = 0
    for k, v in list(data.items()):
        if str(k) == "info":
            text_result, change_tab = fill_tab_log(dialog, data, force_tab, reset_text, tab_idx, call_set_tabs_enabled, close)
        elif k in ('point', 'line', 'polygon'):
            if 'features' not in data[k]:
                continue
            counter = len(data[k]['features'])
            if counter > 0:
                counter = len(data[k]['features'])
                geometry_type = data[k]['geometryType']
                aux_layer_name = layer_name
                try:
                    if not layer_name:
                        aux_layer_name = data[k]['layerName']
                except KeyError:
                    aux_layer_name = str(k)
                if del_old_layers:
                    tools_qgis.remove_layer_from_toc(aux_layer_name, group)
                v_layer = QgsVectorLayer(f"{geometry_type}?crs=epsg:{srid}", aux_layer_name, 'memory')
                # This function already works with GeoJson
                fill_layer_temp(v_layer, data, k, counter, group=group, sort_val=i)

                # Increase iterator
                i = i + 1

                qml_path = data[k].get('qmlPath')
                category_field = data[k].get('category_field')
                if qml_path:
                    tools_qgis.load_qml(v_layer, qml_path)
                elif category_field:
                    cat_field = data[k]['category_field']
                    size = data[k].get('size', default=2)
                    color_values = {'NEW': QColor(0, 255, 0), 'DUPLICATED': QColor(255, 0, 0),
                                    'EXISTS': QColor(240, 150, 0)}
                    tools_qgis.set_layer_categoryze(v_layer, cat_field, size, color_values)
                else:
                    if geometry_type == 'Point':
                        v_layer.renderer().symbol().setSize(3.5)
                        v_layer.renderer().symbol().setColor(QColor("red"))
                    elif geometry_type == 'LineString':
                        v_layer.renderer().symbol().setWidth(1.5)
                        v_layer.renderer().symbol().setColor(QColor("red"))
                    v_layer.renderer().symbol().setOpacity(0.7)
                temp_layers_added.append(v_layer)
                global_vars.iface.layerTreeView().refreshLayerSymbology(v_layer.id())

    return {'text_result': text_result, 'temp_layers_added': temp_layers_added}


def config_layer_attributes(json_result, layer, layer_name, thread=None):

    for field in json_result['body']['data']['fields']:
        valuemap_values = {}

        # Get column index
        field_index = layer.fields().indexFromName(field['columnname'])

        # Hide selected fields according table config_form_fields.hidden
        if 'hidden' in field:
            config = layer.attributeTableConfig()
            columns = config.columns()
            for column in columns:
                if column.name == str(field['columnname']):
                    column.hidden = field['hidden']
                    break
            config.setColumns(columns)
            layer.setAttributeTableConfig(config)

        # Set alias column
        if field['label']:
            layer.setFieldAlias(field_index, field['label'])

        # widgetcontrols
        widgetcontrols = field.get('widgetcontrols')
        if widgetcontrols:
            if widgetcontrols.get('setQgisConstraints') is True:
                layer.setFieldConstraint(field_index, QgsFieldConstraints.ConstraintNotNull,
                                         QgsFieldConstraints.ConstraintStrengthSoft)
                layer.setFieldConstraint(field_index, QgsFieldConstraints.ConstraintUnique,
                                         QgsFieldConstraints.ConstraintStrengthHard)

        if field.get('ismandatory') is False:
            layer.setFieldConstraint(field_index, QgsFieldConstraints.ConstraintNotNull,
                                     QgsFieldConstraints.ConstraintStrengthSoft)

        # Manage editability
        # Get layer config
        config = layer.editFormConfig()
        try:
            # Set field editability
            config.setReadOnly(field_index, not field['iseditable'])
        except KeyError:
            pass
        finally:
            # Set layer config
            layer.setEditFormConfig(config)

        # delete old values on ValueMap
        editor_widget_setup = QgsEditorWidgetSetup('ValueMap', {'map': valuemap_values})
        layer.setEditorWidgetSetup(field_index, editor_widget_setup)

        # Manage ValueRelation configuration
        use_vr = 'widgetcontrols' in field and field['widgetcontrols'] \
                 and 'valueRelation' in field['widgetcontrols'] and field['widgetcontrols']['valueRelation']
        if use_vr:
            value_relation = field['widgetcontrols']['valueRelation']
            if value_relation.get('activated'):
                try:
                    vr_layer = value_relation['layer']
                    vr_layer = tools_qgis.get_layer_by_tablename(vr_layer).id()  # Get layer id
                    vr_key_column = value_relation['keyColumn']  # Get 'Key'
                    vr_value_column = value_relation['valueColumn']  # Get 'Value'
                    vr_allow_nullvalue = value_relation['nullValue']  # Get null values
                    vr_filter_expression = value_relation['filterExpression']  # Get 'FilterExpression'
                    if vr_filter_expression is None:
                        vr_filter_expression = ''

                    # Create and apply ValueRelation config
                    editor_widget_setup = QgsEditorWidgetSetup('ValueRelation', {'Layer': f'{vr_layer}',
                                                                                 'Key': f'{vr_key_column}',
                                                                                 'Value': f'{vr_value_column}',
                                                                                 'AllowNull': f'{vr_allow_nullvalue}',
                                                                                 'FilterExpression': f'{vr_filter_expression}'})
                    layer.setEditorWidgetSetup(field_index, editor_widget_setup)

                except Exception as e:
                    if thread:
                        thread.exception = e
                        thread.vr_errors.add(layer_name)
                        if 'layer' in value_relation:
                            thread.vr_missing.add(value_relation['layer'])
                        thread.message = f"ValueRelation for {thread.vr_errors} switched to ValueMap because " \
                                         f"layers {thread.vr_missing} are not present on QGIS project"
                    use_vr = False

        if not use_vr:
            # Manage new values in ValueMap
            if field['widgettype'] == 'combo':
                if 'comboIds' in field:
                    # Set values
                    for i in range(0, len(field['comboIds'])):
                        valuemap_values[field['comboNames'][i]] = field['comboIds'][i]
                # Set values into valueMap
                editor_widget_setup = QgsEditorWidgetSetup('ValueMap', {'map': valuemap_values})
                layer.setEditorWidgetSetup(field_index, editor_widget_setup)
            elif field['widgettype'] == 'check':
                config = {'CheckedState': 'true', 'UncheckedState': 'false'}
                editor_widget_setup = QgsEditorWidgetSetup('CheckBox', config)
                layer.setEditorWidgetSetup(field_index, editor_widget_setup)
            elif field['widgettype'] == 'datetime':
                config = {'allow_null': True,
                          'calendar_popup': True,
                          'display_format': 'yyyy-MM-dd',
                          'field_format': 'yyyy-MM-dd',
                          'field_iso_format': False}
                editor_widget_setup = QgsEditorWidgetSetup('DateTime', config)
                layer.setEditorWidgetSetup(field_index, editor_widget_setup)
            elif field['widgettype'] == 'textarea':
                editor_widget_setup = QgsEditorWidgetSetup('TextEdit', {'IsMultiline': 'True'})
                layer.setEditorWidgetSetup(field_index, editor_widget_setup)
            else:
                editor_widget_setup = QgsEditorWidgetSetup('TextEdit', {'IsMultiline': 'False'})
                layer.setEditorWidgetSetup(field_index, editor_widget_setup)

        # multiline: key comes from widgecontrol but it's used here in order to set false when key is missing
        if field['widgettype'] == 'text':
            if field['widgetcontrols'] and 'setMultiline' in field['widgetcontrols']:
                editor_widget_setup = QgsEditorWidgetSetup('TextEdit',
                                                           {'IsMultiline': field['widgetcontrols']['setMultiline']})
            else:
                editor_widget_setup = QgsEditorWidgetSetup('TextEdit', {'IsMultiline': False})
            layer.setEditorWidgetSetup(field_index, editor_widget_setup)


def load_missing_layers(filter, group="GW Layers", sub_group=None):
    """ Adds any missing Mincut layers to TOC """

    sql = f"SELECT id, alias FROM sys_table WHERE id LIKE '{filter}' AND alias IS NOT NULL"
    rows = tools_db.get_rows(sql)
    if rows:
        for tablename, alias in rows:
            lyr = tools_qgis.get_layer_by_tablename(tablename)
            if not lyr:
                add_layer_database(tablename, alias=alias, group=group, sub_group=sub_group)


def fill_tab_log(dialog, data, force_tab=True, reset_text=True, tab_idx=1, call_set_tabs_enabled=True, close=True):
    """
    Populate txt_infolog QTextEdit widget
        :param dialog: QDialog
        :param data: Json
        :param force_tab: Force show tab (bool)
        :param reset_text: Reset(or not) text for each iteration (bool)
        :param tab_idx: index of tab to force (int)
        :param call_set_tabs_enabled: set all tabs, except the last, enabled or disabled (bool)
        :param close: Manage buttons accept, cancel, close... (bool)
        :return: Text received from data (String)
    """

    change_tab = False
    text = tools_qt.get_text(dialog, dialog.txt_infolog, return_string_null=False)

    if reset_text:
        text = ""
    if 'info' in data and 'values' in data['info']:
        for item in data['info']['values']:
            if 'message' in item:
                if item['message'] is not None:
                    text += str(item['message']) + "\n"
                    if force_tab:
                        change_tab = True
                else:
                    text += "\n"

    tools_qt.set_widget_text(dialog, 'txt_infolog', text + "\n")
    qtabwidget = dialog.findChild(QTabWidget, 'mainTab')
    if qtabwidget is not None:
        qtabwidget.setTabEnabled(qtabwidget.count() - 1, True)
        if change_tab and qtabwidget is not None:
            qtabwidget.setCurrentIndex(tab_idx)
        if call_set_tabs_enabled:
            set_tabs_enabled(dialog)
    if close:
        try:
            dialog.btn_accept.disconnect()
            dialog.btn_accept.hide()
        except AttributeError:
            pass

        try:
            if hasattr(dialog, 'btn_cancel'):
                dialog.btn_cancel.disconnect()
                dialog.btn_cancel.setText("Close")
                dialog.btn_cancel.clicked.connect(lambda: dialog.close())
            if hasattr(dialog, 'btn_close'):
                dialog.btn_close.disconnect()
                dialog.btn_close.setText("Close")
                dialog.btn_close.clicked.connect(lambda: dialog.close())
        except AttributeError:
            # Control if btn_cancel exist
            pass

    return text, change_tab


def disable_tab_log(dialog):
    qtabwidget = dialog.findChild(QTabWidget, 'mainTab')
    if qtabwidget and qtabwidget.widget(qtabwidget.count() - 1).objectName() in ('tab_info', 'tab_infolog', 'tab_loginfo', 'tab_info_log'):
        qtabwidget.setTabEnabled(qtabwidget.count() - 1, False)


def fill_layer_temp(virtual_layer, data, layer_type, counter, group='GW Temporal Layers', sort_val=None):
    """
    :param virtual_layer: Memory QgsVectorLayer (QgsVectorLayer)
    :param data: Json
    :param layer_type: point, line, polygon...(String)
    :param counter: control if json have values (int)
    :param group: group to which we want to add the layer (string)
    :return:
    """

    prov = virtual_layer.dataProvider()
    # Enter editing mode
    virtual_layer.startEditing()

    # Add headers to layer
    if counter > 0:
        for key, value in list(data[layer_type]['features'][0]['properties'].items()):
            if key == 'the_geom':
                continue
            prov.addAttributes([QgsField(str(key), QVariant.String)])

    for feature in data[layer_type]['features']:
        geometry = tools_qgis.get_geometry_from_json(feature)
        if not geometry:
            continue
        attributes = []
        fet = QgsFeature()
        fet.setGeometry(geometry)
        for key, value in feature['properties'].items():
            if key == 'the_geom':
                continue
            attributes.append(value)

        fet.setAttributes(attributes)
        prov.addFeatures([fet])

    # Commit changes
    virtual_layer.commitChanges()
    QgsProject.instance().addMapLayer(virtual_layer, False)
    root = QgsProject.instance().layerTreeRoot()
    my_group = root.findGroup(group)
    if my_group is None:
        my_group = root.insertGroup(0, group)
    my_group.insertLayer(sort_val, virtual_layer)


def enable_widgets(dialog, result, enable):

    try:
        widget_list = dialog.findChildren(QWidget)
        for widget in widget_list:
            if widget.property('isfilter'): continue
            for field in result['fields']:
                if widget.property('columnname') == field['columnname']:
                    # If it's not the main tab we want the widgets to be enabled
                    if not any(substring in field['layoutname'] for substring in ['main', 'data', 'top', 'bot']): continue
                    if type(widget) in (QDoubleSpinBox, QLineEdit, QSpinBox, QTextEdit, GwHyperLinkLineEdit):
                        widget.setReadOnly(not enable)
                        widget.setStyleSheet("QWidget { background: rgb(242, 242, 242); color: rgb(110, 110, 110)}")
                        if type(widget) == GwHyperLinkLineEdit:
                            widget.setStyleSheet("QLineEdit { background: rgb(242, 242, 242); color:blue; text-decoration: underline; border: none;}")
                    elif type(widget) in (QComboBox, QCheckBox, QgsDateTimeEdit):
                        widget.setEnabled(enable)
                        widget.setStyleSheet("QWidget {color: rgb(110, 110, 110)}")
                    elif type(widget) is QPushButton:
                        # Manage the clickability of the buttons according to the configuration
                        # in the table config_form_fields simultaneously with the edition,
                        # but giving preference to the configuration when iseditable is True
                        if not field['iseditable']:
                            widget.setEnabled(field['iseditable'])
                    break

    except RuntimeError:
        pass


def enable_all(dialog, result):

    try:
        widget_list = dialog.findChildren(QWidget)
        for widget in widget_list:
            if widget.property('keepDisbled'):
                continue
            for field in result['fields']:
                if widget.property('columnname') == field['columnname']:
                    if type(widget) in (QSpinBox, QDoubleSpinBox, QLineEdit, QTextEdit, GwHyperLinkLineEdit):
                        widget.setReadOnly(not field['iseditable'])
                        if not field['iseditable']:
                            widget.setFocusPolicy(Qt.NoFocus)
                            widget.setStyleSheet("QWidget { background: rgb(242, 242, 242); color: rgb(110, 110, 110)}")
                            if type(widget) == GwHyperLinkLineEdit:
                                widget.setStyleSheet("QLineEdit { background: rgb(242, 242, 242); color:blue; text-decoration: underline; border: none;}")
                        else:
                            widget.setFocusPolicy(Qt.StrongFocus)
                            widget.setStyleSheet(None)
                    elif type(widget) in (QComboBox, QgsDateTimeEdit):
                        widget.setEnabled(field['iseditable'])
                        widget.setStyleSheet(None)
                        widget.focusPolicy(Qt.StrongFocus) if widget.setEnabled(
                            field['iseditable']) else widget.setFocusPolicy(Qt.NoFocus)
                    elif type(widget) in (QCheckBox, QPushButton):
                        widget.setEnabled(field['iseditable'])
                        widget.focusPolicy(Qt.StrongFocus) if widget.setEnabled(
                            field['iseditable']) else widget.setFocusPolicy(Qt.NoFocus)
    except RuntimeError:
        pass


def set_stylesheet(field, widget, wtype='label'):

    if field.get('stylesheet') is not None:
        if wtype in field['stylesheet']:
            widget.setStyleSheet("QWidget{" + field['stylesheet'][wtype] + "}")
    return widget


def delete_selected_rows(widget, table_object):
    """ Delete selected objects of the table (by object_id) """

    # Get selected rows
    selected_list = widget.selectionModel().selectedRows()
    if len(selected_list) == 0:
        message = "Any record selected"
        tools_qgis.show_warning(message)
        return

    inf_text = ""
    list_id = ""
    field_object_id = "id"

    if table_object == "v_edit_element":
        field_object_id = "element_id"
    elif "v_ui_om_visitman_x_" in table_object:
        field_object_id = "visit_id"

    for i in range(0, len(selected_list)):
        row = selected_list[i].row()
        id_ = widget.model().record(row).value(str(field_object_id))
        inf_text += f"{id_}, "
        list_id += f"'{id_}', "
    inf_text = inf_text[:-2]
    list_id = list_id[:-2]
    message = "Are you sure you want to delete these records?"
    title = "Delete records"
    answer = tools_qt.show_question(message, title, inf_text)
    if answer:
        sql = (f"DELETE FROM {table_object} "
               f"WHERE {field_object_id} IN ({list_id})")
        tools_db.execute_sql(sql)
        widget.model().select()


def set_tabs_enabled(dialog):
    """ Disable all tabs in the dialog except the log one and change the state of the buttons
    :param dialog: Dialog where tabs are disabled (QDialog)
    :return:
    """

    qtabwidget = dialog.findChild(QTabWidget, 'mainTab')
    for x in range(0, qtabwidget.count() - 1):
        qtabwidget.widget(x).setEnabled(False)
    qtabwidget.setTabEnabled(qtabwidget.count()-1, True)

    btn_accept = dialog.findChild(QPushButton, 'btn_accept')
    if btn_accept:
        btn_accept.hide()

    btn_cancel = dialog.findChild(QPushButton, 'btn_cancel')
    if btn_cancel:
        tools_qt.set_widget_text(dialog, btn_accept, 'Close')


def set_style_mapzones():
    """ Puts the received styles, in the received layers in the json sent by the gw_fct_getstylemapzones function """

    extras = f'"mapzones":""'
    body = create_body(extras=extras)
    json_return = execute_procedure('gw_fct_getstylemapzones', body)
    if not json_return or json_return['status'] == 'Failed':
        return False

    for mapzone in json_return['body']['data']['mapzones']:

        # Loop for each mapzone returned on json
        lyr = tools_qgis.get_layer_by_tablename(mapzone['layer'])
        categories = []
        status = mapzone['status']
        if status == 'Disable':
            continue

        if lyr:
            # Loop for each id returned on json
            for id in mapzone['values']:
                # initialize the default symbol for this geometry type
                symbol = QgsSymbol.defaultSymbol(lyr.geometryType())
                try:
                    symbol.setOpacity(float(mapzone['transparency']))
                except KeyError:  # backwards compatibility for database < 3.5.030
                    symbol.setOpacity(float(mapzone['opacity']))

                # Setting simp
                R = random.randint(0, 255)
                G = random.randint(0, 255)
                B = random.randint(0, 255)
                if status == 'Stylesheet':
                    try:
                        R = id['stylesheet']['color'][0]
                        G = id['stylesheet']['color'][1]
                        B = id['stylesheet']['color'][2]
                    except (TypeError, KeyError):
                        R = random.randint(0, 255)
                        G = random.randint(0, 255)
                        B = random.randint(0, 255)

                elif status == 'Random':
                    R = random.randint(0, 255)
                    G = random.randint(0, 255)
                    B = random.randint(0, 255)

                # Setting sytle
                layer_style = {'color': '{}, {}, {}'.format(int(R), int(G), int(B))}
                symbol_layer = QgsSimpleFillSymbolLayer.create(layer_style)

                if symbol_layer is not None:
                    symbol.changeSymbolLayer(0, symbol_layer)
                category = QgsRendererCategory(id['id'], symbol, str(id['id']))
                categories.append(category)

                # apply symbol to layer renderer
                lyr.setRenderer(QgsCategorizedSymbolRenderer(mapzone['idname'], categories))

                # repaint layer
                lyr.triggerRepaint()


def manage_feature_cat():
    """ Manage records from table 'cat_feature' """

    # Dictionary to keep every record of table 'cat_feature'
    # Key: field tablename
    # Value: Object of the class SysFeatureCat
    feature_cat = {}

    body = create_body()
    result = execute_procedure('gw_fct_getcatfeaturevalues', body)
    # If result ara none, probably the conection has broken so try again
    if not result:
        result = execute_procedure('gw_fct_getcatfeaturevalues', body)
        if not result:
            return None

    msg = "Field child_layer of id: "
    for value in result['body']['data']['values']:
        tablename = value['child_layer']
        if not tablename:
            msg += f"{value['id']}, "
            continue
        elem = GwCatFeature(value['id'], value['system_id'], value['feature_type'], value['shortcut_key'],
                            value['parent_layer'], value['child_layer'])

        feature_cat[tablename] = elem

    feature_cat = OrderedDict(sorted(feature_cat.items(), key=lambda t: t[0]))

    if msg != "Field child_layer of id: ":
        tools_qgis.show_warning(f"{msg} is not defined in table cat_feature")

    return feature_cat


def build_dialog_info(dialog, result, my_json=None):

    fields = result['body']['data']
    if 'fields' not in fields:
        return
    grid_layout = dialog.findChild(QGridLayout, 'lyt_main_1')

    for order, field in enumerate(fields["fields"]):
        if field.get('hidden'):
            continue

        label = QLabel()
        label.setObjectName('lbl_' + field['label'])
        label.setText(field['label'].capitalize())

        if 'tooltip' in field:
            label.setToolTip(field['tooltip'])
        else:
            label.setToolTip(field['label'].capitalize())

        widget = None
        if field['widgettype'] in ('text', 'textline') or field['widgettype'] == 'typeahead':
            completer = QCompleter()
            widget = add_lineedit(field)
            widget = set_widget_size(widget, field)
            widget = set_data_type(field, widget)
            if field['widgettype'] == 'typeahead':
                widget = set_typeahead(field, dialog, widget, completer)
            widget.editingFinished.connect(partial(get_values, dialog, widget, my_json))
        elif field['widgettype'] == 'datetime':
            widget = add_calendar(dialog, field)
            widget.valueChanged.connect(partial(get_values, dialog, widget, my_json))
        elif field['widgettype'] == 'hyperlink':
            widget = add_hyperlink(field)
        elif field['widgettype'] == 'textarea':
            widget = add_textarea(field)
            widget.textChanged.connect(partial(get_values, dialog, widget, my_json))
        elif field['widgettype'] in ('combo', 'combobox'):
            widget = add_combo(field)
            widget.setSizePolicy(QSizePolicy.Expanding, QSizePolicy.Fixed)
            widget.currentIndexChanged.connect(partial(get_values, dialog, widget, my_json))
        elif field['widgettype'] in ('check', 'checkbox'):
            kwargs = {"dialog": dialog, "field": field}
            widget = add_checkbox(**kwargs)
            widget.stateChanged.connect(partial(get_values, dialog, widget, my_json))
        elif field['widgettype'] == 'button':
            kwargs = {"dialog": dialog, "field": field}
            widget = add_button(**kwargs)

        if 'ismandatory' in field:
            widget.setProperty('ismandatory', field['ismandatory'])

        if 'layoutorder' in field and field['layoutorder'] is not None:
            order = field['layoutorder']
        grid_layout.addWidget(label, order, 0)
        grid_layout.addWidget(widget, order, 1)

    vertical_spacer1 = QSpacerItem(20, 40, QSizePolicy.Minimum, QSizePolicy.Expanding)
    grid_layout.addItem(vertical_spacer1)

    return result


def build_dialog_options(dialog, row, pos, _json, temp_layers_added=None, module=sys.modules[__name__]):

    try:
        fields = row[pos]
    except:
        fields = row
    field_id = ''
    if 'fields' in fields:
        field_id = 'fields'
    elif fields.get('return_type') not in ('', None):
        field_id = 'return_type'

    if field_id == '':
        return

    if fields[field_id] is not None:
        for field in fields[field_id]:

            check_parameters(field)

            if field['label']:
                lbl = QLabel()
                lbl.setObjectName('lbl' + field['widgetname'])
                lbl.setText(field['label'])
                lbl.setMinimumSize(160, 0)
                lbl.setSizePolicy(QSizePolicy.Expanding, QSizePolicy.Preferred)
                if 'tooltip' in field:
                    lbl.setToolTip(field['tooltip'])

                widget = None
                if field['widgettype'] == 'text' or field['widgettype'] == 'linetext':
                    widget = QLineEdit()
                    if 'isMandatory' in field:
                        widget.setProperty('ismandatory', field['isMandatory'])
                    else:
                        widget.setProperty('ismandatory', False)
                    if 'value' in field:
                        widget.setText(field['value'])
                        widget.setProperty('value', field['value'])
                    widgetcontrols = field.get('widgetcontrols')
                    if widgetcontrols and widgetcontrols.get('regexpControl') is not None:
                        pass
                    widget.editingFinished.connect(partial(get_dialog_changed_values, dialog, None, widget, field, _json))
                    widget.setSizePolicy(QSizePolicy.Expanding, QSizePolicy.Fixed)
                    datatype = field.get('datatype')
                    if datatype == 'int':
                        widget.setValidator(QIntValidator())
                    elif datatype == 'float':
                        widget.setValidator(QDoubleValidator())
                elif field['widgettype'] == 'combo':
                    widget = add_combo(field)
                    widget.currentIndexChanged.connect(partial(get_dialog_changed_values, dialog, None, widget, field, _json))
                    signal = field.get('signal')
                    if signal:
                        widget.currentIndexChanged.connect(partial(getattr(module, signal), dialog))
                        getattr(module, signal)(dialog)
                    widget.setSizePolicy(QSizePolicy.Expanding, QSizePolicy.Fixed)
                elif field['widgettype'] == 'check':
                    widget = QCheckBox()
                    if field['value'] is not None and field['value'].lower() == "true":
                        widget.setChecked(True)
                    else:
                        widget.setChecked(False)
                    widget.stateChanged.connect(partial(get_dialog_changed_values, dialog, None, widget, field, _json))
                    widget.setSizePolicy(QSizePolicy.Fixed, QSizePolicy.Fixed)
                elif field['widgettype'] == 'datetime':
                    widget = QgsDateTimeEdit()
                    widget.setAllowNull(True)
                    widget.setCalendarPopup(True)
                    widget.setDisplayFormat('yyyy/MM/dd')
                    if global_vars.date_format in ("dd/MM/yyyy", "dd-MM-yyyy", "yyyy/MM/dd", "yyyy-MM-dd"):
                        widget.setDisplayFormat(global_vars.date_format)
                    date = QDate.currentDate()
                    if field.get('value') not in ('', None, 'null'):
                        date = QDate.fromString(field['value'].replace('/', '-'), 'yyyy-MM-dd')
                    widget.setDate(date)
                    widget.valueChanged.connect(partial(get_dialog_changed_values, dialog, None, widget, field, _json))
                    widget.setSizePolicy(QSizePolicy.Expanding, QSizePolicy.Fixed)
                elif field['widgettype'] == 'spinbox':
                    widget = QDoubleSpinBox()
                    widgetcontrols = field.get('widgetcontrols')
                    if widgetcontrols:
                        spinboxDecimals = widgetcontrols.get('spinboxDecimals')
                        if spinboxDecimals is not None:
                            widget.setDecimals(spinboxDecimals)
                        maximumNumber = widgetcontrols.get('maximumNumber')
                        if maximumNumber is not None:
                            widget.setMaximum(maximumNumber)
                    if field.get('value') not in (None, ""):
                        value = float(str(field['value']))
                        widget.setValue(value)
                    widget.valueChanged.connect(partial(get_dialog_changed_values, dialog, None, widget, field, _json))
                    widget.setSizePolicy(QSizePolicy.Expanding, QSizePolicy.Fixed)
                elif field['widgettype'] == 'button':
                    kwargs = {"dialog": dialog, "field": field, "temp_layers_added": temp_layers_added}
                    widget = add_button(**kwargs)
                    widget = set_widget_size(widget, field)

                if widget is None:
                    continue

                # Set editable/readonly
                iseditable = field.get('iseditable')
                if type(widget) in (QLineEdit, QDoubleSpinBox):
                    if iseditable in (False, "False"):
                        widget.setReadOnly(True)
                        widget.setStyleSheet("QWidget {background: rgb(242, 242, 242);color: rgb(100, 100, 100)}")
                    if type(widget) == QLineEdit:
                        if 'placeholder' in field:
                            widget.setPlaceholderText(field['placeholder'])
                elif type(widget) in (QComboBox, QCheckBox):
                    if iseditable in (False, "False"):
                        widget.setEnabled(False)
                widget.setObjectName(field['widgetname'])
                if iseditable is not None:
                    widget.setEnabled(bool(iseditable))

                add_widget(dialog, field, lbl, widget)


def check_parameters(field):
    """ Check that all the parameters necessary to mount the form are correct """

    msg = ""
    if 'widgettype' not in field:
        msg += "widgettype not found. "

    if 'widgetname' not in field:
        msg += "widgetname not found. "

    if field.get('widgettype') not in ('text', 'linetext', 'combo', 'check', 'datetime', 'spinbox', 'button'):
        msg += "widgettype is wrongly configured. Needs to be in " \
               "('text', 'linetext', 'combo', 'check', 'datetime', 'spinbox', 'button')"

    if 'layoutorder' not in field:
        msg += "layoutorder not found. "

    if msg != "":
        tools_qgis.show_warning(msg)


def add_widget(dialog, field, lbl, widget):
    """ Insert widget into layout """
    layout = dialog.findChild(QGridLayout, field['layoutname'])
    if layout in (None, 'null', 'NULL', 'Null'):
        return
    row = int(field['layoutorder'])
    col = 0
    if lbl is None:
        col = row
        row = 0
    elif not isinstance(widget, QTableView):
        layout.addWidget(lbl, row, col)
        col = 1
    if type(widget) is QSpacerItem:
        layout.addItem(widget, row, col)
    else:
        layout.addWidget(widget, row, col)
    if lbl is not None:
        layout.setColumnStretch(col, 1)


def get_dialog_changed_values(dialog, chk, widget, field, list, value=None):

    elem = {}
    if type(widget) is QLineEdit:
        value = tools_qt.get_text(dialog, widget, return_string_null=False)
    elif type(widget) is QComboBox:
        value = tools_qt.get_combo_value(dialog, widget, 0)
    elif type(widget) is QCheckBox:
        value = tools_qt.is_checked(dialog, widget)
    elif type(widget) is QDateEdit:
        value = tools_qt.get_calendar_date(dialog, widget)

    # When the QDoubleSpinbox contains decimals, for example 2,0001 when collecting the value, the spinbox itself sends
    # 2.0000999999, as in reality we only want, maximum 4 decimal places, we round up, thus fixing this small failure
    # of the widget
    if type(widget) in (QSpinBox, QDoubleSpinBox):
        value = round(value, 4)

    elem['widget'] = str(widget.objectName())
    elem['value'] = value
    if chk is not None:
        if chk.isChecked():
            elem['chk'] = str(chk.objectName())
            elem['isChecked'] = str(tools_qt.is_checked(dialog, chk))

    if 'sys_role_id' in field:
        elem['sys_role_id'] = str(field['sys_role_id'])

    # Search for the widget and remove it if it's in the list
    idx_del = None
    for i in range(len(list)):
        if list[i]['widget'] == elem['widget']:
            idx_del = i
            break
    if idx_del is not None:
        list.pop(idx_del)

    list.append(elem)


def add_button(**kwargs):
    """
    :param dialog: (QDialog)
    :param field: Part of json where find info (Json)
    :param temp_layers_added: List of layers added to the toc
    :param module: Module where find 'function_name', if 'function_name' is not in this module
    :return: (QWidget)
    functions called in -> widget.clicked.connect(partial(getattr(module, function_name), **kwargs)) atm:
        module = tools_backend_calls -> def add_object(**kwargs)
        module = tools_backend_calls -> def delete_object(**kwargs):
        module = tools_backend_calls -> def manage_document(doc_id, **kwargs):
        module = tools_backend_calls -> def manage_element(element_id, **kwargs):
        module = tools_backend_calls -> def open_selected_element(**kwargs):
    """

    field = kwargs['field']
    module = tools_backend_calls
    widget = QPushButton()
    widget.setObjectName(field['widgetname'])
    if 'columnname' in field:
        widget.setProperty('columnname', field['columnname'])
    if 'value' in field:
        txt = field['value']
        if field.get('valueLabel'):
            txt = field.get('valueLabel')
        widget.setText(txt)
        widget.setProperty('value', field['value'])
    if 'widgetcontrols' in field and field['widgetcontrols']:
        widget.setProperty('widgetcontrols', field['widgetcontrols'])
        txt = field['widgetcontrols'].get('text')
        if txt:
            widget.setText(txt)
    if 'tooltip' in field:
        widget.setToolTip(field['tooltip'])

    widget.resize(widget.sizeHint().width(), widget.sizeHint().height())
    function_name = None
    real_name = widget.objectName()
    if 'data_' in widget.objectName():
        real_name = widget.objectName()[5:len(widget.objectName())]

    if field['stylesheet'] is not None and 'icon' in field['stylesheet']:
        icon = field['stylesheet']['icon']
        size = field['stylesheet']['size'] if 'size' in field['stylesheet'] else "20x20"
        add_icon(widget, f'{icon}', size)

    if 'widgetfunction' in field:
        if 'module' in field['widgetfunction']:
            module = globals()[field['widgetfunction']['module']]
        function_name = field['widgetfunction'].get('functionName')
        if function_name is not None:
            if function_name:
                exist = tools_os.check_python_function(module, function_name)
                if not exist:
                    msg = f"widget {real_name} has associated function {function_name}, but {function_name} not exist"
                    tools_qgis.show_message(msg, 2)
                    return widget
            else:
                message = "Parameter functionName is null for button"
                tools_qgis.show_message(message, 2, parameter=widget.objectName())

    func_params = ""
    if 'widgetfunction' in field and field['widgetfunction'] and 'functionName' in field['widgetfunction']:
        function_name = field['widgetfunction']['functionName']
        exist = tools_os.check_python_function(module, function_name)
        if not exist:
            msg = f"widget {real_name} has associated function {function_name}, but {function_name} not exist"
            tools_qgis.show_message(msg, 2)
            return widget
        if 'parameters' in field['widgetfunction']:
            func_params = field['widgetfunction']['parameters']
    else:
        message = "Parameter widgetfunction.functionName is null for button"
        tools_qgis.show_message(message, 2, parameter=widget.objectName())
        return widget

    kwargs['widget'] = widget
    kwargs['message_level'] = 1
    kwargs['function_name'] = function_name
    kwargs['func_params'] = func_params
    if function_name:
        widget.clicked.connect(partial(getattr(module, function_name), **kwargs))

    return widget


def add_spinbox(**kwargs):
    field = kwargs['field']
    module = tools_backend_calls
    widget = None
    if field['widgettype'] == 'spinbox':
        widget = QSpinBox()
    elif field['widgettype'] == 'doubleSpinbox':
        widget = QDoubleSpinBox()
        if field.get('widgetcontrols') and 'spinboxDecimals' in field['widgetcontrols']:
            widget.setDecimals(field['widgetcontrols']['spinboxDecimals'])

    if 'min' in field['widgetcontrols']['maxMinValues']:
        widget.setMinimum(field['widgetcontrols']['maxMinValues']['min'])
    if 'max' in field['widgetcontrols']['maxMinValues']:
        widget.setMaximum(field['widgetcontrols']['maxMinValues']['max'])

    widget.setObjectName(field['widgetname'])
    if 'widgetcontrols' in field and field['widgetcontrols']:
        widget.setProperty('widgetcontrols', field['widgetcontrols'])
    if 'columnname' in field:
        widget.setProperty('columnname', field['columnname'])
    if 'value' in field:
        if field['widgettype'] == 'spinbox' and field['value'] != "":
            widget.setValue(int(field['value']))
        elif field['widgettype'] == 'doubleSpinbox' and field['value'] != "":
            widget.setValue(float(field['value']))
    if 'iseditable' in field:
        widget.setReadOnly(not field['iseditable'])
        if not field['iseditable']:
            widget.setStyleSheet("QDoubleSpinBox { background: rgb(0, 250, 0); color: rgb(100, 100, 100)}")

    return widget


def get_values(dialog, widget, _json=None, ignore_editability=False):

    value = None

    if type(widget) in (QDoubleSpinBox, QLineEdit, QSpinBox, QTextEdit, GwHyperLinkLineEdit):
        if widget.isReadOnly() and not ignore_editability:
            return _json
        value = tools_qt.get_text(dialog, widget, return_string_null=False)
    elif type(widget) is QComboBox:
        if not widget.isEnabled() and not ignore_editability:
            return _json
        value = tools_qt.get_combo_value(dialog, widget, 0)
    elif type(widget) is QCheckBox:
        if not widget.isEnabled() and not ignore_editability:
            return _json
        value = tools_qt.is_checked(dialog, widget)
        if value is not None:
            value = str(value).lower()
    elif type(widget) is QgsDateTimeEdit:
        if not widget.isEnabled() and not ignore_editability:
            return _json
        value = tools_qt.get_calendar_date(dialog, widget)

    key = str(widget.property('columnname')) if widget.property('columnname') else widget.objectName()
    if key == '' or key is None:
        return _json

    if _json is None:
        _json = {}

    if str(value) == '' or value is None:
        _json[key] = None
    else:
        _json[key] = str(value)
    return _json


def add_checkbox(**kwargs):
    dialog = kwargs.get('dialog')
    field = kwargs.get('field')
    is_tristate = kwargs.get('is_tristate')
    class_info = kwargs.get('class')
    connect_signal = kwargs.get('connectsignal')

    widget = QCheckBox()
    widget.setObjectName(field['widgetname'])
    if 'widgetcontrols' in field and field['widgetcontrols']:
        widget.setProperty('widgetcontrols', field['widgetcontrols'])
    widget.setProperty('columnname', field['columnname'])
    if field.get('value') in ("t", "true", True):
        widget.setChecked(True)
    if is_tristate:
        widget.setTristate(is_tristate)
        if field.get('value') == "":
            widget.setCheckState(1)
    if 'iseditable' in field:
        widget.setEnabled(field['iseditable'])

    if connect_signal is not None and connect_signal is False:
        return widget

    if 'widgetfunction' in field:
        if 'module' in field['widgetfunction']:
            module = globals()[field['widgetfunction']['module']]
        function_name = field['widgetfunction'].get('functionName')
        if function_name is not None:
            if function_name:
                exist = tools_os.check_python_function(module, function_name)
                if not exist:
                    msg = f"widget {field['widgetname']} has associated function {function_name}, but {function_name} not exist"
                    tools_qgis.show_message(msg, 2)
                    return widget
            else:
                message = "Parameter functionName is null for check"
                tools_qgis.show_message(message, 2, parameter=widget.objectName())

    func_params = ""

    if 'widgetfunction' in field and field['widgetfunction'] and 'functionName' in field['widgetfunction']:
        function_name = field['widgetfunction']['functionName']

        exist = tools_os.check_python_function(module, function_name)
        if not exist:
            msg = f"widget {field['widgetname']} has associated function {function_name}, but {function_name} not exist"
            tools_qgis.show_message(msg, 2)
            return widget
        if 'parameters' in field['widgetfunction']:
            func_params = field['widgetfunction']['parameters']
    else:
        return widget

    kwargs['widget'] = widget
    kwargs['message_level'] = 1
    kwargs['function_name'] = function_name
    kwargs['func_params'] = func_params
    if function_name:
        widget.stateChanged.connect(partial(getattr(module, function_name), **kwargs))
    else:
        widget.stateChanged.connect(partial(get_values, dialog, widget, class_info.my_json))
    return widget


def add_textarea(field):
    """ Add widgets QTextEdit type """

    widget = QTextEdit()
    widget.setObjectName(field['widgetname'])
    if 'widgetcontrols' in field and field['widgetcontrols']:
        widget.setProperty('widgetcontrols', field['widgetcontrols'])
    if 'columnname' in field:
        widget.setProperty('columnname', field['columnname'])
    if 'value' in field:
        widget.setText(field['value'])
        widget.setProperty('value', field['value'])

    # Set height as a function of text lines
    font = widget.document().defaultFont()
    fm = QFontMetrics(font)
    text_size = fm.size(0, widget.toPlainText())
    if text_size.height() < 26:
        widget.setMinimumHeight(36)
        widget.setMaximumHeight(36)
    else:
        # Need to modify to avoid scroll
        widget.setMaximumHeight(text_size.height() + 10)

    if 'iseditable' in field:
        widget.setReadOnly(not field['iseditable'])
        if not field['iseditable']:
            widget.setStyleSheet("QLineEdit { background: rgb(242, 242, 242); color: rgb(100, 100, 100)}")

    return widget


def add_hyperlink(field):
    """
    functions called in -> widget.clicked.connect(partial(getattr(tools_backend_calls, func_name), widget))
        module = tools_backend_calls -> def open_url(self, widget)

    """

    is_editable = field.get('iseditable')
    if is_editable:
        widget = GwHyperLinkLineEdit()
    else:
        widget = GwHyperLinkLabel()
    widget.setObjectName(field['widgetname'])
    if 'widgetcontrols' in field and field['widgetcontrols']:
        widget.setProperty('widgetcontrols', field['widgetcontrols'])
    if 'columnname' in field:
        widget.setProperty('columnname', field['columnname'])
    if 'value' in field:
        widget.setText(field['value'])
        widget.setProperty('value', field['value'])
    widget.setSizePolicy(QSizePolicy.Expanding, QSizePolicy.Fixed)
    widget.resize(widget.sizeHint().width(), widget.sizeHint().height())
    func_name = None
    real_name = widget.objectName()
    if 'data_' in widget.objectName():
        real_name = widget.objectName()[5:len(widget.objectName())]
    if 'widgetfunction' in field:
        func_name = field['widgetfunction'].get('functionName')
        if func_name is not None:
            if func_name:
                exist = tools_os.check_python_function(tools_backend_calls, func_name)
                if not exist:
                    msg = f"widget {real_name} have associated function {func_name}, but {func_name} not exist"
                    tools_qgis.show_message(msg, 2)
                    return widget
            else:
                message = "Parameter widgetfunction is null for widget hyperlink"
                tools_qgis.show_message(message, 2, parameter=real_name)
        else:
            tools_log.log_info(field['widgetfunction'])
    else:
        message = "Parameter widgetfunction not found for widget type hyperlink"
        tools_qgis.show_message(message, 2)

    if func_name is not None:
        # Call function-->func_name(widget) or def no_function_associated(self, widget=None, message_level=1)
        widget.clicked.connect(partial(getattr(tools_backend_calls, func_name), widget))

    return widget


def add_calendar(dlg, fld, **kwargs):

    module = tools_backend_calls
    widget = QgsDateTimeEdit()
    widget.setObjectName(fld['widgetname'])
    if 'widgetcontrols' in fld and fld['widgetcontrols']:
        widget.setProperty('widgetcontrols', fld['widgetcontrols'])
    if 'columnname' in fld:
        widget.setProperty('columnname', fld['columnname'])
    widget.setAllowNull(True)
    widget.setCalendarPopup(True)
    widget.setDisplayFormat('dd/MM/yyyy')
    if fld.get('value') not in ('', None, 'null'):
        date = QDate.fromString(fld['value'].replace('/', '-'), 'yyyy-MM-dd')
        tools_qt.set_calendar(dlg, widget, date)
    else:
        widget.clear()

    real_name = widget.objectName()

    function_name = None
    func_params = ""
    if 'widgetfunction' in fld:
        if 'module' in fld['widgetfunction']:
            module = globals()[fld['widgetfunction']['module']]
        if 'functionName' in fld['widgetfunction']:
            if fld['widgetfunction']['functionName']:
                function_name = fld['widgetfunction']['functionName']
                exist = tools_os.check_python_function(module, function_name)
                if not exist:
                    msg = f"widget {real_name} have associated function {function_name}, but {function_name} not exist"
                    tools_qgis.show_message(msg, 2)
                    return widget
                if 'parameters' in fld['widgetfunction']:
                    func_params = fld['widgetfunction']['parameters']
            else:
                message = "Parameter button_function is null for button"
                tools_qgis.show_message(message, 2, parameter=widget.objectName())

    kwargs['widget'] = widget
    kwargs['message_level'] = 1
    kwargs['function_name'] = function_name
    kwargs['func_params'] = func_params
    # if function_name:
    #     widget.dateChanged.connect(partial(getattr(module, function_name), **kwargs))

    btn_calendar = widget.findChild(QToolButton)
    btn_calendar.clicked.connect(partial(tools_qt.set_calendar_empty, widget))


    return widget


def set_typeahead(field, dialog, widget, completer, feature_id=None):

    if field['widgettype'] == 'typeahead':
        if 'queryText' not in field or 'queryTextFilter' not in field:
            return widget
        widget.setProperty('typeahead', True)
        model = QStringListModel()
        widget.textChanged.connect(partial(fill_typeahead, completer, model, field, dialog, widget, feature_id))

    return widget


def fill_typeahead(completer, model, field, dialog, widget, feature_id=None):
    """ Set autocomplete of widget @table_object + "_id"
        getting id's from selected @table_object.
        WARNING: Each QLineEdit needs their own QCompleter and their own QStringListModel!!!
    """

    if not widget:
        return
    parent_id = ""
    if 'parentId' in field:
        parent_id = field["parentId"]

    # Get parentValue from widget or from feature_id if parentWidget not configured
    if dialog.findChild(QWidget, "tab_data_" + str(parent_id)):
        parent_value = tools_qt.get_text(dialog, "tab_data_" + str(parent_id))
    else:
        parent_value = feature_id

    extras = f'"queryText":"{field["queryText"]}"'
    extras += f', "queryTextFilter":"{field["queryTextFilter"]}"'
    extras += f', "parentId":"{parent_id}"'
    extras += f', "parentValue":"{parent_value}"'
    extras += f', "textToSearch":"{tools_qt.get_text(dialog, widget)}"'
    body = create_body(extras=extras)
    complet_list = execute_procedure('gw_fct_gettypeahead', body)
    if not complet_list or complet_list['status'] == 'Failed':
        return False

    list_items = []
    for field in complet_list['body']['data']:
        list_items.append(field['idval'])
    tools_qt.set_completer_object(completer, model, widget, list_items)


def set_data_type(field, widget):

    widget.setProperty('datatype', field['datatype'])
    return widget


def set_widget_size(widget, field):

    if field.get('widgetcontrols') and field['widgetcontrols'].get('widgetdim'):
        widget.setMaximumWidth(field['widgetcontrols']['widgetdim'])
        widget.setMinimumWidth(field['widgetcontrols']['widgetdim'])

    return widget


def add_lineedit(field):
    """ Add widgets QLineEdit type """

    widget = QLineEdit()
    widget.setObjectName(field['widgetname'])
    if 'widgetcontrols' in field and field['widgetcontrols']:
        widget.setProperty('widgetcontrols', field['widgetcontrols'])
    if 'columnname' in field:
        widget.setProperty('columnname', field['columnname'])
    if 'placeholder' in field:
        widget.setPlaceholderText(field['placeholder'])
    if 'value' in field:
        widget.setText(field['value'])
        widget.setProperty('value', field['value'])
    if 'tooltip' in field:
        widget.setToolTip(field['tooltip'])
    if 'iseditable' in field:
        widget.setReadOnly(not field['iseditable'])
        if not field['iseditable']:
            widget.setStyleSheet("QLineEdit { background: rgb(242, 242, 242); color: rgb(100, 100, 100)}")
    if 'value' in field:
        widget.setText(field['value'])
    return widget


def add_tableview(complet_result, field, dialog, module=sys.modules[__name__], class_self=None):
    """
    Add widgets QTableView type.
        Function called in -> widget.doubleClicked.connect(partial(getattr(module, function_name), **kwargs))
            module = tools_backend_calls open_selected_path(**kwargs):
            module = tools_backend_calls open_selected_element(**kwargs):

    """
    widget = QTableView()
    widget.setObjectName(field['widgetname'])
    widget.setSortingEnabled(True)

    if 'widgetcontrols' in field and field['widgetcontrols']:
        widget.setProperty('widgetcontrols', field['widgetcontrols'])
    if 'columnname' in field and field['columnname']:
        widget.setProperty('columnname', field['columnname'])
    if 'linkedobject' in field and field['linkedobject']:
        widget.setProperty('linkedobject', field['linkedobject'])

    function_name = 'no_function_asociated'
    real_name = widget.objectName()
    func_params = ""
    if 'data_' in widget.objectName():
        real_name = widget.objectName()[5:len(widget.objectName())]
    if 'widgetfunction' in field:
        if field['widgetfunction'].get('functionName') is not None:
            function_name = field['widgetfunction']['functionName']
            if 'module' in field['widgetfunction']:
                module = globals()[field['widgetfunction']['module']]
            exist = tools_os.check_python_function(module, function_name)
            if not exist:
                msg = f"widget {real_name} have associated function {function_name}, but {function_name} not exist"
                tools_qgis.show_message(msg, 2)
                return widget
            if 'parameters' in field['widgetfunction']:
                func_params = field['widgetfunction']['parameters']

    # noinspection PyUnresolvedReferences
    if function_name and function_name not in ('', 'None', 'no_function_asociated'):
        kwargs = {"qtable": widget, "func_params": func_params, "complet_result": complet_result, "dialog": dialog, "class": class_self}
        widget.doubleClicked.connect(partial(getattr(module, function_name), **kwargs))

    return widget


def add_frame(field, x=None):

    widget = QFrame()
    widget.setObjectName(f"{field['widgetname']}_{x}")
    if 'widgetcontrols' in field and field['widgetcontrols']:
        widget.setProperty('widgetcontrols', field['widgetcontrols'])
    if 'columnname' in field:
        widget.setProperty('columnname', field['columnname'])

    widget.setFrameShape(QFrame.HLine)
    widget.setFrameShadow(QFrame.Sunken)

    return widget


def add_combo(field, dialog=None, complet_result=None):
    widget = QComboBox()
    widget.setObjectName(field['widgetname'])
    if 'widgetcontrols' in field and field['widgetcontrols']:
        widget.setProperty('widgetcontrols', field['widgetcontrols'])
    if 'columnname' in field:
        widget.setProperty('columnname', field['columnname'])
    widget = fill_combo(widget, field)
    if 'selectedId' in field:
        tools_qt.set_combo_value(widget, field['selectedId'], 0)
        widget.setProperty('selectedId', field['selectedId'])
    else:
        widget.setProperty('selectedId', None)
    if 'iseditable' in field:
        widget.setEnabled(bool(field['iseditable']))
        if not field['iseditable']:
            widget.setStyleSheet("QComboBox { background: rgb(242, 242, 242); color: rgb(100, 100, 100)}")

    if 'widgetfunction' in field and field['widgetfunction']:
        widgetfunction = field['widgetfunction']
        functions = None
        if isinstance(widgetfunction, list):
            functions = widgetfunction
        else:
            if 'isfilter' in field and field['isfilter']:
                return widget
            functions = [widgetfunction]
        for f in functions:
            if 'isFilter' in f and f['isFilter']: continue
            columnname = field['columnname']
            parameters = f['parameters']

            kwargs = {"complet_result": complet_result, "dialog": dialog, "columnname": columnname, "widget": widget,
                      "func_params": parameters}
            if 'module' in f:
                module = globals()[f['module']]
            else:
                module = tools_backend_calls
            function_name = f.get('functionName')
            if function_name is not None:
                if function_name:
                    exist = tools_os.check_python_function(module, function_name)
                    if not exist:
                        msg = f"widget {widget.property('widgetname')} has associated function {function_name}, but {function_name} not exist"
                        tools_qgis.show_message(msg, 2)
                        return widget
                else:
                    message = "Parameter functionName is null for button"
                    tools_qgis.show_message(message, 2, parameter=widget.objectName())
            widget.currentIndexChanged.connect(partial(getattr(module, function_name), **kwargs))

    return widget


def fill_combo(widget, field):
    # Generate list of items to add into combo

    widget.blockSignals(True)
    widget.clear()
    widget.blockSignals(False)
    combolist = []
    comboIds = field.get('comboIds')
    comboNames = field.get('comboNames')
    if 'comboIds' in field and 'comboNames' in field:
        if tools_os.set_boolean(field.get('isNullValue'), False):
            combolist.append(['', ''])
        for i in range(0, len(field['comboIds'])):
            elem = [comboIds[i], comboNames[i]]
            combolist.append(elem)
    else:
        msg = f"key 'comboIds' or/and comboNames not found WHERE widgetname='{field['widgetname']}' " \
              f"AND widgettype='{field['widgettype']}'"
        tools_qgis.show_message(msg, 2)
    # Populate combo
    for record in combolist:
        widget.addItem(record[1], record)

    return widget


def fill_combo_child(dialog, combo_child):

    if 'widgetname' in combo_child:
        child = dialog.findChild(QComboBox, str(combo_child['widgetname']))
        if child is not None:
            fill_combo(child, combo_child)


def manage_combo_child(dialog, combo_parent, combo_child):

    if 'widgetname' in combo_child:
        child = dialog.findChild(QComboBox, str(combo_child['widgetname']))

        if child:
            child.setEnabled(True)

            fill_combo_child(dialog, combo_child)
            if 'widgetcontrols' not in combo_child or not combo_child['widgetcontrols'] or \
                    'enableWhenParent' not in combo_child['widgetcontrols']:
                return

            combo_value = tools_qt.get_combo_value(dialog, combo_parent, 0)
            if (str(combo_value) in str(combo_child['widgetcontrols']['enableWhenParent'])) \
                    and (combo_value not in (None, '')):
                # The keepDisbled property is used to keep the edition enabled or disabled,
                # when we activate the layer and call the "enable_all" function
                child.setProperty('keepDisbled', False)
                child.setEnabled(True)
            else:
                child.setProperty('keepDisbled', True)
                child.setEnabled(False)


def fill_child(dialog, widget, action, feature_type=''):

    combo_parent = widget.objectName()
    combo_id = tools_qt.get_combo_value(dialog, widget)
    # TODO cambiar por gw_fct_getchilds then unified with get_child if posible
    json_result = execute_procedure('gw_fct_getcombochilds', f"'{action}' ,'' ,'' ,'{combo_parent}', '{combo_id}','{feature_type}'")
    if json_result is None:
        return

    for combo_child in json_result['fields']:
        if combo_child is not None:
            fill_combo_child(dialog, combo_child)


def get_expression_filter(feature_type, list_ids=None, layers=None):
    """ Set an expression filter with the contents of the list.
        Set a model with selected filter. Attach that model to selected table
    """

    list_ids = list_ids[feature_type]
    field_id = feature_type + "_id"
    if len(list_ids) == 0:
        return None

    # Set expression filter with features in the list
    expr_filter = field_id + " IN ("
    for i in range(len(list_ids)):
        expr_filter += f"'{list_ids[i]}', "
    expr_filter = expr_filter[:-2] + ")"

    # Check expression
    (is_valid, expr) = tools_qt.check_expression_filter(expr_filter)
    if not is_valid:
        return None

    # Select features of layers applying @expr
    tools_qgis.select_features_by_ids(feature_type, expr, layers=layers)

    return expr_filter


def get_actions_from_json(json_result, sql):
    """
    Manage options for layers (active, visible, zoom and indexing)
    :param json_result: Json result of a query (Json)
    :param sql: query executed (String)
    :return: None
    """

    try:
        actions = json_result['body']['python_actions']
    except KeyError:
        return
    try:
        for action in actions:
            try:
                function_name = action['funcName']
                params = action['params']
                getattr(tools_backend_calls, f"{function_name}")(**params)
            except AttributeError as e:
                # If function_name not exist as python function
                tools_log.log_warning(f"Exception error: {e}")
            except Exception as e:
                tools_log.log_debug(f"{type(e).__name__}: {e}")
    except Exception as e:
        tools_qt.manage_exception(None, f"{type(e).__name__}: {e}", sql, global_vars.schema_name)


def exec_pg_function(function_name, parameters=None, commit=True, schema_name=None, log_sql=False, rubber_band=None,
        aux_conn=None, is_thread=False, check_function=True):
    """ Manage execution of database function @function_name
        If execution failed, execute it again up to the value indicated in parameter 'exec_procedure_max_retries'
    """

    # Define dictionary with results
    dict_result= {}
    status = False
    function_failed = False
    json_result = None
    complet_result = None

    attempt = 0
    while json_result is None and attempt < global_vars.exec_procedure_max_retries:
        attempt += 1
        if attempt == 1:
            tools_log.log_info(f"Starting process...")
        else:
            tools_log.log_info(f"Retrieving process ({attempt}/{global_vars.exec_procedure_max_retries})...")
        json_result = execute_procedure(function_name, parameters, schema_name, commit, log_sql, rubber_band, aux_conn,
            is_thread, check_function)
        complet_result = json_result
        if json_result is None or not json_result:
            function_failed = True
        elif 'status' in json_result:
            if json_result['status'] == 'Failed':
                tools_log.log_warning(json_result)
                function_failed = True
            else:
                status = True
            break

    dict_result['status'] = status
    dict_result['function_failed'] = function_failed
    dict_result['json_result'] = json_result
    dict_result['complet_result'] = complet_result

    return dict_result


def execute_procedure(function_name, parameters=None, schema_name=None, commit=True, log_sql=True, rubber_band=None,
        aux_conn=None, is_thread=False, check_function=True):
    """ Manage execution database function
    :param function_name: Name of function to call (text)
    :param parameters: Parameters for function (json) or (query parameters)
    :param commit: Commit sql (bool)
    :param log_sql: Show query in qgis log (bool)
    :param aux_conn: Auxiliar connection to database used by threads (psycopg2.connection)
    :return: Response of the function executed (json)
    """

    # Check if function exists
    if check_function:
        row = tools_db.check_function(function_name, schema_name, commit, aux_conn=aux_conn)
        if row in (None, ''):
            tools_qgis.show_warning("Function not found in database", parameter=function_name)
            return None

    # Manage schema_name and parameters
    if schema_name:
        sql = f"SELECT {schema_name}.{function_name}("
    elif schema_name is None and global_vars.schema_name:
        sql = f"SELECT {global_vars.schema_name}.{function_name}("
    else:
        sql = f"SELECT {function_name}("
    if parameters:
        sql += f"{parameters}"
    sql += f");"

    # Get log_sql for developers
    dev_log_sql = get_config_parser('log', 'log_sql', "user", "init", False)
    if dev_log_sql in ("True", "False"):
        log_sql = tools_os.set_boolean(dev_log_sql)

    # Execute database function
    row = tools_db.get_row(sql, commit=commit, log_sql=log_sql, aux_conn=aux_conn)
    if not row or not row[0]:
        tools_log.log_warning(f"Function error: {function_name}")
        tools_log.log_warning(sql)
        return None

    # Get json result
    json_result = row[0]
    if log_sql:
        tools_log.log_db(json_result, header="SERVER RESPONSE")

    # All functions called from python should return 'status', if not, something has probably failed in postrgres
    if 'status' not in json_result:
        manage_json_exception(json_result, sql)
        return False

    # If failed, manage exception
    if json_result.get('status') == 'Failed':
        manage_json_exception(json_result, sql, is_thread=is_thread)
        return json_result

    try:
        if json_result["body"]["feature"]["geometry"] and global_vars.data_epsg != global_vars.project_epsg:
            json_result = manage_json_geometry(json_result)
    except Exception:
        pass

    if not is_thread:
        manage_json_response(json_result, sql, rubber_band)

    return json_result


def manage_json_geometry(json_result):

    # Set QgsCoordinateReferenceSystem
    data_epsg = QgsCoordinateReferenceSystem(str(global_vars.data_epsg))
    project_epsg = QgsCoordinateReferenceSystem(str(global_vars.project_epsg))

    tform = QgsCoordinateTransform(data_epsg, project_epsg, QgsProject.instance())

    list_coord = re.search('\((.*)\)', str(json_result['body']['feature']['geometry']['st_astext']))
    points = tools_qgis.get_geometry_vertex(list_coord)

    for point in points:
        if str(global_vars.data_epsg) == '2052' and str(global_vars.project_epsg) == '102566':
            clear_list = list_coord.group(1)
            updated_list = list_coord.group(1).replace('-', '').replace(' ', ' -')
            json_result['body']['feature']['geometry']['st_astext'] = json_result['body']['feature']['geometry']['st_astext'].replace(clear_list, updated_list)
        elif str(global_vars.data_epsg) != str(global_vars.project_epsg):
            new_coords = tform.transform(point)
            json_result['body']['feature']['geometry']['st_astext'] = json_result['body']['feature']['geometry']['st_astext'].replace(str(point.x()), str(new_coords.x()))
            json_result['body']['feature']['geometry']['st_astext'] = json_result['body']['feature']['geometry']['st_astext'].replace(str(point.y()), str(new_coords.y()))

    return json_result


def manage_json_response(complet_result, sql=None, rubber_band=None):

    if complet_result not in (None, False):
        try:
            manage_json_return(complet_result, sql, rubber_band)
            manage_layer_manager(complet_result)
            get_actions_from_json(complet_result, sql)
        except Exception:
            pass


def manage_json_exception(json_result, sql=None, stack_level=2, stack_level_increase=0, is_thread=False):
    """ Manage exception in JSON database queries and show information to the user """

    try:

        if 'message' in json_result:
            level = 1
            if 'level' in json_result['message']:
                level = int(json_result['message']['level'])
            if 'text' in json_result['message']:
                msg = json_result['message']['text']
            else:
                msg = json_result['message']

            # Show exception message only if we are not in a task process
            if len(global_vars.session_vars['threads']) == 0:
                tools_qgis.show_message(msg, level)
            else:
                tools_log.log_info(msg)

        else:

            stack_level += stack_level_increase
            if stack_level >= len(inspect.stack()):
                stack_level = len(inspect.stack()) - 1
            module_path = inspect.stack()[stack_level][1]
            file_name = tools_os.get_relative_path(module_path, 2)
            function_line = inspect.stack()[stack_level][2]
            function_name = inspect.stack()[stack_level][3]

            # Set exception message details
            title = "Database execution failed"
            msg = ""
            msg += f"File name: {file_name}\n"
            msg += f"Function name: {function_name}\n"
            msg += f"Line number: {function_line}\n"
            if 'SQLERR' in json_result:
                msg += f"Detail: {json_result['SQLERR']}\n"
            elif 'NOSQLERR' in json_result:
                msg += f"Detail: {json_result['NOSQLERR']}\n"
            if 'SQLCONTEXT' in json_result:
                msg += f"Context: {json_result['SQLCONTEXT']}\n"
            if sql:
                msg += f"SQL: {sql}\n"
            if 'MSGERR' in json_result:
                msg += f"Message error: {json_result['MSGERR']}"
            global_vars.session_vars['last_error_msg'] = msg

            if is_thread:
                return

            tools_log.log_warning(msg, stack_level_increase=2)
            # Show exception message only if we are not in a task process
            if len(global_vars.session_vars['threads']) == 0:
                tools_qt.show_exception_message(title, msg)

    except Exception:
        tools_qt.manage_exception("Unhandled Error")


def manage_json_return(json_result, sql, rubber_band=None, i=None):
    """
    Manage options for layers (active, visible, zoom and indexing)
    :param json_result: Json result of a query (Json)
    :param sql: query executed (String)
    :return: None
    """

    try:
        return_manager = json_result['body']['returnManager']
    except KeyError:
        return

    srid = global_vars.data_epsg
    try:
        margin = None
        opacity = 100
        i = 0

        if 'zoom' in return_manager and 'margin' in return_manager['zoom']:
            margin = return_manager['zoom']['margin']

        if 'style' in return_manager and 'ruberband' in return_manager['style']:
            width = 3
            color = QColor(255, 0, 0, 125)
            if 'transparency' in return_manager['style']['ruberband']:
                opacity = return_manager['style']['ruberband']['transparency'] * 255
            if 'color' in return_manager['style']['ruberband']:
                color = return_manager['style']['ruberband']['color']
                color = QColor(int(color[0]), int(color[1]), int(color[2]), int(opacity))
            if 'width' in return_manager['style']['ruberband']:
                width = return_manager['style']['ruberband']['width']
            draw_by_json(json_result, rubber_band, margin, color=color, width=width)

        else:

            for key, value in list(json_result['body']['data'].items()):
                if key.lower() in ('point', 'line', 'polygon'):
                    if key not in json_result['body']['data']:
                        continue

                    # Remove the layer if it exists
                    layer_name = f'{key}'
                    if json_result['body']['data'][key].get('layerName'):
                        layer_name = json_result['body']['data'][key]['layerName']
                    tools_qgis.remove_layer_from_toc(layer_name, 'GW Temporal Layers')

                    if 'features' not in json_result['body']['data'][key]:
                        continue
                    if len(json_result['body']['data'][key]['features']) == 0:
                        continue

                    # Get values for create and populate layer
                    counter = len(json_result['body']['data'][key]['features'])
                    geometry_type = json_result['body']['data'][key]['geometryType']
                    v_layer = QgsVectorLayer(f"{geometry_type}?crs=epsg:{srid}", layer_name, 'memory')
                    fill_layer_temp(v_layer, json_result['body']['data'], key, counter, sort_val=i)

                    # Increase iterator
                    i = i+1

                    # Get values for set layer style
                    opacity = 100
                    style_type = json_result['body']['returnManager']['style']

                    if 'style' in return_manager and 'values' in return_manager['style'][key]:
                        if 'transparency' in return_manager['style'][key]['values']:
                            opacity = return_manager['style'][key]['values']['transparency']
                    if style_type[key]['style'] == 'categorized':
                        if 'transparency' in return_manager['style'][key]:
                            opacity = return_manager['style'][key]['transparency']
                        color_values = {}
                        for item in json_result['body']['returnManager']['style'][key].get('values', []):
                            color = QColor(item['color'][0], item['color'][1], item['color'][2], int(opacity * 255))
                            color_values[item['id']] = color
                        cat_field = str(style_type[key]['field'])
                        size = style_type[key]['width'] if style_type[key].get('width') else 2
                        tools_qgis.set_layer_categoryze(v_layer, cat_field, size, color_values)

                    elif style_type[key]['style'] == 'random':
                        size = style_type['width'] if style_type.get('width') else 2
                        if geometry_type == 'Point':
                            v_layer.renderer().symbol().setSize(size)
                        else:
                            v_layer.renderer().symbol().setWidth(size)
                        v_layer.renderer().symbol().setOpacity(opacity)

                    elif style_type[key]['style'] == 'qml':
                        style_id = style_type[key]['id']
                        extras = f'"style_id":"{style_id}"'
                        body = create_body(extras=extras)
                        style = execute_procedure('gw_fct_getstyle', body)
                        if style is None or style.get('status') == 'Failed':
                            return
                        if 'styles' in style['body']:
                            if 'style' in style['body']['styles']:
                                qml = style['body']['styles']['style']
                                tools_qgis.create_qml(v_layer, qml)

                    elif style_type[key]['style'] == 'unique':
                        color = style_type[key]['values']['color']
                        size = style_type['width'] if style_type.get('width') else 2
                        color = QColor(color[0], color[1], color[2])
                        if key == 'point':
                            v_layer.renderer().symbol().setSize(size)
                        elif key in ('line', 'polygon'):
                            v_layer.renderer().symbol().setWidth(size)
                        v_layer.renderer().symbol().setColor(color)
                        v_layer.renderer().symbol().setOpacity(opacity)

                    global_vars.iface.layerTreeView().refreshLayerSymbology(v_layer.id())
                    if margin:
                        tools_qgis.set_margin(v_layer, margin)

    except Exception as e:
        tools_qt.manage_exception(None, f"{type(e).__name__}: {e}", sql, global_vars.schema_name)
    finally:
        # Clean any broken temporal layers (left with no data)
        tools_qgis.clean_layer_group_from_toc('GW Temporal Layers')


def get_rows_by_feature_type(class_object, dialog, table_object, feature_type):
    """ Get records of @feature_type associated to selected @table_object """

    object_id = tools_qt.get_text(dialog, table_object + "_id")
    table_relation = table_object + "_x_" + feature_type
    widget_name = "tbl_" + table_relation

    exists = tools_db.check_table(table_relation)
    if not exists:
        tools_log.log_info(f"Not found: {table_relation}")
        return

    sql = (f"SELECT {feature_type}_id "
           f"FROM {table_relation} "
           f"WHERE {table_object}_id = '{object_id}'")
    rows = tools_db.get_rows(sql, log_info=False)
    if rows:
        for row in rows:
            class_object.list_ids[feature_type].append(str(row[0]))
            class_object.ids.append(str(row[0]))

        expr_filter = get_expression_filter(feature_type, class_object.list_ids, class_object.layers)
        table_name = f"v_edit_{feature_type}"
        tools_qt.set_table_model(dialog, widget_name, table_name, expr_filter)


def get_project_type(schemaname=None):
    """ Get project type from table 'sys_version' """

    project_type = None
    if schemaname is None and global_vars.schema_name is None:
        return None
    elif schemaname in (None, 'null', ''):
        schemaname = global_vars.schema_name

    tablename = "sys_version"
    exists = tools_db.check_table(tablename, schemaname)
    if not exists:
        tools_qgis.show_warning(f"Table not found: '{tablename}'")
        return None

    sql = f"SELECT lower(project_type) FROM {schemaname}.{tablename} ORDER BY id DESC LIMIT 1"
    row = tools_db.get_row(sql)
    if row:
        project_type = row[0]

    return project_type


def get_project_info(schemaname=None):
    """ Get project information from table 'sys_version' """

    project_info_dict = None
    if schemaname is None and global_vars.schema_name is None:
        return None
    elif schemaname in (None, 'null', ''):
        schemaname = global_vars.schema_name

    tablename = "sys_version"
    exists = tools_db.check_table(tablename, schemaname)
    if not exists:
        tools_qgis.show_warning(f"Table not found: '{tablename}'")
        return None

    sql = (f"SELECT lower(project_type), epsg, giswater, language "
           f"FROM {schemaname}.{tablename} "
           f"ORDER BY id DESC LIMIT 1")
    row = tools_db.get_row(sql)
    if row:
        project_info_dict = {'project_type': row[0],
                             'project_epsg': row[1],
                             'project_version': row[2],
                             'project_language': row[3],
                             }

    return project_info_dict


def get_layers_from_feature_type(feature_type):
    """ Get layers of the group @feature_type """

    list_items = []
    sql = (f"SELECT child_layer "
           f"FROM cat_feature "
           f"WHERE upper(feature_type) = '{feature_type.upper()}' "
           f"UNION SELECT DISTINCT parent_layer "
           f"FROM cat_feature "
           f"WHERE upper(feature_type) = '{feature_type.upper()}';")
    rows = tools_db.get_rows(sql)
    if rows:
        for row in rows:
            layer = tools_qgis.get_layer_by_tablename(row[0])
            if layer:
                list_items.append(layer)

    return list_items


def get_role_permissions(qgis_project_role):

    role_master = False
    role_edit = False
    role_om = False
    role_epa = False
    role_basic = False

    role_admin = tools_db.check_role_user("role_admin")
    if not role_admin:
        role_master = tools_db.check_role_user("role_master")
        if not role_master:
            role_epa = tools_db.check_role_user("role_epa")
            if not role_epa:
                role_edit = tools_db.check_role_user("role_edit")
                if not role_edit:
                    role_om = tools_db.check_role_user("role_om")
                    if not role_om:
                        role_basic = tools_db.check_role_user("role_basic")

    if role_basic or qgis_project_role == 'role_basic':
        return 'role_basic'
    elif role_om or qgis_project_role == 'role_om':
        return 'role_om'
    elif role_edit or qgis_project_role == 'role_edit':
        return 'role_edit'
    elif role_epa or qgis_project_role == 'role_epa':
        return 'role_epa'
    elif role_master or qgis_project_role == 'role_master':
        return 'role_master'
    elif role_admin or qgis_project_role == 'role_admin':
        return 'role_admin'
    else:
        return 'role_basic'


def get_config_value(parameter='', columns='value', table='config_param_user', sql_added=None, log_info=True):

    tools_db.check_db_connection()
    if not tools_db.check_table(table):
        tools_log.log_warning(f"Table not found: {table}")
        return None

    sql = f"SELECT {columns} FROM {table} WHERE parameter = '{parameter}' "
    if sql_added:
        sql += sql_added
    if table == 'config_param_user':
        sql += " AND cur_user = current_user"
    sql += ";"
    row = tools_db.get_row(sql, log_info=log_info)
    return row


def manage_layer_manager(json_result, sql=None):
    """
    Manage options for layers (active, visible, zoom and indexing)
    :param json_result: Json result of a query (Json)
    :param sql: query executed (String)
    :return: None
    """

    try:
        layermanager = json_result['body']['layerManager']
    except KeyError:
        return

    try:

        # force visible and in case of does not exits, load it
        if 'visible' in layermanager:
            for lyr in layermanager['visible']:
                layer_name = [key for key in lyr][0]
                layer = tools_qgis.get_layer_by_tablename(layer_name)
                if layer is None:
                    the_geom = lyr[layer_name]['geom_field']
                    field_id = lyr[layer_name]['pkey_field']
                    if lyr[layer_name]['group_layer'] is not None:
                        group = lyr[layer_name]['group_layer']
                    else:
                        group = "GW Layers"
                    style_id = lyr[layer_name]['style_id']
                    add_layer_database(layer_name, the_geom, field_id, group=group, style_id=style_id)
                tools_qgis.set_layer_visible(layer)

        # force reload dataProvider in order to reindex.
        if 'index' in layermanager:
            for lyr in layermanager['index']:
                layer_name = [key for key in lyr][0]
                layer = tools_qgis.get_layer_by_tablename(layer_name)
                if layer:
                    tools_qgis.set_layer_index(layer)

        # Set active
        if 'active' in layermanager:
            layer = tools_qgis.get_layer_by_tablename(layermanager['active'])
            if layer:
                global_vars.iface.setActiveLayer(layer)

        # Set zoom to extent with a margin
        if 'zoom' in layermanager:
            layer = tools_qgis.get_layer_by_tablename(layermanager['zoom']['layer'])
            if layer:
                prev_layer = global_vars.iface.activeLayer()
                global_vars.iface.setActiveLayer(layer)
                global_vars.iface.zoomToActiveLayer()
                margin = layermanager['zoom']['margin']
                tools_qgis.set_margin(layer, margin)
                if prev_layer:
                    global_vars.iface.setActiveLayer(prev_layer)

        # Set snnaping options
        if 'snnaping' in layermanager:
            snapper_manager = GwSnapManager(global_vars.iface)
            for layer_name in layermanager['snnaping']:
                layer = tools_qgis.get_layer_by_tablename(layer_name)
                if layer:
                    QgsProject.instance().blockSignals(True)
                    segment_flag = get_vertex_flag(2)
                    layer_settings = snapper_manager.config_snap_to_layer(layer, QgsPointLocator.All, True)
                    if layer_settings:
                        layer_settings.setTypeFlag(segment_flag)
                        layer_settings.setTolerance(15)
                        layer_settings.setEnabled(True)
                    else:
                        layer_settings = QgsSnappingConfig.IndividualLayerSettings(True, segment_flag, 15, 1)
                    snapping_config = snapper_manager.get_snapping_options()
                    snapping_config.setIndividualLayerSettings(layer, layer_settings)
                    QgsProject.instance().blockSignals(False)
                    QgsProject.instance().snappingConfigChanged.emit(snapping_config)
            snapper_manager.set_snap_mode()
            del snapper_manager

    except Exception as e:
        tools_qt.manage_exception(None, f"{type(e).__name__}: {e}", sql, global_vars.schema_name)


def selection_init(class_object, dialog, table_object, query=False):
    """ Set canvas map tool to an instance of class 'GwSelectManager' """

    try:
        class_object.feature_type = get_signal_change_tab(dialog, excluded_layers=class_object.excluded_layers)
    except AttributeError:
        # In case the dialog has no tab
        pass

    if class_object.feature_type in ('all', None):
        class_object.feature_type = 'arc'

    select_manager = GwSelectManager(class_object, table_object, dialog, query)
    global_vars.canvas.setMapTool(select_manager)
    cursor = get_cursor_multiple_selection()
    global_vars.canvas.setCursor(cursor)


def selection_changed(class_object, dialog, table_object, query=False, lazy_widget=None, lazy_init_function=None):
    """ Slot function for signal 'canvas.selectionChanged' """

    tools_qgis.disconnect_signal_selection_changed()
    field_id = f"{class_object.feature_type}_id"

    ids = []
    if class_object.layers is None:
        return

    # Iterate over all layers of the group
    for layer in class_object.layers[class_object.feature_type]:
        if layer.selectedFeatureCount() > 0:
            # Get selected features of the layer
            features = layer.selectedFeatures()
            for feature in features:
                # Append 'feature_id' into the list
                selected_id = feature.attribute(field_id)
                if selected_id not in ids:
                    ids.append(selected_id)

    class_object.list_ids[class_object.feature_type] = ids

    expr_filter = None
    if len(ids) > 0:
        # Set 'expr_filter' with features that are in the list
        expr_filter = f'"{field_id}" IN ('
        for i in range(len(ids)):
            expr_filter += f"'{ids[i]}', "
        expr_filter = expr_filter[:-2] + ")"

        # Check expression
        (is_valid, expr) = tools_qt.check_expression_filter(expr_filter)  # @UnusedVariable
        if not is_valid:
            return

        tools_qgis.select_features_by_ids(class_object.feature_type, expr, class_object.layers)

    # Reload contents of table 'tbl_@table_object_x_@feature_type'
    if query:
        _insert_feature_psector(dialog, class_object.feature_type, ids=ids)
        remove_selection()
        load_tableview_psector(dialog, class_object.feature_type)
        set_model_signals(class_object)
    else:
        load_tablename(dialog, table_object, class_object.feature_type, expr_filter)
        tools_qt.set_lazy_init(table_object, lazy_widget=lazy_widget, lazy_init_function=lazy_init_function)

    enable_feature_type(dialog, table_object, ids=ids)
    class_object.ids = ids


def set_model_signals(class_object):

    class_object.rubber_band_point.reset()
    class_object.dlg_plan_psector.btn_set_to_arc.setEnabled(False)

    filter_ = "psector_id = '" + str(class_object.psector_id.text()) + "'"
    class_object.fill_table(class_object.dlg_plan_psector, class_object.qtbl_connec, class_object.tablename_psector_x_connec,
                    set_edit_triggers=QTableView.DoubleClicked, expr=filter_)

    # Set selectionModel signals
    class_object.qtbl_arc.selectionModel().selectionChanged.connect(partial(
        tools_qgis.highlight_features_by_id, class_object.qtbl_arc, "v_edit_arc", "arc_id", class_object.rubber_band_point, 5
    ))
    class_object.qtbl_node.selectionModel().selectionChanged.connect(partial(
        tools_qgis.highlight_features_by_id, class_object.qtbl_node, "v_edit_node", "node_id", class_object.rubber_band_point, 10
    ))
    class_object.qtbl_connec.selectionModel().selectionChanged.connect(partial(
        tools_qgis.highlight_features_by_id, class_object.qtbl_connec, "v_edit_connec", "connec_id", class_object.rubber_band_point, 10
    ))
    class_object.qtbl_connec.selectionModel().selectionChanged.connect(partial(
        class_object._manage_tab_feature_buttons
    ))

    if class_object.project_type.upper() == 'UD':
        class_object.qtbl_gully.selectionModel().selectionChanged.connect(partial(
            tools_qgis.highlight_features_by_id, class_object.qtbl_gully, "v_edit_gully", "gully_id", class_object.rubber_band_point, 10
        ))
        class_object.qtbl_gully.selectionModel().selectionChanged.connect(partial(
            class_object._manage_tab_feature_buttons
        ))

def insert_feature(class_object, dialog, table_object, query=False, remove_ids=True, lazy_widget=None,
                   lazy_init_function=None):
    """ Select feature with entered id. Set a model with selected filter.
        Attach that model to selected table
    """

    tools_qgis.disconnect_signal_selection_changed()
    feature_type = get_signal_change_tab(dialog)
    # Clear list of ids
    if remove_ids:
        class_object.ids = []

    field_id = f"{feature_type}_id"
    feature_id = tools_qt.get_text(dialog, "feature_id")
    expr_filter = f"{field_id} = '{feature_id}'"

    # Check expression
    (is_valid, expr) = tools_qt.check_expression_filter(expr_filter)
    if not is_valid:
        return None

    # Select features of layers applying @expr
    tools_qgis.select_features_by_ids(feature_type, expr, layers=class_object.layers)

    if feature_id == 'null':
        message = "You need to enter a feature id"
        tools_qt.show_info_box(message)
        return

    # Iterate over all layers of the group
    for layer in class_object.layers[feature_type]:
        if layer.selectedFeatureCount() > 0:
            # Get selected features of the layer
            features = layer.selectedFeatures()
            for feature in features:
                # Append 'feature_id' into the list
                selected_id = feature.attribute(field_id)
                if selected_id not in class_object.ids:
                    class_object.ids.append(selected_id)
        if feature_id not in class_object.ids:
            # If feature id doesn't exist in list -> add
            class_object.ids.append(str(feature_id))

    # Set expression filter with features in the list
    expr_filter = f'"{field_id}" IN (  '
    for i in range(len(class_object.ids)):
        expr_filter += f"'{class_object.ids[i]}', "
    expr_filter = expr_filter[:-2] + ")"

    # Check expression
    (is_valid, expr) = tools_qt.check_expression_filter(expr_filter)
    if not is_valid:
        return

    # Select features with previous filter
    # Build a list of feature id's and select them
    for layer in class_object.layers[feature_type]:
        it = layer.getFeatures(QgsFeatureRequest(expr))
        id_list = [i.id() for i in it]
        if len(id_list) > 0:
            layer.selectByIds(id_list)

    # Reload contents of table 'tbl_xxx_xxx_@feature_type'
    if query:
        _insert_feature_psector(dialog, feature_type, ids=class_object.ids)
        layers = remove_selection(True, class_object.layers)
        class_object.layers = layers
    else:
        load_tablename(dialog, table_object, feature_type, expr_filter)
        tools_qt.set_lazy_init(table_object, lazy_widget=lazy_widget, lazy_init_function=lazy_init_function)

    # Update list
    class_object.list_ids[feature_type] = class_object.ids
    enable_feature_type(dialog, table_object, ids=class_object.ids)
    connect_signal_selection_changed(class_object, dialog, table_object, feature_type)


def remove_selection(remove_groups=True, layers=None):
    """ Remove all previous selections """

    list_layers = ["v_edit_arc", "v_edit_node", "v_edit_connec", "v_edit_element"]
    if global_vars.project_type == 'ud':
        list_layers.append("v_edit_gully")

    for layer_name in list_layers:
        layer = tools_qgis.get_layer_by_tablename(layer_name)
        if layer:
            layer.removeSelection()

    if remove_groups and layers is not None:
        for key, elems in layers.items():
            for layer in layers[key]:
                if layer:
                    layer.removeSelection()

    global_vars.canvas.refresh()

    return layers


def connect_signal_selection_changed(class_object, dialog, table_object, query=False):
    """ Connect signal selectionChanged """

    try:
        global_vars.canvas.selectionChanged.connect(
            partial(selection_changed, class_object, dialog, table_object, query))
    except Exception as e:
        tools_log.log_info(f"connect_signal_selection_changed: {e}")


def docker_dialog(dialog):

    positions = {8: Qt.BottomDockWidgetArea, 4: Qt.TopDockWidgetArea,
                 2: Qt.RightDockWidgetArea, 1: Qt.LeftDockWidgetArea}
    try:
        global_vars.session_vars['dialog_docker'].setWindowTitle(dialog.windowTitle())
        global_vars.session_vars['dialog_docker'].setWidget(dialog)
        global_vars.session_vars['dialog_docker'].setWindowFlags(Qt.WindowContextHelpButtonHint)
        global_vars.iface.addDockWidget(positions[global_vars.session_vars['dialog_docker'].position],
                                        global_vars.session_vars['dialog_docker'])
    except RuntimeError as e:
        tools_log.log_warning(f"{type(e).__name__} --> {e}")


def init_docker(docker_param='qgis_info_docker'):
    """ Get user config parameter @docker_param """

    global_vars.session_vars['info_docker'] = True
    # Show info or form in docker?
    row = get_config_value(docker_param)
    if not row:
        global_vars.session_vars['dialog_docker'] = None
        global_vars.session_vars['docker_type'] = None
        return None
    value = row[0].lower()

    # Check if docker has dialog of type 'form' or 'main'
    if docker_param == 'qgis_info_docker':
        if global_vars.session_vars['dialog_docker']:
            if global_vars.session_vars['docker_type']:
                if global_vars.session_vars['docker_type'] != 'qgis_info_docker':
                    global_vars.session_vars['info_docker'] = False
                    return None

    if value == 'true':
        close_docker()
        global_vars.session_vars['docker_type'] = docker_param
        global_vars.session_vars['dialog_docker'] = GwDocker()
        global_vars.session_vars['dialog_docker'].dlg_closed.connect(partial(close_docker, option_name='position'))
        manage_docker_options()
    else:
        global_vars.session_vars['dialog_docker'] = None
        global_vars.session_vars['docker_type'] = None

    return global_vars.session_vars['dialog_docker']


def close_docker(option_name='position'):
    """ Save QDockWidget position (1=Left, 2=Right, 4=Top, 8=Bottom),
        remove from iface and del class
    """

    try:
        if global_vars.session_vars['dialog_docker']:
            if not global_vars.session_vars['dialog_docker'].isFloating():
                docker_pos = global_vars.iface.mainWindow().dockWidgetArea(global_vars.session_vars['dialog_docker'])
                widget = global_vars.session_vars['dialog_docker'].widget()
                if widget:
                    widget.close()
                    del widget
                    global_vars.session_vars['dialog_docker'].setWidget(None)
                    global_vars.session_vars['docker_type'] = None
                    set_config_parser('docker', option_name, f'{docker_pos}')
                global_vars.iface.removeDockWidget(global_vars.session_vars['dialog_docker'])
                global_vars.session_vars['dialog_docker'] = None
    except AttributeError:
        global_vars.session_vars['docker_type'] = None
        global_vars.session_vars['dialog_docker'] = None


def manage_docker_options(option_name='position'):
    """ Check if user want dock the dialog or not """

    # Load last docker position
    try:
        # Docker positions: 1=Left, 2=Right, 4=Top, 8=Bottom
        pos = int(get_config_parser('docker', option_name, "user", "session"))
        global_vars.session_vars['dialog_docker'].position = 2
        if pos in (1, 2, 4, 8):
            global_vars.session_vars['dialog_docker'].position = pos
    except Exception:
        global_vars.session_vars['dialog_docker'].position = 2


def set_tablemodel_config(dialog, widget, table_name, sort_order=0, isQStandardItemModel=False, schema_name=None):
    """ Configuration of tables. Set visibility and width of columns """

    widget = tools_qt.get_widget(dialog, widget)
    if not widget:
        return widget

    if schema_name is not None:
        config_table = f"{schema_name}.config_form_tableview"
    else:
        config_table = f"config_form_tableview"

    # Set width and alias of visible columns
    columns_to_delete = []
    sql = (f"SELECT columnindex, width, alias, visible, style"
           f" FROM {config_table}"
           f" WHERE objectname = '{table_name}'"
           f" ORDER BY columnindex")
    rows = tools_db.get_rows(sql)

    if not rows:
        return widget

    for row in rows:
        if not row['visible']:
            columns_to_delete.append(row['columnindex'])
        else:
            style = row.get('style')
            if style:
                stretch = style.get('stretch')
                if stretch is not None:
                    stretch = 1 if stretch else 0
                    widget.horizontalHeader().setSectionResizeMode(row['columnindex'], stretch)
            width = row['width']
            if width is None:
                width = 100
            widget.setColumnWidth(row['columnindex'], width)
            if row['alias'] is not None:
                widget.model().setHeaderData(row['columnindex'], Qt.Horizontal, row['alias'])

    # Set order
    if isQStandardItemModel:
        widget.model().sort(0, sort_order)
    else:
        widget.model().setSort(0, sort_order)
        widget.model().select()
    # Delete columns
    for column in columns_to_delete:
        widget.hideColumn(column)

    return widget


def add_icon(widget, icon, sub_folder="20x20"):
    """ Set @icon to selected @widget """

    # Get icons folder
    icons_folder = os.path.join(global_vars.plugin_dir, f"icons{os.sep}dialogs{os.sep}{sub_folder}")
    icon_path = os.path.join(icons_folder, str(icon) + ".png")

    if os.path.exists(icon_path):
        widget.setIcon(QIcon(icon_path))
        if type(widget) is QPushButton:
            widget.setProperty('has_icon', True)
        return QIcon(icon_path)
    else:
        tools_log.log_info("File not found", parameter=icon_path)
        return False


def get_icon(icon, folder="dialogs", sub_folder="20x20"):
    # Get icons folder
    icons_folder = os.path.join(global_vars.plugin_dir, f"icons{os.sep}{folder}{os.sep}{sub_folder}")
    icon_path = os.path.join(icons_folder, str(icon) + ".png")

    if os.path.exists(icon_path):
        return QIcon(icon_path)
    else:
        tools_log.log_info("File not found", parameter=icon_path)
        return None


def add_tableview_header(widget, field):

    model = widget.model()
    if model is None:
        model = QStandardItemModel()

    # Related by Qtable
    model.clear()
    widget.setModel(model)
    widget.horizontalHeader().setStretchLastSection(True)
    try:
        # Get headers
        headers = []
        for x in field['value'][0]:
            headers.append(x)
        # Set headers
        model.setHorizontalHeaderLabels(headers)
    except Exception as e:
        # if field['value'][0] is None
        pass

    return widget


def fill_tableview_rows(widget, field):

    if field is None or field['value'] is None: return widget
    model = widget.model()

    for item in field['value']:
        row = []
        for value in item.values():
            if value is None:
                value = ""
            if issubclass(type(value), dict):
                value = json.dumps(value)
            row.append(QStandardItem(str(value)))
        if len(row) > 0:
            model.appendRow(row)

    return widget


def set_calendar_from_user_param(dialog, widget, table_name, value, parameter):
    """ Executes query and set QDateEdit """

    sql = (f"SELECT {value} FROM {table_name}"
           f" WHERE parameter = '{parameter}' AND cur_user = current_user")
    row = tools_db.get_row(sql)
    if row and row[0]:
        date = QDate.fromString(row[0].replace('/', '-'), 'yyyy-MM-dd')
    else:
        date = QDate.currentDate()
    tools_qt.set_calendar(dialog, widget, date)


def load_tablename(dialog, table_object, feature_type, expr_filter):
    """ Reload @widget with contents of @tablename applying selected @expr_filter """

    widget_name = None
    if type(table_object) is str:
        widget_name = f"tbl_{table_object}_x_{feature_type}"
        widget = tools_qt.get_widget(dialog, widget_name)
        if not widget:
            message = "Widget not found"
            tools_log.log_info(message, parameter=widget_name)
            return None

    elif type(table_object) is QTableView:
        widget = table_object
    else:
        msg = "Table_object is not a table name or QTableView"
        tools_log.log_info(msg)
        return None

    table_name = f"v_edit_{feature_type}"
    expr = tools_qt.set_table_model(dialog, widget, table_name, expr_filter)
    if widget_name is not None:
        set_tablemodel_config(dialog, widget_name, table_name)

    return expr


def load_tableview_psector(dialog, feature_type):
    """ Reload QtableView """

    value = tools_qt.get_text(dialog, dialog.psector_id)
    expr = f"psector_id = '{value}'"
    qtable = tools_qt.get_widget(dialog, f'tbl_psector_x_{feature_type}')
    tablename = qtable.property('tablename')
    message = tools_qt.fill_table(qtable, f"{tablename}", expr, QSqlTableModel.OnFieldChange)
    if message:
        tools_qgis.show_warning(message)
    set_tablemodel_config(dialog, qtable, f"{tablename}")
    tools_qgis.refresh_map_canvas()


def set_completer_object(dialog, tablename, field_id="id"):
    """ Set autocomplete of widget @table_object + "_id"
        getting id's from selected @table_object

        TODO: Refactor. It should have this params: (dialog, widget, tablename, field_id="id")
            The widget might not be called '@table_object + "_id"'
    """

    widget_name = tablename + "_id"
    if tablename == "v_edit_element":  # TODO: remove this when refactored
        widget_name = "element_id"

    widget = tools_qt.get_widget(dialog, widget_name)
    if not widget:
        return

    set_completer_widget(tablename, widget, field_id)


def set_completer_widget(tablename, widget, field_id, add_id=False):
    """ Set autocomplete of widget @table_object + "_id"
        getting id's from selected @table_object
    """

    if not widget:
        return
    if type(tablename) == list and type(field_id) == list:
        return set_multi_completer_widget(tablename, widget, field_id, add_id=add_id)
    if add_id:
        field_id += '_id'

    sql = (f"SELECT DISTINCT({field_id})"
           f" FROM {tablename}"
           f" ORDER BY {field_id}")
    rows = tools_db.get_rows(sql)
    tools_qt.set_completer_rows(widget, rows)


def set_multi_completer_widget(tablenames: list, widget, fields_id: list, add_id=False):
    """ Set autocomplete of widget @table_object + "_id"
        getting id's from selected @table_object
    """

    if not widget:
        return

    sql = ""
    idx = 0
    for tablename in tablenames:
        field_id = fields_id[idx]
        if add_id:
            field_id += '_id'
        if sql != "":
            sql += " UNION "
        sql += (f"SELECT DISTINCT({field_id}) as a"
                f" FROM {tablename}")
        idx += 1
    sql += f" ORDER BY a"

    rows = tools_db.get_rows(sql)
    tools_qt.set_completer_rows(widget, rows)


def set_dates_from_to(widget_from, widget_to, table_name, field_from, field_to, max_back_date=None, max_fwd_date=None):
    """
    Builds query to populate @widget_from & @widget_to dates
        :param widget_from:
        :param widget_to:
        :param table_name:
        :param field_from:
        :param field_to:
        :param max_back_date: a PostgreSQL valid interval (eg. '1 year')
        :param max_fwd_date: a PostgreSQL valid interval (eg. '1 year')
    """

    min_sql = f"MIN(LEAST({field_from}, {field_to}))"
    max_sql = f"MAX(GREATEST({field_from}, {field_to}))"
    if max_back_date:
        min_sql = f"GREATEST({min_sql}, now() - interval '{max_back_date}')"
    if max_fwd_date:
        max_sql = f"LEAST({max_sql}, now() + interval '{max_fwd_date}')"

    sql = f"SELECT {min_sql}, {max_sql} FROM {table_name}"
    row = tools_db.get_row(sql)
    current_date = QDate.currentDate()
    if row:
        if row[0]:
            widget_from.setDate(row[0])
        else:
            widget_from.setDate(current_date)
        if row[1]:
            widget_to.setDate(row[1])
        else:
            widget_to.setDate(current_date)


def manage_close(dialog, table_object, cur_active_layer=None, single_tool_mode=None, layers=None):
    """ Close dialog and disconnect snapping """

    tools_qgis.disconnect_snapping()
    tools_qgis.disconnect_signal_selection_changed()
    if cur_active_layer:
        global_vars.iface.setActiveLayer(cur_active_layer)
    # some tools can work differently if standalone or integrated in another tool
    if single_tool_mode is not None:
        layers = remove_selection(single_tool_mode, layers=layers)
    else:
        layers = remove_selection(True, layers=layers)

    list_feature_type = ['arc', 'node', 'connec', 'element']
    if global_vars.project_type == 'ud':
        list_feature_type.append('gully')
    for feature_type in list_feature_type:
        tools_qt.reset_model(dialog, table_object, feature_type)

    close_dialog(dialog)

    return layers


def delete_records(class_object, dialog, table_object, query=False, lazy_widget=None, lazy_init_function=None, extra_field=None):
    """ Delete selected elements of the table """

    tools_qgis.disconnect_signal_selection_changed()
    feature_type = get_signal_change_tab(dialog)
    if type(table_object) is str:
        widget_name = f"tbl_{table_object}_x_{feature_type}"
        widget = tools_qt.get_widget(dialog, widget_name)
        if not widget:
            message = "Widget not found"
            tools_qgis.show_warning(message, parameter=widget_name)
            return
    elif type(table_object) is QTableView:
        widget = table_object
    else:
        msg = "Table_object is not a table name or QTableView"
        tools_log.log_info(msg)
        return

    # Control when QTableView is void or has no model
    try:
        # Get selected rows
        selected_list = widget.selectionModel().selectedRows()
    except AttributeError:
        selected_list = []

    if len(selected_list) == 0:
        message = "Any record selected"
        tools_qt.show_info_box(message)
        return

    if query:
        full_list = widget.model()
        for x in range(0, full_list.rowCount()):
            class_object.ids.append(widget.model().record(x).value(f"{feature_type}_id"))
    else:
        class_object.ids = class_object.list_ids[feature_type]

    field_id = feature_type + "_id"

    del_id = []
    inf_text = ""
    list_id = ""
    for i in range(0, len(selected_list)):
        row = selected_list[i].row()
        id_feature = widget.model().record(row).value(field_id)
        inf_text += f"{id_feature}, "
        list_id += f"'{id_feature}', "
        del_id.append(id_feature)
    inf_text = inf_text[:-2]
    list_id = list_id[:-2]
    message = "Are you sure you want to delete these records?"
    title = "Delete records"
    answer = tools_qt.show_question(message, title, inf_text)
    if answer:
        for el in del_id:
            class_object.ids.remove(el)
    else:
        return

    expr_filter = None
    expr = None
    if len(class_object.ids) > 0:

        # Set expression filter with features in the list
        expr_filter = f'"{field_id}" IN ('
        for i in range(len(class_object.ids)):
            expr_filter += f"'{class_object.ids[i]}', "
        expr_filter = expr_filter[:-2] + ")"

        # Check expression
        (is_valid, expr) = tools_qt.check_expression_filter(expr_filter)  # @UnusedVariable
        if not is_valid:
            return

    # Update model of the widget with selected expr_filter
    if query:
        state = None
        if extra_field is not None and len(selected_list) == 1:
            state = widget.model().record(selected_list[0].row()).value(extra_field)
        _delete_feature_psector(dialog, feature_type, list_id, state)
        load_tableview_psector(dialog, feature_type)
    else:
        load_tablename(dialog, table_object, feature_type, expr_filter)
        tools_qt.set_lazy_init(table_object, lazy_widget=lazy_widget, lazy_init_function=lazy_init_function)

    # Select features with previous filter
    # Build a list of feature id's and select them
    tools_qgis.select_features_by_ids(feature_type, expr, layers=class_object.layers)

    if query:
        class_object.layers = remove_selection(layers=class_object.layers)

    # Update list
    class_object.list_ids[feature_type] = class_object.ids
    enable_feature_type(dialog, table_object, ids=class_object.ids)
    connect_signal_selection_changed(class_object, dialog, table_object, query)


def get_parent_layers_visibility():
    """ Get layer visibility to restore when dialog is closed
    :return: example: {<QgsMapLayer: 'Arc' (postgres)>: True, <QgsMapLayer: 'Node' (postgres)>: False,
                       <QgsMapLayer: 'Connec' (postgres)>: True, <QgsMapLayer: 'Element' (postgres)>: False}
    """

    layers_visibility = {}
    for layer_name in ["v_edit_arc", "v_edit_node", "v_edit_connec", "v_edit_element", "v_edit_gully"]:
        layer = tools_qgis.get_layer_by_tablename(layer_name)
        if layer:
            layers_visibility[layer] = tools_qgis.is_layer_visible(layer)

    return layers_visibility


def restore_parent_layers_visibility(layers):
    """ Receive a dictionary with the layer and if it has to be active or not
    :param layers: example: {<QgsMapLayer: 'Arc' (postgres)>: True, <QgsMapLayer: 'Node' (postgres)>: False,
                             <QgsMapLayer: 'Connec' (postgres)>: True, <QgsMapLayer: 'Element' (postgres)>: False}
    """

    for layer, visibility in layers.items():
        tools_qgis.set_layer_visible(layer, False, visibility)


def create_rubberband(canvas, geometry_type=1):
    """ Creates a rubberband and adds it to the global list """

    rb = QgsRubberBand(canvas, geometry_type)
    global_vars.active_rubberbands.append(rb)
    return rb


def reset_rubberband(rb, geometry_type=None):
    """ Resets a rubberband and tries to remove it from the global list """

    if geometry_type:
        rb.reset(geometry_type)
    else:
        rb.reset()

    try:
        global_vars.active_rubberbands.remove(rb)
    except ValueError:
        pass


def set_epsg():

    epsg = tools_qgis.get_epsg()
    global_vars.project_epsg = epsg


def refresh_selectors(tab_name=None):
    """ Refreshes the selectors' UI if it's open """

    # Get the selector UI if it's open
    windows = [x for x in QApplication.allWidgets() if getattr(x, "isVisible", False)
               and (issubclass(type(x), GwSelectorUi))]

    if windows:
        try:
            dialog = windows[0]
            selector = dialog.property('GwSelector')
            if tab_name is None:
                tab_name = dialog.main_tab.widget(dialog.main_tab.currentIndex()).objectName()
            selector.get_selector(dialog, '"selector_basic"', filter=True, current_tab=tab_name)
        except Exception:
            pass


def set_epa_world(_set_epa_world=None, selector_change=None):
    """ Activate or deactivate EPA world. If @_set_epa_world is None it will just refresh the filters """

    epa_world_button.set_epa_world(_set_epa_world, selector_change)


def open_dlg_help():
    """ Opens the help page for the last focused dialog """

    parser = configparser.ConfigParser(strict=False)
    path = f"{global_vars.plugin_dir}{os.sep}config{os.sep}giswater.config"
    if not os.path.exists(path):
        webbrowser.open_new_tab('https://giswater.gitbook.io/giswater-manual')
        return True

    parser.read(path)
    try:
        web_tag = parser.get('web_tag', global_vars.session_vars['last_focus'])
        webbrowser.open_new_tab(f'https://giswater.gitbook.io/giswater-manual/{web_tag}')
    except Exception:
        webbrowser.open_new_tab('https://giswater.gitbook.io/giswater-manual')
    finally:
        return True


def manage_current_selections_docker(result, open=False):
    """
    Manage labels for the current_selections docker
        :param result: looks the data in result['body']['data']['userValues']
        :param open: if it has to create a new docker or just update it
    """

    if not result or 'body' not in result or 'data' not in result['body']:
        return

    title = "Gw Selectors: "
    if 'userValues' in result['body']['data']:
        for user_value in result['body']['data']['userValues']:
            if user_value['parameter'] == 'plan_psector_vdefault' and user_value['value']:
                sql = f"SELECT name FROM plan_psector WHERE psector_id = {user_value['value']}"
                row = tools_db.get_row(sql, log_info=False)
                if row:
                    title += f"{row[0]} | "
            elif user_value['parameter'] == 'utils_workspace_vdefault' and user_value['value']:
                sql = f"SELECT name FROM cat_workspace WHERE id = {user_value['value']}"
                row = tools_db.get_row(sql, log_info=False)
                if row:
                    title += f"{row[0]} | "
            elif user_value['value']:
                title += f"{user_value['value']} | "

        if global_vars.session_vars['current_selections'] is None:
            global_vars.session_vars['current_selections'] = QDockWidget(title[:-3])
        else:
            global_vars.session_vars['current_selections'].setWindowTitle(title[:-3])
        if open:
            global_vars.iface.addDockWidget(Qt.LeftDockWidgetArea, global_vars.session_vars['current_selections'])


def create_sqlite_conn(file_name):
    """ Creates an sqlite connection to a file """

    status = False
    cursor = None
    try:
        db_path = f"{global_vars.plugin_dir}{os.sep}resources{os.sep}gis{os.sep}{file_name}.sqlite"
        tools_log.log_info(db_path)
        if os.path.exists(db_path):
            conn = sqlite3.connect(db_path)
            cursor = conn.cursor()
            status = True
        else:
            tools_log.log_warning("Config database file not found", parameter=db_path)
    except Exception as e:
        tools_log.log_warning(str(e))

    return status, cursor


def manage_user_config_folder(user_folder_dir):
    """ Check if user config folder exists. If not create empty files init.config and session.config """

    try:
        config_folder = f"{user_folder_dir}{os.sep}config{os.sep}"
        if not os.path.exists(config_folder):
            tools_log.log_info(f"Creating user config folder: {config_folder}")
            os.makedirs(config_folder)

        # Check if config files exists. If not create them empty
        filepath = f"{config_folder}{os.sep}init.config"
        if not os.path.exists(filepath):
            open(filepath, 'a').close()
        filepath = f"{config_folder}{os.sep}session.config"
        if not os.path.exists(filepath):
            open(filepath, 'a').close()

    except Exception as e:
        tools_log.log_warning(f"manage_user_config_folder: {e}")


def check_old_userconfig(user_folder_dir):
    """ Function to transfer user configuration from version 3.5.023 or older to new `.../core/` folder """

    # Move all files in old config folder to new core config folder
    old_folder_path = f"{user_folder_dir}{os.sep}config"
    if os.path.exists(old_folder_path):
        for file in os.listdir(old_folder_path):
            old = f"{old_folder_path}{os.sep}{file}"
            new = f"{user_folder_dir}{os.sep}core{os.sep}config{os.sep}{file}"
            if os.path.exists(new):
                os.remove(new)
            os.rename(old, new)
        os.removedirs(old_folder_path)

    # Remove old log folder
    old_folder_path = f"{user_folder_dir}{os.sep}log"
    if os.path.exists(old_folder_path):
        for file in os.listdir(old_folder_path):
            path = f"{old_folder_path}{os.sep}{file}"
            os.remove(path)
        os.removedirs(old_folder_path)


def user_params_to_userconfig():
    """ Function to load all the variables from user_params.config to their respective user config files """

    parser = global_vars.configs['user_params'][1]
    if parser is None:
        return

    # Get the sections of the user params inventory
    inv_sections = parser.sections()

    # For each section (inventory)
    for section in inv_sections:

        file_name = section.split('.')[0]
        section_name = section.split('.')[1]
        parameters = parser.options(section)

        # For each parameter (inventory)
        for parameter in parameters:

            # Manage if parameter need prefix and project_type is not defined
            if parameter.startswith("_") and global_vars.project_type is None:
                continue
            if parameter.startswith("#"):
                continue
                
            _pre = False
            inv_param = parameter
            # If it needs a prefix
            if parameter.startswith("_"):
                _pre = True
                parameter = inv_param[1:]
            # If it's just a comment line
            if parameter.startswith("#"):
                # tools_log.log_info(f"set_config_parser: {file_name} {section_name} {parameter}")
                set_config_parser(section_name, parameter, None, "user", file_name, prefix=False, chk_user_params=False)
                continue

            # If it's a normal value
            # Get value[section][parameter] of the user config file
            value = get_config_parser(section_name, parameter, "user", file_name, _pre, True, False, True)

            # If this value (user config file) is None (doesn't exist, isn't set, etc.)
            if value is None:
                # Read the default value for that parameter
                value = get_config_parser(section, inv_param, "project", "user_params", False, True, False, True)
                # Set value[section][parameter] in the user config file
                set_config_parser(section_name, parameter, value, "user", file_name, None, _pre, False)
            else:
                value2 = get_config_parser(section, inv_param, "project", "user_params", False, True, False, True)
                if value2 is not None:
                    # If there's an inline comment in the inventory but there isn't one in the user config file, add it
                    if "#" not in value and "#" in value2:
                        # Get the comment (inventory) and set it (user config file)
                        comment = value2.split('#')[1]
                        set_config_parser(section_name, parameter, value.strip(), "user", file_name, comment, _pre, False)


def remove_deprecated_config_vars():
    """ Removes all deprecated variables defined at giswater.config """

    if global_vars.user_folder_dir is None:
        return

    init_parser = configparser.ConfigParser(strict=False)
    session_parser = configparser.ConfigParser(strict=False)
    path_folder = os.path.join(tools_os.get_datadir(), global_vars.user_folder_dir)
    project_types = get_config_parser('system', 'project_types', "project", "giswater").split(',')

    # Remove deprecated sections for init
    path = f"{path_folder}{os.sep}core{os.sep}config{os.sep}init.config"
    if not os.path.exists(path):
        tools_log.log_warning(f"File not found: {path}")
        return

    init_parser.read(path)
    vars = get_config_parser('system', 'deprecated_section_init', "project", "giswater")
    if vars is not None:
        for var in vars.split(','):
            section = var.split('.')[0].strip()
            if not init_parser.has_section(section):
                continue
            init_parser.remove_section(section)

    with open(path, 'w') as configfile:
        init_parser.write(configfile)
        configfile.close()

    # Remove deprecated sections for session
    path = f"{path_folder}{os.sep}core{os.sep}config{os.sep}session.config"
    if not os.path.exists(path):
        tools_log.log_warning(f"File not found: {path}")
        return

    session_parser.read(path)
    vars = get_config_parser('system', 'deprecated_section_session', "project", "giswater")
    if vars is not None:
        for var in vars.split(','):
            section = var.split('.')[0].strip()
            if not session_parser.has_section(section):
                continue
            session_parser.remove_section(section)

    with open(path, 'w') as configfile:
        session_parser.write(configfile)
        configfile.close()

    # Remove deprecated vars for init
    path = f"{path_folder}{os.sep}core{os.sep}config{os.sep}init.config"
    if not os.path.exists(path):
        tools_log.log_warning(f"File not found: {path}")
        return

    init_parser.read(path)
    vars = get_config_parser('system', 'deprecated_vars_init', "project", "giswater")
    if vars is not None:
        for var in vars.split(','):
            section = var.split('.')[0].strip()
            if not init_parser.has_section(section):
                continue
            option = var.split('.')[1].strip()
            if option.startswith('_'):
                for proj in project_types:
                    init_parser.remove_option(section, f"{proj}{option}")
            else:
                init_parser.remove_option(section, option)

    with open(path, 'w') as configfile:
        init_parser.write(configfile)
        configfile.close()

    # Remove deprecated vars for session
    path = f"{path_folder}{os.sep}core{os.sep}config{os.sep}session.config"
    if not os.path.exists(path):
        tools_log.log_warning(f"File not found: {path}")
        return

    session_parser.read(path)
    vars = get_config_parser('system', 'deprecated_vars_session', "project", "giswater")
    if vars is not None:
        for var in vars.split(','):
            section = var.split('.')[0].strip()
            if not session_parser.has_section(section):
                continue
            option = var.split('.')[1].strip()
            if option.startswith('_'):
                for proj in project_types:
                    session_parser.remove_option(section, f"{proj}{option}")
            else:
                session_parser.remove_option(section, option)

    with open(path, 'w') as configfile:
        session_parser.write(configfile)
        configfile.close()


def hide_widgets_form(dialog, dlg_name):

    row = get_config_value(parameter=f'qgis_form_{dlg_name}_hidewidgets', columns='value::text', table='config_param_system')
    if row:
        widget_list = dialog.findChildren(QWidget)
        for widget in widget_list:
            if widget.objectName() and f'"{widget.objectName()}"' in row[0]:
                lbl_widget = dialog.findChild(QLabel, f"lbl_{widget.objectName()}")
                if lbl_widget:
                    lbl_widget.setVisible(False)
                widget.setVisible(False)


def get_project_version(schemaname=None):
    """ Get project version from table 'sys_version' """

    if schemaname in (None, 'null', ''):
        schemaname = global_vars.schema_name

    project_version = None
    tablename = "sys_version"
    exists = tools_db.check_table(tablename, schemaname)
    if not exists:
        tools_qgis.show_warning(f"Table not found: '{tablename}'")
        return None

    sql = f"SELECT giswater FROM {schemaname}.{tablename} ORDER BY id DESC LIMIT 1"
    row = tools_db.get_row(sql)
    if row:
        project_version = row[0]

    return project_version


def export_layers_to_gpkg(layers, path):
    """ This function is not used on Giswater Project at the moment. """

    uri = tools_db.get_uri()
    schema_name = global_vars.dao_db_credentials['schema'].replace('"', '')
    is_first = True
    options = QgsVectorFileWriter.SaveVectorOptions()
    options.driverName = "GPKG"

    for layer in layers:

        uri.setDataSource(schema_name, f"{layer['name']}", "the_geom", None, f"{layer['id']}")
        vlayer = QgsVectorLayer(uri.uri(), f"{layer['name']}", 'postgres')

        if is_first:
            options.layerName = vlayer.name()
            QgsVectorFileWriter.writeAsVectorFormatV2(vlayer, path, QgsCoordinateTransformContext(), options)
            is_first = False
        else:
            # switch mode to append layer instead of overwriting the file
            options.actionOnExistingFile = QgsVectorFileWriter.CreateOrOverwriteLayer
            options.layerName = vlayer.name()
            QgsVectorFileWriter.writeAsVectorFormatV2(vlayer, path, QgsCoordinateTransformContext(), options)


# region compatibility QGIS version functions

def set_snapping_type(layer_settings, value):

    if Qgis.QGIS_VERSION_INT < 31200:
        layer_settings.setType(value)
    elif Qgis.QGIS_VERSION_INT >= 31200:
        layer_settings.setTypeFlag(value)


def get_segment_flag(default_value):

    if Qgis.QGIS_VERSION_INT >= 32600:
        segment_flag = Qgis.SnappingType.Segment
    elif Qgis.QGIS_VERSION_INT >= 31200:
        segment_flag = QgsSnappingConfig.SnappingTypes.SegmentFlag
    else:
        segment_flag = default_value

    return segment_flag


def get_vertex_flag(default_value):

    if Qgis.QGIS_VERSION_INT >= 32600:
        vertex_flag = Qgis.SnappingType.Vertex
    elif Qgis.QGIS_VERSION_INT >= 31200:
        vertex_flag = QgsSnappingConfig.SnappingTypes.VertexFlag
    else:
        vertex_flag = default_value

    return vertex_flag


def get_sysversion_addparam():
    """ Gets addparam field from table sys_version """

    if not tools_db.check_column('sys_version', 'addparam'):
        return None

    sql = f"SELECT addparam FROM sys_version ORDER BY id DESC limit 1"
    row = tools_db.get_row(sql, is_admin=True)

    if row:
        return row[0]

    return None


def create_giswater_menu(project_loaded=False):
    """ Create Giswater menu """
    if global_vars.load_project_menu is None:
        global_vars.load_project_menu = GwMenuLoad()
    global_vars.load_project_menu.read_menu(project_loaded)


def unset_giswater_menu():
    """ Unset Giswater menu (when plugin is disabled or reloaded) """

    menu_giswater = global_vars.iface.mainWindow().menuBar().findChild(QMenu, "Giswater")
    if menu_giswater not in (None, "None"):
        menu_giswater.clear()  # I think it's good to clear the menu before deleting it, just in case
        menu_giswater.deleteLater()
        global_vars.load_project_menu = None


def reset_position_dialog(show_message=False, plugin='core', file_name='session'):
    """ Reset position dialog x/y """

    try:
        parser = configparser.ConfigParser(comment_prefixes=';', allow_no_value=True, strict=False)
        config_folder = f"{global_vars.user_folder_dir}{os.sep}{plugin}{os.sep}config"

        if not os.path.exists(config_folder):
            os.makedirs(config_folder)
        path = f"{config_folder}{os.sep}{file_name}.config"
        parser.read(path)
        # Check if section exists in file
        if "dialogs_position" in parser:
            parser.remove_section("dialogs_position")

        msg = "Reset position form done successfully."
        if show_message:
            tools_qt.show_info_box(msg, "Info")

        with open(path, 'w') as configfile:
            parser.write(configfile)
            configfile.close()
    except Exception as e:
        tools_log.log_warning(f"set_config_parser exception [{type(e).__name__}]: {e}")
        return

# endregion


# region private functions

def _insert_feature_psector(dialog, feature_type, ids=None):
    """ Insert features_id to table plan_@feature_type_x_psector """

    widget = tools_qt.get_widget(dialog, f"tbl_psector_x_{feature_type}")
    tablename = widget.property('tablename')
    value = tools_qt.get_text(dialog, dialog.psector_id)
    for i in range(len(ids)):
        sql = f"INSERT INTO {tablename} ({feature_type}_id, psector_id) "
        sql += f"VALUES('{ids[i]}', '{value}') ON CONFLICT DO NOTHING;"
        tools_db.execute_sql(sql)
        load_tableview_psector(dialog, feature_type)


def _delete_feature_psector(dialog, feature_type, list_id, state=None):
    """ Delete features_id to table plan_@feature_type_x_psector"""

    widget = tools_qt.get_widget(dialog, f"tbl_psector_x_{feature_type}")
    tablename = widget.property('tablename')
    value = tools_qt.get_text(dialog, dialog.psector_id)

    sql = (f"DELETE FROM {tablename} "
           f"WHERE {feature_type}_id IN ({list_id}) AND psector_id = '{value}'")
    # Add state if needed
    if state is not None:
        sql += f' AND "state" = \'{state}\''
    tools_db.execute_sql(sql)


def _check_user_params(section, parameter, file_name, prefix=False):
    """ Check if a parameter exists in the config/user_params.config
        If it doesn't exist, it creates it and assigns 'None' as a default value
    """

    if section == "i18n_generator" or parameter == "dev_commit":
        return

    # Check if the parameter needs the prefix or not
    if prefix and global_vars.project_type is not None:
        parameter = f"_{parameter}"

    # Get the value of the parameter (the one get_config_parser is looking for) in the inventory
    check_value = get_config_parser(f"{file_name}.{section}", parameter, "project", "user_params", False,
                                    get_comment=True, chk_user_params=False)
    # If it doesn't exist in the inventory, add it with "None" as value
    if check_value is None:
        set_config_parser(f"{file_name}.{section}", parameter, None, "project", "user_params", prefix=False,
                          chk_user_params=False)
    else:
        return check_value


def _get_parser_from_filename(filename):
    """ Get parser of file @filename.config """

    if filename in ('init', 'session'):
        folder = f"{global_vars.user_folder_dir}{os.sep}core"
    elif filename in ('dev', 'giswater', 'user_params'):
        folder = global_vars.plugin_dir
    else:
        return None, None

    parser = configparser.ConfigParser(comment_prefixes=";", allow_no_value=True, strict=False)
    filepath = f"{folder}{os.sep}config{os.sep}{filename}.config"
    if not os.path.exists(filepath):
        tools_log.log_warning(f"File not found: {filepath}")
        return filepath, None

    try:
        parser.read(filepath)
    except (configparser.DuplicateSectionError, configparser.DuplicateOptionError) as e:
        tools_qgis.show_critical(f"Error parsing file: {filepath}", parameter=e)
        return filepath, None

    return filepath, parser


# endregion


def fill_tbl(complet_result, dialog, widgetname, linkedobject, filter_fields):
    """ Put filter widgets into layout and set headers into QTableView """

    complet_list = _get_list(complet_result, '', '', widgetname, 'form_feature', linkedobject)
    tab_name = 'tab_none'
    if complet_list is False:
        return False, False
    for field in complet_list['body']['data']['fields']:
        if 'hidden' in field and field['hidden']: continue
        short_name = f'{tab_name}_{field["widgetname"]}'
        widget = dialog.findChild(QTableView, short_name)
        if widget is None: continue
        widget = add_tableview_header(widget, field)
        widget = fill_tableview_rows(widget, field)
        widget = set_tablemodel_config(dialog, widget, short_name, 1, True)
        tools_qt.set_tableview_config(widget, edit_triggers=QTableView.DoubleClicked)

    widget_list = []
    widget_list.extend(dialog.findChildren(QComboBox, QRegularExpression(f"{tab_name}_")))
    widget_list.extend(dialog.findChildren(QTableView, QRegularExpression(f"{tab_name}_")))
    widget_list.extend(dialog.findChildren(QLineEdit, QRegularExpression(f"{tab_name}_")))
    widget_list.extend(dialog.findChildren(QSpinBox, QRegularExpression(f"{tab_name}_")))
    widget_list.extend(
        dialog.findChildren(QgsDateTimeEdit, QRegularExpression(f"{tab_name}_")))
    return complet_list, widget_list


def _get_list(complet_result, form_name='', filter_fields='', widgetname='', formtype='',
              linkedobject=''):

    form = f'"formName":"{form_name}", "tabName":"tab_none", "widgetname":"{widgetname}", "formtype":"{formtype}"'
    feature = f'"tableName":"{linkedobject}"'
    filter_fields = ''
    body = create_body(form, feature, filter_fields)
    json_result = execute_procedure('gw_fct_getlist', body)
    if json_result is None or json_result['status'] == 'Failed':
        return False
    complet_list = json_result
    if not complet_list:
        return False

    return complet_list

# startregion
# Info buttons


def set_filter_listeners(complet_result, dialog, widget_list, columnname, widgetname, feature_id=None):
    """
    functions called in -> widget.textChanged.connect(partial(getattr(tools_backend_calls, widgetfunction), **kwargs))
                        -> widget.currentIndexChanged.connect(partial(getattr(tools_backend_calls, widgetfunction), **kwargs))
       module = tools_backend_calls -> def open_rpt_result(**kwargs)
                                    -> def filter_table(self, **kwargs)
     """

    model = None
    for widget in widget_list:
        if type(widget) is QTableView:
            model = widget.model()

    # Emitting the text changed signal of a widget slows down the process, so instead of emitting a signal for each
    # widget, we will emit only the one of the last widget. This is enough for the correct filtering of the
    # QTableView and we gain in performance
    last_widget = None
    for widget in widget_list:
        if widget.property('isfilter') is not True: continue
        module = tools_backend_calls
        functions = None
        if widget.property('widgetfunction') is not None and isinstance(widget.property('widgetfunction'), list):
            functions = []
            for function in widget.property('widgetfunction'):
                func_names = []
                widgetfunction = function['functionName']
                if 'isFilter' in function:
                    if function['isFilter']:
                        functions.append(function)

        if widget.property('widgetfunction') is not None and 'functionName' in widget.property('widgetfunction'):
            widgetfunction = widget.property('widgetfunction')['functionName']
            functions = [widget.property('widgetfunction')]
        if widgetfunction is False: continue

        linkedobject = ""
        if widget.property('linkedobject') is not None:
            linkedobject = widget.property('linkedobject')

        if feature_id is None:
            feature_id = ""

        if isinstance(widget.property('widgetfunction'), list):
            widgetfunction = widget.property('widgetfunction')
        else:
            widgetfunction = [widget.property('widgetfunction')]


        for i in range(len(functions)):
            kwargs = {"complet_result": complet_result, "model": model, "dialog": dialog, "linkedobject": linkedobject,
                      "columnname": columnname, "widget": widget, "widgetname": widgetname, "widget_list": widget_list,
                      "feature_id": feature_id, "func_params": functions[i]['parameters']}

            if functions[i] is not None:
                if 'module' in functions[i]:
                    module = globals()[functions[i]['module']]
                function_name = functions[i].get('functionName')
                if function_name is not None:
                    if function_name:
                        exist = tools_os.check_python_function(module, function_name)
                        if not exist:
                            msg = f"widget {widget.property('widgetname')} has associated function {function_name}, but {function_name} not exist"
                            tools_qgis.show_message(msg, 2)
                            return widget
                    else:
                        message = "Parameter functionName is null for button"
                        tools_qgis.show_message(message, 2, parameter=widget.objectName())

            func_params = ""
            function_name = ""
            if widgetfunction[i] is not None and 'functionName' in widgetfunction[i]:
                function_name = widgetfunction[i]['functionName']

                exist = tools_os.check_python_function(module, function_name)
                if not exist:
                    msg = f"widget {widget.property('widgetname')} has associated function {function_name}, but {function_name} not exist"
                    tools_qgis.show_message(msg, 2)
                    return widget
                if 'parameters' in widgetfunction[i]:
                    func_params = widgetfunction[i]['parameters']

            kwargs['widget'] = widget
            kwargs['message_level'] = 1
            kwargs['function_name'] = function_name
            kwargs['func_params'] = func_params
            if function_name:
                if type(widget) is QLineEdit:
                    widget.textChanged.connect(partial(getattr(module, function_name), **kwargs))
                elif type(widget) is QComboBox:
                    widget.currentIndexChanged.connect(partial(getattr(module, function_name), **kwargs))
                elif type(widget) is QgsDateTimeEdit:
                    widget.setDate(QDate.currentDate())
                    widget.dateChanged.connect(partial(getattr(module, function_name), **kwargs))
                elif type(widget) is QSpinBox:
                    widget.valueChanged.connect(partial(getattr(module, function_name), **kwargs))
                else:
                    continue

            last_widget = widget

    # Emit signal changed
    if last_widget is not None:
        if type(last_widget) is QLineEdit:
            text = tools_qt.get_text(dialog, last_widget, False, False)
            last_widget.textChanged.emit(text)
        elif type(last_widget) is QComboBox:
            last_widget.currentIndexChanged.emit(last_widget.currentIndex())

def set_widgets(dialog, complet_result, field, tablename, class_info):
    """
    functions called in -> widget = getattr(self, f"manage_{field['widgettype']}")(**kwargs)
        def manage_text(self, **kwargs)
        def manage_typeahead(self, **kwargs)
        def manage_combo(self, **kwargs)
        def manage_check(self, **kwargs)
        def manage_datetime(self, **kwargs)
        def manage_button(self, **kwargs)
        def manage_hyperlink(self, **kwargs)
        def manage_hspacer(self, **kwargs)
        def manage_vspacer(self, **kwargs)
        def manage_textarea(self, **kwargs)
        def manage_spinbox(self, **kwargs)
        def manage_doubleSpinbox(self, **kwargs)
        def manage_tableview(self, **kwargs)
     """
    widget = None
    label = None
    if 'label' in field and field['label']:
        label = QLabel()
        label.setObjectName('lbl_' + field['widgetname'])
        label.setText(field['label'].capitalize())
        if 'stylesheet' in field and field['stylesheet'] is not None and 'label' in field['stylesheet']:
            label = set_stylesheet(field, label)
        if 'tooltip' in field:
            label.setToolTip(field['tooltip'])
        else:
            label.setToolTip(field['label'].capitalize())

    if 'widgettype' in field and not field['widgettype']:
        message = "The field widgettype is not configured for"
        msg = f"formname:{tablename}, columnname:{field['columnname']}"
        tools_qgis.show_message(message, 2, parameter=msg, dialog=dialog)
        return label, widget

    try:
        kwargs = {"dialog": dialog, "complet_result": complet_result, "field": field,
                  "class": class_info}
        widget = globals()[f"_manage_{field['widgettype']}"](**kwargs)
    except Exception as e:
        msg = (f"{type(e).__name__}: {e} Python function: tools_gw.set_widgets. WHERE columname='{field['columnname']}' "
               f"AND widgetname='{field['widgetname']}' AND widgettype='{field['widgettype']}'")
        tools_qgis.show_message(msg, 2, dialog=dialog)
        return label, widget

    try:
        widget.setProperty('isfilter', False)
        if 'isfilter' in field and field['isfilter'] is True:
            widget.setProperty('isfilter', True)

        widget.setProperty('widgetfunction', False)
        if 'widgetfunction' in field and field['widgetfunction'] is not None:
            widget.setProperty('widgetfunction', field['widgetfunction'])
        if 'linkedobject' in field and field['linkedobject']:
            widget.setProperty('linkedobject', field['linkedobject'])
        if field['widgetcontrols'] is not None and 'saveValue' in field['widgetcontrols']:
            if field['widgetcontrols']['saveValue'] is False:
                widget.setProperty('saveValue', False)
        if field['widgetcontrols'] is not None and 'isEnabled' in field['widgetcontrols']:
            if field['widgetcontrols']['isEnabled'] is False:
                widget.setEnabled(False)
    except Exception:
        # AttributeError: 'QSpacerItem' object has no attribute 'setProperty'
        pass

    return label, widget


def _manage_text(**kwargs):
    """ This function is called in def set_widgets(self, dialog, complet_result, field, new_feature)
            widget = getattr(self, f"manage_{field['widgettype']}")(**kwargs)
    """

    field = kwargs['field']

    widget = add_lineedit(field)
    widget = set_widget_size(widget, field)
    widget = _set_min_max_values(widget, field)
    widget = _set_reg_exp(widget, field)
    widget = set_data_type(field, widget)
    widget = _set_max_length(widget, field)

    return widget


def _set_min_max_values(widget, field):
    """ Set max and min values allowed """

    if field['widgetcontrols'] and 'maxMinValues' in field['widgetcontrols']:
        if 'min' in field['widgetcontrols']['maxMinValues']:
            widget.setProperty('minValue', field['widgetcontrols']['maxMinValues']['min'])

    if field['widgetcontrols'] and 'maxMinValues' in field['widgetcontrols']:
        if 'max' in field['widgetcontrols']['maxMinValues']:
            widget.setProperty('maxValue', field['widgetcontrols']['maxMinValues']['max'])

    return widget


def _set_max_length(widget, field):
    """ Set max and min values allowed """

    if field['widgetcontrols'] and 'maxLength' in field['widgetcontrols']:
        if field['widgetcontrols']['maxLength'] is not None:
            widget.setProperty('maxLength', field['widgetcontrols']['maxLength'])

    return widget


def _set_reg_exp(widget, field):
    """ Set regular expression """

    if 'widgetcontrols' in field and field['widgetcontrols']:
        if field['widgetcontrols'] and 'regexpControl' in field['widgetcontrols']:
            if field['widgetcontrols']['regexpControl'] is not None:
                reg_exp = QRegExp(str(field['widgetcontrols']['regexpControl']))
                widget.setValidator(QRegExpValidator(reg_exp))

    return widget


def _manage_typeahead(**kwargs):
    """ This function is called in def set_widgets(self, dialog, complet_result, field, new_feature)
            widget = getattr(self, f"_manage_{field['widgettype']}")(**kwargs)
        """

    dialog = kwargs['dialog']
    field = kwargs['field']
    complet_result = kwargs['complet_result']
    feature_id = complet_result['body']['feature']['id']
    completer = QCompleter()
    widget = _manage_text(**kwargs)
    widget = set_typeahead(field, dialog, widget, completer, feature_id=feature_id)
    return widget


def _manage_combo(**kwargs):
    """ This function is called in def set_widgets(self, dialog, complet_result, field, new_feature)
            widget = getattr(self, f"_manage_{field['widgettype']}")(**kwargs)
        """
    dialog = kwargs['dialog']
    field = kwargs['field']
    complet_result = kwargs['complet_result']

    widget = add_combo(field, dialog, complet_result)
    widget = set_widget_size(widget, field)
    return widget


def _manage_check(**kwargs):
    """ This function is called in def set_widgets(self, dialog, complet_result, field, new_feature)
            widget = getattr(self, f"_manage_{field['widgettype']}")(**kwargs)
        """

    dialog = kwargs['dialog']
    field = kwargs['field']
    class_info = kwargs['class']
    widget = add_checkbox(**kwargs)
    #widget.stateChanged.connect(partial(get_values, dialog, widget, class_info.my_json))
    return widget


def _manage_datetime(**kwargs):
    """ This function is called in def set_widgets(self, dialog, complet_result, field, new_feature)
        widget = getattr(self, f"_manage_{field['widgettype']}")(**kwargs)
    """

    dialog = kwargs['dialog']
    field = kwargs['field']
    widget = add_calendar(dialog, field, **kwargs)
    return widget


def _manage_button(**kwargs):
    """ This function is called in def set_widgets(self, dialog, complet_result, field, new_feature)
        widget = getattr(self, f"_manage_{field['widgettype']}")(**kwargs)
    """

    field = kwargs['field']
    stylesheet = field.get('stylesheet') or {}
    info_class = kwargs['class']
    # If button text is empty it's because node_1/2 is not present.
    # Then we create a QLineEdit to input a node to be connected.
    if not field.get('value') and stylesheet.get('icon') is None:
        widget = _manage_text(**kwargs)
        widget.editingFinished.connect(partial(info_class.run_settopology, widget, **kwargs))
        return widget
    widget = add_button(**kwargs)
    widget = set_widget_size(widget, field)
    return widget


def _manage_hyperlink(**kwargs):
    """ This function is called in def set_widgets(self, dialog, complet_result, field, new_feature)
            widget = getattr(self, f"_manage_{field['widgettype']}")(**kwargs)
        """

    field = kwargs['field']
    widget = add_hyperlink(field)
    widget = set_widget_size(widget, field)
    return widget


def _manage_hspacer(**kwargs):
    """ This function is called in def set_widgets(self, dialog, complet_result, field, new_feature)
        widget = getattr(self, f"_manage_{field['widgettype']}")(**kwargs)
    """

    widget = tools_qt.add_horizontal_spacer()
    return widget


def _manage_vspacer(**kwargs):
    """ This function is called in def set_widgets(self, dialog, complet_result, field, new_feature)
        widget = getattr(self, f"_manage_{field['widgettype']}")(**kwargs)
    """

    widget = tools_qt.add_verticalspacer()
    return widget


def _manage_textarea(**kwargs):
    """ This function is called in def set_widgets(self, dialog, complet_result, field, new_feature)
            widget = getattr(self, f"_manage_{field['widgettype']}")(**kwargs)
        """

    field = kwargs['field']
    widget = add_textarea(field)
    return widget


def _manage_spinbox(**kwargs):
    """ This function is called in def set_widgets(self, dialog, complet_result, field, new_feature)
            widget = getattr(self, f"_manage_{field['widgettype']}")(**kwargs)
        """

    widget = add_spinbox(**kwargs)
    return widget


def _manage_doubleSpinbox(**kwargs):
    """ This function is called in def set_widgets(self, dialog, complet_result, field, new_feature)
        widget = getattr(self, f"_manage_{field['widgettype']}")(**kwargs)
    """

    dialog = kwargs['dialog']
    field = kwargs['field']
    info = kwargs['info']
    widget = add_spinbox(**kwargs)
    return widget


def _manage_list(self, **kwargs):
    _manage_tableview(**kwargs)


def _manage_tableview(**kwargs):
    """ This function is called in def set_widgets(self, dialog, complet_result, field, new_feature)
        widget = getattr(self, f"_manage_{field['widgettype']}")(**kwargs)
    """
    complet_result = kwargs['complet_result']
    field = kwargs['field']
    dialog = kwargs['dialog']
    class_self = kwargs['class']
    module = tools_backend_calls
    widget = add_tableview(complet_result, field, dialog, module, class_self)
    widget = add_tableview_header(widget, field)
    widget = fill_tableview_rows(widget, field)
    widget = set_tablemodel_config(dialog, widget, field['columnname'], 1, True)
    tools_qt.set_tableview_config(widget)
    return widget


def _manage_tablewidget(**kwargs):
    """ This function is called in def set_widgets(self, dialog, complet_result, field, new_feature)
        widget = getattr(self, f"_manage_{field['widgettype']}")(**kwargs)
    """

    return _manage_tableview(**kwargs)

# endregion<|MERGE_RESOLUTION|>--- conflicted
+++ resolved
@@ -45,13 +45,8 @@
 from ..utils.snap_manager import GwSnapManager
 from ..toolbars.toc import epa_world_button
 from ... import global_vars
-<<<<<<< HEAD
-from ...lib import tools_qgis, tools_qt, tools_log, tools_os, tools_db
-from ...lib.tools_qt import GwHyperLinkLabel, GwHyperLinkLineEdit
-=======
 from ...libs import lib_vars, tools_qgis, tools_qt, tools_log, tools_os, tools_db
 from ...libs.tools_qt import GwHyperLinkLabel, GwHyperLinkLineEdit
->>>>>>> 292d872d
 
 # These imports are for the add_{widget} functions (modules need to be imported in order to find it by its name)
 # noinspection PyUnresolvedReferences
@@ -127,7 +122,7 @@
     parser = global_vars.configs[file_name][1]
 
     if plugin != 'core':
-        path = f"{global_vars.user_folder_dir}{os.sep}{plugin}{os.sep}config{os.sep}{file_name}.config"
+        path = f"{lib_vars.user_folder_dir}{os.sep}{plugin}{os.sep}config{os.sep}{file_name}.config"
         parser = None
         chk_user_params = False
 
@@ -188,7 +183,7 @@
     path = global_vars.configs[file_name][0]
 
     if plugin != 'core':
-        path = f"{global_vars.user_folder_dir}{os.sep}{plugin}{os.sep}config{os.sep}{file_name}.config"
+        path = f"{lib_vars.user_folder_dir}{os.sep}{plugin}{os.sep}config{os.sep}{file_name}.config"
         chk_user_params = False
 
     try:
@@ -250,7 +245,7 @@
         pass
 
 
-def open_dialog(dlg, dlg_name=None, stay_on_top=True, title=None, hide_config_widgets=False, plugin_dir=global_vars.plugin_dir, plugin_name=global_vars.plugin_name):
+def open_dialog(dlg, dlg_name=None, stay_on_top=True, title=None, hide_config_widgets=False, plugin_dir=lib_vars.plugin_dir, plugin_name=lib_vars.plugin_name):
 
     """ Open dialog """
 
@@ -290,7 +285,7 @@
     """ Close dialog """
 
     save_settings(dlg, plugin=plugin)
-    global_vars.session_vars['last_focus'] = None
+    lib_vars.session_vars['last_focus'] = None
     dlg.close()
     if delete_dlg:
         try:
@@ -378,14 +373,14 @@
     """ Create and return parameters as body to functions"""
 
     info_types = {'full': 1}
-    info_type = info_types.get(global_vars.project_vars['info_type'])
+    info_type = info_types.get(lib_vars.project_vars['info_type'])
     lang = QSettings().value('locale/globalLocale', QLocale().name())
 
     client = f'$${{"client":{{"device":4, "lang":"{lang}"'
     if info_type is not None:
         client += f', "infoType":{info_type}'
-    if global_vars.project_epsg is not None:
-        client += f', "epsg":{global_vars.project_epsg}'
+    if lib_vars.project_epsg is not None:
+        client += f', "epsg":{lib_vars.project_epsg}'
     client += f'}}, '
 
     form = f'"form":{{{form}}}, '
@@ -425,7 +420,7 @@
 def get_cursor_multiple_selection():
     """ Set cursor for multiple selection """
 
-    path_cursor = os.path.join(global_vars.plugin_dir, f"icons{os.sep}dialogs{os.sep}20x20", '201.png')
+    path_cursor = os.path.join(lib_vars.plugin_dir, f"icons{os.sep}dialogs{os.sep}20x20", '201.png')
     if os.path.exists(path_cursor):
         cursor = QCursor(QPixmap(path_cursor))
     else:
@@ -549,12 +544,12 @@
     """
     style_id_epa = "-1"
     tablename_og = tablename
-    schema_name = global_vars.dao_db_credentials['schema'].replace('"', '')
+    schema_name = tools_db.dao_db_credentials['schema'].replace('"', '')
     uri = tools_db.get_uri()
     uri.setDataSource(schema_name, f'{tablename}', the_geom, None, field_id)
     if the_geom:
         try:
-            uri.setSrid(f"{global_vars.data_epsg}")
+            uri.setSrid(f"{lib_vars.data_epsg}")
         except:
             pass
     create_groups = get_config_parser("system", "force_create_qgis_group_layer", "user", "init", prefix=False)
@@ -565,9 +560,9 @@
         sub_sub_group = sub_sub_group.capitalize()
 
     if the_geom == "rast":
-        connString = f"PG: dbname={global_vars.dao_db_credentials['db']} host={global_vars.dao_db_credentials['host']} " \
-                     f"user={global_vars.dao_db_credentials['user']} password={global_vars.dao_db_credentials['password']} " \
-                     f"port={global_vars.dao_db_credentials['port']} mode=2 schema={global_vars.dao_db_credentials['schema']} " \
+        connString = f"PG: dbname={tools_db.dao_db_credentials['db']} host={tools_db.dao_db_credentials['host']} " \
+                     f"user={tools_db.dao_db_credentials['user']} password={tools_db.dao_db_credentials['password']} " \
+                     f"port={tools_db.dao_db_credentials['port']} mode=2 schema={tools_db.dao_db_credentials['schema']} " \
                      f"column={the_geom} table={tablename}"
         if alias: tablename = alias
         layer = QgsRasterLayer(connString, tablename)
@@ -611,7 +606,7 @@
         # Set layer config
         if tablename:
             feature = '"tableName":"' + str(tablename_og) + '", "isLayer":true'
-            extras = '"infoType":"' + str(global_vars.project_vars['info_type']) + '"'
+            extras = '"infoType":"' + str(lib_vars.project_vars['info_type']) + '"'
             body = create_body(feature=feature, extras=extras)
             json_result = execute_procedure('gw_fct_getinfofromid', body)
             config_layer_attributes(json_result, layer, alias)
@@ -663,7 +658,7 @@
 
     text_result = None
     temp_layers_added = []
-    srid = global_vars.data_epsg
+    srid = lib_vars.data_epsg
     i = 0
     for k, v in list(data.items()):
         if str(k) == "info":
@@ -1319,8 +1314,8 @@
                     widget.setAllowNull(True)
                     widget.setCalendarPopup(True)
                     widget.setDisplayFormat('yyyy/MM/dd')
-                    if global_vars.date_format in ("dd/MM/yyyy", "dd-MM-yyyy", "yyyy/MM/dd", "yyyy-MM-dd"):
-                        widget.setDisplayFormat(global_vars.date_format)
+                    if lib_vars.date_format in ("dd/MM/yyyy", "dd-MM-yyyy", "yyyy/MM/dd", "yyyy-MM-dd"):
+                        widget.setDisplayFormat(lib_vars.date_format)
                     date = QDate.currentDate()
                     if field.get('value') not in ('', None, 'null'):
                         date = QDate.fromString(field['value'].replace('/', '-'), 'yyyy-MM-dd')
@@ -2133,7 +2128,7 @@
             except Exception as e:
                 tools_log.log_debug(f"{type(e).__name__}: {e}")
     except Exception as e:
-        tools_qt.manage_exception(None, f"{type(e).__name__}: {e}", sql, global_vars.schema_name)
+        tools_qt.manage_exception(None, f"{type(e).__name__}: {e}", sql, lib_vars.schema_name)
 
 
 def exec_pg_function(function_name, parameters=None, commit=True, schema_name=None, log_sql=False, rubber_band=None,
@@ -2198,8 +2193,8 @@
     # Manage schema_name and parameters
     if schema_name:
         sql = f"SELECT {schema_name}.{function_name}("
-    elif schema_name is None and global_vars.schema_name:
-        sql = f"SELECT {global_vars.schema_name}.{function_name}("
+    elif schema_name is None and lib_vars.schema_name:
+        sql = f"SELECT {lib_vars.schema_name}.{function_name}("
     else:
         sql = f"SELECT {function_name}("
     if parameters:
@@ -2234,7 +2229,7 @@
         return json_result
 
     try:
-        if json_result["body"]["feature"]["geometry"] and global_vars.data_epsg != global_vars.project_epsg:
+        if json_result["body"]["feature"]["geometry"] and lib_vars.data_epsg != lib_vars.project_epsg:
             json_result = manage_json_geometry(json_result)
     except Exception:
         pass
@@ -2248,8 +2243,8 @@
 def manage_json_geometry(json_result):
 
     # Set QgsCoordinateReferenceSystem
-    data_epsg = QgsCoordinateReferenceSystem(str(global_vars.data_epsg))
-    project_epsg = QgsCoordinateReferenceSystem(str(global_vars.project_epsg))
+    data_epsg = QgsCoordinateReferenceSystem(str(lib_vars.data_epsg))
+    project_epsg = QgsCoordinateReferenceSystem(str(lib_vars.project_epsg))
 
     tform = QgsCoordinateTransform(data_epsg, project_epsg, QgsProject.instance())
 
@@ -2257,11 +2252,11 @@
     points = tools_qgis.get_geometry_vertex(list_coord)
 
     for point in points:
-        if str(global_vars.data_epsg) == '2052' and str(global_vars.project_epsg) == '102566':
+        if str(lib_vars.data_epsg) == '2052' and str(lib_vars.project_epsg) == '102566':
             clear_list = list_coord.group(1)
             updated_list = list_coord.group(1).replace('-', '').replace(' ', ' -')
             json_result['body']['feature']['geometry']['st_astext'] = json_result['body']['feature']['geometry']['st_astext'].replace(clear_list, updated_list)
-        elif str(global_vars.data_epsg) != str(global_vars.project_epsg):
+        elif str(lib_vars.data_epsg) != str(lib_vars.project_epsg):
             new_coords = tform.transform(point)
             json_result['body']['feature']['geometry']['st_astext'] = json_result['body']['feature']['geometry']['st_astext'].replace(str(point.x()), str(new_coords.x()))
             json_result['body']['feature']['geometry']['st_astext'] = json_result['body']['feature']['geometry']['st_astext'].replace(str(point.y()), str(new_coords.y()))
@@ -2295,7 +2290,7 @@
                 msg = json_result['message']
 
             # Show exception message only if we are not in a task process
-            if len(global_vars.session_vars['threads']) == 0:
+            if len(lib_vars.session_vars['threads']) == 0:
                 tools_qgis.show_message(msg, level)
             else:
                 tools_log.log_info(msg)
@@ -2326,14 +2321,14 @@
                 msg += f"SQL: {sql}\n"
             if 'MSGERR' in json_result:
                 msg += f"Message error: {json_result['MSGERR']}"
-            global_vars.session_vars['last_error_msg'] = msg
+            lib_vars.session_vars['last_error_msg'] = msg
 
             if is_thread:
                 return
 
             tools_log.log_warning(msg, stack_level_increase=2)
             # Show exception message only if we are not in a task process
-            if len(global_vars.session_vars['threads']) == 0:
+            if len(lib_vars.session_vars['threads']) == 0:
                 tools_qt.show_exception_message(title, msg)
 
     except Exception:
@@ -2353,7 +2348,7 @@
     except KeyError:
         return
 
-    srid = global_vars.data_epsg
+    srid = lib_vars.data_epsg
     try:
         margin = None
         opacity = 100
@@ -2455,7 +2450,7 @@
                         tools_qgis.set_margin(v_layer, margin)
 
     except Exception as e:
-        tools_qt.manage_exception(None, f"{type(e).__name__}: {e}", sql, global_vars.schema_name)
+        tools_qt.manage_exception(None, f"{type(e).__name__}: {e}", sql, lib_vars.schema_name)
     finally:
         # Clean any broken temporal layers (left with no data)
         tools_qgis.clean_layer_group_from_toc('GW Temporal Layers')
@@ -2491,10 +2486,10 @@
     """ Get project type from table 'sys_version' """
 
     project_type = None
-    if schemaname is None and global_vars.schema_name is None:
+    if schemaname is None and lib_vars.schema_name is None:
         return None
     elif schemaname in (None, 'null', ''):
-        schemaname = global_vars.schema_name
+        schemaname = lib_vars.schema_name
 
     tablename = "sys_version"
     exists = tools_db.check_table(tablename, schemaname)
@@ -2514,10 +2509,10 @@
     """ Get project information from table 'sys_version' """
 
     project_info_dict = None
-    if schemaname is None and global_vars.schema_name is None:
+    if schemaname is None and lib_vars.schema_name is None:
         return None
     elif schemaname in (None, 'null', ''):
-        schemaname = global_vars.schema_name
+        schemaname = lib_vars.schema_name
 
     tablename = "sys_version"
     exists = tools_db.check_table(tablename, schemaname)
@@ -2692,7 +2687,7 @@
             del snapper_manager
 
     except Exception as e:
-        tools_qt.manage_exception(None, f"{type(e).__name__}: {e}", sql, global_vars.schema_name)
+        tools_qt.manage_exception(None, f"{type(e).__name__}: {e}", sql, lib_vars.schema_name)
 
 
 def selection_init(class_object, dialog, table_object, query=False):
@@ -2911,11 +2906,11 @@
     positions = {8: Qt.BottomDockWidgetArea, 4: Qt.TopDockWidgetArea,
                  2: Qt.RightDockWidgetArea, 1: Qt.LeftDockWidgetArea}
     try:
-        global_vars.session_vars['dialog_docker'].setWindowTitle(dialog.windowTitle())
-        global_vars.session_vars['dialog_docker'].setWidget(dialog)
-        global_vars.session_vars['dialog_docker'].setWindowFlags(Qt.WindowContextHelpButtonHint)
-        global_vars.iface.addDockWidget(positions[global_vars.session_vars['dialog_docker'].position],
-                                        global_vars.session_vars['dialog_docker'])
+        lib_vars.session_vars['dialog_docker'].setWindowTitle(dialog.windowTitle())
+        lib_vars.session_vars['dialog_docker'].setWidget(dialog)
+        lib_vars.session_vars['dialog_docker'].setWindowFlags(Qt.WindowContextHelpButtonHint)
+        global_vars.iface.addDockWidget(positions[lib_vars.session_vars['dialog_docker'].position],
+                                        lib_vars.session_vars['dialog_docker'])
     except RuntimeError as e:
         tools_log.log_warning(f"{type(e).__name__} --> {e}")
 
@@ -2923,34 +2918,34 @@
 def init_docker(docker_param='qgis_info_docker'):
     """ Get user config parameter @docker_param """
 
-    global_vars.session_vars['info_docker'] = True
+    lib_vars.session_vars['info_docker'] = True
     # Show info or form in docker?
     row = get_config_value(docker_param)
     if not row:
-        global_vars.session_vars['dialog_docker'] = None
-        global_vars.session_vars['docker_type'] = None
+        lib_vars.session_vars['dialog_docker'] = None
+        lib_vars.session_vars['docker_type'] = None
         return None
     value = row[0].lower()
 
     # Check if docker has dialog of type 'form' or 'main'
     if docker_param == 'qgis_info_docker':
-        if global_vars.session_vars['dialog_docker']:
-            if global_vars.session_vars['docker_type']:
-                if global_vars.session_vars['docker_type'] != 'qgis_info_docker':
-                    global_vars.session_vars['info_docker'] = False
+        if lib_vars.session_vars['dialog_docker']:
+            if lib_vars.session_vars['docker_type']:
+                if lib_vars.session_vars['docker_type'] != 'qgis_info_docker':
+                    lib_vars.session_vars['info_docker'] = False
                     return None
 
     if value == 'true':
         close_docker()
-        global_vars.session_vars['docker_type'] = docker_param
-        global_vars.session_vars['dialog_docker'] = GwDocker()
-        global_vars.session_vars['dialog_docker'].dlg_closed.connect(partial(close_docker, option_name='position'))
+        lib_vars.session_vars['docker_type'] = docker_param
+        lib_vars.session_vars['dialog_docker'] = GwDocker()
+        lib_vars.session_vars['dialog_docker'].dlg_closed.connect(partial(close_docker, option_name='position'))
         manage_docker_options()
     else:
-        global_vars.session_vars['dialog_docker'] = None
-        global_vars.session_vars['docker_type'] = None
-
-    return global_vars.session_vars['dialog_docker']
+        lib_vars.session_vars['dialog_docker'] = None
+        lib_vars.session_vars['docker_type'] = None
+
+    return lib_vars.session_vars['dialog_docker']
 
 
 def close_docker(option_name='position'):
@@ -2959,21 +2954,21 @@
     """
 
     try:
-        if global_vars.session_vars['dialog_docker']:
-            if not global_vars.session_vars['dialog_docker'].isFloating():
-                docker_pos = global_vars.iface.mainWindow().dockWidgetArea(global_vars.session_vars['dialog_docker'])
-                widget = global_vars.session_vars['dialog_docker'].widget()
+        if lib_vars.session_vars['dialog_docker']:
+            if not lib_vars.session_vars['dialog_docker'].isFloating():
+                docker_pos = global_vars.iface.mainWindow().dockWidgetArea(lib_vars.session_vars['dialog_docker'])
+                widget = lib_vars.session_vars['dialog_docker'].widget()
                 if widget:
                     widget.close()
                     del widget
-                    global_vars.session_vars['dialog_docker'].setWidget(None)
-                    global_vars.session_vars['docker_type'] = None
+                    lib_vars.session_vars['dialog_docker'].setWidget(None)
+                    lib_vars.session_vars['docker_type'] = None
                     set_config_parser('docker', option_name, f'{docker_pos}')
-                global_vars.iface.removeDockWidget(global_vars.session_vars['dialog_docker'])
-                global_vars.session_vars['dialog_docker'] = None
+                global_vars.iface.removeDockWidget(lib_vars.session_vars['dialog_docker'])
+                lib_vars.session_vars['dialog_docker'] = None
     except AttributeError:
-        global_vars.session_vars['docker_type'] = None
-        global_vars.session_vars['dialog_docker'] = None
+        lib_vars.session_vars['docker_type'] = None
+        lib_vars.session_vars['dialog_docker'] = None
 
 
 def manage_docker_options(option_name='position'):
@@ -2983,11 +2978,11 @@
     try:
         # Docker positions: 1=Left, 2=Right, 4=Top, 8=Bottom
         pos = int(get_config_parser('docker', option_name, "user", "session"))
-        global_vars.session_vars['dialog_docker'].position = 2
+        lib_vars.session_vars['dialog_docker'].position = 2
         if pos in (1, 2, 4, 8):
-            global_vars.session_vars['dialog_docker'].position = pos
+            lib_vars.session_vars['dialog_docker'].position = pos
     except Exception:
-        global_vars.session_vars['dialog_docker'].position = 2
+        lib_vars.session_vars['dialog_docker'].position = 2
 
 
 def set_tablemodel_config(dialog, widget, table_name, sort_order=0, isQStandardItemModel=False, schema_name=None):
@@ -3047,7 +3042,7 @@
     """ Set @icon to selected @widget """
 
     # Get icons folder
-    icons_folder = os.path.join(global_vars.plugin_dir, f"icons{os.sep}dialogs{os.sep}{sub_folder}")
+    icons_folder = os.path.join(lib_vars.plugin_dir, f"icons{os.sep}dialogs{os.sep}{sub_folder}")
     icon_path = os.path.join(icons_folder, str(icon) + ".png")
 
     if os.path.exists(icon_path):
@@ -3062,7 +3057,7 @@
 
 def get_icon(icon, folder="dialogs", sub_folder="20x20"):
     # Get icons folder
-    icons_folder = os.path.join(global_vars.plugin_dir, f"icons{os.sep}{folder}{os.sep}{sub_folder}")
+    icons_folder = os.path.join(lib_vars.plugin_dir, f"icons{os.sep}{folder}{os.sep}{sub_folder}")
     icon_path = os.path.join(icons_folder, str(icon) + ".png")
 
     if os.path.exists(icon_path):
@@ -3438,7 +3433,7 @@
 def set_epsg():
 
     epsg = tools_qgis.get_epsg()
-    global_vars.project_epsg = epsg
+    lib_vars.project_epsg = epsg
 
 
 def refresh_selectors(tab_name=None):
@@ -3469,14 +3464,14 @@
     """ Opens the help page for the last focused dialog """
 
     parser = configparser.ConfigParser(strict=False)
-    path = f"{global_vars.plugin_dir}{os.sep}config{os.sep}giswater.config"
+    path = f"{lib_vars.plugin_dir}{os.sep}config{os.sep}giswater.config"
     if not os.path.exists(path):
         webbrowser.open_new_tab('https://giswater.gitbook.io/giswater-manual')
         return True
 
     parser.read(path)
     try:
-        web_tag = parser.get('web_tag', global_vars.session_vars['last_focus'])
+        web_tag = parser.get('web_tag', lib_vars.session_vars['last_focus'])
         webbrowser.open_new_tab(f'https://giswater.gitbook.io/giswater-manual/{web_tag}')
     except Exception:
         webbrowser.open_new_tab('https://giswater.gitbook.io/giswater-manual')
@@ -3510,12 +3505,12 @@
             elif user_value['value']:
                 title += f"{user_value['value']} | "
 
-        if global_vars.session_vars['current_selections'] is None:
-            global_vars.session_vars['current_selections'] = QDockWidget(title[:-3])
+        if lib_vars.session_vars['current_selections'] is None:
+            lib_vars.session_vars['current_selections'] = QDockWidget(title[:-3])
         else:
-            global_vars.session_vars['current_selections'].setWindowTitle(title[:-3])
+            lib_vars.session_vars['current_selections'].setWindowTitle(title[:-3])
         if open:
-            global_vars.iface.addDockWidget(Qt.LeftDockWidgetArea, global_vars.session_vars['current_selections'])
+            global_vars.iface.addDockWidget(Qt.LeftDockWidgetArea, lib_vars.session_vars['current_selections'])
 
 
 def create_sqlite_conn(file_name):
@@ -3524,7 +3519,7 @@
     status = False
     cursor = None
     try:
-        db_path = f"{global_vars.plugin_dir}{os.sep}resources{os.sep}gis{os.sep}{file_name}.sqlite"
+        db_path = f"{lib_vars.plugin_dir}{os.sep}resources{os.sep}gis{os.sep}{file_name}.sqlite"
         tools_log.log_info(db_path)
         if os.path.exists(db_path):
             conn = sqlite3.connect(db_path)
@@ -3643,12 +3638,12 @@
 def remove_deprecated_config_vars():
     """ Removes all deprecated variables defined at giswater.config """
 
-    if global_vars.user_folder_dir is None:
+    if lib_vars.user_folder_dir is None:
         return
 
     init_parser = configparser.ConfigParser(strict=False)
     session_parser = configparser.ConfigParser(strict=False)
-    path_folder = os.path.join(tools_os.get_datadir(), global_vars.user_folder_dir)
+    path_folder = os.path.join(tools_os.get_datadir(), lib_vars.user_folder_dir)
     project_types = get_config_parser('system', 'project_types', "project", "giswater").split(',')
 
     # Remove deprecated sections for init
@@ -3755,7 +3750,7 @@
     """ Get project version from table 'sys_version' """
 
     if schemaname in (None, 'null', ''):
-        schemaname = global_vars.schema_name
+        schemaname = lib_vars.schema_name
 
     project_version = None
     tablename = "sys_version"
@@ -3776,7 +3771,7 @@
     """ This function is not used on Giswater Project at the moment. """
 
     uri = tools_db.get_uri()
-    schema_name = global_vars.dao_db_credentials['schema'].replace('"', '')
+    schema_name = tools_db.dao_db_credentials['schema'].replace('"', '')
     is_first = True
     options = QgsVectorFileWriter.SaveVectorOptions()
     options.driverName = "GPKG"
@@ -3868,7 +3863,7 @@
 
     try:
         parser = configparser.ConfigParser(comment_prefixes=';', allow_no_value=True, strict=False)
-        config_folder = f"{global_vars.user_folder_dir}{os.sep}{plugin}{os.sep}config"
+        config_folder = f"{lib_vars.user_folder_dir}{os.sep}{plugin}{os.sep}config"
 
         if not os.path.exists(config_folder):
             os.makedirs(config_folder)
@@ -3949,9 +3944,9 @@
     """ Get parser of file @filename.config """
 
     if filename in ('init', 'session'):
-        folder = f"{global_vars.user_folder_dir}{os.sep}core"
+        folder = f"{lib_vars.user_folder_dir}{os.sep}core"
     elif filename in ('dev', 'giswater', 'user_params'):
-        folder = global_vars.plugin_dir
+        folder = lib_vars.plugin_dir
     else:
         return None, None
 
