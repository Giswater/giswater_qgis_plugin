"""
This file is part of Giswater 3
The program is free software: you can redistribute it and/or modify it under the terms of the GNU
General Public License as published by the Free Software Foundation, either version 3 of the License,
or (at your option) any later version.
"""
# -*- coding: utf-8 -*-
import configparser
import inspect
import json
import os
import random
import re
import sys
import sqlite3
import webbrowser

if 'nt' in sys.builtin_module_names:
    import ctypes
from collections import OrderedDict
from functools import partial

from qgis.PyQt.QtCore import Qt, QStringListModel, QVariant, QDate
from qgis.PyQt.QtGui import QCursor, QPixmap, QColor, QFontMetrics, QStandardItemModel, QIcon, QStandardItem
from qgis.PyQt.QtSql import QSqlTableModel
from qgis.PyQt.QtWidgets import QSpacerItem, QSizePolicy, QLineEdit, QLabel, QComboBox, QGridLayout, QTabWidget,\
    QCompleter, QPushButton, QTableView, QFrame, QCheckBox, QDoubleSpinBox, QSpinBox, QDateEdit, QTextEdit, \
    QToolButton, QWidget
from qgis.core import QgsProject, QgsPointXY, QgsVectorLayer, QgsField, QgsFeature, QgsSymbol, QgsFeatureRequest, \
    QgsSimpleFillSymbolLayer, QgsRendererCategory, QgsCategorizedSymbolRenderer,  QgsPointLocator, \
    QgsSnappingConfig, QgsCoordinateTransform, QgsCoordinateReferenceSystem, QgsApplication
from qgis.gui import QgsDateTimeEdit, QgsRubberBand

from ..models.cat_feature import GwCatFeature
from ..ui.dialog import GwDialog
from ..ui.main_window import GwMainWindow
from ..ui.docker import GwDocker
from . import tools_backend_calls
from ..utils.select_manager import GwSelectManager
from ..utils.snap_manager import GwSnapManager
from ... import global_vars
from ...lib import tools_qgis, tools_qt, tools_log, tools_os, tools_db
from ...lib.tools_qt import GwHyperLinkLabel


def load_settings(dialog):
    """ Load user UI settings related with dialog position and size """

    # Get user UI config file
    try:
        x = get_config_parser('dialogs_position', f"{dialog.objectName()}_x", "user", "session")
        y = get_config_parser('dialogs_position', f"{dialog.objectName()}_y", "user", "session")
        width = get_config_parser('dialogs_dimension', f"{dialog.objectName()}_width", "user", "session")
        height = get_config_parser('dialogs_dimension', f"{dialog.objectName()}_height", "user", "session")

        v_screens = ctypes.windll.user32
        screen_x = v_screens.GetSystemMetrics(78)  # Width of virtual screen
        screen_y = v_screens.GetSystemMetrics(79)  # Height of virtual screen
        monitors = v_screens.GetSystemMetrics(80)  # Will return an integer of the number of display monitors present.

        if (int(x) < 0 and monitors == 1) or (int(y) < 0 and monitors == 1):
            dialog.resize(int(width), int(height))
        else:
            if int(x) > screen_x:
                x = int(screen_x) - int(width)
            if int(y) > screen_y:
                y = int(screen_y)
            dialog.setGeometry(int(x), int(y), int(width), int(height))
    except Exception:
        pass


def save_settings(dialog):
    """ Save user UI related with dialog position and size """

    x, y = dialog.pos().x(), dialog.pos().y()
    if isinstance(dialog, GwMainWindow):
        x, y = x + 7, y + 24
    elif isinstance(dialog, GwDialog):
        x, y = x + 8, y + 31

    try:
        set_config_parser('dialogs_dimension', f"{dialog.objectName()}_width", f"{dialog.property('width')}")
        set_config_parser('dialogs_dimension', f"{dialog.objectName()}_height", f"{dialog.property('height')}")
        set_config_parser('dialogs_position', f"{dialog.objectName()}_x", f"{x}")
        set_config_parser('dialogs_position', f"{dialog.objectName()}_y", f"{y}")
    except Exception:
        pass


def initialize_parsers():
    """ Initialize parsers of configuration files: init, session, giswater, user_params """

    for config in global_vars.list_configs:
        filepath, parser = _get_parser_from_filename(config)
        global_vars.configs[config][0] = filepath
        global_vars.configs[config][1] = parser


def get_config_parser(section: str, parameter: str, config_type, file_name, prefix=True, get_comment=False,
                      chk_user_params=True, get_none=False) -> str:
    """ Load a simple parser value """

    if config_type not in ("user", "project"):
        tools_log.log_warning(f"get_config_parser: Reference config_type = '{config_type}' it is not managed")
        return None

    # Get configuration filepath and parser object
    path = global_vars.configs[file_name][0]
    parser = global_vars.configs[file_name][1]

    value = None
    raw_parameter = parameter
    if parser is None:
        tools_log.log_info(f"Creating parser for file: {path}")
        parser = configparser.ConfigParser(comment_prefixes=";", allow_no_value=True)
        parser.read(path)

    # If project has already been loaded and filename is 'init' or 'session', always read and parse file
    if global_vars.project_loaded and file_name in ('init', 'session'):
        parser = configparser.ConfigParser(comment_prefixes=";", allow_no_value=True)
        parser.read(path)

    if config_type == 'user' and prefix and global_vars.project_type is not None:
        parameter = f"{global_vars.project_type}_{parameter}"

    if not parser.has_section(section) or not parser.has_option(section, parameter):
        if chk_user_params and config_type in "user":
            value = _check_user_params(section, raw_parameter, file_name, prefix=prefix)
            set_config_parser(section, raw_parameter, value, config_type, file_name, prefix=prefix, chk_user_params=False)
    else:
        value = parser[section][parameter]

    # If there is a value and you don't want to get the comment, it only gets the value part
    if value is not None and not get_comment:
        value = value.split('#')[0].strip()

    if not get_none and str(value) in "None":
        value = None

    # Check if the parameter exists in the inventory, if not creates it
    if chk_user_params and config_type in "user":
        _check_user_params(section, raw_parameter, file_name, prefix)

    return value


def set_config_parser(section: str, parameter: str, value: str = None, config_type="user", file_name="session",
                      comment=None, prefix=True, chk_user_params=True):
    """ Save simple parser value """

    if config_type not in ("user", "project"):
        tools_log.log_warning(f"set_config_parser: Reference config_type = '{config_type}' it is not managed")
        return None

    # Get configuration filepath and parser object
    path = global_vars.configs[file_name][0]

    try:

        parser = configparser.ConfigParser(comment_prefixes=";", allow_no_value=True)
        parser.read(path)

        raw_parameter = parameter
        if config_type == 'user' and prefix and global_vars.project_type is not None:
            parameter = f"{global_vars.project_type}_{parameter}"

        # Check if section exists in file
        if section not in parser:
            parser.add_section(section)

        # Cast to str because parser only allow strings
        value = f"{value}"
        if value is not None:
            # Add the comment to the value if there is one
            if comment is not None:
                value += f" #{comment}"
            # If the previous value had an inline comment, don't remove it
            else:
                prev = get_config_parser(section, parameter, config_type, file_name, False, True, False)
                if prev is not None and "#" in prev:
                    value += f" #{prev.split('#')[1]}"
            parser.set(section, parameter, value)
            # Check if the parameter exists in the inventory, if not creates it
            if chk_user_params and config_type in "user":
                _check_user_params(section, raw_parameter, file_name, prefix)
        else:
            parser.set(section, parameter)  # This is just for writing comments

        with open(path, 'w') as configfile:
            parser.write(configfile)
            configfile.close()

    except Exception as e:
        tools_log.log_warning(f"set_config_parser exception [{type(e).__name__}]: {e}")
        return


def save_current_tab(dialog, tab_widget, selector_name):
    """
    Save the name of current tab used by the user into QSettings()
        :param dialog: QDialog
        :param tab_widget: QTabWidget
        :param selector_name: Name of the selector (String)
    """

    try:
        index = tab_widget.currentIndex()
        tab = tab_widget.widget(index)
        if tab:
            tab_name = tab.objectName()
            dlg_name = dialog.objectName()
            set_config_parser('dialogs_tab', f"{dlg_name}_{selector_name}", f"{tab_name}")
    except Exception:
        pass


def open_dialog(dlg, dlg_name=None, stay_on_top=True, title=None, hide_config_widgets=False):
    """ Open dialog """

    # Check database connection before opening dialog
    if (dlg_name != 'admin_credentials' and dlg_name != 'admin_ui') and not tools_db.check_db_connection():
        return

    # Manage translate
    if dlg_name:
        tools_qt.manage_translation(dlg_name, dlg)

    # Set window title
    if title is not None:
        dlg.setWindowTitle(title)

    # Manage stay on top, maximize/minimize button and information button
    flags = Qt.WindowCloseButtonHint | Qt.WindowMinMaxButtonsHint

    if stay_on_top:
        flags |= Qt.WindowStaysOnTopHint

    dlg.setWindowFlags(flags)

    if hide_config_widgets:
        hide_widgets_form(dlg, dlg_name)

    # Open dialog
    if issubclass(type(dlg), GwDialog):
        dlg.open()
    elif issubclass(type(dlg), GwMainWindow):
        dlg.show()
    else:
        dlg.show()


def close_dialog(dlg):
    """ Close dialog """

    save_settings(dlg)
    global_vars.session_vars['last_focus'] = None
    dlg.close()


def create_body(form='', feature='', filter_fields='', extras=None):
    """ Create and return parameters as body to functions"""

    info_types = {'full': 1}
    info_type = info_types.get(global_vars.project_vars['info_type'])
    lang = QgsApplication.locale().upper()

    client = f'$${{"client":{{"device":4, "lang":"{lang}"'
    if info_type is not None:
        client += f', "infoType":{info_type}'
    if global_vars.project_epsg is not None:
        client += f', "epsg":{global_vars.project_epsg}'
    client += f'}}, '

    form = f'"form":{{{form}}}, '
    feature = f'"feature":{{{feature}}}, '
    filter_fields = f'"filterFields":{{{filter_fields}}}'
    page_info = f'"pageInfo":{{}}'
    data = f'"data":{{{filter_fields}, {page_info}'
    if extras is not None:
        data += ', ' + extras
    data += f'}}}}$$'
    body = "" + client + form + feature + data

    return body


def refresh_legend():
    """ This function solves the bug generated by changing the type of feature.
    Mysteriously this bug is solved by checking and unchecking the categorization of the tables.
    """

    layers = [tools_qgis.get_layer_by_tablename('v_edit_node'),
              tools_qgis.get_layer_by_tablename('v_edit_connec'),
              tools_qgis.get_layer_by_tablename('v_edit_gully')]

    for layer in layers:
        if layer:
            ltl = QgsProject.instance().layerTreeRoot().findLayer(layer.id())
            ltm = global_vars.iface.layerTreeView().model()
            legend_nodes = ltm.layerLegendNodes(ltl)
            for ln in legend_nodes:
                current_state = ln.data(Qt.CheckStateRole)
                ln.setData(Qt.Unchecked, Qt.CheckStateRole)
                ln.setData(Qt.Checked, Qt.CheckStateRole)
                ln.setData(current_state, Qt.CheckStateRole)


def get_cursor_multiple_selection():
    """ Set cursor for multiple selection """

    path_cursor = os.path.join(global_vars.plugin_dir, f"icons{os.sep}dialogs{os.sep}20x20", '201.png')
    if os.path.exists(path_cursor):
        cursor = QCursor(QPixmap(path_cursor))
    else:
        cursor = QCursor(Qt.ArrowCursor)

    return cursor


def hide_parent_layers(excluded_layers=[]):
    """ Hide generic layers """

    layers_changed = {}
    list_layers = ["v_edit_arc", "v_edit_node", "v_edit_connec", "v_edit_element"]
    if global_vars.project_type == 'ud':
        list_layers.append("v_edit_gully")

    for layer_name in list_layers:
        layer = tools_qgis.get_layer_by_tablename(layer_name)
        if layer and layer_name not in excluded_layers:
            layers_changed[layer] = tools_qgis.is_layer_visible(layer)
            tools_qgis.set_layer_visible(layer)

    return layers_changed


def draw_by_json(complet_result, rubber_band, margin=None, reset_rb=True, color=QColor(255, 0, 0, 100), width=3):

    try:
        if complet_result['body']['feature']['geometry'] is None:
            return
        if complet_result['body']['feature']['geometry']['st_astext'] is None:
            return
    except KeyError:
        return

    list_coord = re.search(r'\((.*)\)', str(complet_result['body']['feature']['geometry']['st_astext']))
    max_x, max_y, min_x, min_y = tools_qgis.get_max_rectangle_from_coords(list_coord)

    if reset_rb:
        reset_rubberband(rubber_band)
    if str(max_x) == str(min_x) and str(max_y) == str(min_y):
        point = QgsPointXY(float(max_x), float(max_y))
        tools_qgis.draw_point(point, rubber_band, color, width)
    else:
        points = tools_qgis.get_geometry_vertex(list_coord)
        tools_qgis.draw_polyline(points, rubber_band, color, width)
    if margin is not None:
        tools_qgis.zoom_to_rectangle(max_x, max_y, min_x, min_y, margin, change_crs=False)


def enable_feature_type(dialog, widget_name='tbl_relation', ids=None):

    feature_type = tools_qt.get_widget(dialog, 'feature_type')
    widget_table = tools_qt.get_widget(dialog, widget_name)
    if feature_type is not None and widget_table is not None:
        if len(ids) > 0:
            feature_type.setEnabled(False)
        else:
            feature_type.setEnabled(True)


def reset_feature_list():
    """ Reset list of selected records """

    ids = []
    list_ids = {'arc': [], 'node': [], 'connec': [], 'gully': [], 'element': []}

    return ids, list_ids


def get_signal_change_tab(dialog, excluded_layers=[]):
    """ Set feature_type and layer depending selected tab """

    tab_idx = dialog.tab_feature.currentIndex()
    tab_name = {'tab_arc': 'arc', 'tab_node': 'node', 'tab_connec': 'connec', 'tab_gully': 'gully',
                'tab_elem': 'element'}

    feature_type = tab_name.get(dialog.tab_feature.widget(tab_idx).objectName(), 'arc')
    hide_parent_layers(excluded_layers=excluded_layers)
    viewname = f"v_edit_{feature_type}"

    # Adding auto-completion to a QLineEdit
    set_completer_feature_id(dialog.feature_id, feature_type, viewname)
    global_vars.iface.actionPan().trigger()
    return feature_type


def set_completer_feature_id(widget, feature_type, viewname):
    """ Set autocomplete of widget 'feature_id'
        getting id's from selected @viewname
    """

    if feature_type == '':
        return

    # Adding auto-completion to a QLineEdit
    completer = QCompleter()
    completer.setCaseSensitivity(Qt.CaseInsensitive)
    widget.setCompleter(completer)
    model = QStringListModel()
    sql = (f"SELECT {feature_type}_id"
           f" FROM {viewname}")
    row = tools_db.get_rows(sql)
    if row:
        for i in range(0, len(row)):
            aux = row[i]
            row[i] = str(aux[0])
        model.setStringList(row)
        completer.setModel(model)


def add_layer_database(tablename=None, the_geom="the_geom", field_id="id", child_layers=None, group="GW Layers", style_id="-1"):
    """
    Put selected layer into TOC
        :param tablename: Postgres table name (String)
        :param the_geom: Geometry field of the table (String)
        :param field_id: Field id of the table (String)
        :param child_layers: List of layers (StringList)
        :param group: Name of the group that will be created in the toc (String)
        :param style_id: Id of the style we want to load (integer or String)
    """

    uri = tools_db.get_uri()
    schema_name = global_vars.dao_db_credentials['schema'].replace('"', '')
    if child_layers is not None:
        for layer in child_layers:
            if layer[0] != 'Load all':
                vlayer = tools_qgis.get_layer_by_tablename(layer[0])
                if vlayer:
                    continue
                uri.setDataSource(schema_name, f"{layer[0]}", the_geom, None, layer[1] + "_id")
                vlayer = QgsVectorLayer(uri.uri(), f'{layer[0]}', "postgres")
                group = layer[4] if layer[4] is not None else group
                group = group if group is not None else 'GW Layers'
                tools_qt.add_layer_to_toc(vlayer, group)
                style_id = layer[3]
                if style_id is not None:
                    body = f'$${{"data":{{"style_id":"{style_id}"}}}}$$'
                    style = execute_procedure('gw_fct_getstyle', body)
                    if style is None or style['status'] == 'Failed':
                        return
                    if 'styles' in style['body']:
                        if 'style' in style['body']['styles']:
                            qml = style['body']['styles']['style']
                            tools_qgis.create_qml(vlayer, qml)

    else:
        uri.setDataSource(schema_name, f'{tablename}', the_geom, None, field_id)
        vlayer = QgsVectorLayer(uri.uri(), f'{tablename}', 'postgres')
        tools_qt.add_layer_to_toc(vlayer, group)
        # The triggered function (action.triggered.connect(partial(...)) as the last parameter sends a boolean,
        # if we define style_id = None, style_id will take the boolean of the triggered action as a fault,
        # therefore, we define it with "-1"
        if style_id not in (None, "-1"):
            body = f'$${{"data":{{"style_id":"{style_id}"}}}}$$'
            style = execute_procedure('gw_fct_getstyle', body)
            if style is None or style['status'] == 'Failed':
                return
            if 'styles' in style['body']:
                if 'style' in style['body']['styles']:
                    qml = style['body']['styles']['style']
                    tools_qgis.create_qml(vlayer, qml)

    # Set layer config
    if tablename:
        feature = '"tableName":"' + str(tablename) + '", "id":"", "isLayer":true'
        extras = '"infoType":"' + str(global_vars.project_vars['info_type']) + '"'
        body = create_body(feature=feature, extras=extras)
        execute_procedure('gw_fct_getinfofromid', body, is_thread=True)

    global_vars.iface.mapCanvas().refresh()


def add_layer_temp(dialog, data, layer_name, force_tab=True, reset_text=True, tab_idx=1, del_old_layers=True,
                   group='GW Temporal Layers', call_set_tabs_enabled=True, close=True):
    """
    Add QgsVectorLayer into TOC
        :param dialog: Dialog where to find the tab to be displayed and the textedit to be filled (QDialog or QMainWindow)
        :param data: Json with information
        :param layer_name: Name that will be given to the layer (String)
        :param force_tab: Boolean that tells us if we want to show the tab or not (bool)
        :param reset_text: It allows us to delete the text from the Qtexedit log, or add text below (bool)
        :param tab_idx: Log tab index (int)
        :param del_old_layers: Delete layers added in previous operations (bool)
        :param group: Name of the group to which we want to add the layer (String)
        :param call_set_tabs_enabled: set all tabs, except the last, enabled or disabled (bool).
        :param close: Manage buttons accept, cancel, close...  in function def fill_tab_log(...) (bool).
        :return: Dictionary with text as result of previuos data (String), and list of layers added (QgsVectorLayer).
    """

    text_result = None
    temp_layers_added = []
    srid = global_vars.data_epsg
    for k, v in list(data.items()):
        if str(k) == "info":
            text_result, change_tab = fill_tab_log(dialog, data, force_tab, reset_text, tab_idx, call_set_tabs_enabled, close)
        elif k in ('point', 'line', 'polygon'):
            if 'features' not in data[k]:
                continue
            counter = len(data[k]['features'])
            if counter > 0:
                counter = len(data[k]['features'])
                geometry_type = data[k]['geometryType']
                try:
                    if not layer_name:
                        layer_name = data[k]['layerName']
                except KeyError:
                    layer_name = 'Temporal layer'
                if del_old_layers:
                    tools_qgis.remove_layer_from_toc(layer_name, group)
                v_layer = QgsVectorLayer(f"{geometry_type}?crs=epsg:{srid}", layer_name, 'memory')
                layer_name = None
                # This function already works with GeoJson
                fill_layer_temp(v_layer, data, k, counter, group)
                if 'qmlPath' in data[k] and data[k]['qmlPath']:
                    qml_path = data[k]['qmlPath']
                    tools_qgis.load_qml(v_layer, qml_path)
                elif 'category_field' in data[k] and data[k]['category_field']:
                    cat_field = data[k]['category_field']
                    size = data[k]['size'] if 'size' in data[k] and data[k]['size'] else 2
                    color_values = {'NEW': QColor(0, 255, 0), 'DUPLICATED': QColor(255, 0, 0),
                                    'EXISTS': QColor(240, 150, 0)}
                    tools_qgis.set_layer_categoryze(v_layer, cat_field, size, color_values)
                else:
                    if geometry_type == 'Point':
                        v_layer.renderer().symbol().setSize(3.5)
                        v_layer.renderer().symbol().setColor(QColor("red"))
                    elif geometry_type == 'LineString':
                        v_layer.renderer().symbol().setWidth(1.5)
                        v_layer.renderer().symbol().setColor(QColor("red"))
                    v_layer.renderer().symbol().setOpacity(0.7)
                temp_layers_added.append(v_layer)
                global_vars.iface.layerTreeView().refreshLayerSymbology(v_layer.id())

    return {'text_result': text_result, 'temp_layers_added': temp_layers_added}


def fill_tab_log(dialog, data, force_tab=True, reset_text=True, tab_idx=1, call_set_tabs_enabled=True, close=True):
    """
    Populate txt_infolog QTextEdit widget
        :param dialog: QDialog
        :param data: Json
        :param force_tab: Force show tab (bool)
        :param reset_text: Reset(or not) text for each iteration (bool)
        :param tab_idx: index of tab to force (int)
        :param call_set_tabs_enabled: set all tabs, except the last, enabled or disabled (bool)
        :param close: Manage buttons accept, cancel, close... (bool)
        :return: Text received from data (String)
    """

    change_tab = False
    text = tools_qt.get_text(dialog, dialog.txt_infolog, return_string_null=False)

    if reset_text:
        text = ""
    if 'info' in data and 'values' in data['info']:
        for item in data['info']['values']:
            if 'message' in item:
                if item['message'] is not None:
                    text += str(item['message']) + "\n"
                    if force_tab:
                        change_tab = True
                else:
                    text += "\n"

    tools_qt.set_widget_text(dialog, 'txt_infolog', text + "\n")
    qtabwidget = dialog.findChild(QTabWidget, 'mainTab')
    if qtabwidget is not None:
        if change_tab and qtabwidget is not None:
            qtabwidget.setCurrentIndex(tab_idx)
        if call_set_tabs_enabled:
            set_tabs_enabled(dialog)
    if close:
        try:
            dialog.btn_accept.disconnect()
            dialog.btn_accept.hide()
        except AttributeError:
            pass

        try:
            if hasattr(dialog, 'btn_cancel'):
                dialog.btn_cancel.disconnect()
                dialog.btn_cancel.setText("Close")
                dialog.btn_cancel.clicked.connect(lambda: dialog.close())
            if hasattr(dialog, 'btn_close'):
                dialog.btn_close.disconnect()
                dialog.btn_close.setText("Close")
                dialog.btn_close.clicked.connect(lambda: dialog.close())
        except AttributeError:
            # Control if btn_cancel exist
            pass

    return text, change_tab


def fill_layer_temp(virtual_layer, data, layer_type, counter, group='GW Temporal Layers'):
    """
    :param virtual_layer: Memory QgsVectorLayer (QgsVectorLayer)
    :param data: Json
    :param layer_type: point, line, polygon...(String)
    :param counter: control if json have values (int)
    :param group: group to which we want to add the layer (string)
    :return:
    """

    prov = virtual_layer.dataProvider()
    # Enter editing mode
    virtual_layer.startEditing()

    # Add headers to layer
    if counter > 0:
        for key, value in list(data[layer_type]['features'][0]['properties'].items()):
            if key == 'the_geom':
                continue
            prov.addAttributes([QgsField(str(key), QVariant.String)])

    for feature in data[layer_type]['features']:
        geometry = tools_qgis.get_geometry_from_json(feature)
        if not geometry:
            continue
        attributes = []
        fet = QgsFeature()
        fet.setGeometry(geometry)
        for key, value in feature['properties'].items():
            if key == 'the_geom':
                continue
            attributes.append(value)

        fet.setAttributes(attributes)
        prov.addFeatures([fet])

    # Commit changes
    virtual_layer.commitChanges()
    QgsProject.instance().addMapLayer(virtual_layer, False)
    root = QgsProject.instance().layerTreeRoot()
    my_group = root.findGroup(group)
    if my_group is None:
        my_group = root.insertGroup(0, group)
    my_group.insertLayer(0, virtual_layer)


def enable_widgets(dialog, result, enable):

    try:
        widget_list = dialog.findChildren(QWidget)
        for widget in widget_list:
            for field in result['fields']:
                if widget.property('columnname') == field['columnname']:
                    if type(widget) in (QDoubleSpinBox, QLineEdit, QSpinBox, QTextEdit):
                        widget.setReadOnly(not enable)
                        widget.setStyleSheet("QWidget { background: rgb(242, 242, 242); color: rgb(0, 0, 0)}")
                    elif type(widget) in (QComboBox, QCheckBox, QgsDateTimeEdit):
                        widget.setEnabled(enable)
                        widget.setStyleSheet("QWidget {color: rgb(0, 0, 0)}")
                    elif type(widget) is QPushButton:
                        # Manage the clickability of the buttons according to the configuration
                        # in the table config_form_fields simultaneously with the edition,
                        # but giving preference to the configuration when iseditable is True
                        if not field['iseditable']:
                            widget.setEnabled(field['iseditable'])
                    break

    except RuntimeError:
        pass


def enable_all(dialog, result):

    try:
        widget_list = dialog.findChildren(QWidget)
        for widget in widget_list:
            if widget.property('keepDisbled'):
                continue
            for field in result['fields']:
                if widget.property('columnname') == field['columnname']:
                    if type(widget) in (QSpinBox, QDoubleSpinBox, QLineEdit, QTextEdit):
                        widget.setReadOnly(not field['iseditable'])
                        if not field['iseditable']:
                            widget.setFocusPolicy(Qt.NoFocus)
                            widget.setStyleSheet("QWidget { background: rgb(242, 242, 242); color: rgb(0, 0, 0)}")
                        else:
                            widget.setFocusPolicy(Qt.StrongFocus)
                            widget.setStyleSheet(None)
                    elif type(widget) in (QComboBox, QgsDateTimeEdit):
                        widget.setEnabled(field['iseditable'])
                        widget.setStyleSheet(None)
                        widget.focusPolicy(Qt.StrongFocus) if widget.setEnabled(
                            field['iseditable']) else widget.setFocusPolicy(Qt.NoFocus)
                    elif type(widget) in (QCheckBox, QPushButton):
                        widget.setEnabled(field['iseditable'])
                        widget.focusPolicy(Qt.StrongFocus) if widget.setEnabled(
                            field['iseditable']) else widget.setFocusPolicy(Qt.NoFocus)
    except RuntimeError:
        pass


def set_stylesheet(field, widget, wtype='label'):

    if field['stylesheet'] is not None:
        if wtype in field['stylesheet']:
            widget.setStyleSheet("QWidget{" + field['stylesheet'][wtype] + "}")
    return widget


def delete_selected_rows(widget, table_object):
    """ Delete selected objects of the table (by object_id) """

    # Get selected rows
    selected_list = widget.selectionModel().selectedRows()
    if len(selected_list) == 0:
        message = "Any record selected"
        tools_qgis.show_warning(message)
        return

    inf_text = ""
    list_id = ""
    field_object_id = "id"

    if table_object == "element":
        field_object_id = table_object + "_id"
    elif "v_ui_om_visitman_x_" in table_object:
        field_object_id = "visit_id"

    for i in range(0, len(selected_list)):
        row = selected_list[i].row()
        id_ = widget.model().record(row).value(str(field_object_id))
        inf_text += f"{id_}, "
        list_id += f"'{id_}', "
    inf_text = inf_text[:-2]
    list_id = list_id[:-2]
    message = "Are you sure you want to delete these records?"
    title = "Delete records"
    answer = tools_qt.show_question(message, title, inf_text)
    if answer:
        sql = (f"DELETE FROM {table_object} "
               f"WHERE {field_object_id} IN ({list_id})")
        tools_db.execute_sql(sql)
        widget.model().select()


def set_tabs_enabled(dialog):
    """ Disable all tabs in the dialog except the log one and change the state of the buttons
    :param dialog: Dialog where tabs are disabled (QDialog)
    :return:
    """

    qtabwidget = dialog.findChild(QTabWidget, 'mainTab')
    for x in range(0, qtabwidget.count() - 1):
        qtabwidget.widget(x).setEnabled(False)

    btn_accept = dialog.findChild(QPushButton, 'btn_accept')
    if btn_accept:
        btn_accept.hide()

    btn_cancel = dialog.findChild(QPushButton, 'btn_cancel')
    if btn_cancel:
        tools_qt.set_widget_text(dialog, btn_accept, 'Close')


def set_style_mapzones():
    """ Puts the received styles, in the received layers in the json sent by the gw_fct_getstylemapzones function """

    extras = f'"mapzones":""'
    body = create_body(extras=extras)
    json_return = execute_procedure('gw_fct_getstylemapzones', body)
    if not json_return or json_return['status'] == 'Failed':
        return False

    for mapzone in json_return['body']['data']['mapzones']:

        # Loop for each mapzone returned on json
        lyr = tools_qgis.get_layer_by_tablename(mapzone['layer'])
        categories = []
        status = mapzone['status']
        if status == 'Disable':
            pass

        if lyr:
            # Loop for each id returned on json
            for id in mapzone['values']:
                # initialize the default symbol for this geometry type
                symbol = QgsSymbol.defaultSymbol(lyr.geometryType())
                symbol.setOpacity(float(mapzone['opacity']))

                # Setting simp
                R = random.randint(0, 255)
                G = random.randint(0, 255)
                B = random.randint(0, 255)
                if status == 'Stylesheet':
                    try:
                        R = id['stylesheet']['color'][0]
                        G = id['stylesheet']['color'][1]
                        B = id['stylesheet']['color'][2]
                    except TypeError:
                        R = random.randint(0, 255)
                        G = random.randint(0, 255)
                        B = random.randint(0, 255)

                elif status == 'Random':
                    R = random.randint(0, 255)
                    G = random.randint(0, 255)
                    B = random.randint(0, 255)

                # Setting sytle
                layer_style = {'color': '{}, {}, {}'.format(int(R), int(G), int(B))}
                symbol_layer = QgsSimpleFillSymbolLayer.create(layer_style)

                if symbol_layer is not None:
                    symbol.changeSymbolLayer(0, symbol_layer)
                category = QgsRendererCategory(id['id'], symbol, str(id['id']))
                categories.append(category)

                # apply symbol to layer renderer
                lyr.setRenderer(QgsCategorizedSymbolRenderer(mapzone['idname'], categories))

                # repaint layer
                lyr.triggerRepaint()


def manage_feature_cat():
    """ Manage records from table 'cat_feature' """

    # Dictionary to keep every record of table 'cat_feature'
    # Key: field tablename
    # Value: Object of the class SysFeatureCat
    feature_cat = {}

    body = create_body()
    result = execute_procedure('gw_fct_getcatfeaturevalues', body)
    # If result ara none, probably the conection has broken so try again
    if not result:
        result = execute_procedure('gw_fct_getcatfeaturevalues', body)
        if not result:
            return None

    msg = "Field child_layer of id: "
    for value in result['body']['data']['values']:
        tablename = value['child_layer']
        if not tablename:
            msg += f"{value['id']}, "
            continue
        elem = GwCatFeature(value['id'], value['system_id'], value['feature_type'], value['shortcut_key'],
                            value['parent_layer'], value['child_layer'])

        feature_cat[tablename] = elem

    feature_cat = OrderedDict(sorted(feature_cat.items(), key=lambda t: t[0]))

    if msg != "Field child_layer of id: ":
        tools_qgis.show_warning(f"{msg} is not defined in table cat_feature")

    return feature_cat


def build_dialog_info(dialog, result, my_json=None):

    fields = result['body']['data']
    if 'fields' not in fields:
        return
    grid_layout = dialog.findChild(QGridLayout, 'gridLayout')

    for order, field in enumerate(fields["fields"]):
        if 'hidden' in field and field['hidden']:
            continue

        label = QLabel()
        label.setObjectName('lbl_' + field['label'])
        label.setText(field['label'].capitalize())

        if 'tooltip' in field:
            label.setToolTip(field['tooltip'])
        else:
            label.setToolTip(field['label'].capitalize())

        widget = None
        if field['widgettype'] in ('text', 'textline') or field['widgettype'] == 'typeahead':
            completer = QCompleter()
            widget = add_lineedit(field)
            widget = set_widget_size(widget, field)
            widget = set_data_type(field, widget)
            if field['widgettype'] == 'typeahead':
                widget = set_typeahead(field, dialog, widget, completer)
        elif field['widgettype'] == 'datetime':
            widget = add_calendar(dialog, field)
        elif field['widgettype'] == 'hyperlink':
            widget = add_hyperlink(field)
        elif field['widgettype'] == 'textarea':
            widget = add_textarea(field)
        elif field['widgettype'] in ('combo', 'combobox'):
            widget = add_combo(field)
            widget.setSizePolicy(QSizePolicy.Expanding, QSizePolicy.Fixed)
        elif field['widgettype'] in ('check', 'checkbox'):
            widget = add_checkbox(field)
            widget.stateChanged.connect(partial(get_values, dialog, widget, my_json))
        elif field['widgettype'] == 'button':
            widget = add_button(dialog, field)
        widget.setProperty('ismandatory', field['ismandatory'])

        if 'layoutorder' in field:
            order = field['layoutorder']
        grid_layout.addWidget(label, order, 0)
        grid_layout.addWidget(widget, order, 1)

    vertical_spacer1 = QSpacerItem(20, 40, QSizePolicy.Minimum, QSizePolicy.Expanding)
    grid_layout.addItem(vertical_spacer1)

    return result


def build_dialog_options(dialog, row, pos, _json, temp_layers_added=None, module=sys.modules[__name__]):

    field_id = ''
    if 'fields' in row[pos]:
        field_id = 'fields'
    elif 'return_type' in row[pos]:
        if row[pos]['return_type'] not in ('', None):
            field_id = 'return_type'

    if field_id == '':
        return

    for field in row[pos][field_id]:

        check_parameters(field)

        if field['label']:
            lbl = QLabel()
            lbl.setObjectName('lbl' + field['widgetname'])
            lbl.setText(field['label'])
            lbl.setMinimumSize(160, 0)
            lbl.setSizePolicy(QSizePolicy.Expanding, QSizePolicy.Preferred)
            if 'tooltip' in field:
                lbl.setToolTip(field['tooltip'])

            widget = None
            if field['widgettype'] == 'text' or field['widgettype'] == 'linetext':
                widget = QLineEdit()
                if 'isMandatory' in field:
                    widget.setProperty('is_mandatory', field['isMandatory'])
                else:
                    widget.setProperty('is_mandatory', True)
                if 'value' in field:
                    widget.setText(field['value'])
                    widget.setProperty('value', field['value'])
                if 'widgetcontrols' in field and field['widgetcontrols']:
                    if 'regexpControl' in field['widgetcontrols']:
                        if field['widgetcontrols']['regexpControl'] is not None:
                            pass
                widget.editingFinished.connect(partial(get_dialog_changed_values, dialog, None, widget, field, _json))
                widget.setSizePolicy(QSizePolicy.Expanding, QSizePolicy.Fixed)
            elif field['widgettype'] == 'combo':
                widget = add_combo(field)
                widget.currentIndexChanged.connect(partial(get_dialog_changed_values, dialog, None, widget, field, _json))
                widget.setSizePolicy(QSizePolicy.Expanding, QSizePolicy.Fixed)
            elif field['widgettype'] == 'check':
                widget = QCheckBox()
                if field['value'] is not None and field['value'].lower() == "true":
                    widget.setChecked(True)
                else:
                    widget.setChecked(False)
                widget.stateChanged.connect(partial(get_dialog_changed_values, dialog, None, widget, field, _json))
                widget.setSizePolicy(QSizePolicy.Fixed, QSizePolicy.Fixed)
            elif field['widgettype'] == 'datetime':
                widget = QgsDateTimeEdit()
                widget.setAllowNull(True)
                widget.setCalendarPopup(True)
                widget.setDisplayFormat('yyyy/MM/dd')
                if global_vars.date_format in ("dd/MM/yyyy", "dd-MM-yyyy", "yyyy/MM/dd", "yyyy-MM-dd"):
                    widget.setDisplayFormat(global_vars.date_format)
                date = QDate.currentDate()
                if 'value' in field and field['value'] not in ('', None, 'null'):
                    date = QDate.fromString(field['value'].replace('/', '-'), 'yyyy-MM-dd')
                widget.setDate(date)
                widget.dateChanged.connect(partial(get_dialog_changed_values, dialog, None, widget, field, _json))
                widget.setSizePolicy(QSizePolicy.Expanding, QSizePolicy.Fixed)
            elif field['widgettype'] == 'spinbox':
                widget = QDoubleSpinBox()
                if 'widgetcontrols' in field and field['widgetcontrols'] and 'spinboxDecimals' in field['widgetcontrols']:
                    widget.setDecimals(field['widgetcontrols']['spinboxDecimals'])
                if 'value' in field and field['value'] not in (None, ""):
                    value = float(str(field['value']))
                    widget.setValue(value)
                widget.valueChanged.connect(partial(get_dialog_changed_values, dialog, None, widget, field, _json))
                widget.setSizePolicy(QSizePolicy.Expanding, QSizePolicy.Fixed)
            elif field['widgettype'] == 'button':
                widget = add_button(dialog, field, temp_layers_added, module)
                widget = set_widget_size(widget, field)

            if widget is None:
                continue

            # Set editable/readonly
            if type(widget) in (QLineEdit, QDoubleSpinBox):
                if 'iseditable' in field:
                    if str(field['iseditable']) == "False":
                        widget.setReadOnly(True)
                        widget.setStyleSheet("QWidget {background: rgb(242, 242, 242);color: rgb(100, 100, 100)}")
                if type(widget) == QLineEdit:
                    if 'placeholder' in field:
                        widget.setPlaceholderText(field['placeholder'])
            elif type(widget) in (QComboBox, QCheckBox):
                if 'iseditable' in field:
                    if str(field['iseditable']) == "False":
                        widget.setEnabled(False)
            widget.setObjectName(field['widgetname'])
            if 'iseditable' in field:
                widget.setEnabled(bool(field['iseditable']))

            add_widget(dialog, field, lbl, widget)


def check_parameters(field):
    """ Check that all the parameters necessary to mount the form are correct """

    msg = ""
    if 'widgettype' not in field:
        msg += "widgettype not found. "

    if 'widgetname' not in field:
        msg += "widgetname not found. "

    if 'widgettype' in field and field['widgettype'] not in ('text', 'linetext', 'combo', 'check', 'datetime',
                                                             'spinbox', 'button'):
        msg += "widgettype is wrongly configured. Needs to be in " \
               "('text', 'linetext', 'combo', 'check', 'datetime', 'spinbox', 'button')"

    if 'layoutorder' not in field:
        msg += "layoutorder not found. "

    if msg != "":
        tools_qgis.show_warning(msg)


def add_widget(dialog, field, lbl, widget):
    """ Insert widget into layout """

    layout = dialog.findChild(QGridLayout, field['layoutname'])
    if layout in (None, 'null', 'NULL', 'Null'):
        return
    layout.addWidget(lbl, int(field['layoutorder']), 0)
    layout.addWidget(widget, int(field['layoutorder']), 2)
    layout.setColumnStretch(2, 1)


def get_dialog_changed_values(dialog, chk, widget, field, list, value=None):

    elem = {}
    if type(widget) is QLineEdit:
        value = tools_qt.get_text(dialog, widget, return_string_null=False)
    elif type(widget) is QComboBox:
        value = tools_qt.get_combo_value(dialog, widget, 0)
    elif type(widget) is QCheckBox:
        value = tools_qt.is_checked(dialog, widget)
    elif type(widget) is QDateEdit:
        value = tools_qt.get_calendar_date(dialog, widget)

    # When the QDoubleSpinbox contains decimals, for example 2,0001 when collecting the value, the spinbox itself sends
    # 2.0000999999, as in reality we only want, maximum 4 decimal places, we round up, thus fixing this small failure
    # of the widget
    if type(widget) in (QSpinBox, QDoubleSpinBox):
        value = round(value, 4)

    elem['widget'] = str(widget.objectName())
    elem['value'] = value
    if chk is not None:
        if chk.isChecked():
            elem['chk'] = str(chk.objectName())
            elem['isChecked'] = str(tools_qt.is_checked(dialog, chk))

    if 'sys_role_id' in field:
        elem['sys_role_id'] = str(field['sys_role_id'])
    list.append(elem)
    tools_log.log_info(str(list))


def add_button(dialog, field, temp_layers_added=None, module=sys.modules[__name__]):
    """
    :param dialog: (QDialog)
    :param field: Part of json where find info (Json)
    :param temp_layers_added: List of layers added to the toc
    :param module: Module where find 'function_name', if 'function_name' is not in this module
    :return: (QWidget)

    functions called in -> widget.clicked.connect(partial(getattr(module, function_name), **kwargs)) atm:
        None
    """

    widget = QPushButton()
    widget.setObjectName(field['widgetname'])

    if 'columnname' in field:
        widget.setProperty('columnname', field['columnname'])
    if 'value' in field:
        widget.setText(field['value'])
        widget.setProperty('value', field['value'])
    widget.resize(widget.sizeHint().width(), widget.sizeHint().height())
    function_name = None
    real_name = widget.objectName()
    if 'data_' in widget.objectName():
        real_name = widget.objectName()[5:len(widget.objectName())]
    if 'widgetfunction' in field:
        if 'functionName' in field['widgetfunction']:
            if field['widgetfunction']['functionName']:
                function_name = field['widgetfunction']['functionName']
                exist = tools_os.check_python_function(module, function_name)
                if not exist:
                    msg = f"widget {real_name} have associated function {function_name}, but {function_name} not exist"
                    tools_qgis.show_message(msg, 2)
                    return widget
            else:
                message = "Parameter button_function is null for button"
                tools_qgis.show_message(message, 2, parameter=widget.objectName())

    kwargs = {'dialog': dialog, 'widget': widget, 'message_level': 1, 'function_name': function_name,
              'temp_layers_added': temp_layers_added}

    if function_name:
        widget.clicked.connect(partial(getattr(module, function_name), **kwargs))

    return widget


def add_spinbox(field):

    widget = None
    if field['widgettype'] == 'spinbox':
        widget = QSpinBox()
    elif field['widgettype'] == 'doubleSpinbox':
        widget = QDoubleSpinBox()
        if 'widgetcontrols' in field and field['widgetcontrols'] and 'spinboxDecimals' in field['widgetcontrols']:
            widget.setDecimals(field['widgetcontrols']['spinboxDecimals'])

    if 'min' in field['widgetcontrols']['maxMinValues']:
        widget.setMinimum(field['widgetcontrols']['maxMinValues']['min'])
    if 'max' in field['widgetcontrols']['maxMinValues']:
        widget.setMaximum(field['widgetcontrols']['maxMinValues']['max'])

    widget.setObjectName(field['widgetname'])
    if 'columnname' in field:
        widget.setProperty('columnname', field['columnname'])
    if 'value' in field:
        if field['widgettype'] == 'spinbox' and field['value'] != "":
            widget.setValue(int(field['value']))
        elif field['widgettype'] == 'doubleSpinbox' and field['value'] != "":
            widget.setValue(float(field['value']))
    if 'iseditable' in field:
        widget.setReadOnly(not field['iseditable'])
        if not field['iseditable']:
            widget.setStyleSheet("QDoubleSpinBox { background: rgb(0, 250, 0); color: rgb(100, 100, 100)}")

    return widget


def get_values(dialog, widget, _json=None, ignore_editability=False):

    value = None
    if type(widget) in (QDoubleSpinBox, QLineEdit, QSpinBox, QTextEdit) and (widget.isReadOnly() is False or ignore_editability):
        value = tools_qt.get_text(dialog, widget, return_string_null=False)
    elif type(widget) is QComboBox and (widget.isEnabled() or ignore_editability):
        value = tools_qt.get_combo_value(dialog, widget, 0)
    elif type(widget) is QCheckBox and (widget.isEnabled() or ignore_editability):
        value = tools_qt.is_checked(dialog, widget)
    elif type(widget) is QgsDateTimeEdit and (widget.isEnabled() or ignore_editability):
        value = tools_qt.get_calendar_date(dialog, widget)

    if str(value) == '' or value is None:
        _json[str(widget.property('columnname'))] = None
    else:
        _json[str(widget.property('columnname'))] = str(value)
    return _json


def add_checkbox(field):

    widget = QCheckBox()
    widget.setObjectName(field['widgetname'])
    widget.setProperty('columnname', field['columnname'])
    if 'value' in field:
        if field['value'] in ("t", "true", True):
            widget.setChecked(True)
    if 'iseditable' in field:
        widget.setEnabled(field['iseditable'])
    return widget


def add_textarea(field):
    """ Add widgets QTextEdit type """

    widget = QTextEdit()
    widget.setObjectName(field['widgetname'])
    if 'columnname' in field:
        widget.setProperty('columnname', field['columnname'])
    if 'value' in field:
        widget.setText(field['value'])
        widget.setProperty('value', field['value'])

    # Set height as a function of text lines
    font = widget.document().defaultFont()
    fm = QFontMetrics(font)
    text_size = fm.size(0, widget.toPlainText())
    if text_size.height() < 26:
        widget.setMinimumHeight(36)
        widget.setMaximumHeight(36)
    else:
        # Need to modify to avoid scroll
        widget.setMaximumHeight(text_size.height() + 10)

    if 'iseditable' in field:
        widget.setReadOnly(not field['iseditable'])
        if not field['iseditable']:
            widget.setStyleSheet("QLineEdit { background: rgb(242, 242, 242); color: rgb(100, 100, 100)}")

    return widget


def add_hyperlink(field):
    """
    functions called in -> widget.clicked.connect(partial(getattr(tools_backend_calls, func_name), widget))
        module = tools_backend_calls -> def open_url(self, widget)

    """

    widget = GwHyperLinkLabel()
    widget.setObjectName(field['widgetname'])
    if 'columnname' in field:
        widget.setProperty('columnname', field['columnname'])
    if 'value' in field:
        widget.setText(field['value'])
        widget.setProperty('value', field['value'])
    widget.setSizePolicy(QSizePolicy.Fixed, QSizePolicy.Fixed)
    widget.resize(widget.sizeHint().width(), widget.sizeHint().height())
    func_name = None
    real_name = widget.objectName()
    if 'data_' in widget.objectName():
        real_name = widget.objectName()[5:len(widget.objectName())]
    if 'widgetfunction' in field:
        if 'functionName' in field['widgetfunction']:
            if field['widgetfunction']['functionName']:
                func_name = field['widgetfunction']['functionName']
                exist = tools_os.check_python_function(tools_backend_calls, func_name)
                if not exist:
                    msg = f"widget {real_name} have associated function {func_name}, but {func_name} not exist"
                    tools_qgis.show_message(msg, 2)
                    return widget
            else:
                message = "Parameter widgetfunction is null for widget"
                tools_qgis.show_message(message, 2, parameter=real_name)
        else:
            tools_log.log_info(field['widgetfunction'])
    else:
        message = "Parameter not found"
        tools_qgis.show_message(message, 2, parameter='widgetfunction')

    if func_name is not None:
        # Call function-->func_name(widget) or def no_function_associated(self, widget=None, message_level=1)
        widget.clicked.connect(partial(getattr(tools_backend_calls, func_name), widget))

    return widget


def add_calendar(dialog, field):

    widget = QgsDateTimeEdit()
    widget.setObjectName(field['widgetname'])
    if 'columnname' in field:
        widget.setProperty('columnname', field['columnname'])
    widget.setAllowNull(True)
    widget.setCalendarPopup(True)
    widget.setDisplayFormat('dd/MM/yyyy')
    if 'value' in field and field['value'] not in ('', None, 'null'):
        date = QDate.fromString(field['value'].replace('/', '-'), 'yyyy-MM-dd')
        tools_qt.set_calendar(dialog, widget, date)
    else:
        widget.clear()
    btn_calendar = widget.findChild(QToolButton)

    btn_calendar.clicked.connect(partial(tools_qt.set_calendar_empty, widget))

    return widget


def set_typeahead(field, dialog, widget, completer):

    if field['widgettype'] == 'typeahead':
        if 'queryText' not in field or 'queryTextFilter' not in field:
            return widget
        widget.setProperty('typeahead', True)
        model = QStringListModel()
        widget.textChanged.connect(partial(fill_typeahead, completer, model, field, dialog, widget))

    return widget


def fill_typeahead(completer, model, field, dialog, widget):
    """ Set autocomplete of widget @table_object + "_id"
        getting id's from selected @table_object.
        WARNING: Each QLineEdit needs their own QCompleter and their own QStringListModel!!!
    """

    if not widget:
        return
    parent_id = ""
    if 'parentId' in field:
        parent_id = field["parentId"]

    extras = f'"queryText":"{field["queryText"]}"'
    extras += f', "queryTextFilter":"{field["queryTextFilter"]}"'
    extras += f', "parentId":"{parent_id}"'
    extras += f', "parentValue":"{tools_qt.get_text(dialog, "data_" + str(field["parentId"]))}"'
    extras += f', "textToSearch":"{tools_qt.get_text(dialog, widget)}"'
    body = create_body(extras=extras)
    complet_list = execute_procedure('gw_fct_gettypeahead', body)
    if not complet_list or complet_list['status'] == 'Failed':
        return False

    list_items = []
    for field in complet_list['body']['data']:
        list_items.append(field['idval'])
    tools_qt.set_completer_object(completer, model, widget, list_items)


def set_data_type(field, widget):

    widget.setProperty('datatype', field['datatype'])
    return widget


def set_widget_size(widget, field):

    if 'widgetcontrols' in field and field['widgetcontrols'] and 'widgetdim' in field['widgetcontrols']:
        if field['widgetcontrols']['widgetdim']:
            widget.setMaximumWidth(field['widgetcontrols']['widgetdim'])
            widget.setMinimumWidth(field['widgetcontrols']['widgetdim'])

    return widget


def add_lineedit(field):
    """ Add widgets QLineEdit type """

    widget = QLineEdit()
    widget.setObjectName(field['widgetname'])
    if 'columnname' in field:
        widget.setProperty('columnname', field['columnname'])
    if 'placeholder' in field:
        widget.setPlaceholderText(field['placeholder'])
    if 'value' in field:
        widget.setText(field['value'])
        widget.setProperty('value', field['value'])
    if 'iseditable' in field:
        widget.setReadOnly(not field['iseditable'])
        if not field['iseditable']:
            widget.setStyleSheet("QLineEdit { background: rgb(242, 242, 242); color: rgb(100, 100, 100)}")

    return widget


def add_tableview(complet_result, field, module=sys.modules[__name__]):
    """ Add widgets QTableView type.
    Function called in -> widget.doubleClicked.connect(partial(getattr(sys.modules[__name__], function_name), widget, complet_result))
        module = class GwInfo(QObject) -> gw_api_open_rpt_result(widget, complet_result)
    """

    widget = QTableView()
    widget.setObjectName(field['widgetname'])
    if 'columnname' in field:
        widget.setProperty('columnname', field['columnname'])
    function_name = 'no_function_asociated'
    real_name = widget.objectName()
    if 'data_' in widget.objectName():
        real_name = widget.objectName()[5:len(widget.objectName())]
    if 'widgetfunction' in field:
        if field['widgetfunction']['functionName'] is not None:
            function_name = f"_{field['widgetfunction']['functionName']}"
            exist = tools_os.check_python_function(sys.modules[__name__], function_name)
            if not exist:
                msg = f"widget {real_name} have associated function {function_name}, but {function_name} not exist"
                tools_qgis.show_message(msg, 2)
                return widget

    # noinspection PyUnresolvedReferences
    widget.doubleClicked.connect(partial(getattr(module, function_name), widget, complet_result))

    return widget


def add_frame(field, x=None):

    widget = QFrame()
    widget.setObjectName(f"{field['widgetname']}_{x}")
    if 'columnname' in field:
        widget.setProperty('columnname', field['columnname'])
    widget.setFrameShape(QFrame.HLine)
    widget.setFrameShadow(QFrame.Sunken)

    return widget


def add_combo(field):

    widget = QComboBox()
    widget.setObjectName(field['widgetname'])
    if 'columnname' in field:
        widget.setProperty('columnname', field['columnname'])
    widget = fill_combo(widget, field)
    if 'selectedId' in field:
        tools_qt.set_combo_value(widget, field['selectedId'], 0)
        widget.setProperty('selectedId', field['selectedId'])
    else:
        widget.setProperty('selectedId', None)
    if 'iseditable' in field:
        widget.setEnabled(bool(field['iseditable']))
        if not field['iseditable']:
            widget.setStyleSheet("QComboBox { background: rgb(242, 242, 242); color: rgb(100, 100, 100)}")
    return widget


def fill_combo(widget, field):
    # Generate list of items to add into combo

    widget.blockSignals(True)
    widget.clear()
    widget.blockSignals(False)
    combolist = []
    if 'comboIds' in field and 'comboNames' in field:
        if 'isNullValue' in field and field['isNullValue']:
            combolist.append(['', ''])
        for i in range(0, len(field['comboIds'])):
            elem = [field['comboIds'][i], field['comboNames'][i]]
            combolist.append(elem)
    else:
        msg = f"key 'comboIds' or/and comboNames not found WHERE widgetname='{field['widgetname']}' " \
              f"AND widgettype='{field['widgettype']}'"
        tools_qgis.show_message(msg, 2)
    # Populate combo
    for record in combolist:
        widget.addItem(record[1], record)

    return widget


def fill_combo_child(dialog, combo_child):

    child = dialog.findChild(QComboBox, str(combo_child['widgetname']))
    if child is not None:
        fill_combo(child, combo_child)


def manage_combo_child(dialog, combo_parent, combo_child):

    child = dialog.findChild(QComboBox, str(combo_child['widgetname']))
    if child:
        child.setEnabled(True)

        fill_combo_child(dialog, combo_child)
        if 'widgetcontrols' not in combo_child or not combo_child['widgetcontrols'] or \
                'enableWhenParent' not in combo_child['widgetcontrols']:
            return

        combo_value = tools_qt.get_combo_value(dialog, combo_parent, 0)
        if (str(combo_value) in str(combo_child['widgetcontrols']['enableWhenParent'])) \
                and (combo_value not in (None, '')):
            # The keepDisbled property is used to keep the edition enabled or disabled,
            # when we activate the layer and call the "enable_all" function
            child.setProperty('keepDisbled', False)
            child.setEnabled(True)
        else:
            child.setProperty('keepDisbled', True)
            child.setEnabled(False)


def fill_child(dialog, widget, action, feature_type=''):

    combo_parent = widget.objectName()
    combo_id = tools_qt.get_combo_value(dialog, widget)
    # TODO cambiar por gw_fct_getchilds then unified with get_child if posible
    json_result = execute_procedure('gw_fct_getcombochilds', f"'{action}' ,'' ,'' ,'{combo_parent}', '{combo_id}','{feature_type}'")
    if json_result is None:
        return

    for combo_child in json_result['fields']:
        if combo_child is not None:
            fill_combo_child(dialog, combo_child)


def get_expression_filter(feature_type, list_ids=None, layers=None):
    """ Set an expression filter with the contents of the list.
        Set a model with selected filter. Attach that model to selected table
    """

    list_ids = list_ids[feature_type]
    field_id = feature_type + "_id"
    if len(list_ids) == 0:
        return None

    # Set expression filter with features in the list
    expr_filter = field_id + " IN ("
    for i in range(len(list_ids)):
        expr_filter += f"'{list_ids[i]}', "
    expr_filter = expr_filter[:-2] + ")"

    # Check expression
    (is_valid, expr) = tools_qt.check_expression_filter(expr_filter)
    if not is_valid:
        return None

    # Select features of layers applying @expr
    tools_qgis.select_features_by_ids(feature_type, expr, layers=layers)

    return expr_filter


def get_actions_from_json(json_result, sql):
    """
    Manage options for layers (active, visible, zoom and indexing)
    :param json_result: Json result of a query (Json)
    :param sql: query executed (String)
    :return: None
    """

    try:
        actions = json_result['body']['python_actions']
    except KeyError:
        return
    try:
        for action in actions:
            try:
                function_name = action['funcName']
                params = action['params']
                getattr(tools_backend_calls, f"{function_name}")(**params)
            except AttributeError as e:
                # If function_name not exist as python function
                tools_log.log_warning(f"Exception error: {e}")
            except Exception as e:
                tools_log.log_debug(f"{type(e).__name__}: {e}")
    except Exception as e:
        tools_qt.manage_exception(None, f"{type(e).__name__}: {e}", sql, global_vars.schema_name)


def exec_pg_function(function_name, parameters=None, commit=True, schema_name=None, log_sql=False, rubber_band=None, aux_conn=None,
        is_thread=False, check_function=True):
    """ Manage execution of database function @function_name
        If execution failed, try to execute it again up to the value indicated in parameter 'max_retries'
    """

    # Define dictionary with results
    dict_result= {}
    status = False
    function_failed = False
    json_result = None
    complet_result = None

    attempt = 0
    while json_result is None and attempt < global_vars.max_retries:
        attempt += 1
        tools_log.log_info(f"Attempt {attempt} of {global_vars.max_retries}")
        json_result = execute_procedure(function_name, parameters, schema_name, commit, log_sql, rubber_band, aux_conn,
            is_thread, check_function)
        complet_result = json_result
        if json_result is None or not json_result:
            function_failed = True
        elif 'status' in json_result:
            if json_result['status'] == 'Failed':
                tools_log.log_warning(json_result)
                function_failed = True
            else:
                status = True
            break

    dict_result['status'] = status
    dict_result['function_failed'] = function_failed
    dict_result['json_result'] = json_result
    dict_result['complet_result'] = complet_result

    return dict_result


def execute_procedure(function_name, parameters=None, schema_name=None, commit=True, log_sql=False, rubber_band=None,
        aux_conn=None, is_thread=False, check_function=True):
    """ Manage execution database function
    :param function_name: Name of function to call (text)
    :param parameters: Parameters for function (json) or (query parameters)
    :param commit: Commit sql (bool)
    :param log_sql: Show query in qgis log (bool)
    :param aux_conn: Auxiliar connection to database used by threads (psycopg2.connection)
    :return: Response of the function executed (json)
    """

    # Check if function exists
    if check_function:
        row = tools_db.check_function(function_name, schema_name, commit, aux_conn=aux_conn)
        if row in (None, ''):
            tools_qgis.show_warning("Function not found in database", parameter=function_name)
            return None

    # Manage schema_name and parameters
    if schema_name:
        sql = f"SELECT {schema_name}.{function_name}("
    elif schema_name is None and global_vars.schema_name:
        sql = f"SELECT {global_vars.schema_name}.{function_name}("
    else:
        sql = f"SELECT {function_name}("
    if parameters:
        sql += f"{parameters}"
    sql += f");"

    # Get log_sql for developers
    dev_log_sql = get_config_parser('system', 'log_sql', "user", "init", False)
    if dev_log_sql in ("True", "False"):
        log_sql = tools_os.set_boolean(dev_log_sql)

    # Execute database function
    row = tools_db.get_row(sql, commit=commit, log_sql=log_sql, aux_conn=aux_conn)
    if not row or not row[0]:
        tools_log.log_warning(f"Function error: {function_name}")
        tools_log.log_warning(sql)
        return None

    # Get json result
    json_result = row[0]
    if log_sql:
        tools_log.log_db(json_result)

    # All functions called from python should return 'status', if not, something has probably failed in postrgres
    if 'status' not in json_result:
        tools_log.log_warning(f"Function error: {function_name}")
        manage_json_exception(json_result, sql)
        return False

    # If failed, manage exception
    if 'status' in json_result and json_result['status'] == 'Failed':
        manage_json_exception(json_result, sql, is_thread=is_thread)
<<<<<<< HEAD
        return json_result
=======
        if is_thread:
            return json_result,  global_vars.session_vars['last_error_msg']
        else:
            return json_result
>>>>>>> ba0bc4fe
    try:
        if json_result["body"]["feature"]["geometry"] and global_vars.data_epsg != global_vars.project_epsg:
            json_result = manage_json_geometry(json_result)
    except Exception:
        pass

    if not is_thread:
        manage_json_response(json_result, sql, rubber_band)

    return json_result


def manage_json_geometry(json_result):

    # Set QgsCoordinateReferenceSystem
    data_epsg = QgsCoordinateReferenceSystem(str(global_vars.data_epsg))
    project_epsg = QgsCoordinateReferenceSystem(str(global_vars.project_epsg))

    tform = QgsCoordinateTransform(data_epsg, project_epsg, QgsProject.instance())

    list_coord = re.search('\((.*)\)', str(json_result['body']['feature']['geometry']['st_astext']))
    points = tools_qgis.get_geometry_vertex(list_coord)

    for point in points:
        if str(global_vars.data_epsg) == '2052' and str(global_vars.project_epsg) == '102566':
            clear_list = list_coord.group(1)
            updated_list = list_coord.group(1).replace('-', '').replace(' ', ' -')
            json_result['body']['feature']['geometry']['st_astext'] = json_result['body']['feature']['geometry']['st_astext'].replace(clear_list, updated_list)
        elif str(global_vars.data_epsg) != str(global_vars.project_epsg):
            new_coords = tform.transform(point)
            json_result['body']['feature']['geometry']['st_astext'] = json_result['body']['feature']['geometry']['st_astext'].replace(str(point.x()), str(new_coords.x()))
            json_result['body']['feature']['geometry']['st_astext'] = json_result['body']['feature']['geometry']['st_astext'].replace(str(point.y()), str(new_coords.y()))

    return json_result


def manage_json_response(complet_result, sql=None, rubber_band=None):

    if complet_result not in (None, False):
        try:
            manage_json_return(complet_result, sql, rubber_band)
            manage_layer_manager(complet_result)
            get_actions_from_json(complet_result, sql)
        except Exception:
            pass


def manage_json_exception(json_result, sql=None, stack_level=2, stack_level_increase=0, is_thread=False):
    """ Manage exception in JSON database queries and show information to the user """

    try:

        if 'message' in json_result:
            level = 1
            if 'level' in json_result['message']:
                level = int(json_result['message']['level'])
            if 'text' in json_result['message']:
                msg = json_result['message']['text']
            else:
                msg = json_result['message']

            # Show exception message only if we are not in a task process
            if len(global_vars.session_vars['threads']) == 0:
                tools_qgis.show_message(msg, level)
            else:
                tools_log.log_info(msg)

        else:

            stack_level += stack_level_increase
            if stack_level >= len(inspect.stack()):
                stack_level = len(inspect.stack()) - 1
            module_path = inspect.stack()[stack_level][1]
            file_name = tools_os.get_relative_path(module_path, 2)
            function_line = inspect.stack()[stack_level][2]
            function_name = inspect.stack()[stack_level][3]

            # Set exception message details
            title = "Database execution failed"
            msg = ""
            msg += f"File name: {file_name}\n"
            msg += f"Function name: {function_name}\n"
            msg += f"Line number: {function_line}\n"
            if 'SQLERR' in json_result:
                msg += f"Detail: {json_result['SQLERR']}\n"
            elif 'NOSQLERR' in json_result:
                msg += f"Detail: {json_result['NOSQLERR']}\n"
            if 'SQLCONTEXT' in json_result:
                msg += f"Context: {json_result['SQLCONTEXT']}\n"
            if sql:
                msg += f"SQL: {sql}\n"
            if 'MSGERR' in json_result:
                msg += f"Message error: {json_result['MSGERR']}"
            global_vars.session_vars['last_error_msg'] = msg

            if is_thread:
                return

            tools_log.log_warning(msg, stack_level_increase=2)
            # Show exception message only if we are not in a task process
            if len(global_vars.session_vars['threads']) == 0:
                tools_qt.show_exception_message(title, msg)

    except Exception:
        tools_qt.manage_exception("Unhandled Error")


def manage_json_return(json_result, sql, rubber_band=None):
    """
    Manage options for layers (active, visible, zoom and indexing)
    :param json_result: Json result of a query (Json)
    :param sql: query executed (String)
    :return: None
    """

    try:
        return_manager = json_result['body']['returnManager']
    except KeyError:
        return

    srid = global_vars.data_epsg
    try:
        margin = None
        opacity = 100

        if 'zoom' in return_manager and 'margin' in return_manager['zoom']:
            margin = return_manager['zoom']['margin']

        if 'style' in return_manager and 'ruberband' in return_manager['style']:
            width = 3
            color = QColor(255, 0, 0, 125)
            if 'transparency' in return_manager['style']['ruberband']:
                opacity = return_manager['style']['ruberband']['transparency'] * 255
            if 'color' in return_manager['style']['ruberband']:
                color = return_manager['style']['ruberband']['color']
                color = QColor(int(color[0]), int(color[1]), int(color[2]), int(opacity))
            if 'width' in return_manager['style']['ruberband']:
                width = return_manager['style']['ruberband']['width']
            draw_by_json(json_result, rubber_band, margin, color=color, width=width)

        else:

            for key, value in list(json_result['body']['data'].items()):
                if key.lower() in ('point', 'line', 'polygon'):
                    if key not in json_result['body']['data']:
                        continue
                    if 'features' not in json_result['body']['data'][key]:
                        continue
                    if len(json_result['body']['data'][key]['features']) == 0:
                        continue

                    layer_name = f'{key}'
                    if 'layerName' in json_result['body']['data'][key]:
                        if json_result['body']['data'][key]['layerName']:
                            layer_name = json_result['body']['data'][key]['layerName']

                    tools_qgis.remove_layer_from_toc(layer_name, 'GW Temporal Layers')

                    # Get values for create and populate layer
                    counter = len(json_result['body']['data'][key]['features'])
                    geometry_type = json_result['body']['data'][key]['geometryType']
                    v_layer = QgsVectorLayer(f"{geometry_type}?crs=epsg:{srid}", layer_name, 'memory')

                    fill_layer_temp(v_layer, json_result['body']['data'], key, counter)

                    # Get values for set layer style
                    opacity = 100
                    style_type = json_result['body']['returnManager']['style']

                    if 'style' in return_manager and 'values' in return_manager['style'][key]:
                        if 'transparency' in return_manager['style'][key]['values']:
                            opacity = return_manager['style'][key]['values']['transparency']
                    if style_type[key]['style'] == 'categorized':
                        color_values = {}
                        for item in json_result['body']['returnManager']['style'][key]['values']:
                            color = QColor(item['color'][0], item['color'][1], item['color'][2], opacity * 255)
                            color_values[item['id']] = color
                        cat_field = str(style_type[key]['field'])
                        size = style_type['width'] if 'width' in style_type and style_type['width'] else 2
                        tools_qgis.set_layer_categoryze(v_layer, cat_field, size, color_values)

                    elif style_type[key]['style'] == 'random':
                        size = style_type['width'] if 'width' in style_type and style_type['width'] else 2
                        if geometry_type == 'Point':
                            v_layer.renderer().symbol().setSize(size)
                        else:
                            v_layer.renderer().symbol().setWidth(size)
                        v_layer.renderer().symbol().setOpacity(opacity)

                    elif style_type[key]['style'] == 'qml':
                        style_id = style_type[key]['id']
                        extras = f'"style_id":"{style_id}"'
                        body = create_body(extras=extras)
                        style = execute_procedure('gw_fct_getstyle', body)
                        if style is None or style['status'] == 'Failed':
                            return
                        if 'styles' in style['body']:
                            if 'style' in style['body']['styles']:
                                qml = style['body']['styles']['style']
                                tools_qgis.create_qml(v_layer, qml)

                    elif style_type[key]['style'] == 'unique':
                        color = style_type[key]['values']['color']
                        size = style_type['width'] if 'width' in style_type and style_type['width'] else 2
                        color = QColor(color[0], color[1], color[2])
                        if key == 'point':
                            v_layer.renderer().symbol().setSize(size)
                        elif key in ('line', 'polygon'):
                            v_layer.renderer().symbol().setWidth(size)
                        v_layer.renderer().symbol().setColor(color)
                        v_layer.renderer().symbol().setOpacity(opacity)

                    global_vars.iface.layerTreeView().refreshLayerSymbology(v_layer.id())
                    if margin:
                        tools_qgis.set_margin(v_layer, margin)

    except Exception as e:
        tools_qt.manage_exception(None, f"{type(e).__name__}: {e}", sql, global_vars.schema_name)


def get_rows_by_feature_type(class_object, dialog, table_object, feature_type):
    """ Get records of @feature_type associated to selected @table_object """

    object_id = tools_qt.get_text(dialog, table_object + "_id")
    table_relation = table_object + "_x_" + feature_type
    widget_name = "tbl_" + table_relation

    exists = tools_db.check_table(table_relation)
    if not exists:
        tools_log.log_info(f"Not found: {table_relation}")
        return

    sql = (f"SELECT {feature_type}_id "
           f"FROM {table_relation} "
           f"WHERE {table_object}_id = '{object_id}'")
    rows = tools_db.get_rows(sql, log_info=False)
    if rows:
        for row in rows:
            class_object.list_ids[feature_type].append(str(row[0]))
            class_object.ids.append(str(row[0]))

        expr_filter = get_expression_filter(feature_type, class_object.list_ids, class_object.layers)
        table_name = f"v_edit_{feature_type}"
        tools_qt.set_table_model(dialog, widget_name, table_name, expr_filter)


def get_project_type(schemaname=None):
    """ Get project type from table 'version' """

    # init variables
    project_type = None
    if schemaname is None and global_vars.schema_name is None:
        return None
    elif schemaname in (None, 'null', ''):
        schemaname = global_vars.schema_name

    # start process
    tablename = "sys_version"
    exists = tools_db.check_table(tablename, schemaname)
    if exists:
        sql = f"SELECT lower(project_type) FROM {schemaname}.{tablename} ORDER BY id ASC LIMIT 1"
        row = tools_db.get_row(sql)
        if row:
            project_type = row[0]
    else:
        tablename = "version"
        exists = tools_db.check_table(tablename, schemaname)
        if exists:
            sql = f"SELECT lower(wsoftware) FROM {schemaname}.{tablename} ORDER BY id ASC LIMIT 1"
            row = tools_db.get_row(sql)
            if row:
                project_type = row[0]
        else:
            tablename = "version_tm"
            exists = tools_db.check_table(tablename, schemaname)
            if exists:
                project_type = "tm"

    return project_type


def get_layers_from_feature_type(feature_type):
    """ Get layers of the group @feature_type """

    list_items = []
    sql = (f"SELECT child_layer "
           f"FROM cat_feature "
           f"WHERE upper(feature_type) = '{feature_type.upper()}' "
           f"UNION SELECT DISTINCT parent_layer "
           f"FROM cat_feature "
           f"WHERE upper(feature_type) = '{feature_type.upper()}';")
    rows = tools_db.get_rows(sql)
    if rows:
        for row in rows:
            layer = tools_qgis.get_layer_by_tablename(row[0])
            if layer:
                list_items.append(layer)

    return list_items


def get_role_permissions(qgis_project_role):

    role_master = False
    role_edit = False
    role_om = False
    role_epa = False
    role_basic = False

    role_admin = tools_db.check_role_user("role_admin")
    if not role_admin:
        role_master = tools_db.check_role_user("role_master")
        if not role_master:
            role_epa = tools_db.check_role_user("role_epa")
            if not role_epa:
                role_edit = tools_db.check_role_user("role_edit")
                if not role_edit:
                    role_om = tools_db.check_role_user("role_om")
                    if not role_om:
                        role_basic = tools_db.check_role_user("role_basic")

    if role_basic or qgis_project_role == 'role_basic':
        return 'role_basic'
    elif role_om or qgis_project_role == 'role_om':
        return 'role_om'
    elif role_edit or qgis_project_role == 'role_edit':
        return 'role_edit'
    elif role_epa or qgis_project_role == 'role_epa':
        return 'role_epa'
    elif role_master or qgis_project_role == 'role_master':
        return 'role_master'
    elif role_admin or qgis_project_role == 'role_admin':
        return 'role_admin'
    else:
        return 'role_basic'


def get_config_value(parameter='', columns='value', table='config_param_user', sql_added=None, log_info=True):

    if not tools_db.check_table(table):
        tools_log.log_warning(f"Table not found: {table}")
        return None

    sql = f"SELECT {columns} FROM {table} WHERE parameter = '{parameter}' "
    if sql_added:
        sql += sql_added
    if table == 'config_param_user':
        sql += " AND cur_user = current_user"
    sql += ";"
    row = tools_db.get_row(sql, log_info=log_info)
    return row


def manage_layer_manager(json_result, sql=None):
    """
    Manage options for layers (active, visible, zoom and indexing)
    :param json_result: Json result of a query (Json)
    :param sql: query executed (String)
    :return: None
    """

    try:
        layermanager = json_result['body']['layerManager']
    except KeyError:
        return

    try:

        # force visible and in case of does not exits, load it
        if 'visible' in layermanager:
            for lyr in layermanager['visible']:
                layer_name = [key for key in lyr][0]
                layer = tools_qgis.get_layer_by_tablename(layer_name)
                if layer is None:
                    the_geom = lyr[layer_name]['geom_field']
                    field_id = lyr[layer_name]['pkey_field']
                    if lyr[layer_name]['group_layer'] is not None:
                        group = lyr[layer_name]['group_layer']
                    else:
                        group = "GW Layers"
                    style_id = lyr[layer_name]['style_id']
                    add_layer_database(layer_name, the_geom, field_id, group=group, style_id=style_id)
                tools_qgis.set_layer_visible(layer)

        # force reload dataProvider in order to reindex.
        if 'index' in layermanager:
            for lyr in layermanager['index']:
                layer_name = [key for key in lyr][0]
                layer = tools_qgis.get_layer_by_tablename(layer_name)
                if layer:
                    tools_qgis.set_layer_index(layer)

        # Set active
        if 'active' in layermanager:
            layer = tools_qgis.get_layer_by_tablename(layermanager['active'])
            if layer:
                global_vars.iface.setActiveLayer(layer)

        # Set zoom to extent with a margin
        if 'zoom' in layermanager:
            layer = tools_qgis.get_layer_by_tablename(layermanager['zoom']['layer'])
            if layer:
                prev_layer = global_vars.iface.activeLayer()
                global_vars.iface.setActiveLayer(layer)
                global_vars.iface.zoomToActiveLayer()
                margin = layermanager['zoom']['margin']
                tools_qgis.set_margin(layer, margin)
                if prev_layer:
                    global_vars.iface.setActiveLayer(prev_layer)

        # Set snnaping options
        if 'snnaping' in layermanager:
            snapper_manager = GwSnapManager(global_vars.iface)
            for layer_name in layermanager['snnaping']:
                layer = tools_qgis.get_layer_by_tablename(layer_name)
                if layer:
                    QgsProject.instance().blockSignals(True)
                    segment_flag = QgsSnappingConfig.SnappingTypes.SegmentFlag if Qgis.QGIS_VERSION_INT >= 31200 else 2
                    layer_settings = snapper_manager.config_snap_to_layer(layer, QgsPointLocator.All, True)
                    if layer_settings:
                        layer_settings.setTypeFlag(segment_flag)
                        layer_settings.setTolerance(15)
                        layer_settings.setEnabled(True)
                    else:
                        layer_settings = QgsSnappingConfig.IndividualLayerSettings(True, segment_flag, 15, 1)
                    snapping_config = snapper_manager.get_snapping_options()
                    snapping_config.setIndividualLayerSettings(layer, layer_settings)
                    QgsProject.instance().blockSignals(False)
                    QgsProject.instance().snappingConfigChanged.emit(snapping_config)
            snapper_manager.set_snap_mode()
            del snapper_manager


    except Exception as e:
        tools_qt.manage_exception(None, f"{type(e).__name__}: {e}", sql, global_vars.schema_name)


def selection_init(class_object, dialog, table_object, query=False):
    """ Set canvas map tool to an instance of class 'GwSelectManager' """

    try:
        class_object.feature_type = get_signal_change_tab(dialog, excluded_layers=class_object.excluded_layers)
    except AttributeError:
        # In case the dialog has no tab
        pass

    if class_object.feature_type in ('all', None):
        class_object.feature_type = 'arc'

    select_manager = GwSelectManager(class_object, table_object, dialog, query)
    global_vars.canvas.setMapTool(select_manager)
    cursor = get_cursor_multiple_selection()
    global_vars.canvas.setCursor(cursor)


def selection_changed(class_object, dialog, table_object, query=False, lazy_widget=None, lazy_init_function=None):
    """ Slot function for signal 'canvas.selectionChanged' """

    tools_qgis.disconnect_signal_selection_changed()
    field_id = f"{class_object.feature_type}_id"

    ids = []
    if class_object.layers is None:
        return

    # Iterate over all layers of the group
    for layer in class_object.layers[class_object.feature_type]:
        if layer.selectedFeatureCount() > 0:
            # Get selected features of the layer
            features = layer.selectedFeatures()
            for feature in features:
                # Append 'feature_id' into the list
                selected_id = feature.attribute(field_id)
                if selected_id not in ids:
                    ids.append(selected_id)

    class_object.list_ids[class_object.feature_type] = ids

    expr_filter = None
    if len(ids) > 0:
        # Set 'expr_filter' with features that are in the list
        expr_filter = f'"{field_id}" IN ('
        for i in range(len(ids)):
            expr_filter += f"'{ids[i]}', "
        expr_filter = expr_filter[:-2] + ")"

        # Check expression
        (is_valid, expr) = tools_qt.check_expression_filter(expr_filter)  # @UnusedVariable
        if not is_valid:
            return

        tools_qgis.select_features_by_ids(class_object.feature_type, expr, class_object.layers)

    # Reload contents of table 'tbl_@table_object_x_@feature_type'
    if query:
        _insert_feature_psector(dialog, class_object.feature_type, ids=ids)
        remove_selection()
        load_tableview_psector(dialog, class_object.feature_type)
    else:
        load_tablename(dialog, table_object, class_object.feature_type, expr_filter)
        tools_qt.set_lazy_init(table_object, lazy_widget=lazy_widget, lazy_init_function=lazy_init_function)

    enable_feature_type(dialog, table_object, ids=ids)
    class_object.ids = ids


def insert_feature(class_object, dialog, table_object, query=False, remove_ids=True, lazy_widget=None,
                   lazy_init_function=None):
    """ Select feature with entered id. Set a model with selected filter.
        Attach that model to selected table
    """

    tools_qgis.disconnect_signal_selection_changed()
    feature_type = get_signal_change_tab(dialog)
    # Clear list of ids
    if remove_ids:
        class_object.ids = []

    field_id = f"{feature_type}_id"
    feature_id = tools_qt.get_text(dialog, "feature_id")
    expr_filter = f"{field_id} = '{feature_id}'"

    # Check expression
    (is_valid, expr) = tools_qt.check_expression_filter(expr_filter)
    if not is_valid:
        return None

    # Select features of layers applying @expr
    tools_qgis.select_features_by_ids(feature_type, expr, layers=class_object.layers)

    if feature_id == 'null':
        message = "You need to enter a feature id"
        tools_qt.show_info_box(message)
        return

    # Iterate over all layers of the group
    for layer in class_object.layers[feature_type]:
        if layer.selectedFeatureCount() > 0:
            # Get selected features of the layer
            features = layer.selectedFeatures()
            for feature in features:
                # Append 'feature_id' into the list
                selected_id = feature.attribute(field_id)
                if selected_id not in class_object.ids:
                    class_object.ids.append(selected_id)
        if feature_id not in class_object.ids:
            # If feature id doesn't exist in list -> add
            class_object.ids.append(str(feature_id))

    # Set expression filter with features in the list
    expr_filter = f'"{field_id}" IN (  '
    for i in range(len(class_object.ids)):
        expr_filter += f"'{class_object.ids[i]}', "
    expr_filter = expr_filter[:-2] + ")"

    # Check expression
    (is_valid, expr) = tools_qt.check_expression_filter(expr_filter)
    if not is_valid:
        return

    # Select features with previous filter
    # Build a list of feature id's and select them
    for layer in class_object.layers[feature_type]:
        it = layer.getFeatures(QgsFeatureRequest(expr))
        id_list = [i.id() for i in it]
        if len(id_list) > 0:
            layer.selectByIds(id_list)

    # Reload contents of table 'tbl_xxx_xxx_@feature_type'
    if query:
        _insert_feature_psector(dialog, feature_type, ids=class_object.ids)
        layers = remove_selection(True, class_object.layers)
        class_object.layers = layers
    else:
        load_tablename(dialog, table_object, feature_type, expr_filter)
        tools_qt.set_lazy_init(table_object, lazy_widget=lazy_widget, lazy_init_function=lazy_init_function)

    # Update list
    class_object.list_ids[feature_type] = class_object.ids
    enable_feature_type(dialog, table_object, ids=class_object.ids)
    connect_signal_selection_changed(class_object, dialog, table_object, feature_type)

    tools_log.log_info(class_object.list_ids[feature_type])


def remove_selection(remove_groups=True, layers=None):
    """ Remove all previous selections """

    list_layers = ["v_edit_arc", "v_edit_node", "v_edit_connec", "v_edit_element"]
    if global_vars.project_type == 'ud':
        list_layers.append("v_edit_gully")

    for layer_name in list_layers:
        layer = tools_qgis.get_layer_by_tablename(layer_name)
        if layer:
            layer.removeSelection()

    if remove_groups and layers is not None:
        for key, elems in layers.items():
            for layer in layers[key]:
                layer.removeSelection()

    global_vars.canvas.refresh()

    return layers


def connect_signal_selection_changed(class_object, dialog, table_object, query=False):
    """ Connect signal selectionChanged """

    try:
        global_vars.canvas.selectionChanged.connect(
            partial(selection_changed, class_object, dialog, table_object, query))
    except Exception as e:
        tools_log.log_info(f"connect_signal_selection_changed: {e}")


def docker_dialog(dialog):

    positions = {8: Qt.BottomDockWidgetArea, 4: Qt.TopDockWidgetArea,
                 2: Qt.RightDockWidgetArea, 1: Qt.LeftDockWidgetArea}
    try:
        global_vars.session_vars['dialog_docker'].setWindowTitle(dialog.windowTitle())
        global_vars.session_vars['dialog_docker'].setWidget(dialog)
        global_vars.session_vars['dialog_docker'].setWindowFlags(Qt.WindowContextHelpButtonHint)
        global_vars.iface.addDockWidget(positions[global_vars.session_vars['dialog_docker'].position],
                                        global_vars.session_vars['dialog_docker'])
    except RuntimeError as e:
        tools_log.log_warning(f"{type(e).__name__} --> {e}")


def init_docker(docker_param='qgis_info_docker'):
    """ Get user config parameter @docker_param """

    global_vars.session_vars['info_docker'] = True
    # Show info or form in docker?
    row = get_config_value(docker_param)
    if not row:
        global_vars.session_vars['dialog_docker'] = None
        global_vars.session_vars['docker_type'] = None
        return None
    value = row[0].lower()

    # Check if docker has dialog of type 'form' or 'main'
    if docker_param == 'qgis_info_docker':
        if global_vars.session_vars['dialog_docker']:
            if global_vars.session_vars['docker_type']:
                if global_vars.session_vars['docker_type'] != 'qgis_info_docker':
                    global_vars.session_vars['info_docker'] = False
                    return None

    if value == 'true':
        close_docker()
        global_vars.session_vars['docker_type'] = docker_param
        global_vars.session_vars['dialog_docker'] = GwDocker()
        global_vars.session_vars['dialog_docker'].dlg_closed.connect(close_docker)
        manage_docker_options()
    else:
        global_vars.session_vars['dialog_docker'] = None
        global_vars.session_vars['docker_type'] = None

    return global_vars.session_vars['dialog_docker']


def close_docker():
    """ Save QDockWidget position (1=Left, 2=Right, 4=Top, 8=Bottom),
        remove from iface and del class
    """

    try:
        if global_vars.session_vars['dialog_docker']:
            if not global_vars.session_vars['dialog_docker'].isFloating():
                docker_pos = global_vars.iface.mainWindow().dockWidgetArea(global_vars.session_vars['dialog_docker'])
                widget = global_vars.session_vars['dialog_docker'].widget()
                if widget:
                    widget.close()
                    del widget
                    global_vars.session_vars['dialog_docker'].setWidget(None)
                    global_vars.session_vars['docker_type'] = None
                    set_config_parser('docker', 'position', f'{docker_pos}')
                global_vars.iface.removeDockWidget(global_vars.session_vars['dialog_docker'])
                global_vars.session_vars['dialog_docker'] = None
    except AttributeError:
        global_vars.session_vars['docker_type'] = None
        global_vars.session_vars['dialog_docker'] = None


def manage_docker_options():
    """ Check if user want dock the dialog or not """

    # Load last docker position
    try:
        # Docker positions: 1=Left, 2=Right, 4=Top, 8=Bottom
        pos = int(get_config_parser('docker', 'position', "user", "session"))
        global_vars.session_vars['dialog_docker'].position = 2
        if pos in (1, 2, 4, 8):
            global_vars.session_vars['dialog_docker'].position = pos
    except Exception:
        global_vars.session_vars['dialog_docker'].position = 2


def set_tablemodel_config(dialog, widget, table_name, sort_order=0, isQStandardItemModel=False, schema_name=None):
    """ Configuration of tables. Set visibility and width of columns """

    widget = tools_qt.get_widget(dialog, widget)
    if not widget:
        return

    if schema_name is not None:
        config_table = f"{schema_name}.config_form_tableview"
    else:
        config_table = f"config_form_tableview"

    # Set width and alias of visible columns
    columns_to_delete = []
    sql = (f"SELECT columnindex, width, alias, visible"
           f" FROM {config_table}"
           f" WHERE tablename = '{table_name}'"
           f" ORDER BY columnindex")
    rows = tools_db.get_rows(sql)

    if not rows:
        return

    for row in rows:
        if not row['visible']:
            columns_to_delete.append(row['columnindex'])
        else:
            width = row['width']
            if width is None:
                width = 100
            widget.setColumnWidth(row['columnindex'], width)
            if row['alias'] is not None:
                widget.model().setHeaderData(row['columnindex'], Qt.Horizontal, row['alias'])

    # Set order
    if isQStandardItemModel:
        widget.model().sort(0, sort_order)
    else:
        widget.model().setSort(0, sort_order)
        widget.model().select()
    # Delete columns
    for column in columns_to_delete:
        widget.hideColumn(column)

    return widget


def add_icon(widget, icon, sub_folder="20x20"):
    """ Set @icon to selected @widget """

    # Get icons folder
    icons_folder = os.path.join(global_vars.plugin_dir, f"icons{os.sep}dialogs{os.sep}{sub_folder}")
    icon_path = os.path.join(icons_folder, str(icon) + ".png")
    if os.path.exists(icon_path):
        widget.setIcon(QIcon(icon_path))
        if type(widget) is QPushButton:
            widget.setProperty('has_icon', True)
    else:
        tools_log.log_info("File not found", parameter=icon_path)


def add_tableview_header(widget, field):

    model = widget.model()
    if model is None:
        model = QStandardItemModel()
    # Related by Qtable
    widget.setModel(model)
    widget.horizontalHeader().setStretchLastSection(True)

    # Get headers
    headers = []
    for x in field['value'][0]:
        headers.append(x)
    # Set headers
    model.setHorizontalHeaderLabels(headers)

    return widget


def fill_tableview_rows(widget, field):

    model = widget.model()
    for item in field['value']:
        row = []
        for value in item.values():
            row.append(QStandardItem(str(value)))
        if len(row) > 0:
            model.appendRow(row)

    return widget


def set_calendar_from_user_param(dialog, widget, table_name, value, parameter):
    """ Executes query and set QDateEdit """

    sql = (f"SELECT {value} FROM {table_name}"
           f" WHERE parameter = '{parameter}' AND cur_user = current_user")
    row = tools_db.get_row(sql)
    if row and row[0]:
        date = QDate.fromString(row[0].replace('/', '-'), 'yyyy-MM-dd')
    else:
        date = QDate.currentDate()
    tools_qt.set_calendar(dialog, widget, date)


def load_tablename(dialog, table_object, feature_type, expr_filter):
    """ Reload @widget with contents of @tablename applying selected @expr_filter """

    widget_name = None
    if type(table_object) is str:
        widget_name = f"tbl_{table_object}_x_{feature_type}"
        widget = tools_qt.get_widget(dialog, widget_name)
        if not widget:
            message = "Widget not found"
            tools_log.log_info(message, parameter=widget_name)
            return None
    elif type(table_object) is QTableView:
        widget = table_object
    else:
        msg = "Table_object is not a table name or QTableView"
        tools_log.log_info(msg)
        return None
    table_name = f"v_edit_{feature_type}"
    expr = tools_qt.set_table_model(dialog, widget, table_name, expr_filter)
    if widget_name is not None:
        set_tablemodel_config(dialog, widget_name, table_name)
    return expr


def load_tableview_psector(dialog, feature_type):
    """ Reload QtableView """

    value = tools_qt.get_text(dialog, dialog.psector_id)
    expr = f"psector_id = '{value}'"
    qtable = tools_qt.get_widget(dialog, f'tbl_psector_x_{feature_type}')
    message = tools_qt.fill_table(qtable, f"plan_psector_x_{feature_type}", expr, QSqlTableModel.OnFieldChange)
    if message:
        tools_qgis.show_warning(message)
    set_tablemodel_config(dialog, qtable, f"plan_psector_x_{feature_type}")
    tools_qgis.refresh_map_canvas()


def set_completer_object(dialog, tablename, field_id="id"):
    """ Set autocomplete of widget @table_object + "_id"
        getting id's from selected @table_object
    """

    widget = tools_qt.get_widget(dialog, tablename + "_id")
    if not widget:
        return

    if tablename == "element":
        field_id = tablename + "_id"

    set_completer_widget(tablename, widget, field_id)


def set_completer_widget(tablename, widget, field_id):
    """ Set autocomplete of widget @table_object + "_id"
        getting id's from selected @table_object
    """

    if not widget:
        return

    sql = (f"SELECT DISTINCT({field_id})"
           f" FROM {tablename}"
           f" ORDER BY {field_id}")
    rows = tools_db.get_rows(sql)
    tools_qt.set_completer_rows(widget, rows)


def set_dates_from_to(widget_from, widget_to, table_name, field_from, field_to):

    sql = (f"SELECT MIN(LEAST({field_from}, {field_to})),"
           f" MAX(GREATEST({field_from}, {field_to}))"
           f" FROM {table_name}")
    row = tools_db.get_row(sql)
    current_date = QDate.currentDate()
    if row:
        if row[0]:
            widget_from.setDate(row[0])
        else:
            widget_from.setDate(current_date)
        if row[1]:
            widget_to.setDate(row[1])
        else:
            widget_to.setDate(current_date)


def manage_close(dialog, table_object, cur_active_layer=None, single_tool_mode=None, layers=None):
    """ Close dialog and disconnect snapping """

    tools_qgis.disconnect_snapping()
    tools_qgis.disconnect_signal_selection_changed()
    if cur_active_layer:
        global_vars.iface.setActiveLayer(cur_active_layer)
    # some tools can work differently if standalone or integrated in another tool
    if single_tool_mode is not None:
        layers = remove_selection(single_tool_mode, layers=layers)
    else:
        layers = remove_selection(True, layers=layers)

    list_feature_type = ['arc', 'node', 'connec', 'element']
    if global_vars.project_type == 'ud':
        list_feature_type.append('gully')
    for feature_type in list_feature_type:
        tools_qt.reset_model(dialog, table_object, feature_type)

    close_dialog(dialog)

    return layers


def delete_records(class_object, dialog, table_object, query=False, lazy_widget=None, lazy_init_function=None):
    """ Delete selected elements of the table """

    tools_qgis.disconnect_signal_selection_changed()
    feature_type = get_signal_change_tab(dialog)
    if type(table_object) is str:
        widget_name = f"tbl_{table_object}_x_{feature_type}"
        widget = tools_qt.get_widget(dialog, widget_name)
        if not widget:
            message = "Widget not found"
            tools_qgis.show_warning(message, parameter=widget_name)
            return
    elif type(table_object) is QTableView:
        widget = table_object
    else:
        msg = "Table_object is not a table name or QTableView"
        tools_log.log_info(msg)
        return

    # Control when QTableView is void or has no model
    try:
        # Get selected rows
        selected_list = widget.selectionModel().selectedRows()
    except AttributeError:
        selected_list = []

    if len(selected_list) == 0:
        message = "Any record selected"
        tools_qt.show_info_box(message)
        return

    if query:
        full_list = widget.model()
        for x in range(0, full_list.rowCount()):
            class_object.ids.append(widget.model().record(x).value(f"{feature_type}_id"))
    else:
        class_object.ids = class_object.list_ids[feature_type]

    field_id = feature_type + "_id"

    del_id = []
    inf_text = ""
    list_id = ""
    for i in range(0, len(selected_list)):
        row = selected_list[i].row()
        id_feature = widget.model().record(row).value(field_id)
        inf_text += f"{id_feature}, "
        list_id += f"'{id_feature}', "
        del_id.append(id_feature)
    inf_text = inf_text[:-2]
    list_id = list_id[:-2]
    message = "Are you sure you want to delete these records?"
    title = "Delete records"
    answer = tools_qt.show_question(message, title, inf_text)
    if answer:
        for el in del_id:
            class_object.ids.remove(el)
    else:
        return

    expr_filter = None
    expr = None
    if len(class_object.ids) > 0:

        # Set expression filter with features in the list
        expr_filter = f'"{field_id}" IN ('
        for i in range(len(class_object.ids)):
            expr_filter += f"'{class_object.ids[i]}', "
        expr_filter = expr_filter[:-2] + ")"

        # Check expression
        (is_valid, expr) = tools_qt.check_expression_filter(expr_filter)  # @UnusedVariable
        if not is_valid:
            return

    # Update model of the widget with selected expr_filter
    if query:
        _delete_feature_psector(dialog, feature_type, list_id)
        load_tableview_psector(dialog, feature_type)
    else:
        load_tablename(dialog, table_object, feature_type, expr_filter)
        tools_qt.set_lazy_init(table_object, lazy_widget=lazy_widget, lazy_init_function=lazy_init_function)

    # Select features with previous filter
    # Build a list of feature id's and select them
    tools_qgis.select_features_by_ids(feature_type, expr, layers=class_object.layers)

    if query:
        class_object.layers = remove_selection(layers=class_object.layers)

    # Update list
    class_object.list_ids[feature_type] = class_object.ids
    enable_feature_type(dialog, table_object, ids=class_object.ids)
    connect_signal_selection_changed(class_object, dialog, table_object, query)


def get_parent_layers_visibility():
    """ Get layer visibility to restore when dialog is closed
    :return: example: {<QgsMapLayer: 'Arc' (postgres)>: True, <QgsMapLayer: 'Node' (postgres)>: False,
                       <QgsMapLayer: 'Connec' (postgres)>: True, <QgsMapLayer: 'Element' (postgres)>: False}
    """

    layers_visibility = {}
    for layer_name in ["v_edit_arc", "v_edit_node", "v_edit_connec", "v_edit_element", "v_edit_gully"]:
        layer = tools_qgis.get_layer_by_tablename(layer_name)
        if layer:
            layers_visibility[layer] = tools_qgis.is_layer_visible(layer)

    return layers_visibility


def restore_parent_layers_visibility(layers):
    """ Receive a dictionary with the layer and if it has to be active or not
    :param layers: example: {<QgsMapLayer: 'Arc' (postgres)>: True, <QgsMapLayer: 'Node' (postgres)>: False,
                             <QgsMapLayer: 'Connec' (postgres)>: True, <QgsMapLayer: 'Element' (postgres)>: False}
    """

    for layer, visibility in layers.items():
        tools_qgis.set_layer_visible(layer, False, visibility)


def create_rubberband(canvas, geometry_type=1):
    """ Creates a rubberband and adds it to the global list """

    rb = QgsRubberBand(canvas, geometry_type)
    global_vars.active_rubberbands.append(rb)
    return rb


def reset_rubberband(rb, geometry_type=None):
    """ Resets a rubberband and tries to remove it from the global list """

    if geometry_type:
        rb.reset(geometry_type)
    else:
        rb.reset()

    try:
        global_vars.active_rubberbands.remove(rb)
    except ValueError:
        pass


def set_epsg():

    epsg = tools_qgis.get_epsg()
    global_vars.project_epsg = epsg


def open_dlg_help():
    """
    Opens the help page for the last focused dialog
        :return:
    """

    parser = configparser.ConfigParser()
    path = f"{global_vars.plugin_dir}{os.sep}config{os.sep}giswater.config"
    if not os.path.exists(path):
        webbrowser.open_new_tab('https://giswater.gitbook.io/giswater-manual')
        return True

    parser.read(path)
    try:
        web_tag = parser.get('web_tag', global_vars.session_vars['last_focus'])
        webbrowser.open_new_tab(f'https://giswater.gitbook.io/giswater-manual/{web_tag}')
    except Exception:
        webbrowser.open_new_tab('https://giswater.gitbook.io/giswater-manual')
    finally:
        return True


def create_sqlite_conn(file_name):
    """ Creates an sqlite connection to a file """

    status = False
    cursor = None
    try:
        db_path = f"{global_vars.plugin_dir}{os.sep}resources{os.sep}gis{os.sep}{file_name}.sqlite"
        tools_log.log_info(db_path)
        if os.path.exists(db_path):
            conn = sqlite3.connect(db_path)
            cursor = conn.cursor()
            status = True
        else:
            tools_log.log_warning("Config database file not found", parameter=db_path)
    except Exception as e:
        tools_log.log_warning(str(e))

    return status, cursor


def user_params_to_userconfig():
    """ Function to load all the variables from user_params.config to their respective user config files """

    parser = global_vars.configs['user_params'][1]
    if parser is None:
        return

    # Get the sections of the user params inventory
    inv_sections = parser.sections()

    # For each section (inventory)
    for section in inv_sections:

        file_name = section.split('.')[0]
        section_name = section.split('.')[1]
        parameters = parser.options(section)

        # For each parameter (inventory)
        for parameter in parameters:

            # Manage if parameter need prefix and project_type is not defined
            if parameter.startswith("_") and global_vars.project_type is None:
                continue

            _pre = False
            inv_param = parameter
            # If it needs a prefix
            if parameter.startswith("_"):
                _pre = True
                parameter = inv_param[1:]
            # If it's just a comment line
            if parameter.startswith("#"):
                # tools_log.log_info(f"set_config_parser: {file_name} {section_name} {parameter}")
                set_config_parser(section_name, parameter, None, "user", file_name, prefix=False, chk_user_params=False)
                continue

            # If it's a normal value
            # Get value[section][parameter] of the user config file
            value = get_config_parser(section_name, parameter, "user", file_name, _pre, True, False, True)

            # If this value (user config file) is None (doesn't exist, isn't set, etc.)
            if value is None:
                # Read the default value for that parameter
                value = get_config_parser(section, inv_param, "project", "user_params", False, True, False, True)
                # Set value[section][parameter] in the user config file
                set_config_parser(section_name, parameter, value, "user", file_name, None, _pre, False)
            else:
                value2 = get_config_parser(section, inv_param, "project", "user_params", False, True, False, True)
                if value2 is not None:
                    # If there's an inline comment in the inventory but there isn't one in the user config file, add it
                    if "#" not in value and "#" in value2:
                        # Get the comment (inventory) and set it (user config file)
                        comment = value2.split('#')[1]
                        set_config_parser(section_name, parameter, value.strip(), "user", file_name, comment, _pre, False)


def remove_deprecated_config_vars():
    """ Removes all deprecated variables defined at giswater.config """

    init_parser = configparser.ConfigParser()
    session_parser = configparser.ConfigParser()
    path_folder = os.path.join(tools_os.get_datadir(), global_vars.user_folder_dir)
    project_types = get_config_parser('system', 'project_types', "project", "giswater").split(',')

    # Get deprecated vars for init
    path = f"{path_folder}{os.sep}config{os.sep}init.config"
    if not os.path.exists(path):
        tools_log.log_warning(f"File not found: {path}")
        return

    init_parser.read(path)
    vars = get_config_parser('system', 'deprecated_vars_init', "project", "giswater")
    if vars is not None:
        for var in vars.split(','):
            section = var.split('.')[0].strip()
            if not init_parser.has_section(section):
                continue
            option = var.split('.')[1].strip()
            if option.startswith('_'):
                for proj in project_types:
                    init_parser.remove_option(section, f"{proj}{option}")
            else:
                init_parser.remove_option(section, option)

    with open(path, 'w') as configfile:
        init_parser.write(configfile)
        configfile.close()

    # Get deprecated vars for session
    path = f"{path_folder}{os.sep}config{os.sep}session.config"
    if not os.path.exists(path):
        tools_log.log_warning(f"File not found: {path}")
        return

    session_parser.read(path)
    vars = get_config_parser('system', 'deprecated_vars_session', "project", "giswater")
    if vars is not None:
        for var in vars.split(','):
            section = var.split('.')[0].strip()
            if not session_parser.has_section(section):
                continue
            option = var.split('.')[1].strip()
            if option.startswith('_'):
                for proj in project_types:
                    session_parser.remove_option(section, f"{proj}{option}")
            else:
                session_parser.remove_option(section, option)

    with open(path, 'w') as configfile:
        session_parser.write(configfile)
        configfile.close()


def hide_widgets_form(dialog, dlg_name):

    row = get_config_value(parameter=f'qgis_form_{dlg_name}_hidewidgets', columns='value::text', table='config_param_system')
    if row:
        widget_list = dialog.findChildren(QWidget)
        for widget in widget_list:
            if widget.objectName() and widget.objectName() in row[0]:
                lbl_widget = dialog.findChild(QLabel, f"lbl_{widget.objectName()}")
                if lbl_widget:
                    lbl_widget.setVisible(False)
                widget.setVisible(False)


# region private functions
def _insert_feature_psector(dialog, feature_type, ids=None):
    """ Insert features_id to table plan_@feature_type_x_psector """

    value = tools_qt.get_text(dialog, dialog.psector_id)
    for i in range(len(ids)):
        sql = f"INSERT INTO plan_psector_x_{feature_type} ({feature_type}_id, psector_id) "
        sql += f"VALUES('{ids[i]}', '{value}') ON CONFLICT DO NOTHING;"
        tools_db.execute_sql(sql)
        load_tableview_psector(dialog, feature_type)


def _delete_feature_psector(dialog, feature_type, list_id):
    """ Delete features_id to table plan_@feature_type_x_psector"""

    value = tools_qt.get_text(dialog, dialog.psector_id)
    sql = (f"DELETE FROM plan_psector_x_{feature_type} "
           f"WHERE {feature_type}_id IN ({list_id}) AND psector_id = '{value}'")
    tools_db.execute_sql(sql)


def _check_user_params(section, parameter, file_name, prefix=False):
    """ Check if a parameter exists in the config/user_params.config
        If it doesn't exist, it creates it and assigns 'None' as a default value
    """

    if section == "i18n_generator" or parameter == "dev_commit":
        return

    # Check if the parameter needs the prefix or not
    if prefix and global_vars.project_type is not None:
        parameter = f"_{parameter}"

    # Get the value of the parameter (the one get_config_parser is looking for) in the inventory
    check_value = get_config_parser(f"{file_name}.{section}", parameter, "project", "user_params", False,
                                    get_comment=True, chk_user_params=False)
    # If it doesn't exist in the inventory, add it with "None" as value
    if check_value is None:
        set_config_parser(f"{file_name}.{section}", parameter, None, "project", "user_params", prefix=False,
                          chk_user_params=False)
    else:
        return check_value


def _get_parser_from_filename(filename):
    """ Get parser of file @filename.config """

    if filename in ('init', 'session'):
        folder = global_vars.user_folder_dir
    elif filename in ('dev', 'giswater', 'user_params'):
        folder = global_vars.plugin_dir
    else:
        return None, None

    parser = configparser.ConfigParser(comment_prefixes=";", allow_no_value=True)
    filepath = f"{folder}{os.sep}config{os.sep}{filename}.config"
    if not os.path.exists(filepath):
        tools_log.log_warning(f"File not found: {filepath}")
        return filepath, None

    if not parser.read(filepath):
        tools_log.log_warning(f"Error parsing file: {filepath}")
        return filepath, None

    return filepath, parser


# endregion<|MERGE_RESOLUTION|>--- conflicted
+++ resolved
@@ -1642,14 +1642,10 @@
     # If failed, manage exception
     if 'status' in json_result and json_result['status'] == 'Failed':
         manage_json_exception(json_result, sql, is_thread=is_thread)
-<<<<<<< HEAD
-        return json_result
-=======
         if is_thread:
             return json_result,  global_vars.session_vars['last_error_msg']
         else:
             return json_result
->>>>>>> ba0bc4fe
     try:
         if json_result["body"]["feature"]["geometry"] and global_vars.data_epsg != global_vars.project_epsg:
             json_result = manage_json_geometry(json_result)
