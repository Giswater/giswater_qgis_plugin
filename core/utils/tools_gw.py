--- conflicted
+++ resolved
@@ -79,21 +79,6 @@
     elif isinstance(dialog, GwDialog):
         x, y = x + 8, y + 31
 
-<<<<<<< HEAD
-    set_config_parser('dialogs_dimension', f"{dialog.objectName()}_width", f"{dialog.property('width')}")
-    set_config_parser('dialogs_dimension', f"{dialog.objectName()}_height", f"{dialog.property('height')}")
-    set_config_parser('dialogs_position', f"{dialog.objectName()}_x", f"{x}")
-    set_config_parser('dialogs_position', f"{dialog.objectName()}_y", f"{y}")
-
-
-def initialize_parsers():
-    """ Initialize parsers of configuration files: init, session, giswater, user_params """
-
-    for config in global_vars.list_configs:
-        filepath, parser = _get_parser_from_filename(config)
-        global_vars.configs[config][0] = filepath
-        global_vars.configs[config][1] = parser
-=======
     try:
         set_config_parser('dialogs_dimension', f"{dialog.objectName()}_width", f"{dialog.property('width')}")
         set_config_parser('dialogs_dimension', f"{dialog.objectName()}_height", f"{dialog.property('height')}")
@@ -101,7 +86,15 @@
         set_config_parser('dialogs_position', f"{dialog.objectName()}_y", f"{y}")
     except Exception:
         pass
->>>>>>> 31d40a09
+
+
+def initialize_parsers():
+    """ Initialize parsers of configuration files: init, session, giswater, user_params """
+
+    for config in global_vars.list_configs:
+        filepath, parser = _get_parser_from_filename(config)
+        global_vars.configs[config][0] = filepath
+        global_vars.configs[config][1] = parser
 
 
 def get_config_parser(section: str, parameter: str, config_type, file_name, prefix=True, get_comment=False,
