"""
This file is part of Giswater 3
The program is free software: you can redistribute it and/or modify it under the terms of the GNU
General Public License as published by the Free Software Foundation, either version 3 of the License,
or (at your option) any later version.
"""
# -*- coding: utf-8 -*-
import os
import sys
import subprocess
import webbrowser

from functools import partial
from qgis.PyQt.QtCore import QDate, QRegExp, Qt
from qgis.PyQt.QtWidgets import QComboBox, QDateEdit, QLineEdit, QMessageBox, QTableView, QWidget, QDoubleSpinBox, QSpinBox
from qgis.core import QgsEditorWidgetSetup, QgsFieldConstraints, QgsMessageLog, QgsLayerTreeLayer, QgsVectorLayer, QgsDataSourceUri
from qgis.gui import QgsDateTimeEdit
from qgis.PyQt.QtWidgets import QComboBox

from ... import global_vars
from ..shared.document import GwDocument
from ..shared.element import GwElement
from ..shared.info import GwInfo
from ..shared.visit import GwVisit
from ..utils import tools_gw
<<<<<<< HEAD
from ...lib import tools_qgis, tools_qt, tools_log, tools_os, tools_db
=======
from ...libs import lib_vars, tools_qgis, tools_qt, tools_log, tools_os, tools_db
>>>>>>> 292d872d

from ..shared.mincut_tools import filter_by_days, filter_by_dates

def add_object(**kwargs):
    """
    Open form of selected element of the @qtable??
        function called in module tools_gw: def add_button(module=sys.modules[__name__], **kwargs):
        at lines:   widget.clicked.connect(partial(getattr(module, function_name), **kwargs))
    """
    dialog = kwargs['dialog']
    button = kwargs['widget']
    index_tab = dialog.tab_main.currentIndex()
    tab_name = dialog.tab_main.widget(index_tab).objectName()
    func_params = kwargs['func_params']
    complet_result = kwargs['complet_result']
    feature_type = complet_result['body']['feature']['featureType']
    feature_id = complet_result['body']['feature']['id']
    field_id = str(complet_result['body']['feature']['idName'])
    qtable_name = func_params['targetwidget']
    qtable = tools_qt.get_widget(dialog, f"{qtable_name}")
    filter_sign = '='
    if button.property('widgetcontrols') is not None and 'filterSign' in button.property('widgetcontrols'):
        if button.property('widgetcontrols')['filterSign'] is not None:
            filter_sign = button.property('widgetcontrols')['filterSign']

    # Get values from dialog
    object_id = tools_qt.get_text(dialog, f"{func_params['sourcewidget']}")
    if object_id == 'null':
        message = "You need to insert data"
        tools_qgis.show_warning(message, parameter=func_params['sourcewidget'])
        return

    # Check if this object exists
    view_object = f"v_ui_{func_params['sourceview']}"
    sql = ("SELECT * FROM " + view_object + ""
           " WHERE id = '" + object_id + "'")
    row = tools_db.get_row(sql, log_sql=True)
    if not row:
        tools_qgis.show_warning("Object id not found", parameter=object_id)
        return

    # Check if this object is already associated to current feature
    field_object_id = dialog.findChild(QWidget, func_params['sourcewidget']).property('columnname')
    tablename = func_params['sourceview'] + "_x_" + feature_type
    sql = ("SELECT * FROM " + str(tablename) + ""
           " WHERE " + str(field_id) + " = '" + str(feature_id) + "'"
           " AND " + str(field_object_id) + " = '" + str(object_id) + "'")
    row = tools_db.get_row(sql, log_info=False)

    # If object already exist show warning message
    if row:
        message = "Object already associated with this feature"
        tools_qgis.show_warning(message)
    # If object not exist perform an INSERT
    else:
        sql = ("INSERT INTO " + tablename + " "
               "(" + str(field_object_id) + ", " + str(field_id) + ")"
               " VALUES ('" + str(object_id) + "', '" + str(feature_id) + "');")
        tools_db.execute_sql(sql, log_sql=False)
        if qtable.objectName() == 'tbl_document':
            date_to = dialog.tab_main.findChild(QDateEdit, 'date_document_to')
            if date_to:
                current_date = QDate.currentDate()
                date_to.setDate(current_date)

        linkedobject = ""
        if qtable.property('linkedobject') is not None:
            linkedobject = qtable.property('linkedobject')

        filter_fields = f'"{field_id}":{{"value":"{feature_id}","filterSign":"{filter_sign}"}}'
        fill_tbl(complet_result, dialog, qtable.objectName(), linkedobject, filter_fields)


def delete_object(**kwargs):
    """ Delete selected objects (elements or documents) of the @widget
         function called in module tools_gw: def add_button(module=sys.modules[__name__], **kwargs):
        at lines:   widget.clicked.connect(partial(getattr(module, function_name), **kwargs))
    """
    dialog = kwargs['dialog']
    try:
        index_tab = dialog.tab_main.currentIndex()
        tab_name = dialog.tab_main.widget(index_tab).objectName()
    except:
        tab_name = 'main'
    func_params = kwargs['func_params']
    complet_result = kwargs['complet_result']

    if 'featureType' in complet_result['body']['feature']:
        feature_type = complet_result['body']['feature']['featureType']
        tablename = f"v_ui_{func_params['sourceview']}_x_{feature_type}"
    else:
        tablename = f"v_ui_{func_params['sourceview']}"

    qtable_name = func_params['targetwidget']
    qtable = tools_qt.get_widget(dialog, f"{qtable_name}")



    # Get selected rows
    selected_list = qtable.selectionModel().selectedRows()
    if len(selected_list) == 0:
        message = "Any record selected"
        tools_qgis.show_warning(message)
        return

    inf_text = ""
    list_object_id = ""
    row_index = ""
    list_id = ""
    for i in range(0, len(selected_list)):
        index = selected_list[i]
        row = index.row()
        column_index = tools_qt.get_col_index_by_col_name(qtable, func_params['columnfind'])
        object_id = index.sibling(row, column_index).data()
        column_index = tools_qt.get_col_index_by_col_name(qtable, 'id')
        id_ = index.sibling(row, column_index).data()

        inf_text += str(object_id) + ", "
        list_id += str(id_) + ", "
        list_object_id = list_object_id + str(object_id) + ", "
        row_index += str(row + 1) + ", "

    list_object_id = list_object_id[:-2]
    list_id = list_id[:-2]
    message = "Are you sure you want to delete these records?"
    answer = tools_qt.show_question(message, "Delete records", list_object_id)
    if answer:
        sql = ("DELETE FROM " + tablename + ""
               " WHERE id::integer IN (" + list_id + ")")
        tools_db.execute_sql(sql, log_sql=False)
        _reload_table(**kwargs)


def open_visit_manager(**kwargs):
    dialog = kwargs['dialog']
    complet_result = kwargs['complet_result']
    func_params = kwargs['func_params']
    feature_type = complet_result['body']['feature']['featureType']
    feature_id = complet_result['body']['feature']['id']

    manage_visit = GwVisit()
    # manage_visit.visit_added.connect(_update_visit_table)
    manage_visit.manage_visits(feature_type, feature_id)


def manage_document(doc_id, **kwargs):
    """ Function called in class tools_gw.add_button(...) -->
        widget.clicked.connect(partial(getattr(self, function_name), **kwargs)) """
    feature = None
    complet_result = kwargs['complet_result']
    feature_type = complet_result['body']['feature']['featureType']
    feature_id = complet_result['body']['feature']['id']
    field_id = str(complet_result['body']['feature']['idName'])
    table_parent = str(complet_result['body']['feature']['tableParent'])
    schema_name = str(complet_result['body']['feature']['schemaName'])

    # When click button 'new_element' element id is the signal emited by the button
    if doc_id is False:
        layer = tools_qgis.get_layer_by_tablename(table_parent, False, False, schema_name)
        if layer:
            expr_filter = f"{field_id} = '{feature_id}'"
            feature = tools_qgis.get_feature_by_expr(layer, expr_filter)

    doc = GwDocument()
    doc.get_document(feature=feature, feature_type=feature_type)
    # If document exist
    if doc_id:
        tools_qt.set_widget_text(doc.dlg_add_doc, "doc_id", doc_id)
        doc.dlg_add_doc.btn_accept.clicked.connect(partial(_reload_table, **kwargs))
    # If we are creating a new element
    else:
        doc.dlg_add_doc.btn_accept.clicked.connect(partial(_manage_document_new, doc, **kwargs))


def open_selected_path(**kwargs):
    """ Open selected path of the @widget
        function called in module tools_gw: def add_tableview(complet_result, field, module=sys.modules[__name__])
        at lines:   widget.doubleClicked.connect(partial(getattr(module, function_name), **kwargs))
    """
    func_params = kwargs['func_params']
    qtable = kwargs['qtable'] if 'qtable' in kwargs else tools_qt.get_widget(kwargs['dialog'], f"{func_params['targetwidget']}")

    # Get selected rows
    selected_list = qtable.selectionModel().selectedRows()
    if len(selected_list) == 0:
        message = "Any record selected"
        tools_qgis.show_warning(message)
        return
    elif len(selected_list) > 1:
        message = "Select just one document"
        tools_qgis.show_warning(message)
        return

    # Get document path (can be relative or absolute)
    index = selected_list[0]
    row = index.row()
    column_index = tools_qt.get_col_index_by_col_name(qtable, func_params['columnfind'])
    path = index.sibling(row, column_index).data()

    # Check if file exist
    if os.path.exists(path):
        # Open the document
        if sys.platform == "win32":
            os.startfile(path)
        else:
            opener = "open" if sys.platform == "darwin" else "xdg-open"
            subprocess.call([opener, path])
    else:
        webbrowser.open(path)


def filter_table(**kwargs):
    """
         Function called in module GwInfo: def _set_filter_listeners(self, complet_result, dialog, widget_list, columnname, widgetname)
         at lines:  widget.textChanged.connect(partial(getattr(tools_backend_calls, widgetfunction), **kwargs))
                    widget.currentIndexChanged.connect(partial(getattr(tools_backend_calls, widgetfunction), **kwargs))

         Might be called in tools_gw also: def set_filter_listeners(complet_result, dialog, widget_list, columnname, widgetname, feature_id=None)
         at lines:  widget.textChanged.connect(partial(getattr(module, function_name), **kwargs))
                    widget.currentIndexChanged.connect(partial(getattr(module, function_name), **kwargs))
                    widget.dateChanged.connect(partial(getattr(module, function_name), **kwargs))
                    widget.valueChanged.connect(partial(getattr(module, function_name), **kwargs))
     """

    complet_result = kwargs['complet_result']
    model = kwargs['model']
    dialog = kwargs['dialog']
    widget_list = kwargs['widget_list']
    widgetname = kwargs['widgetname']
    linkedobject = kwargs['linkedobject']
    feature_id = kwargs['feature_id']
    func_params = kwargs.get('func_params')

    field_id = func_params.get('field_id')
    if field_id is None:
        field_id = str(complet_result['body']['feature']['idName'])
    feature_id = complet_result['body']['feature']['id']
    filter_fields = f'"{field_id}":{{"value":"{feature_id}","filterSign":"="}}, '
    colname = None
    if func_params:
        colname = func_params.get('columnfind')
    filter_fields = get_filter_qtableview(dialog, widget_list, complet_result, filter_fields)
    try:
        index_tab = dialog.tab_main.currentIndex()
        tab_name = dialog.tab_main.widget(index_tab).objectName()
    except:
        tab_name = 'main'
    complet_list = _get_list(complet_result, '', tab_name, filter_fields, widgetname, 'form_feature', linkedobject, feature_id, id_name=field_id)
    if complet_list is False:
        return False
    for field in complet_list['body']['data']['fields']:
        qtable = dialog.findChild(QTableView, field['widgetname'])
        if qtable:
            if field['value'] is None:
                model.removeRows(0, model.rowCount())
                return complet_list
            model.clear()
            tools_gw.add_tableview_header(qtable, field)
            tools_gw.fill_tableview_rows(qtable, field)
            tools_gw.set_tablemodel_config(dialog, qtable, field['widgetname'], 1, True)
            tools_qt.set_tableview_config(qtable)

    return complet_list

def filter_table_mincut(**kwargs):
    """
         Function called in module GwInfo: def _set_filter_listeners(self, complet_result, dialog, widget_list, columnname, widgetname)
         at lines:  widget.textChanged.connect(partial(getattr(tools_backend_calls, widgetfunction), **kwargs))
                    widget.currentIndexChanged.connect(partial(getattr(tools_backend_calls, widgetfunction), **kwargs))
     """

    complet_result = kwargs['complet_result']
    model = kwargs['model']
    dialog = kwargs['dialog']
    widget_list = kwargs['widget_list']
    widgetname = kwargs['widgetname']
    linkedobject = kwargs['linkedobject']
    feature_id = kwargs['feature_id']
    func_params = kwargs['func_params']

    filter_fields = get_filter_qtableview_mincut(dialog, widget_list, func_params)
    try:
        index_tab = dialog.tab_main.currentIndex()
        tab_name = dialog.tab_main.widget(index_tab).objectName()
    except:
        tab_name = 'main'
    complet_list = _get_list(complet_result, '', tab_name, filter_fields, widgetname, 'form_feature', linkedobject, feature_id)
    if complet_list is False:
        return False
    for field in complet_list['body']['data']['fields']:
        qtable = dialog.findChild(QTableView, field['widgetname'])
        if qtable:
            if field['value'] is None:
                model.removeRows(0, model.rowCount())
                return complet_list
            model.clear()
            tools_gw.add_tableview_header(qtable, field)
            tools_gw.fill_tableview_rows(qtable, field)
            tools_gw.set_tablemodel_config(dialog, qtable, field['widgetname'], 1, True)
            tools_qt.set_tableview_config(qtable)

    return complet_list

def open_rpt_result(**kwargs):
    """
    Open form of selected element of the @qtable??
        function called in module tools_gw: def add_tableview(complet_result, field, module=sys.modules[__name__])
        at lines:   widget.doubleClicked.connect(partial(getattr(module, function_name), **kwargs))
    """

    qtable = kwargs['qtable']
    complet_list = kwargs['complet_result']
    func_params = kwargs['func_params']
    # Get selected rows
    selected_list = qtable.selectionModel().selectedRows()
    if len(selected_list) == 0:
        message = "Any record selected"
        tools_qgis.show_warning(message)
        return

    index = selected_list[0]
    row = index.row()
    table_name = complet_list['body']['feature']['tableName']
    column_index = tools_qt.get_col_index_by_col_name(qtable, func_params['columnfind'])
    feature_id = index.sibling(row, column_index).data()
    info_feature = GwInfo('tab_data')
    complet_result, dialog = info_feature.open_form(table_name=table_name, feature_id=feature_id, tab_type='tab_data')

    if not complet_result:
        tools_log.log_info("FAIL open_rpt_result")
        return


def set_layer_index(**kwargs):
    """ Force reload dataProvider of layer """
    """ Function called in def wait_notifications(...) -->  getattr(self, function_name)(**params) """

    # Get list of layer names
    layers_name_list = kwargs['tableName']
    if not layers_name_list:
        return
    if type(layers_name_list) == str:
        tools_qgis.set_layer_index(layers_name_list)
    if type(layers_name_list) == list:
        for layer_name in layers_name_list:
            tools_qgis.set_layer_index(layer_name)


def get_info_node(**kwargs):
    """ Function called in class tools_gw.add_button(...) -->
            widget.clicked.connect(partial(getattr(self, function_name), **kwargs)) """

    dialog = kwargs['dialog']
    widget = kwargs['widget']

    feature_id = tools_qt.get_text(dialog, widget)
    if widget.property('value') not in (None, ''):
        feature_id = widget.property('value')
    custom_form = GwInfo('tab_data')
    complet_result, dialog = custom_form.open_form(table_name='v_edit_node', feature_id=feature_id,
                                                       tab_type='tab_data', is_docker=False)
    if not complet_result:
        tools_log.log_info("FAIL open_node")
        return


def set_style_mapzones(**kwargs):
    """ A bridge function to call tools_gw->set_style_mapzones """
    """ Function called in def get_actions_from_json(...) --> getattr(tools_backend_calls, f"{function_name}")(**params) """

    tools_gw.set_style_mapzones()


def add_query_layer(**kwargs):
    """ Create and add a QueryLayer to ToC """
    """ Function called in def get_actions_from_json(...) --> getattr(tools_backend_calls, f"{function_name}")(**params) """

    query = kwargs.get('query')
    layer_name = kwargs.get('layerName', default='QueryLayer')
    group = kwargs.get('group', default='GW Layers')

    uri = tools_db.get_uri()

    querytext = f"(SELECT row_number() over () AS _uid_,* FROM ({query}) AS query_table)"
    pk = '_uid_'

    uri.setDataSource("", querytext, None, "", pk)
    vlayer = QgsVectorLayer(uri.uri(False), f'{layer_name}', "postgres")

    if vlayer.isValid():
        tools_qt.add_layer_to_toc(vlayer, group)


def refresh_attribute_table(**kwargs):
    """ Set layer fields configured according to client configuration.
        At the moment manage:
            Column names as alias, combos and typeahead as ValueMap"""
    """ Function called in def wait_notifications(...) -->  getattr(self, function_name)(**params) """

    # Get list of layer names
    layers_name_list = kwargs['tableName']
    if not layers_name_list:
        return

    for layer_name in layers_name_list:
        layer = tools_qgis.get_layer_by_tablename(layer_name)
        if not layer:
            msg = f"Layer {layer_name} does not found, therefore, not configured"
            tools_log.log_info(msg)
            continue

        # Get sys variale
        qgis_project_infotype = global_vars.project_vars['info_type']

        feature = '"tableName":"' + str(layer_name) + '", "id":"", "isLayer":true'
        extras = f'"infoType":"{qgis_project_infotype}"'
        body = tools_gw.create_body(feature=feature, extras=extras)
        result = tools_gw.execute_procedure('gw_fct_getinfofromid', body)
        if not result:
            continue
        for field in result['body']['data']['fields']:
            _values = {}
            # Get column index
            field_idx = layer.fields().indexFromName(field['columnname'])

            # Hide selected fields according table config_form_fields.hidden
            if 'hidden' in field:
                kwargs = {"layer": layer, "field": field['columnname'], "hidden": field['hidden']}
                set_column_visibility(**kwargs)

            # Set multiline fields according table config_form_fields.widgetcontrols['setMultiline']
            if field['widgetcontrols'] is not None and field['widgetcontrols'].get('setMultiline'):
                kwargs = {"layer": layer, "field": field, "fieldIndex": field_idx}
                set_column_multiline(**kwargs)
            # Set alias column
            if field['label']:
                layer.setFieldAlias(field_idx, field['label'])

            # Set field constraints
            if field['widgetcontrols'] and 'setQgisConstraints' in field['widgetcontrols']:
                if field['widgetcontrols']['setQgisConstraints'] is True:
                    layer.setFieldConstraint(field_idx, QgsFieldConstraints.ConstraintNotNull,
                                             QgsFieldConstraints.ConstraintStrengthSoft)
                    layer.setFieldConstraint(field_idx, QgsFieldConstraints.ConstraintUnique,
                                             QgsFieldConstraints.ConstraintStrengthHard)

            # Manage editability
            kwargs = {"layer": layer, "field": field, "fieldIndex": field_idx}
            set_read_only(**kwargs)

            # Manage fields
            if field['widgettype'] == 'combo':
                if 'comboIds' in field:
                    for i in range(0, len(field['comboIds'])):
                        _values[field['comboNames'][i]] = field['comboIds'][i]
                # Set values into valueMap
                editor_widget_setup = QgsEditorWidgetSetup('ValueMap', {'map': _values})
                layer.setEditorWidgetSetup(field_idx, editor_widget_setup)
            elif field['widgettype'] == 'check':
                config = {'CheckedState': 'true', 'UncheckedState': 'false'}
                editor_widget_setup = QgsEditorWidgetSetup('CheckBox', config)
                layer.setEditorWidgetSetup(field_idx, editor_widget_setup)
            elif field['widgettype'] == 'datetime':
                config = {'allow_null': True,
                          'calendar_popup': True,
                          'display_format': 'yyyy-MM-dd',
                          'field_format': 'yyyy-MM-dd',
                          'field_iso_format': False}
                editor_widget_setup = QgsEditorWidgetSetup('DateTime', config)
                layer.setEditorWidgetSetup(field_idx, editor_widget_setup)


def refresh_canvas(**kwargs):
    """ Function called in def wait_notifications(...) -->  getattr(self, function_name)(**params) """

    # Note: canvas.refreshAllLayers() mysteriously that leaves the layers broken
    # self.canvas.refreshAllLayers()
    # Get list of layer names
    try:
        layers_name_list = kwargs['tableName']
        if not layers_name_list:
            return
        if type(layers_name_list) == str:
            layer = tools_qgis.get_layer_by_tablename(layers_name_list)
            layer.triggerRepaint()
        elif type(layers_name_list) == list:
            for layer_name in layers_name_list:
                tools_qgis.set_layer_index(layer_name)
    except Exception:
        all_layers = tools_qgis.get_project_layers()
        for layer in all_layers:
            layer.triggerRepaint()


def set_column_visibility(**kwargs):
    """ Hide selected fields according table config_form_fields.hidden """

    try:
        layer = kwargs["layer"]
        if type(layer) is str:
            layer = tools_qgis.get_layer_by_tablename(layer)
        col_name = kwargs["field"]
        hidden = kwargs["hidden"]
    except Exception as e:
        tools_log.log_info(f"{kwargs}-->{type(e).__name__} --> {e}")
        return

    config = layer.attributeTableConfig()
    columns = config.columns()
    for column in columns:
        if column.name == str(col_name):
            column.hidden = hidden
            break
    config.setColumns(columns)
    layer.setAttributeTableConfig(config)


def set_column_multiline(**kwargs):
    """ Set multiline selected fields according table config_form_fields.widgetcontrols['setMultiline'] """

    try:
        field = kwargs["field"]
        layer = kwargs["layer"]
        if type(layer) is str:
            layer = tools_qgis.get_layer_by_tablename(layer)
        field_index = kwargs["fieldIndex"]
    except Exception as e:
        tools_log.log_info(f"{type(e).__name__} --> {e}")
        return

    if field['widgettype'] == 'text':
        if field['widgetcontrols'] and field['widgetcontrols'].get('setMultiline'):
            editor_widget_setup = QgsEditorWidgetSetup(
                'TextEdit', {'IsMultiline': field['widgetcontrols']['setMultiline']})
            layer.setEditorWidgetSetup(field_index, editor_widget_setup)


def set_read_only(**kwargs):
    """ Set field readOnly according to client configuration into config_form_fields (field 'iseditable') """

    try:
        field = kwargs["field"]
        layer = kwargs["layer"]
        if type(layer) is str:
            layer = tools_qgis.get_layer_by_tablename(layer)
        field_index = kwargs["fieldIndex"]
    except Exception as e:
        tools_log.log_info(f"{type(e).__name__} --> {e}")
        return
    # Get layer config
    config = layer.editFormConfig()
    try:
        # Set field editability
        config.setReadOnly(field_index, not field['iseditable'])
    except KeyError:
        # Control if key 'iseditable' not exist
        pass
    finally:
        # Set layer config
        layer.setEditFormConfig(config)


def load_qml(**kwargs):
    """ Apply QML style located in @qml_path in @layer
    :param kwargs:{"layerName": "v_edit_arc", "qmlPath": "C:\\xxxx\\xxxx\\xxxx\\qml_file.qml"}
    :return: Boolean value
    """

    # Get layer
    layer = tools_qgis.get_layer_by_tablename(kwargs['layerName']) if 'layerName' in kwargs else None
    if layer is None:
        return False

    # Get qml path
    qml_path = kwargs.get('qmlPath')

    if not os.path.exists(qml_path):
        tools_log.log_warning("File not found", parameter=qml_path)
        return False

    if not qml_path.endswith(".qml"):
        tools_log.log_warning("File extension not valid", parameter=qml_path)
        return False

    layer.loadNamedStyle(qml_path)
    layer.triggerRepaint()

    return True


def update_catfeaturevalues(**kwargs):
    """
    Reload global_vars.feature_cat

    """
    global_vars.feature_cat = tools_gw.manage_feature_cat()


def open_url(widget):
    """ Function called in def add_hyperlink(field): -->
        widget.clicked.connect(partial(getattr(tools_backend_calls, func_name), widget)) """

    status, message = tools_os.open_file(widget.text())
    if status is False and message is not None:
        tools_qgis.show_warning(message, parameter=widget.text())


def fill_tbl(complet_result, dialog, widgetname, linkedobject, filter_fields):
    """ Put filter widgets into layout and set headers into QTableView """
    no_tabs = False
    try:
        index_tab = dialog.tab_main.currentIndex()
        tab_name = dialog.tab_main.widget(index_tab).objectName()
    except:
        tab_name = 'main'
        no_tabs = True
    complet_list = _get_list(complet_result, '', tab_name, filter_fields, widgetname, 'form_feature', linkedobject)

    if complet_list is False:
        return False, False
    for field in complet_list['body']['data']['fields']:
        if 'hidden' in field and field['hidden']: continue

        widget = dialog.findChild(QTableView, field['widgetname'])
        if widget is None: continue
        widget = tools_gw.add_tableview_header(widget, field)
        widget = tools_gw.fill_tableview_rows(widget, field)
        widget = tools_gw.set_tablemodel_config(dialog, widget, field['widgetname'], 1, True)
        tools_qt.set_tableview_config(widget)

    widget_list = []
    if no_tabs:
        widget_list.extend(dialog.findChildren(QComboBox, QRegExp(f"{tab_name}_")))
        widget_list.extend(dialog.findChildren(QTableView, QRegExp(f"{tab_name}_")))
        widget_list.extend(dialog.findChildren(QLineEdit, QRegExp(f"{tab_name}_")))
    else:
        widget_list.extend(dialog.tab_main.widget(index_tab).findChildren(QComboBox, QRegExp(f"{tab_name}_")))
        widget_list.extend(dialog.tab_main.widget(index_tab).findChildren(QTableView, QRegExp(f"{tab_name}_")))
        widget_list.extend(dialog.tab_main.widget(index_tab).findChildren(QLineEdit, QRegExp(f"{tab_name}_")))
    return complet_list, widget_list


def get_filter_qtableview(dialog, widget_list, complet_result, filter_fields = ''):

    for widget in widget_list:
        if widget.property('isfilter'):
            columnname = widget.property('columnname')
            if widget.property('widgetfunction'):
                if widget.property('widgetfunction')['parameters'] \
                        and 'columnfind' in widget.property('widgetfunction')['parameters']:
                    columnname = widget.property('widgetfunction')['parameters']['columnfind']
            filter_sign = "ILIKE"
            column_id = 0
            if widget.property('widgetcontrols') is not None and 'filterSign' in widget.property('widgetcontrols'):
                if widget.property('widgetcontrols')['filterSign'] is not None:
                    filter_sign = widget.property('widgetcontrols')['filterSign']
            if widget.property('widgetcontrols') is not None and 'columnId' in widget.property('widgetcontrols'):
                if widget.property('widgetcontrols')['columnId'] is not None:
                    column_id = widget.property('widgetcontrols')['columnId']
            if type(widget) == QComboBox:
                value = tools_qt.get_combo_value(dialog, widget, column_id)
                if value == -1:
                    value = None
            elif type(widget) is QgsDateTimeEdit:
                value = tools_qt.get_calendar_date(dialog, widget, date_format='yyyy-MM-dd')
            else:
                value = tools_qt.get_text(dialog, widget, False, False)

            if not value:
                continue

            filter_fields += f'"{columnname}":{{"value":"{value}","filterSign":"{filter_sign}"}}, '

    if filter_fields != "":
        filter_fields = filter_fields[:-2]

    return filter_fields


def get_filter_qtableview_mincut(dialog, widget_list, func_params, filter_fields = ''):

    for widget in widget_list:
        if widget.property('isfilter'):
            functions = None
            if widget.property('widgetfunction') is not None:
                widgetfunction = widget.property('widgetfunction')
                if isinstance(widgetfunction, list):
                    functions = widgetfunction
                else:
                    functions = [widgetfunction]

                for f in functions:
                    if 'isFilter' in f and f['isFilter']: continue
                    columnname = widget.property('columnname')
                    parameters = f['parameters']
                    filter_sign = "ILIKE"
                    column_id = 0

                    if 'columnfind' in parameters:
                        columnname = parameters['columnfind']

                    if widget.property('widgetcontrols') is not None and 'filterSign' in widget.property('widgetcontrols'):
                        if widget.property('widgetcontrols')['filterSign'] is not None:
                            filter_sign = widget.property('widgetcontrols')['filterSign']
                    if widget.property('widgetcontrols') is not None and 'columnId' in widget.property('widgetcontrols'):
                        if widget.property('widgetcontrols')['columnId'] is not None:
                            column_id = widget.property('widgetcontrols')['columnId']
                    if type(widget) == QComboBox:
                        value = tools_qt.get_combo_value(dialog, widget, column_id)
                        if value == -1:
                            value = None
                    elif type(widget) is QgsDateTimeEdit:
                        value = tools_qt.get_calendar_date(dialog, widget, date_format='yyyy-MM-dd')
                    else:
                        value = tools_qt.get_text(dialog, widget, False, False)

                    if value in (None, ''):
                        continue

                    if type(widget) in (QDoubleSpinBox, QSpinBox, QgsDateTimeEdit):
                        if not widget.isEnabled():
                            continue

                    if widget.objectName() == "main_spm_next_days":
                        filter_fields += filter_by_days(dialog, widget)
                    elif type(widget) is QgsDateTimeEdit:
                        filter_fields += filter_by_dates(dialog, widget)
                    else:
                        filter_fields += f'"{columnname}":{{"value":"{value}","filterSign":"{filter_sign}"}}, '

    if filter_fields != "":
        filter_fields = filter_fields[:-2]

    return filter_fields

# region private functions


def _get_list(complet_result, form_name='', tab_name='', filter_fields='', widgetname='', formtype='', linkedobject='', feature_id='', id_name=None):

    form = f'"formName":"{form_name}", "tabName":"{tab_name}", "widgetname":"{widgetname}", "formtype":"{formtype}"'
    id_name = complet_result['body']['feature']['idName'] if id_name is None else id_name
    feature = f'"tableName":"{linkedobject}", "idName":"{id_name}", "id":"{feature_id}"'
    body = tools_gw.create_body(form, feature, filter_fields)
    json_result = tools_gw.execute_procedure('gw_fct_getlist', body, log_sql=True)
    if json_result is None or json_result['status'] == 'Failed':
        return False
    complet_list = json_result
    if not complet_list:
        return False

    return complet_list


def _manage_document_new(doc, **kwargs):
    """ Get inserted doc_id and add it to current feature """

    if doc.doc_id is None:
        return
    dialog = kwargs['dialog']
    func_params = kwargs['func_params']

    tools_qt.set_widget_text(dialog,  f"{func_params['sourcewidget']}", doc.doc_id)
    add_object(**kwargs)


def _reload_table(**kwargs):
    """ Get inserted element_id and add it to current feature """
    dialog = kwargs['dialog']
    no_tabs = False
    try:
        index_tab = dialog.tab_main.currentIndex()
        tab_name = dialog.tab_main.widget(index_tab).objectName()
        list_tables = dialog.tab_main.widget(index_tab).findChildren(QTableView)
    except:
        no_tabs = True
        tab_name = 'main'
        list_tables = dialog.findChildren(QTableView)


    complet_result = kwargs['complet_result']
    feature_id = complet_result['body']['feature']['id']
    field_id = str(complet_result['body']['feature']['idName'])
    widget_list = []
    if no_tabs:
        widget_list.extend(dialog.findChildren(QComboBox, QRegExp(f"{tab_name}_")))
        widget_list.extend(dialog.findChildren(QTableView, QRegExp(f"{tab_name}_")))
        widget_list.extend(dialog.findChildren(QLineEdit, QRegExp(f"{tab_name}_")))
    else:
        widget_list.extend(dialog.tab_main.widget(index_tab).findChildren(QComboBox, QRegExp(f"{tab_name}_")))
        widget_list.extend(dialog.tab_main.widget(index_tab).findChildren(QTableView, QRegExp(f"{tab_name}_")))
        widget_list.extend(dialog.tab_main.widget(index_tab).findChildren(QLineEdit, QRegExp(f"{tab_name}_")))

    for table in list_tables:
        widgetname = table.objectName()
        columnname = table.property('columnname')
        if columnname is None:
            if no_tabs:
                msg = f"widget {widgetname} has not columnname and cant be configured"
            else:
                msg = f"widget {widgetname} in tab {dialog.tab_main.widget(index_tab).objectName()} has not columnname and cant be configured"
            tools_qgis.show_info(msg, 1)
            continue

        # Get value from filter widgets
        filter_fields = get_filter_qtableview(dialog, widget_list, kwargs['complet_result'])

        # if tab dont have any filter widget
        if filter_fields in ('', None):
            filter_fields = f'"{field_id}":{{"value":"{feature_id}","filterSign":"="}}'

        if no_tabs:
            filter_fields = f''
            widgetname = columnname
        linkedobject = table.property('linkedobject')
        complet_list, widget_list = fill_tbl(complet_result, dialog, widgetname, linkedobject, filter_fields)
        if complet_list is False:
            return False

# endregion


def get_selector(**kwargs):
    """
    Refreshes the selectors if the selector dialog is open

    Function connected -> global_vars.signal_manager.refresh_selectors.connect(tools_gw.refresh_selectors)
    """

    tab_name = kwargs.get('tab')
    global_vars.signal_manager.refresh_selectors.emit(tab_name)


def show_message(**kwargs):
    """
    Shows a message in the message bar.

    Function connected -> global_vars.signal_manager.show_message.connect(tools_qgis.show_message)
    """

    text = kwargs.get('text', default='No message found')
    level = kwargs.get('level', default=1)
    duration = kwargs.get('duration', default=10)

    global_vars.signal_manager.show_message.emit(text, level, duration)


def manage_duplicate_dscenario_copyfrom(dialog):
    """ Function called in def build_dialog_options(...) -->  getattr(module, signal)(dialog) """

    dscenario_id = tools_qt.get_combo_value(dialog, 'copyFrom')
    sql = f"SELECT descript, parent_id, dscenario_type, active, expl_id FROM v_edit_cat_dscenario WHERE dscenario_id = {dscenario_id}"
    row = tools_db.get_row(sql)

    if row:
        tools_qt.set_widget_text(dialog, 'name', "")
        tools_qt.set_widget_text(dialog, 'descript', row[0])
        tools_qt.set_widget_text(dialog, 'parent', row[1])
        tools_qt.set_widget_text(dialog, 'type', row[2])
        tools_qt.set_widget_text(dialog, 'active', row[3])
        tools_qt.set_combo_value(dialog.findChild(QComboBox, 'expl'), f"{row[4]}", 0)

# region unused functions atm

def get_all_layers(group, all_layers):

    for child in group.children():
        if isinstance(child, QgsLayerTreeLayer):
            all_layers.append(child.layer().name())
            child.layer().name()
        else:
            get_all_layers(child)

# endregion<|MERGE_RESOLUTION|>--- conflicted
+++ resolved
@@ -23,11 +23,7 @@
 from ..shared.info import GwInfo
 from ..shared.visit import GwVisit
 from ..utils import tools_gw
-<<<<<<< HEAD
-from ...lib import tools_qgis, tools_qt, tools_log, tools_os, tools_db
-=======
 from ...libs import lib_vars, tools_qgis, tools_qt, tools_log, tools_os, tools_db
->>>>>>> 292d872d
 
 from ..shared.mincut_tools import filter_by_days, filter_by_dates
 
@@ -440,7 +436,7 @@
             continue
 
         # Get sys variale
-        qgis_project_infotype = global_vars.project_vars['info_type']
+        qgis_project_infotype = lib_vars.project_vars['info_type']
 
         feature = '"tableName":"' + str(layer_name) + '", "id":"", "isLayer":true'
         extras = f'"infoType":"{qgis_project_infotype}"'
@@ -788,9 +784,11 @@
     if doc.doc_id is None:
         return
     dialog = kwargs['dialog']
+    index_tab = dialog.tab_main.currentIndex()
+    tab_name = dialog.tab_main.widget(index_tab).objectName()
     func_params = kwargs['func_params']
 
-    tools_qt.set_widget_text(dialog,  f"{func_params['sourcewidget']}", doc.doc_id)
+    tools_qt.set_widget_text(dialog,  f"{tab_name}_{func_params['sourcewidget']}", doc.doc_id)
     add_object(**kwargs)
 
 
