"""
This file is part of Giswater 3
The program is free software: you can redistribute it and/or modify it under the terms of the GNU
General Public License as published by the Free Software Foundation, either version 3 of the License,
or (at your option) any later version.
"""
# -*- coding: utf-8 -*-
import configparser
import os
from functools import partial

from qgis.PyQt.QtCore import QObject, Qt
from qgis.PyQt.QtGui import QIcon, QKeySequence
from qgis.PyQt.QtWidgets import QActionGroup, QMenu, QPushButton, QTreeWidget, QTreeWidgetItem
from qgis.core import QgsApplication

from .ui.ui_manager import GwLoadMenuUi
from .utils import tools_gw
from .. import global_vars
<<<<<<< HEAD
from ..lib import tools_qt, tools_qgis, tools_os, tools_db
=======
from ..libs import lib_vars, tools_qt, tools_qgis, tools_os, tools_db
>>>>>>> 292d872d
from .threads.project_layers_config import GwProjectLayersConfig


class GwMenuLoad(QObject):

    def __init__(self):
        """ Class to manage layers. Refactor code from main.py """

        super().__init__()
        self.iface = global_vars.iface


    def read_menu(self, project_loaded):
        """  """

        actions = self.iface.mainWindow().menuBar().actions()
        last_action = actions[-1]

        self.main_menu = QMenu("&Giswater", self.iface.mainWindow().menuBar())
        self.main_menu.setObjectName("Giswater")
        tools_gw.set_config_parser("menu", "load", "true", "project", "giswater")

        icon_folder = f"{global_vars.plugin_dir}{os.sep}icons"
        icon_path = f"{icon_folder}{os.sep}toolbars{os.sep}utilities{os.sep}99.png"
        config_icon = QIcon(icon_path)

        if project_loaded:

            # region Actions
            actions_menu = QMenu(f"Actions", self.iface.mainWindow().menuBar())
            actions_menu.setIcon(config_icon)
            self.main_menu.addMenu(actions_menu)

            # Action 'Get help'
            action_help = actions_menu.addAction(f"Get help")
            action_help_shortcut = tools_gw.get_config_parser("actions_shortcuts", f"shortcut_help", "user", "init", prefix=False)
            if not action_help_shortcut:
                tools_gw.set_config_parser("actions_shortcuts", f"shortcut_help", f"{action_help_shortcut}", "user", "init",
                                           prefix=False)
            action_help.setShortcuts(QKeySequence(f"{action_help_shortcut}"))
            action_help.triggered.connect(tools_gw.open_dlg_help)

            # Action 'Reset dialogs'
            action_reset_dialogs = actions_menu.addAction(f"Reset dialogs")
            action_reset_dialogs.triggered.connect(self._reset_position_dialog)

            # Action 'Reset plugin
            action_reset_plugin = actions_menu.addAction(f"Reset plugin")
            action_reset_plugin_shortcut = tools_gw.get_config_parser("actions_shortcuts", f"shortcut_reset_plugin",
                "user", "init", prefix=False)
            if not action_reset_plugin_shortcut:
                tools_gw.set_config_parser("actions_shortcuts", f"shortcut_reset_plugin",
                    f"{action_reset_plugin_shortcut}", "user", "init", prefix=False)
            action_reset_plugin.setShortcuts(QKeySequence(f"{action_reset_plugin_shortcut}"))
            action_reset_plugin.triggered.connect(self._reset_plugin)

            # Action 'Show current selectors'
            action_open_selections = actions_menu.addAction(f"Show current selectors")
            action_open_selections_shortcut = tools_gw.get_config_parser("actions_shortcuts",
                f"shortcut_open_curselectors", "user", "init", prefix=False)
            if not action_open_selections_shortcut:
                tools_gw.set_config_parser("actions_shortcuts", f"shortcut_open_curselectors",
                    f"{action_open_selections_shortcut}", "user", "init", prefix=False)
            action_open_selections.setShortcuts(QKeySequence(f"{action_open_selections_shortcut}"))
            action_open_selections.triggered.connect(self._open_current_selections)

            # Action 'Toggle Log DB'
            action_set_log_sql = actions_menu.addAction(f"Toggle Log DB")
            log_sql_shortcut = tools_gw.get_config_parser("actions_shortcuts", f"shortcut_toggle_log_db", "user", "init", prefix=False)
            if not log_sql_shortcut:
                tools_gw.set_config_parser("actions_shortcuts", f"shortcut_toggle_log_db", f"{log_sql_shortcut}", "user",
                    "init", prefix=False)
            action_set_log_sql.setShortcuts(QKeySequence(f"{log_sql_shortcut}"))
            action_set_log_sql.triggered.connect(self._set_log_sql)

            # endregion

        # region Open plugin folder
        if global_vars.plugin_dir:
            icon_path = f"{icon_folder}{os.sep}dialogs{os.sep}20x20{os.sep}108.png"
            folder_icon = QIcon(icon_path)
            action_open_plugin_path = self.main_menu.addAction(f"Open plugin folder")
            action_open_plugin_path.setIcon(folder_icon)
            action_open_plugin_path.triggered.connect(self._open_plugin_path)
        # endregion

        # region Advanced
        action_manage_file = self.main_menu.addAction(f"Advanced")
        action_manage_file.triggered.connect(self._open_manage_file)
        icon_path = f"{icon_folder}{os.sep}dialogs{os.sep}20x20{os.sep}105.png"
        folder_icon = QIcon(icon_path)
        action_manage_file.setIcon(folder_icon)
        # endregion

        # region Open user folder
        if global_vars.user_folder_dir:
            log_folder = f"{global_vars.user_folder_dir}{os.sep}core{os.sep}log"
            size = tools_os.get_folder_size(log_folder)
            log_folder_volume = f"{round(size / (1024 * 1024), 2)} MB"
            icon_path = f"{icon_folder}{os.sep}dialogs{os.sep}20x20{os.sep}102.png"
            folder_icon = QIcon(icon_path)
            action_open_path = self.main_menu.addAction(f"Open user folder ({log_folder_volume})")
            action_open_path.setIcon(folder_icon)
            action_open_path.triggered.connect(self._open_config_path)
        # endregion

        self.iface.mainWindow().menuBar().insertMenu(last_action, self.main_menu)


    def _clicked_event(self, action_function):

        action_function.clicked_event()


    def _translate(self, message):
        """ Calls on tools_qt to translate parameter message """

        return tools_qt.tr(message)


    # region private functions


    def _open_config_path(self):
        """ Opens the OS-specific Config directory """

        path = os.path.realpath(global_vars.user_folder_dir)
        status, message = tools_os.open_file(path)
        if status is False and message is not None:
            tools_qgis.show_warning(message, parameter=path)


    def _open_plugin_path(self):
        """ Opens the OS-specific Plugin directory """

        path = os.path.realpath(global_vars.plugin_dir)
        status, message = tools_os.open_file(path)
        if status is False and message is not None:
            tools_qgis.show_warning(message, parameter=path)


    def _open_manage_file(self):
        """ Manage files dialog:: """

        tools_qgis.set_cursor_wait()
        self.dlg_manage_menu = GwLoadMenuUi()
        tools_gw.load_settings(self.dlg_manage_menu)

        # Manage widgets
        self.tree_config_files = self.dlg_manage_menu.findChild(QTreeWidget, 'tree_config_files')
        self.btn_close = self.dlg_manage_menu.findChild(QPushButton, 'btn_close')

        # Fill table_config_files
        self._fill_tbl_config_files()

        # Listeners
        self.btn_close.clicked.connect(partial(self.dlg_manage_menu.reject))
        self.dlg_manage_menu.rejected.connect(partial(tools_gw.close_dialog, self.dlg_manage_menu))

        tools_qgis.restore_cursor()

        message = "Changes on this page are dangerous and can break Giswater plugin in various ways. \n" \
                  "You will need to restart QGIS to apply changes. Do you want continue?"
        title = "Advanced Menu"
        answer = tools_qt.show_question(message, title)
        if not answer:
            return

        # Open dialog
        self.dlg_manage_menu.setWindowTitle(f'Advanced Menu')
        self.dlg_manage_menu.open()


    def _reset_position_dialog(self):
        """ Reset position dialog x/y """
        tools_gw.reset_position_dialog(True)


    def _fill_tbl_config_files(self):
        """ Fills a UI table with the local list of values variable. """

        self.tree_config_files.resize(500, 200)
        self.tree_config_files.setColumnCount(4)
        self.tree_config_files.setHeaderLabels(["Section", "Parameter", "Value", "Description"])
        self.tree_config_files.itemDoubleClicked.connect(partial(self._double_click_event))
        self.tree_config_files.itemChanged.connect(partial(self._set_config_value))

        path = f"{global_vars.user_folder_dir}{os.sep}core{os.sep}config"
        files = [f for f in os.listdir(path) if os.path.isfile(os.path.join(path, f))]
        for file in files:
            item = QTreeWidgetItem([f"{file}"])

            project_types = tools_gw.get_config_parser('system', 'project_types', "project", "giswater")
            parser = configparser.ConfigParser(comment_prefixes=';', allow_no_value=True, strict=False)
            parser.read(f"{global_vars.user_folder_dir}{os.sep}core{os.sep}config{os.sep}{file}")

            # For each section we create a sub-item and add all the parameters to that sub-item
            for section in parser.sections():
                subitem = QTreeWidgetItem([f"{section}"])
                item.addChild(subitem)
                for parameter in parser[section]:
                    if parameter[0:2] in project_types and global_vars.project_type != parameter[0:2]:
                        continue
                    value = parser[section][parameter]
                    values = {}
                    values["Section"] = ""
                    values["Parameter"] = parameter
                    values["Value"] = value.split("#")[0].strip() if value is not None and "#" in value else value
                    values["Description"] = value.split("#")[1].strip() if value is not None and "#" in value else ""
                    if value is None:
                        values["Value"] = ""

                    item_child = QTreeWidgetItem([f"{values['Section']}",
                                                  f"{values['Parameter']}",
                                                  f"{values['Value']}",
                                                  f"{values['Description']}"])
                    subitem.addChild(item_child)

            self.tree_config_files.addTopLevelItem(item)

        # Sort items on QTreeWidget
        for index in range(self.tree_config_files.topLevelItemCount()):
            # Obtain the actual top-level item
            top_level_item = self.tree_config_files.topLevelItem(index)
            # Sort
            top_level_item.sortChildren(0, Qt.AscendingOrder)


    def _set_config_value(self, item, column):

        if column == 2:
            file_name = item.parent().parent().text(0).replace(".config", "")
            section = item.parent().text(0)
            parameter = item.text(1)
            value = item.text(2)
            tools_gw.set_config_parser(section, parameter, value, file_name=file_name, prefix=False, chk_user_params=False)


    def _double_click_event(self, item, column):

        tmp = item.flags()
        if column == 2 and item.text(2):
            item.setFlags(tmp | Qt.ItemIsEditable)


    def _set_log_sql(self):

        log_sql = tools_gw.get_config_parser("log", f"log_sql", "user", "init", False, get_none=True)
        if log_sql in ("False", "None"):
            message = "Variable log_sql from user config file has been enabled."
            tools_gw.set_config_parser("log", "log_sql", "True", file_name="init", prefix=False)
        else:
            message = "Variable log_sql from user config file has been disabled."
            tools_gw.set_config_parser("log", "log_sql", "None", file_name="init", prefix=False)

        tools_qgis.show_info(message)


    def _open_current_selections(self):

        if global_vars.session_vars['current_selections']:
            global_vars.iface.addDockWidget(Qt.LeftDockWidgetArea, global_vars.session_vars['current_selections'])


    def _reset_plugin(self):
        """ Called in reset plugin action """

        self._reset_snapping_managers()
        self._reset_all_rubberbands()
        tools_qgis.restore_cursor()  # Restore cursor in case it's stuck with an overridden one
        self.iface.actionPan().trigger()  # Force actionPan action
        self._reload_layers()  # Execute GwProjectLayersConfig thread


    def _reload_layers(self):
        """ Reloads all the layers """

        # Manage if task is already running
        if hasattr(self, 'task_get_layers') and self.task_get_layers is not None:
            try:
                if self.task_get_layers.isActive():
                    message = "ConfigLayerFields task is already active!"
                    tools_qgis.show_warning(message)
                    return
            except RuntimeError:
                pass

        schema_name = global_vars.schema_name.replace('"', '')
        sql = (f"SELECT DISTINCT(parent_layer) FROM cat_feature "
               f"UNION "
               f"SELECT DISTINCT(child_layer) FROM cat_feature "
               f"WHERE child_layer IN ("
               f"     SELECT table_name FROM information_schema.tables"
               f"     WHERE table_schema = '{schema_name}')")
        rows = tools_db.get_rows(sql)
        description = f"ConfigLayerFields"
        params = {"project_type": global_vars.project_type, "schema_name": global_vars.schema_name, "db_layers": rows,
                  "qgis_project_infotype": global_vars.project_vars['info_type']}
        self.task_get_layers = GwProjectLayersConfig(description, params)
        QgsApplication.taskManager().addTask(self.task_get_layers)
        QgsApplication.taskManager().triggerTask(self.task_get_layers)


    def _reset_snapping_managers(self):
        """ Deactivates all snapping managers """

        for i in range(0, len(global_vars.snappers)):
            global_vars.snappers[i].restore_snap_options(global_vars.snappers[i].recover_snapping_options())
            global_vars.snappers[i].set_snapping_status(False)
            global_vars.snappers[i].vertex_marker.hide()


    def _reset_all_rubberbands(self):
        """ Resets all active rubber bands """

        for i in range(0, len(global_vars.active_rubberbands)):
            global_vars.active_rubberbands[0].reset()
            global_vars.active_rubberbands.pop(0)

    # endregion<|MERGE_RESOLUTION|>--- conflicted
+++ resolved
@@ -17,11 +17,7 @@
 from .ui.ui_manager import GwLoadMenuUi
 from .utils import tools_gw
 from .. import global_vars
-<<<<<<< HEAD
-from ..lib import tools_qt, tools_qgis, tools_os, tools_db
-=======
 from ..libs import lib_vars, tools_qt, tools_qgis, tools_os, tools_db
->>>>>>> 292d872d
 from .threads.project_layers_config import GwProjectLayersConfig
 
 
@@ -44,7 +40,7 @@
         self.main_menu.setObjectName("Giswater")
         tools_gw.set_config_parser("menu", "load", "true", "project", "giswater")
 
-        icon_folder = f"{global_vars.plugin_dir}{os.sep}icons"
+        icon_folder = f"{lib_vars.plugin_dir}{os.sep}icons"
         icon_path = f"{icon_folder}{os.sep}toolbars{os.sep}utilities{os.sep}99.png"
         config_icon = QIcon(icon_path)
 
@@ -100,7 +96,7 @@
             # endregion
 
         # region Open plugin folder
-        if global_vars.plugin_dir:
+        if lib_vars.plugin_dir:
             icon_path = f"{icon_folder}{os.sep}dialogs{os.sep}20x20{os.sep}108.png"
             folder_icon = QIcon(icon_path)
             action_open_plugin_path = self.main_menu.addAction(f"Open plugin folder")
@@ -117,8 +113,8 @@
         # endregion
 
         # region Open user folder
-        if global_vars.user_folder_dir:
-            log_folder = f"{global_vars.user_folder_dir}{os.sep}core{os.sep}log"
+        if lib_vars.user_folder_dir:
+            log_folder = f"{lib_vars.user_folder_dir}{os.sep}core{os.sep}log"
             size = tools_os.get_folder_size(log_folder)
             log_folder_volume = f"{round(size / (1024 * 1024), 2)} MB"
             icon_path = f"{icon_folder}{os.sep}dialogs{os.sep}20x20{os.sep}102.png"
@@ -148,7 +144,7 @@
     def _open_config_path(self):
         """ Opens the OS-specific Config directory """
 
-        path = os.path.realpath(global_vars.user_folder_dir)
+        path = os.path.realpath(lib_vars.user_folder_dir)
         status, message = tools_os.open_file(path)
         if status is False and message is not None:
             tools_qgis.show_warning(message, parameter=path)
@@ -157,7 +153,7 @@
     def _open_plugin_path(self):
         """ Opens the OS-specific Plugin directory """
 
-        path = os.path.realpath(global_vars.plugin_dir)
+        path = os.path.realpath(lib_vars.plugin_dir)
         status, message = tools_os.open_file(path)
         if status is False and message is not None:
             tools_qgis.show_warning(message, parameter=path)
@@ -209,14 +205,14 @@
         self.tree_config_files.itemDoubleClicked.connect(partial(self._double_click_event))
         self.tree_config_files.itemChanged.connect(partial(self._set_config_value))
 
-        path = f"{global_vars.user_folder_dir}{os.sep}core{os.sep}config"
+        path = f"{lib_vars.user_folder_dir}{os.sep}core{os.sep}config"
         files = [f for f in os.listdir(path) if os.path.isfile(os.path.join(path, f))]
         for file in files:
             item = QTreeWidgetItem([f"{file}"])
 
             project_types = tools_gw.get_config_parser('system', 'project_types', "project", "giswater")
             parser = configparser.ConfigParser(comment_prefixes=';', allow_no_value=True, strict=False)
-            parser.read(f"{global_vars.user_folder_dir}{os.sep}core{os.sep}config{os.sep}{file}")
+            parser.read(f"{lib_vars.user_folder_dir}{os.sep}core{os.sep}config{os.sep}{file}")
 
             # For each section we create a sub-item and add all the parameters to that sub-item
             for section in parser.sections():
@@ -282,8 +278,8 @@
 
     def _open_current_selections(self):
 
-        if global_vars.session_vars['current_selections']:
-            global_vars.iface.addDockWidget(Qt.LeftDockWidgetArea, global_vars.session_vars['current_selections'])
+        if lib_vars.session_vars['current_selections']:
+            global_vars.iface.addDockWidget(Qt.LeftDockWidgetArea, lib_vars.session_vars['current_selections'])
 
 
     def _reset_plugin(self):
@@ -309,7 +305,7 @@
             except RuntimeError:
                 pass
 
-        schema_name = global_vars.schema_name.replace('"', '')
+        schema_name = lib_vars.schema_name.replace('"', '')
         sql = (f"SELECT DISTINCT(parent_layer) FROM cat_feature "
                f"UNION "
                f"SELECT DISTINCT(child_layer) FROM cat_feature "
@@ -318,8 +314,8 @@
                f"     WHERE table_schema = '{schema_name}')")
         rows = tools_db.get_rows(sql)
         description = f"ConfigLayerFields"
-        params = {"project_type": global_vars.project_type, "schema_name": global_vars.schema_name, "db_layers": rows,
-                  "qgis_project_infotype": global_vars.project_vars['info_type']}
+        params = {"project_type": global_vars.project_type, "schema_name": lib_vars.schema_name, "db_layers": rows,
+                  "qgis_project_infotype": lib_vars.project_vars['info_type']}
         self.task_get_layers = GwProjectLayersConfig(description, params)
         QgsApplication.taskManager().addTask(self.task_get_layers)
         QgsApplication.taskManager().triggerTask(self.task_get_layers)
