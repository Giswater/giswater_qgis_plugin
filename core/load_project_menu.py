"""
This file is part of Giswater 3
The program is free software: you can redistribute it and/or modify it under the terms of the GNU
General Public License as published by the Free Software Foundation, either version 3 of the License,
or (at your option) any later version.
"""
# -*- coding: utf-8 -*-
import configparser
import os
from functools import partial

from qgis.PyQt.QtCore import QObject, Qt
from qgis.PyQt.QtGui import QIcon, QKeySequence
from qgis.PyQt.QtWidgets import QActionGroup, QMenu, QPushButton, QTreeWidget, QTreeWidgetItem
from qgis.core import QgsApplication

from .toolbars import buttons
from .ui.ui_manager import GwLoadMenuUi
from .utils import tools_gw
from .. import global_vars
from ..lib import tools_log, tools_qt, tools_qgis, tools_os, tools_db
from .threads.project_layers_config import GwProjectLayersConfig


class GwMenuLoad(QObject):

    def __init__(self):
        """ Class to manage layers. Refactor code from main.py """

        super().__init__()
        self.iface = global_vars.iface


    def read_menu(self, project_loaded):
        """  """

        actions = self.iface.mainWindow().menuBar().actions()
        last_action = actions[-1]

        self.main_menu = QMenu("&Giswater", self.iface.mainWindow().menuBar())
        self.main_menu.setObjectName("Giswater")
        tools_gw.set_config_parser("menu", "load", "true", "project", "giswater")

        icon_folder = f"{global_vars.plugin_dir}{os.sep}icons"
        icon_path = f"{icon_folder}{os.sep}toolbars{os.sep}utilities{os.sep}99.png"
        config_icon = QIcon(icon_path)

        if project_loaded:

<<<<<<< HEAD
            # region Toolbar
            toolbars_menu = QMenu(f"Toolbars", self.iface.mainWindow().menuBar())
            icon_path = f"{icon_folder}{os.sep}dialogs{os.sep}20x20{os.sep}36.png"
            toolbars_icon = QIcon(icon_path)
            toolbars_menu.setIcon(toolbars_icon)
            self.main_menu.addMenu(toolbars_menu)

            for toolbar in global_vars.giswater_settings.value(f"toolbars/list_toolbars"):
                toolbar_submenu = QMenu(f"{toolbar}", self.iface.mainWindow().menuBar())
                toolbars_menu.addMenu(toolbar_submenu)
                buttons_toolbar = global_vars.giswater_settings.value(f"toolbars/{toolbar}")
                project_exclusive = tools_gw.get_config_parser('project_exclusive', str(global_vars.project_type),
                                                               "project", "giswater")
                if project_exclusive not in (None, 'None'):
                    project_exclusive = project_exclusive.replace(' ', '').split(',')

                for index_action in buttons_toolbar:

                    if index_action in project_exclusive:
                        continue

                    icon_path = f"{icon_folder}{os.sep}toolbars{os.sep}{toolbar}{os.sep}{index_action}.png"
                    icon = QIcon(icon_path)
                    button_def = global_vars.giswater_settings.value(f"buttons_def/{index_action}")
                    text = ""
                    if button_def:
                        text = self._translate(f'{index_action}_text')
                    parent = self.iface.mainWindow()
                    ag = QActionGroup(parent)
                    ag.setProperty('gw_name', 'gw_QActionGroup')
                    if button_def is None:
                        continue

                    # Check if the class associated to the button definition exists
                    if hasattr(buttons, button_def):
                        button_class = getattr(buttons, button_def)
                        action_function = button_class(icon_path, button_def, text, None, ag)
                        action = toolbar_submenu.addAction(icon, f"{text}")
                        shortcut_key = tools_gw.get_config_parser("toolbars_shortcuts", f"{index_action}", "user", "init", prefix=False)
                        if shortcut_key:
                            action.setShortcuts(QKeySequence(f"{shortcut_key}"))
                            global_vars.shortcut_keys.append(shortcut_key)
                        action.triggered.connect(partial(self._clicked_event, action_function))
                    else:
                        tools_log.log_warning(f"Class '{button_def}' not imported in file '{buttons.__file__}'")
            # endregion

            # region Actions
            actions_menu = QMenu(f"Actions", self.iface.mainWindow().menuBar())
            actions_menu.setIcon(config_icon)
            self.main_menu.addMenu(actions_menu)

            # Action 'Get help'
            action_help = actions_menu.addAction(f"Get help")
            action_help_shortcut = tools_gw.get_config_parser("actions_shortcuts", f"shortcut_help", "user", "init", prefix=False)
            if not action_help_shortcut:
                tools_gw.set_config_parser("actions_shortcuts", f"shortcut_help", f"{action_help_shortcut}", "user", "init",
                                           prefix=False)
            action_help.setShortcuts(QKeySequence(f"{action_help_shortcut}"))
            action_help.triggered.connect(tools_gw.open_dlg_help)

            # Action 'Reset dialogs'
            action_reset_dialogs = actions_menu.addAction(f"Reset dialogs")
            action_reset_dialogs.triggered.connect(self._reset_position_dialog)

            # Action 'Reset plugin
            action_reset_plugin = actions_menu.addAction(f"Reset plugin")
            action_reset_plugin_shortcut = tools_gw.get_config_parser("actions_shortcuts", f"shortcut_reset_plugin",
                "user", "init", prefix=False)
            if not action_reset_plugin_shortcut:
                tools_gw.set_config_parser("actions_shortcuts", f"shortcut_reset_plugin",
                    f"{action_reset_plugin_shortcut}", "user", "init", prefix=False)
            action_reset_plugin.setShortcuts(QKeySequence(f"{action_reset_plugin_shortcut}"))
            action_reset_plugin.triggered.connect(self._reset_plugin)

            # Action 'Show current selectors'
            action_open_selections = actions_menu.addAction(f"Show current selectors")
            action_open_selections_shortcut = tools_gw.get_config_parser("actions_shortcuts",
                f"shortcut_open_curselectors", "user", "init", prefix=False)
            if not action_open_selections_shortcut:
                tools_gw.set_config_parser("actions_shortcuts", f"shortcut_open_curselectors",
                    f"{action_open_selections_shortcut}", "user", "init", prefix=False)
            action_open_selections.setShortcuts(QKeySequence(f"{action_open_selections_shortcut}"))
            action_open_selections.triggered.connect(self._open_current_selections)

            # Action 'Toggle Log DB'
            action_set_log_sql = actions_menu.addAction(f"Toggle Log DB")
            log_sql_shortcut = tools_gw.get_config_parser("actions_shortcuts", f"shortcut_toggle_log_db", "user", "init", prefix=False)
            if not log_sql_shortcut:
                tools_gw.set_config_parser("actions_shortcuts", f"shortcut_toggle_log_db", f"{log_sql_shortcut}", "user",
                    "init", prefix=False)
            action_set_log_sql.setShortcuts(QKeySequence(f"{log_sql_shortcut}"))
            action_set_log_sql.triggered.connect(self._set_log_sql)

            # endregion
=======
        # region Actions
        actions_menu = QMenu(f"Actions", self.iface.mainWindow().menuBar())
        actions_menu.setIcon(config_icon)
        self.main_menu.addMenu(actions_menu)

        # Action 'Get help'
        action_help = actions_menu.addAction(f"Get help")
        action_help_shortcut = tools_gw.get_config_parser("actions_shortcuts", f"shortcut_help", "user", "init", prefix=False)
        if not action_help_shortcut:
            tools_gw.set_config_parser("actions_shortcuts", f"shortcut_help", f"{action_help_shortcut}", "user", "init",
                                       prefix=False)
        action_help.setShortcuts(QKeySequence(f"{action_help_shortcut}"))
        action_help.triggered.connect(tools_gw.open_dlg_help)

        # Action 'Reset dialogs'
        action_reset_dialogs = actions_menu.addAction(f"Reset dialogs")
        action_reset_dialogs.triggered.connect(self._reset_position_dialog)

        # Action 'Reset plugin
        action_reset_plugin = actions_menu.addAction(f"Reset plugin")
        action_reset_plugin_shortcut = tools_gw.get_config_parser("actions_shortcuts", f"shortcut_reset_plugin",
            "user", "init", prefix=False)
        if not action_reset_plugin_shortcut:
            tools_gw.set_config_parser("actions_shortcuts", f"shortcut_reset_plugin",
                f"{action_reset_plugin_shortcut}", "user", "init", prefix=False)
        action_reset_plugin.setShortcuts(QKeySequence(f"{action_reset_plugin_shortcut}"))
        action_reset_plugin.triggered.connect(self._reset_plugin)

        # Action 'Show current selectors'
        action_open_selections = actions_menu.addAction(f"Show current selectors")
        action_open_selections_shortcut = tools_gw.get_config_parser("actions_shortcuts",
            f"shortcut_open_curselectors", "user", "init", prefix=False)
        if not action_open_selections_shortcut:
            tools_gw.set_config_parser("actions_shortcuts", f"shortcut_open_curselectors",
                f"{action_open_selections_shortcut}", "user", "init", prefix=False)
        action_open_selections.setShortcuts(QKeySequence(f"{action_open_selections_shortcut}"))
        action_open_selections.triggered.connect(self._open_current_selections)

        # Action 'Toggle Log DB'
        action_set_log_sql = actions_menu.addAction(f"Toggle Log DB")
        log_sql_shortcut = tools_gw.get_config_parser("actions_shortcuts", f"shortcut_toggle_log_db", "user", "init", prefix=False)
        if not log_sql_shortcut:
            tools_gw.set_config_parser("actions_shortcuts", f"shortcut_toggle_log_db", f"{log_sql_shortcut}", "user",
                "init", prefix=False)
        action_set_log_sql.setShortcuts(QKeySequence(f"{log_sql_shortcut}"))
        action_set_log_sql.triggered.connect(self._set_log_sql)
        # endregion
>>>>>>> 0a9069c8

        # region Advanced
        action_manage_file = self.main_menu.addAction(f"Advanced")
        action_manage_file.triggered.connect(self._open_manage_file)
        icon_path = f"{icon_folder}{os.sep}dialogs{os.sep}20x20{os.sep}105.png"
        folder_icon = QIcon(icon_path)
        action_manage_file.setIcon(folder_icon)
        # endregion

        # region Open user folder
        if global_vars.user_folder_dir:
            log_folder = os.path.join(global_vars.user_folder_dir, 'log')
            size = tools_os.get_folder_size(log_folder)
            log_folder_volume = f"{round(size / (1024 * 1024), 2)} MB"
            icon_path = f"{icon_folder}{os.sep}dialogs{os.sep}20x20{os.sep}102.png"
            folder_icon = QIcon(icon_path)
            action_open_path = self.main_menu.addAction(f"Open folder ({log_folder_volume})")
            action_open_path.setIcon(folder_icon)
            action_open_path.triggered.connect(self._open_config_path)
        # endregion

        self.iface.mainWindow().menuBar().insertMenu(last_action, self.main_menu)


    def _clicked_event(self, action_function):

        action_function.clicked_event()


    def _translate(self, message):
        """ Calls on tools_qt to translate parameter message """

        return tools_qt.tr(message)


    # region private functions


    def _open_config_path(self):
        """ Opens the OS-specific Config directory """

        path = os.path.realpath(global_vars.user_folder_dir)
        status, message = tools_os.open_file(path)
        if status is False and message is not None:
            tools_qgis.show_warning(message, parameter=path)


    def _open_manage_file(self):
        """ Manage files dialog:: """

        tools_qgis.set_cursor_wait()
        self.dlg_manage_menu = GwLoadMenuUi()
        tools_gw.load_settings(self.dlg_manage_menu)

        # Manage widgets
        self.tree_config_files = self.dlg_manage_menu.findChild(QTreeWidget, 'tree_config_files')
        self.btn_close = self.dlg_manage_menu.findChild(QPushButton, 'btn_close')

        # Fill table_config_files
        self._fill_tbl_config_files()

        # Listeners
        self.btn_close.clicked.connect(partial(self.dlg_manage_menu.reject))
        self.dlg_manage_menu.rejected.connect(partial(tools_gw.close_dialog, self.dlg_manage_menu))

        tools_qgis.restore_cursor()

        message = "Changes on this page are dangerous and can break Giswater plugin in various ways. \n" \
                  "You will need to restart QGIS to apply changes. Do you want continue?"
        title = "Advanced Menu"
        answer = tools_qt.show_question(message, title)
        if not answer:
            return

        # Open dialog
        self.dlg_manage_menu.setWindowTitle(f'Advanced Menu')
        self.dlg_manage_menu.open()


    def _reset_position_dialog(self):
        """ Reset position dialog x/y """

        try:
            parser = configparser.ConfigParser(comment_prefixes=';', allow_no_value=True)
            config_folder = f"{global_vars.user_folder_dir}{os.sep}config{os.sep}"
            if not os.path.exists(config_folder):
                os.makedirs(config_folder)
            path = config_folder + f"session.config"
            parser.read(path)

            # Check if section exists in file
            if "dialogs_position" in parser:
                parser.remove_section("dialogs_position")

            msg = "Reset position form done successfully."
            tools_qt.show_info_box(msg, "Info")

            with open(path, 'w') as configfile:
                parser.write(configfile)
                configfile.close()
        except Exception as e:
            tools_log.log_warning(f"set_config_parser exception [{type(e).__name__}]: {e}")
            return


    def _fill_tbl_config_files(self):
        """ Fills a UI table with the local list of values variable. """

        self.tree_config_files.resize(500, 200)
        self.tree_config_files.setColumnCount(4)
        self.tree_config_files.setHeaderLabels(["Section", "Parameter", "Value", "Description"])
        self.tree_config_files.itemDoubleClicked.connect(partial(self._double_click_event))
        self.tree_config_files.itemChanged.connect(partial(self._set_config_value))

        path = f"{global_vars.user_folder_dir}{os.sep}config"
        files = [f for f in os.listdir(path) if os.path.isfile(os.path.join(path, f))]
        for file in files:
            item = QTreeWidgetItem([f"{file}"])

            project_types = tools_gw.get_config_parser('system', 'project_types', "project", "giswater")
            parser = configparser.ConfigParser(comment_prefixes=';', allow_no_value=True)
            parser.read(f"{global_vars.user_folder_dir}{os.sep}config{os.sep}{file}")

            # For each section we create a sub-item and add all the parameters to that sub-item
            for section in parser.sections():
                subitem = QTreeWidgetItem([f"{section}"])
                item.addChild(subitem)
                for parameter in parser[section]:
                    if parameter[0:2] in project_types and global_vars.project_type != parameter[0:2]:
                        continue
                    value = parser[section][parameter]
                    values = {}
                    values["Section"] = ""
                    values["Parameter"] = parameter
                    values["Value"] = value.split("#")[0].strip() if value is not None and "#" in value else value
                    values["Description"] = value.split("#")[1].strip() if value is not None and "#" in value else ""
                    if value is None:
                        values["Value"] = ""

                    item_child = QTreeWidgetItem([f"{values['Section']}",
                                                  f"{values['Parameter']}",
                                                  f"{values['Value']}",
                                                  f"{values['Description']}"])
                    subitem.addChild(item_child)

            self.tree_config_files.addTopLevelItem(item)

        # Sort items on QTreeWidget
        for index in range(self.tree_config_files.topLevelItemCount()):
            # Obtain the actual top-level item
            top_level_item = self.tree_config_files.topLevelItem(index)
            # Sort
            top_level_item.sortChildren(0, Qt.AscendingOrder)


    def _set_config_value(self, item, column):

        if column == 2:
            file_name = item.parent().parent().text(0).replace(".config", "")
            section = item.parent().text(0)
            parameter = item.text(1)
            value = item.text(2)
            tools_gw.set_config_parser(section, parameter, value, file_name=file_name, prefix=False, chk_user_params=False)


    def _double_click_event(self, item, column):

        tmp = item.flags()
        if column == 2 and item.text(2):
            item.setFlags(tmp | Qt.ItemIsEditable)


    def _set_log_sql(self):

        log_sql = tools_gw.get_config_parser("log", f"log_sql", "user", "init", False, get_none=True)
        if log_sql in ("False", "None"):
            message = "Variable log_sql from user config file has been enabled."
            tools_gw.set_config_parser("log", "log_sql", "True", file_name="init", prefix=False)
        else:
            message = "Variable log_sql from user config file has been disabled."
            tools_gw.set_config_parser("log", "log_sql", "None", file_name="init", prefix=False)

        tools_qgis.show_info(message)


    def _open_current_selections(self):

        if global_vars.session_vars['current_selections']:
            global_vars.iface.addDockWidget(Qt.LeftDockWidgetArea, global_vars.session_vars['current_selections'])


    def _reset_plugin(self):
        """ Called in reset plugin action """

        self._reset_notify()
        self._reset_snapping_managers()
        self._reset_all_rubberbands()
        tools_qgis.restore_cursor()  # Restore cursor in case it's stuck with an overridden one
        self.iface.actionPan().trigger()  # Force actionPan action
        self._reload_layers()  # Execute GwProjectLayersConfig thread


    def _reload_layers(self):
        """ Reloads all the layers """

        # Manage if task is already running
        if hasattr(self, 'task_get_layers') and self.task_get_layers is not None:
            try:
                if self.task_get_layers.isActive():
                    message = "ConfigLayerFields task is already active!"
                    tools_qgis.show_warning(message)
                    return
            except RuntimeError:
                pass

        schema_name = global_vars.schema_name.replace('"', '')
        sql = (f"SELECT DISTINCT(parent_layer) FROM cat_feature "
               f"UNION "
               f"SELECT DISTINCT(child_layer) FROM cat_feature "
               f"WHERE child_layer IN ("
               f"     SELECT table_name FROM information_schema.tables"
               f"     WHERE table_schema = '{schema_name}')")
        rows = tools_db.get_rows(sql)
        description = f"ConfigLayerFields"
        params = {"project_type": global_vars.project_type, "schema_name": global_vars.schema_name, "db_layers": rows,
                  "qgis_project_infotype": global_vars.project_vars['info_type']}
        self.task_get_layers = GwProjectLayersConfig(description, params)
        QgsApplication.taskManager().addTask(self.task_get_layers)
        QgsApplication.taskManager().triggerTask(self.task_get_layers)


    def _reset_snapping_managers(self):
        """ Deactivates all snapping managers """

        for i in range(0, len(global_vars.snappers)):
            global_vars.snappers[i].restore_snap_options(global_vars.snappers[i].recover_snapping_options())
            global_vars.snappers[i].set_snapping_status(False)
            global_vars.snappers[i].vertex_marker.hide()


    def _reset_all_rubberbands(self):
        """ Resets all active rubber bands """

        for i in range(0, len(global_vars.active_rubberbands)):
            global_vars.active_rubberbands[0].reset()
            global_vars.active_rubberbands.pop(0)


    def _reset_notify(self):
        """ Reset notify class """

        if global_vars.notify:
            global_vars.notify.stop_listening()
            global_vars.notify.start_listening()


    # endregion<|MERGE_RESOLUTION|>--- conflicted
+++ resolved
@@ -46,8 +46,6 @@
         config_icon = QIcon(icon_path)
 
         if project_loaded:
-
-<<<<<<< HEAD
             # region Toolbar
             toolbars_menu = QMenu(f"Toolbars", self.iface.mainWindow().menuBar())
             icon_path = f"{icon_folder}{os.sep}dialogs{os.sep}20x20{os.sep}36.png"
@@ -143,55 +141,6 @@
             action_set_log_sql.triggered.connect(self._set_log_sql)
 
             # endregion
-=======
-        # region Actions
-        actions_menu = QMenu(f"Actions", self.iface.mainWindow().menuBar())
-        actions_menu.setIcon(config_icon)
-        self.main_menu.addMenu(actions_menu)
-
-        # Action 'Get help'
-        action_help = actions_menu.addAction(f"Get help")
-        action_help_shortcut = tools_gw.get_config_parser("actions_shortcuts", f"shortcut_help", "user", "init", prefix=False)
-        if not action_help_shortcut:
-            tools_gw.set_config_parser("actions_shortcuts", f"shortcut_help", f"{action_help_shortcut}", "user", "init",
-                                       prefix=False)
-        action_help.setShortcuts(QKeySequence(f"{action_help_shortcut}"))
-        action_help.triggered.connect(tools_gw.open_dlg_help)
-
-        # Action 'Reset dialogs'
-        action_reset_dialogs = actions_menu.addAction(f"Reset dialogs")
-        action_reset_dialogs.triggered.connect(self._reset_position_dialog)
-
-        # Action 'Reset plugin
-        action_reset_plugin = actions_menu.addAction(f"Reset plugin")
-        action_reset_plugin_shortcut = tools_gw.get_config_parser("actions_shortcuts", f"shortcut_reset_plugin",
-            "user", "init", prefix=False)
-        if not action_reset_plugin_shortcut:
-            tools_gw.set_config_parser("actions_shortcuts", f"shortcut_reset_plugin",
-                f"{action_reset_plugin_shortcut}", "user", "init", prefix=False)
-        action_reset_plugin.setShortcuts(QKeySequence(f"{action_reset_plugin_shortcut}"))
-        action_reset_plugin.triggered.connect(self._reset_plugin)
-
-        # Action 'Show current selectors'
-        action_open_selections = actions_menu.addAction(f"Show current selectors")
-        action_open_selections_shortcut = tools_gw.get_config_parser("actions_shortcuts",
-            f"shortcut_open_curselectors", "user", "init", prefix=False)
-        if not action_open_selections_shortcut:
-            tools_gw.set_config_parser("actions_shortcuts", f"shortcut_open_curselectors",
-                f"{action_open_selections_shortcut}", "user", "init", prefix=False)
-        action_open_selections.setShortcuts(QKeySequence(f"{action_open_selections_shortcut}"))
-        action_open_selections.triggered.connect(self._open_current_selections)
-
-        # Action 'Toggle Log DB'
-        action_set_log_sql = actions_menu.addAction(f"Toggle Log DB")
-        log_sql_shortcut = tools_gw.get_config_parser("actions_shortcuts", f"shortcut_toggle_log_db", "user", "init", prefix=False)
-        if not log_sql_shortcut:
-            tools_gw.set_config_parser("actions_shortcuts", f"shortcut_toggle_log_db", f"{log_sql_shortcut}", "user",
-                "init", prefix=False)
-        action_set_log_sql.setShortcuts(QKeySequence(f"{log_sql_shortcut}"))
-        action_set_log_sql.triggered.connect(self._set_log_sql)
-        # endregion
->>>>>>> 0a9069c8
 
         # region Advanced
         action_manage_file = self.main_menu.addAction(f"Advanced")
