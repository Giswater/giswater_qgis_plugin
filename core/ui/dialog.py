--- conflicted
+++ resolved
@@ -15,10 +15,7 @@
 
 from ... import global_vars
 from ..utils import tools_gw
-<<<<<<< HEAD
-=======
 from ...libs import lib_vars
->>>>>>> 292d872d
 
 
 class GwDialog(QDialog):
@@ -52,7 +49,7 @@
         sh = QShortcut(QKeySequence(f"{action_help_shortcut}"), self)
         sh.activated.connect(tools_gw.open_dlg_help)
         # Set window icon
-        icon_folder = f"{global_vars.plugin_dir}{os.sep}icons"
+        icon_folder = f"{lib_vars.plugin_dir}{os.sep}icons"
         icon_path = f"{icon_folder}{os.sep}dialogs{os.sep}20x20{os.sep}giswater.png"
         giswater_icon = QIcon(icon_path)
         self.setWindowIcon(giswater_icon)
@@ -67,7 +64,7 @@
             tag = str(self.objectName())
 
         if event.type() == QtCore.QEvent.ActivationChange and self.isActiveWindow():
-            global_vars.session_vars['last_focus'] = tag
+            lib_vars.session_vars['last_focus'] = tag
             return True
         return False
 
