<?xml version="1.0" encoding="UTF-8"?>
<ui version="4.0">
 <class>dlg_admin</class>
 <widget class="QMainWindow" name="dlg_admin">
  <property name="geometry">
   <rect>
    <x>0</x>
    <y>0</y>
    <width>557</width>
    <height>911</height>
   </rect>
  </property>
  <property name="sizePolicy">
   <sizepolicy hsizetype="Expanding" vsizetype="Preferred">
    <horstretch>0</horstretch>
    <verstretch>0</verstretch>
   </sizepolicy>
  </property>
  <property name="maximumSize">
   <size>
    <width>16777215</width>
    <height>16777215</height>
   </size>
  </property>
  <property name="windowTitle">
   <string>Giswater</string>
  </property>
  <property name="unifiedTitleAndToolBarOnMac">
   <bool>false</bool>
  </property>
  <widget class="QWidget" name="centralwidget">
   <layout class="QGridLayout" name="gridLayout_4">
    <item row="3" column="0" colspan="2">
     <widget class="QTabWidget" name="tab_main">
      <property name="enabled">
       <bool>true</bool>
      </property>
      <property name="currentIndex">
       <number>0</number>
      </property>
      <widget class="QWidget" name="tab_general">
       <attribute name="title">
        <string>General</string>
       </attribute>
       <layout class="QGridLayout" name="gridLayout">
        <item row="0" column="1">
         <widget class="QScrollArea" name="scrollArea">
          <property name="minimumSize">
           <size>
            <width>370</width>
            <height>273</height>
           </size>
          </property>
          <property name="widgetResizable">
           <bool>true</bool>
          </property>
          <widget class="QWidget" name="scrollAreaWidgetContents_2">
           <property name="geometry">
            <rect>
             <x>0</x>
             <y>0</y>
             <width>505</width>
             <height>799</height>
            </rect>
           </property>
           <layout class="QGridLayout" name="gridLayout_11">
            <item row="2" column="0">
             <widget class="QGroupBox" name="grb_schema_manager">
              <property name="title">
               <string>Schema management</string>
              </property>
              <layout class="QGridLayout" name="gridLayout_26">
               <item row="0" column="0">
                <layout class="QGridLayout" name="gridLayout_23">
                 <item row="0" column="0">
                  <widget class="QPushButton" name="btn_schema_create">
                   <property name="sizePolicy">
                    <sizepolicy hsizetype="Minimum" vsizetype="Preferred">
                     <horstretch>0</horstretch>
                     <verstretch>0</verstretch>
                    </sizepolicy>
                   </property>
                   <property name="font">
                    <font>
                     <weight>50</weight>
                     <bold>false</bold>
                    </font>
                   </property>
                   <property name="text">
                    <string>Create DB project schema</string>
                   </property>
                  </widget>
                 </item>
                 <item row="1" column="0">
                  <widget class="QPushButton" name="btn_gis_create">
                   <property name="text">
                    <string>Create QGIS project file</string>
                   </property>
                  </widget>
                 </item>
                </layout>
               </item>
              </layout>
             </widget>
            </item>
            <item row="1" column="0">
             <widget class="QGroupBox" name="grb_project_scin">
              <property name="title">
               <string>Project schema information</string>
              </property>
              <layout class="QGridLayout" name="gridLayout_7">
               <item row="1" column="1" colspan="3">
                <widget class="QComboBox" name="cmb_project_type">
                 <property name="sizePolicy">
                  <sizepolicy hsizetype="Expanding" vsizetype="Fixed">
                   <horstretch>0</horstretch>
                   <verstretch>0</verstretch>
                  </sizepolicy>
                 </property>
                </widget>
               </item>
               <item row="0" column="1">
                <widget class="QLabel" name="lbl_project_type">
                 <property name="layoutDirection">
                  <enum>Qt::LeftToRight</enum>
                 </property>
                 <property name="text">
                  <string>Project Type:       </string>
                 </property>
                 <property name="alignment">
                  <set>Qt::AlignLeading|Qt::AlignLeft|Qt::AlignVCenter</set>
                 </property>
                </widget>
               </item>
               <item row="7" column="1" colspan="3">
                <widget class="QTextEdit" name="software_version_info">
                 <property name="enabled">
                  <bool>true</bool>
                 </property>
                 <property name="readOnly">
                  <bool>true</bool>
                 </property>
                </widget>
               </item>
               <item row="6" column="1" colspan="3">
                <widget class="QPushButton" name="btn_info">
                 <property name="enabled">
                  <bool>true</bool>
                 </property>
                 <property name="sizePolicy">
                  <sizepolicy hsizetype="Preferred" vsizetype="Preferred">
                   <horstretch>0</horstretch>
                   <verstretch>0</verstretch>
                  </sizepolicy>
                 </property>
                 <property name="minimumSize">
                  <size>
                   <width>24</width>
                   <height>24</height>
                  </size>
                 </property>
                 <property name="layoutDirection">
                  <enum>Qt::LeftToRight</enum>
                 </property>
                 <property name="text">
                  <string/>
                 </property>
                 <property name="iconSize">
                  <size>
                   <width>16</width>
                   <height>16</height>
                  </size>
                 </property>
                 <property name="checkable">
                  <bool>false</bool>
                 </property>
                 <property name="autoDefault">
                  <bool>false</bool>
                 </property>
                 <property name="default">
                  <bool>false</bool>
                 </property>
                 <property name="flat">
                  <bool>false</bool>
                 </property>
                </widget>
               </item>
               <item row="8" column="1" colspan="3">
                <layout class="QGridLayout" name="gridLayout_6">
                 <item row="2" column="1">
                  <widget class="QPushButton" name="btn_delete">
                   <property name="sizePolicy">
                    <sizepolicy hsizetype="Preferred" vsizetype="Fixed">
                     <horstretch>0</horstretch>
                     <verstretch>0</verstretch>
                    </sizepolicy>
                   </property>
                   <property name="text">
                    <string>Delete</string>
                   </property>
                  </widget>
                 </item>
                 <item row="2" column="2">
                  <widget class="QPushButton" name="btn_copy">
                   <property name="sizePolicy">
                    <sizepolicy hsizetype="Minimum" vsizetype="Fixed">
                     <horstretch>0</horstretch>
                     <verstretch>0</verstretch>
                    </sizepolicy>
                   </property>
                   <property name="text">
                    <string>Copy</string>
                   </property>
                  </widget>
                 </item>
                 <item row="2" column="0">
                  <widget class="QPushButton" name="btn_schema_rename">
                   <property name="sizePolicy">
                    <sizepolicy hsizetype="Preferred" vsizetype="Fixed">
                     <horstretch>0</horstretch>
                     <verstretch>0</verstretch>
                    </sizepolicy>
                   </property>
                   <property name="text">
                    <string>Rename</string>
                   </property>
                  </widget>
                 </item>
                </layout>
               </item>
               <item row="3" column="1" colspan="3">
                <widget class="QComboBox" name="project_schema_name">
                 <property name="enabled">
                  <bool>true</bool>
                 </property>
                 <property name="sizePolicy">
                  <sizepolicy hsizetype="Preferred" vsizetype="Fixed">
                   <horstretch>0</horstretch>
                   <verstretch>0</verstretch>
                  </sizepolicy>
                 </property>
                 <property name="frame">
                  <bool>true</bool>
                 </property>
                </widget>
               </item>
               <item row="2" column="1">
                <widget class="QLabel" name="lbl_name">
                 <property name="sizePolicy">
                  <sizepolicy hsizetype="Maximum" vsizetype="Preferred">
                   <horstretch>0</horstretch>
                   <verstretch>0</verstretch>
                  </sizepolicy>
                 </property>
                 <property name="font">
                  <font>
                   <pointsize>8</pointsize>
                  </font>
                 </property>
                 <property name="frameShape">
                  <enum>QFrame::NoFrame</enum>
                 </property>
                 <property name="frameShadow">
                  <enum>QFrame::Raised</enum>
                 </property>
                 <property name="text">
                  <string>Name:</string>
                 </property>
                 <property name="alignment">
                  <set>Qt::AlignRight|Qt::AlignTrailing|Qt::AlignVCenter</set>
                 </property>
                 <property name="margin">
                  <number>3</number>
                 </property>
                </widget>
               </item>
              </layout>
             </widget>
            </item>
            <item row="0" column="0">
             <widget class="QGroupBox" name="grb_conection">
              <property name="title">
               <string>Connection</string>
              </property>
              <layout class="QGridLayout" name="gridLayout_2">
               <item row="1" column="0" colspan="2">
                <widget class="QComboBox" name="cmb_connection">
                 <property name="enabled">
                  <bool>true</bool>
                 </property>
                </widget>
               </item>
               <item row="0" column="0" colspan="2">
                <widget class="QLabel" name="lbl_connection">
                 <property name="sizePolicy">
                  <sizepolicy hsizetype="Maximum" vsizetype="Preferred">
                   <horstretch>0</horstretch>
                   <verstretch>0</verstretch>
                  </sizepolicy>
                 </property>
                 <property name="text">
                  <string>Connection name:</string>
                 </property>
                </widget>
               </item>
              </layout>
             </widget>
            </item>
           </layout>
          </widget>
         </widget>
        </item>
        <item row="1" column="1">
         <layout class="QGridLayout" name="lyt_buttons">
          <item row="0" column="2">
           <widget class="QLabel" name="lbl_status_text">
            <property name="text">
             <string/>
            </property>
           </widget>
          </item>
          <item row="0" column="1">
           <widget class="QLabel" name="lbl_schema_name">
            <property name="text">
             <string/>
            </property>
           </widget>
          </item>
          <item row="0" column="0">
           <widget class="QLabel" name="lbl_status">
            <property name="enabled">
             <bool>true</bool>
            </property>
            <property name="text">
             <string/>
            </property>
            <property name="scaledContents">
             <bool>false</bool>
            </property>
           </widget>
          </item>
          <item row="0" column="3">
           <spacer name="horizontalSpacer_2">
            <property name="orientation">
             <enum>Qt::Horizontal</enum>
            </property>
            <property name="sizeHint" stdset="0">
             <size>
              <width>40</width>
              <height>20</height>
             </size>
            </property>
           </spacer>
          </item>
          <item row="0" column="4">
           <widget class="QPushButton" name="btn_close">
            <property name="sizePolicy">
             <sizepolicy hsizetype="Fixed" vsizetype="Fixed">
              <horstretch>0</horstretch>
              <verstretch>0</verstretch>
             </sizepolicy>
            </property>
            <property name="text">
             <string>Close</string>
            </property>
           </widget>
          </item>
         </layout>
        </item>
       </layout>
      </widget>
      <widget class="QWidget" name="tab_advanced">
       <attribute name="title">
        <string>Advanced</string>
       </attribute>
       <layout class="QGridLayout" name="gridLayout_21">
        <item row="0" column="0">
         <widget class="QScrollArea" name="scrollArea_2">
          <property name="minimumSize">
           <size>
            <width>370</width>
            <height>273</height>
           </size>
          </property>
          <property name="widgetResizable">
           <bool>true</bool>
          </property>
          <widget class="QWidget" name="scrollAreaWidgetContents_3">
           <property name="geometry">
            <rect>
             <x>0</x>
             <y>0</y>
             <width>505</width>
             <height>836</height>
            </rect>
           </property>
           <layout class="QGridLayout" name="gridLayout_12">
<<<<<<< HEAD
            <item row="4" column="0" colspan="2">
=======
            <item row="3" column="0" colspan="2">
>>>>>>> 9bb8d291
             <widget class="QGroupBox" name="grb_schema_reload">
              <property name="title">
               <string>Reload</string>
              </property>
              <layout class="QGridLayout" name="gridLayout_9">
               <item row="0" column="0">
                <widget class="QLabel" name="lbl_reload_fct_ftrg">
                 <property name="text">
                  <string>Reload functions &amp; function triggers</string>
                 </property>
                </widget>
               </item>
               <item row="0" column="1">
                <widget class="QPushButton" name="btn_reload_fct_ftrg">
                 <property name="sizePolicy">
                  <sizepolicy hsizetype="Maximum" vsizetype="Preferred">
                   <horstretch>0</horstretch>
                   <verstretch>0</verstretch>
                  </sizepolicy>
                 </property>
                 <property name="text">
                  <string>Execute</string>
                 </property>
                </widget>
               </item>
              </layout>
             </widget>
            </item>
            <item row="7" column="0" colspan="2">
             <widget class="QGroupBox" name="grp_i18n_update">
              <property name="title">
               <string>Schema i18n update</string>
              </property>
              <layout class="QVBoxLayout" name="verticalLayout_2">
               <item>
                <widget class="QPushButton" name="btn_update_translation">
                 <property name="text">
                  <string>Instant update i18n</string>
                 </property>
                </widget>
               </item>
              </layout>
             </widget>
            </item>
            <item row="2" column="0" colspan="2">
             <widget class="QGroupBox" name="grb_manage_addfields">
              <property name="title">
               <string>Manage add fields</string>
              </property>
              <layout class="QVBoxLayout" name="verticalLayout">
               <item>
                <layout class="QGridLayout" name="gridLayout_5">
                 <item row="1" column="1" colspan="3">
                  <widget class="QLabel" name="lbl_add_fields_feature">
                   <property name="sizePolicy">
                    <sizepolicy hsizetype="Preferred" vsizetype="Preferred">
                     <horstretch>0</horstretch>
                     <verstretch>0</verstretch>
                    </sizepolicy>
                   </property>
                   <property name="text">
                    <string>Feature name:</string>
                   </property>
                  </widget>
                 </item>
                 <item row="4" column="1">
                  <widget class="QPushButton" name="btn_create_field">
                   <property name="text">
                    <string>Create</string>
                   </property>
                  </widget>
                 </item>
                 <item row="2" column="1" colspan="3">
                  <widget class="QComboBox" name="cmb_formname_fields"/>
                 </item>
                 <item row="4" column="2">
                  <widget class="QPushButton" name="btn_update_field">
                   <property name="text">
                    <string>Update</string>
                   </property>
                  </widget>
                 </item>
                 <item row="4" column="3">
                  <widget class="QPushButton" name="btn_delete_field">
                   <property name="text">
                    <string>Delete</string>
                   </property>
                  </widget>
                 </item>
                 <item row="3" column="1" colspan="3">
                  <widget class="QCheckBox" name="chk_add_fields_multi">
                   <property name="layoutDirection">
                    <enum>Qt::LeftToRight</enum>
                   </property>
                   <property name="text">
                    <string>Addfield multicreate</string>
                   </property>
                   <property name="checkable">
                    <bool>true</bool>
                   </property>
                   <property name="checked">
                    <bool>false</bool>
                   </property>
                   <property name="autoRepeat">
                    <bool>false</bool>
                   </property>
                  </widget>
                 </item>
                </layout>
               </item>
              </layout>
             </widget>
            </item>
<<<<<<< HEAD
            <item row="5" column="0" rowspan="2" colspan="2">
             <widget class="QGroupBox" name="groupBox_2">
              <property name="sizePolicy">
               <sizepolicy hsizetype="Preferred" vsizetype="Preferred">
                <horstretch>0</horstretch>
                <verstretch>0</verstretch>
               </sizepolicy>
              </property>
              <property name="title">
               <string>Additional schema management</string>
              </property>
              <layout class="QGridLayout" name="gridLayout_8">
               <item row="0" column="0">
                <layout class="QGridLayout" name="gridLayout_3">
                 <property name="topMargin">
                  <number>0</number>
                 </property>
                 <item row="0" column="0">
                  <widget class="QPushButton" name="btn_create_asset">
                   <property name="text">
                    <string>Create DB asset schema</string>
                   </property>
                  </widget>
                 </item>
                 <item row="1" column="0">
                  <widget class="QPushButton" name="btn_create_audit">
                   <property name="text">
                    <string>Create DB audit schema</string>
                   </property>
                  </widget>
                 </item>
                </layout>
               </item>
              </layout>
             </widget>
            </item>
            <item row="1" column="0" colspan="2">
=======
            <item row="6" column="0" colspan="2">
             <spacer name="verticalSpacer_3">
              <property name="orientation">
               <enum>Qt::Vertical</enum>
              </property>
              <property name="sizeHint" stdset="0">
               <size>
                <width>20</width>
                <height>40</height>
               </size>
              </property>
             </spacer>
            </item>
            <item row="0" column="0" colspan="2">
>>>>>>> 9bb8d291
             <widget class="QGroupBox" name="grb_load_cf">
              <property name="title">
               <string>Load custom file</string>
              </property>
              <layout class="QGridLayout" name="gridLayout_10">
               <item row="0" column="1" colspan="2">
                <layout class="QGridLayout" name="gridLayout_24">
                 <item row="0" column="1">
                  <widget class="QPushButton" name="btn_custom_select_file">
                   <property name="sizePolicy">
                    <sizepolicy hsizetype="Preferred" vsizetype="Fixed">
                     <horstretch>0</horstretch>
                     <verstretch>0</verstretch>
                    </sizepolicy>
                   </property>
                   <property name="maximumSize">
                    <size>
                     <width>30</width>
                     <height>16777215</height>
                    </size>
                   </property>
                   <property name="text">
                    <string>...</string>
                   </property>
                  </widget>
                 </item>
                 <item row="1" column="0" colspan="2">
                  <widget class="QPushButton" name="btn_custom_load_file">
                   <property name="sizePolicy">
                    <sizepolicy hsizetype="Preferred" vsizetype="Fixed">
                     <horstretch>0</horstretch>
                     <verstretch>0</verstretch>
                    </sizepolicy>
                   </property>
                   <property name="font">
                    <font>
                     <weight>50</weight>
                     <bold>false</bold>
                    </font>
                   </property>
                   <property name="text">
                    <string>Load SQL files</string>
                   </property>
                  </widget>
                 </item>
                 <item row="0" column="0">
                  <widget class="QLineEdit" name="custom_path_folder">
                   <property name="enabled">
                    <bool>false</bool>
                   </property>
                  </widget>
                 </item>
                </layout>
               </item>
              </layout>
             </widget>
            </item>
<<<<<<< HEAD
            <item row="10" column="0">
             <spacer name="verticalSpacer_2">
              <property name="orientation">
               <enum>Qt::Vertical</enum>
              </property>
              <property name="sizeHint" stdset="0">
               <size>
                <width>20</width>
                <height>40</height>
               </size>
              </property>
             </spacer>
            </item>
            <item row="9" column="0" colspan="2">
             <widget class="QGroupBox" name="grp_import_osm">
              <property name="title">
               <string>Import OSM Streetaxis</string>
              </property>
              <layout class="QVBoxLayout" name="verticalLayout_9">
               <item>
                <widget class="QPushButton" name="btn_import_osm_streetaxis">
                 <property name="text">
                  <string>Import OSM Streetaxis</string>
                 </property>
                </widget>
=======
            <item row="4" column="0" rowspan="2" colspan="2">
             <widget class="QGroupBox" name="groupBox_2">
              <property name="sizePolicy">
               <sizepolicy hsizetype="Preferred" vsizetype="Preferred">
                <horstretch>0</horstretch>
                <verstretch>0</verstretch>
               </sizepolicy>
              </property>
              <property name="title">
               <string>Additional schema management</string>
              </property>
              <layout class="QGridLayout" name="gridLayout_8">
               <item row="0" column="0">
                <layout class="QGridLayout" name="gridLayout_3">
                 <property name="topMargin">
                  <number>0</number>
                 </property>
                 <item row="0" column="0">
                  <widget class="QPushButton" name="btn_create_asset">
                   <property name="text">
                    <string>Create DB asset schema</string>
                   </property>
                  </widget>
                 </item>
                 <item row="1" column="0">
                  <widget class="QPushButton" name="btn_create_cm">
                   <property name="text">
                    <string>Create DB cm schema</string>
                   </property>
                  </widget>
                 </item>
                </layout>
>>>>>>> 9bb8d291
               </item>
              </layout>
             </widget>
            </item>
           </layout>
          </widget>
         </widget>
        </item>
       </layout>
      </widget>
      <widget class="QWidget" name="tab_dev">
       <attribute name="title">
        <string>Dev</string>
       </attribute>
       <layout class="QGridLayout" name="gridLayout_14">
        <item row="0" column="0">
         <widget class="QScrollArea" name="scrollArea_4">
          <property name="widgetResizable">
           <bool>true</bool>
          </property>
          <widget class="QWidget" name="scrollAreaWidgetContents_4">
           <property name="geometry">
            <rect>
             <x>0</x>
             <y>0</y>
             <width>505</width>
             <height>836</height>
            </rect>
           </property>
           <layout class="QGridLayout" name="gridLayout_20">
            <item row="2" column="0">
             <spacer name="verticalSpacer_4">
              <property name="orientation">
               <enum>Qt::Vertical</enum>
              </property>
              <property name="sizeHint" stdset="0">
               <size>
                <width>20</width>
                <height>40</height>
               </size>
              </property>
             </spacer>
            </item>
            <item row="0" column="0">
             <widget class="QGroupBox" name="grb_files_generator">
              <property name="title">
               <string>Plugin files generator</string>
              </property>
              <layout class="QGridLayout" name="gridLayout_16">
               <item row="1" column="0">
                <widget class="QPushButton" name="btn_translation">
                 <property name="text">
                  <string>Translation files</string>
                 </property>
                </widget>
               </item>
               <item row="0" column="0">
                <widget class="QPushButton" name="btn_create_qgis_template">
                 <property name="text">
                  <string>QGIS templates</string>
                 </property>
                </widget>
               </item>
              </layout>
             </widget>
            </item>
            <item row="1" column="0">
             <widget class="QGroupBox" name="groupBox">
              <property name="title">
               <string>Schema Utils</string>
              </property>
              <layout class="QGridLayout" name="gridLayout_15">
               <item row="0" column="0">
                <widget class="QLabel" name="label">
                 <property name="text">
                  <string>WS:</string>
                 </property>
                </widget>
               </item>
               <item row="3" column="0" colspan="2">
                <widget class="QPushButton" name="btn_update_utils">
                 <property name="text">
                  <string>Update</string>
                 </property>
                </widget>
               </item>
               <item row="0" column="1">
                <widget class="QLabel" name="label_2">
                 <property name="text">
                  <string>UD:</string>
                 </property>
                </widget>
               </item>
               <item row="1" column="0">
                <widget class="QComboBox" name="cmb_utils_ws"/>
               </item>
               <item row="2" column="0" colspan="2">
                <widget class="QPushButton" name="btn_create_utils">
                 <property name="text">
                  <string>Create</string>
                 </property>
                </widget>
               </item>
               <item row="1" column="1">
                <widget class="QComboBox" name="cmb_utils_ud"/>
               </item>
              </layout>
             </widget>
            </item>
           </layout>
          </widget>
         </widget>
        </item>
       </layout>
      </widget>
     </widget>
    </item>
   </layout>
  </widget>
  <action name="action_create_sample">
   <property name="text">
    <string>Create Sample</string>
   </property>
  </action>
  <action name="action_create_sample_dev">
   <property name="text">
    <string>Create Sample Dev</string>
   </property>
  </action>
 </widget>
 <tabstops>
  <tabstop>tab_main</tabstop>
  <tabstop>scrollArea</tabstop>
  <tabstop>cmb_connection</tabstop>
  <tabstop>cmb_project_type</tabstop>
  <tabstop>project_schema_name</tabstop>
  <tabstop>btn_info</tabstop>
  <tabstop>software_version_info</tabstop>
  <tabstop>btn_schema_rename</tabstop>
  <tabstop>btn_delete</tabstop>
  <tabstop>btn_copy</tabstop>
  <tabstop>btn_schema_create</tabstop>
  <tabstop>btn_gis_create</tabstop>
  <tabstop>custom_path_folder</tabstop>
  <tabstop>btn_custom_select_file</tabstop>
  <tabstop>btn_custom_load_file</tabstop>
  <tabstop>cmb_formname_fields</tabstop>
  <tabstop>chk_add_fields_multi</tabstop>
  <tabstop>btn_create_field</tabstop>
  <tabstop>btn_update_field</tabstop>
  <tabstop>btn_delete_field</tabstop>
  <tabstop>btn_reload_fct_ftrg</tabstop>
  <tabstop>scrollArea_4</tabstop>
  <tabstop>btn_create_qgis_template</tabstop>
  <tabstop>btn_translation</tabstop>
  <tabstop>cmb_utils_ws</tabstop>
  <tabstop>cmb_utils_ud</tabstop>
  <tabstop>btn_create_utils</tabstop>
  <tabstop>btn_update_utils</tabstop>
  <tabstop>btn_close</tabstop>
 </tabstops>
 <resources/>
 <connections/>
</ui><|MERGE_RESOLUTION|>--- conflicted
+++ resolved
@@ -395,11 +395,7 @@
             </rect>
            </property>
            <layout class="QGridLayout" name="gridLayout_12">
-<<<<<<< HEAD
             <item row="4" column="0" colspan="2">
-=======
-            <item row="3" column="0" colspan="2">
->>>>>>> 9bb8d291
              <widget class="QGroupBox" name="grb_schema_reload">
               <property name="title">
                <string>Reload</string>
@@ -513,7 +509,6 @@
               </layout>
              </widget>
             </item>
-<<<<<<< HEAD
             <item row="5" column="0" rowspan="2" colspan="2">
              <widget class="QGroupBox" name="groupBox_2">
               <property name="sizePolicy">
@@ -545,28 +540,19 @@
                    </property>
                   </widget>
                  </item>
+                 <item row="2" column="0">
+                  <widget class="QPushButton" name="btn_create_cm">
+                   <property name="text">
+                    <string>Create DB cm schema</string>
+                   </property>
+                  </widget>
+                 </item>
                 </layout>
                </item>
               </layout>
              </widget>
             </item>
             <item row="1" column="0" colspan="2">
-=======
-            <item row="6" column="0" colspan="2">
-             <spacer name="verticalSpacer_3">
-              <property name="orientation">
-               <enum>Qt::Vertical</enum>
-              </property>
-              <property name="sizeHint" stdset="0">
-               <size>
-                <width>20</width>
-                <height>40</height>
-               </size>
-              </property>
-             </spacer>
-            </item>
-            <item row="0" column="0" colspan="2">
->>>>>>> 9bb8d291
              <widget class="QGroupBox" name="grb_load_cf">
               <property name="title">
                <string>Load custom file</string>
@@ -624,7 +610,6 @@
               </layout>
              </widget>
             </item>
-<<<<<<< HEAD
             <item row="10" column="0">
              <spacer name="verticalSpacer_2">
               <property name="orientation">
@@ -650,40 +635,6 @@
                   <string>Import OSM Streetaxis</string>
                  </property>
                 </widget>
-=======
-            <item row="4" column="0" rowspan="2" colspan="2">
-             <widget class="QGroupBox" name="groupBox_2">
-              <property name="sizePolicy">
-               <sizepolicy hsizetype="Preferred" vsizetype="Preferred">
-                <horstretch>0</horstretch>
-                <verstretch>0</verstretch>
-               </sizepolicy>
-              </property>
-              <property name="title">
-               <string>Additional schema management</string>
-              </property>
-              <layout class="QGridLayout" name="gridLayout_8">
-               <item row="0" column="0">
-                <layout class="QGridLayout" name="gridLayout_3">
-                 <property name="topMargin">
-                  <number>0</number>
-                 </property>
-                 <item row="0" column="0">
-                  <widget class="QPushButton" name="btn_create_asset">
-                   <property name="text">
-                    <string>Create DB asset schema</string>
-                   </property>
-                  </widget>
-                 </item>
-                 <item row="1" column="0">
-                  <widget class="QPushButton" name="btn_create_cm">
-                   <property name="text">
-                    <string>Create DB cm schema</string>
-                   </property>
-                  </widget>
-                 </item>
-                </layout>
->>>>>>> 9bb8d291
                </item>
               </layout>
              </widget>
