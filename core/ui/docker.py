"""
This file is part of Giswater 3
The program is free software: you can redistribute it and/or modify it under the terms of the GNU
General Public License as published by the Free Software Foundation, either version 3 of the License,
or (at your option) any later version.
"""
# -*- coding: utf-8 -*-

from qgis.PyQt import QtCore
from qgis.PyQt.QtWidgets import QDockWidget

from ... import global_vars
<<<<<<< HEAD
=======
from ...libs import lib_vars
>>>>>>> 292d872d


class GwDocker(QDockWidget):
    dlg_closed = QtCore.pyqtSignal()


    def __init__(self, subtag=None):

        super().__init__()
        # TODO: Check try/catch. Strange error: "GwDocker object has no attribute 'setupUi"
        try:
            self.setupUi(self)
        except Exception:
            pass
        self.subtag = subtag


    def closeEvent(self, event):

        self.dlg_closed.emit()
        return super().closeEvent(event)


    def event(self, event):

        if (event.type() == QtCore.QEvent.WindowActivate or event.type() == QtCore.QEvent.Show) \
                and self.isActiveWindow():
            if hasattr(self, "subtag") and self.subtag is not None:
                tag = f'{self.widget().objectName()}_{self.subtag}'
            else:
                tag = str(self.widget().objectName())
            global_vars.session_vars['last_focus'] = tag
        return super().event(event)<|MERGE_RESOLUTION|>--- conflicted
+++ resolved
@@ -10,10 +10,7 @@
 from qgis.PyQt.QtWidgets import QDockWidget
 
 from ... import global_vars
-<<<<<<< HEAD
-=======
 from ...libs import lib_vars
->>>>>>> 292d872d
 
 
 class GwDocker(QDockWidget):
@@ -45,5 +42,5 @@
                 tag = f'{self.widget().objectName()}_{self.subtag}'
             else:
                 tag = str(self.widget().objectName())
-            global_vars.session_vars['last_focus'] = tag
+            lib_vars.session_vars['last_focus'] = tag
         return super().event(event)