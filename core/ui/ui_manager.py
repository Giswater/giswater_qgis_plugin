"""
This file is part of Giswater 3
The program is free software: you can redistribute it and/or modify it under the terms of the GNU
General Public License as published by the Free Software Foundation, either version 3 of the License,
or (at your option) any later version.
"""
# -*- coding: utf-8 -*-
import os

from qgis.PyQt import uic, QtCore
from qgis.PyQt.QtGui import QIcon
from qgis.PyQt.QtWidgets import QAction, QLineEdit

from .dialog import GwDialog
from .docker import GwDocker
from .main_window import GwMainWindow

# region private functions

def _get_ui_class(ui_file_name, subfolder='shared'):
    """ Get UI Python class from @ui_file_name """

    # Folder that contains UI files
    if subfolder in ('basic', 'edit', 'epa', 'om', 'plan', 'utilities', 'toc'):
        ui_folder_path = os.path.dirname(__file__) + os.sep + 'toolbars' + os.sep + subfolder
    else:
        ui_folder_path = os.path.dirname(__file__) + os.sep + subfolder

    ui_file_path = os.path.abspath(os.path.join(ui_folder_path, ui_file_name))
    return uic.loadUiType(ui_file_path)[0]


# endregion

# region BASIC
FORM_CLASS = _get_ui_class('info_crossect.ui', 'basic')
class GwInfoCrossectUi(GwDialog, FORM_CLASS):
    pass

FORM_CLASS = _get_ui_class('info_feature.ui', 'basic')
class GwInfoFeatureUi(GwMainWindow, FORM_CLASS):
    pass

FORM_CLASS = _get_ui_class('info_epa_demand.ui', 'basic')
class GwInfoEpaDemandUi(GwDialog, FORM_CLASS):
    pass

FORM_CLASS = _get_ui_class('info_epa_dwf.ui', 'basic')
class GwInfoEpaDwfUi(GwDialog, FORM_CLASS):
    pass

FORM_CLASS = _get_ui_class('info_epa_orifice.ui', 'basic')
class GwInfoEpaOrificeUi(GwDialog, FORM_CLASS):
    pass

FORM_CLASS = _get_ui_class('info_epa_outlet.ui', 'basic')
class GwInfoEpaOutletUi(GwDialog, FORM_CLASS):
    pass

FORM_CLASS = _get_ui_class('info_epa_pump.ui', 'basic')
class GwInfoEpaPumpUi(GwDialog, FORM_CLASS):
    pass

FORM_CLASS = _get_ui_class('info_epa_weir.ui', 'basic')
class GwInfoEpaWeirUi(GwDialog, FORM_CLASS):
    pass

FORM_CLASS = _get_ui_class('search.ui', 'basic')
class GwSearchUi(GwDocker, FORM_CLASS):
    pass

FORM_CLASS = _get_ui_class('search_workcat.ui', 'basic')
class GwSearchWorkcatUi(GwDialog, FORM_CLASS):
    pass
# endregion


# region OM
FORM_CLASS = _get_ui_class('visit_event_full.ui')
class GwVisitEventFullUi(GwDialog, FORM_CLASS):
    pass

FORM_CLASS = _get_ui_class('visit_gallery.ui')
class GwGalleryUi(GwDialog, FORM_CLASS):
    pass

FORM_CLASS = _get_ui_class('visit_gallery_zoom.ui')
class GwGalleryZoomUi(GwDialog, FORM_CLASS):
    pass

FORM_CLASS = _get_ui_class('mincut.ui', 'om')
class GwMincutUi(GwMainWindow, FORM_CLASS):

    def __init__(self, class_obj):
        self.closeMainWin = False
        self.mincutCanceled = True
        super().__init__(class_obj)

FORM_CLASS = _get_ui_class('mincut_connec.ui', 'om')
class GwMincutConnecUi(GwDialog, FORM_CLASS):
    pass

FORM_CLASS = _get_ui_class('mincut_hydrometer.ui', 'om')
class GwMincutHydrometerUi(GwDialog, FORM_CLASS):
    pass

FORM_CLASS = _get_ui_class('mincut_composer.ui', 'om')
class GwMincutComposerUi(GwDialog, FORM_CLASS):
    pass

FORM_CLASS = _get_ui_class('mincut_manager.ui', 'om')
class GwMincutManagerUi(GwDialog, FORM_CLASS):
    pass

FORM_CLASS = _get_ui_class('mincut_end.ui', 'om')
class GwMincutEndUi(GwDialog, FORM_CLASS):
    pass

FORM_CLASS = _get_ui_class('profile.ui', 'om')
class GwProfileUi(GwMainWindow, FORM_CLASS):
    pass

FORM_CLASS = _get_ui_class('profile_list.ui', 'om')
class GwProfilesListUi(GwDialog, FORM_CLASS):
    pass

FORM_CLASS = _get_ui_class('selector_date.ui', 'om')
class GwSelectorDateUi(GwDialog, FORM_CLASS):
    pass
# endregion


# region EDIT
FORM_CLASS = _get_ui_class('arc_fusion.ui', 'edit')
class GwArcFusionUi(GwDialog, FORM_CLASS):
    pass

FORM_CLASS = _get_ui_class('auxcircle.ui', 'edit')
class GwAuxCircleUi(GwDialog, FORM_CLASS):
    pass

FORM_CLASS = _get_ui_class('auxpoint.ui', 'edit')
class GwAuxPointUi(GwDialog, FORM_CLASS):
    pass

FORM_CLASS = _get_ui_class('dimensioning.ui', 'edit')
class GwDimensioningUi(GwMainWindow, FORM_CLASS):
    pass

FORM_CLASS = _get_ui_class('doc.ui', 'edit')
class GwDocUi(GwDialog, FORM_CLASS):
    pass

FORM_CLASS = _get_ui_class('doc_manager.ui', 'edit')
class GwDocManagerUi(GwDialog, FORM_CLASS):
    pass

FORM_CLASS = _get_ui_class('element.ui', 'edit')
class GwElementUi(GwDialog, FORM_CLASS):
    pass

FORM_CLASS = _get_ui_class('element_manager.ui', 'edit')
class GwElementManagerUi(GwDialog, FORM_CLASS):
    pass

FORM_CLASS = _get_ui_class('feature_delete.ui', 'edit')
class GwFeatureDeleteUi(GwDialog, FORM_CLASS):
    pass

FORM_CLASS = _get_ui_class('feature_end.ui', 'edit')
class GwFeatureEndUi(GwDialog, FORM_CLASS):
    pass

FORM_CLASS = _get_ui_class('feature_end_connec.ui', 'edit')
class GwFeatureEndConnecUi(GwDialog, FORM_CLASS):
    pass

FORM_CLASS = _get_ui_class('feature_replace.ui', 'edit')
class GwFeatureReplaceUi(GwDialog, FORM_CLASS):
    pass

FORM_CLASS = _get_ui_class('featuretype_change.ui', 'edit')
class GwFeatureTypeChangeUi(GwDialog, FORM_CLASS):
    pass

FORM_CLASS = _get_ui_class('workcat_manager.ui', 'edit')
class GwWorkcatManagerUi(GwDialog, FORM_CLASS):
    pass
# endregion


# region EPA
FORM_CLASS = _get_ui_class('go2epa.ui', 'epa')
class GwGo2EpaUI(GwDialog, FORM_CLASS):
    pass

FORM_CLASS = _get_ui_class('go2epa_selector.ui', 'epa')
class GwGo2EpaSelectorUi(GwDialog, FORM_CLASS):
    pass

FORM_CLASS = _get_ui_class('go2epa_manager.ui', 'epa')
class GwEpaManagerUi(GwDialog, FORM_CLASS):
    pass

FORM_CLASS = _get_ui_class('go2epa_options.ui', 'epa')
class GwGo2EpaOptionsUi(GwDialog, FORM_CLASS):
    pass

FROM_CLASS = _get_ui_class('dscenario_manager.ui', 'epa')
class GwDscenarioManagerUi(GwDialog, FROM_CLASS):
    pass

FROM_CLASS = _get_ui_class('dscenario.ui')
class GwDscenarioUi(GwDialog, FROM_CLASS):
    pass

FROM_CLASS = _get_ui_class('nonvisual_curve.ui', 'epa')
class GwNonVisualCurveUi(GwDialog, FROM_CLASS):
    pass

FROM_CLASS = _get_ui_class('nonvisual_controls.ui', 'epa')
class GwNonVisualControlsUi(GwDialog, FROM_CLASS):
    pass

FROM_CLASS = _get_ui_class('nonvisual_manager.ui', 'epa')
class GwNonVisualManagerUi(GwDialog, FROM_CLASS):
    pass

FROM_CLASS = _get_ui_class('nonvisual_pattern_ud.ui', 'epa')
class GwNonVisualPatternUDUi(GwDialog, FROM_CLASS):
    pass

FROM_CLASS = _get_ui_class('nonvisual_pattern_ws.ui', 'epa')
class GwNonVisualPatternWSUi(GwDialog, FROM_CLASS):
    pass

FROM_CLASS = _get_ui_class('nonvisual_print.ui', 'epa')
class GwNonVisualPrint(GwDialog, FROM_CLASS):
    pass

FROM_CLASS = _get_ui_class('nonvisual_roughness.ui', 'epa')
class GwNonVisualRoughnessUi(GwDialog, FROM_CLASS):
    pass

FROM_CLASS = _get_ui_class('nonvisual_rules.ui', 'epa')
class GwNonVisualRulesUi(GwDialog, FROM_CLASS):
    pass

FROM_CLASS = _get_ui_class('nonvisual_timeseries.ui', 'epa')
class GwNonVisualTimeseriesUi(GwDialog, FROM_CLASS):
    pass

FROM_CLASS = _get_ui_class('nonvisual_lids.ui', 'epa')
class GwNonVisualLidsUi(GwDialog, FROM_CLASS):
    pass

<<<<<<< HEAD
FORM_CLASS = _get_ui_class('inp_parsing.ui', 'epa')
class GwInpParsingUi(GwDialog, FORM_CLASS):
    pass

FORM_CLASS = _get_ui_class('inp_config_import.ui', 'epa')
class GwInpConfigImportUi(GwDialog, FORM_CLASS):
    pass
FORM_CLASS = _get_ui_class('add_demand_check.ui', 'epa')
=======
FORM_CLASS = _get_ui_class('epatools_add_demand_check.ui', 'epa')
>>>>>>> 4d482ee9
class AddDemandCheckUi(GwDialog, FORM_CLASS):
    pass

FORM_CLASS = _get_ui_class('epatools_recursive_go2epa.ui', 'epa')
class RecursiveEpaUi(GwDialog, FORM_CLASS):
    pass

FORM_CLASS = _get_ui_class('epatools_emitter_calibration.ui', 'epa')
class EmitterCalibrationUi(GwDialog, FORM_CLASS):
    pass

FORM_CLASS = _get_ui_class('epatools_quantized_demands.ui', 'epa')
class QuantizedDemandsUi(GwDialog, FORM_CLASS):
    pass

FORM_CLASS = _get_ui_class('epatools_static_calibration.ui', 'epa')
class StaticCalibrationUi(GwDialog, FORM_CLASS):
    pass

FORM_CLASS = _get_ui_class('epatools_valve_operation_check.ui', 'epa')
class ValveOperationCheckUi(GwDialog, FORM_CLASS):
    pass

# endregion


# region PLAN
FORM_CLASS = _get_ui_class('psector.ui', 'plan')
class GwPsectorUi(GwDialog, FORM_CLASS):
    pass

FORM_CLASS = _get_ui_class('psector_duplicate.ui', 'plan')
class GwPsectorDuplicateUi(GwDialog, FORM_CLASS):
    pass

FORM_CLASS = _get_ui_class('psector_manager.ui', 'plan')
class GwPsectorManagerUi(GwDialog, FORM_CLASS):
    pass

FORM_CLASS = _get_ui_class('psector_rapport.ui', 'plan')
class GwPsectorRapportUi(GwDialog, FORM_CLASS):
    pass

FORM_CLASS = _get_ui_class('psector_repair.ui', 'plan')
class GwPsectorRepairUi(GwDialog, FORM_CLASS):
    pass

FORM_CLASS = _get_ui_class('replace_arc.ui', 'plan')
class GwReplaceArc(GwDialog, FORM_CLASS):
    pass

FORM_CLASS = _get_ui_class('netscenario_manager.ui', 'plan')
class GwNetscenarioManagerUi(GwDialog, FORM_CLASS):
    pass

FORM_CLASS = _get_ui_class('netscenario.ui', 'plan')
class GwNetscenarioUi(GwDialog, FORM_CLASS):
    pass

# endregion


# region UTILITIES
FORM_CLASS = _get_ui_class('config.ui', 'utilities')
class GwConfigUi(GwMainWindow, FORM_CLASS):
    pass

FORM_CLASS = _get_ui_class('csv.ui', 'utilities')
class GwCsvUi(GwDialog, FORM_CLASS):
    pass

FORM_CLASS = _get_ui_class('print.ui', 'utilities')
class GwPrintUi(GwDialog, FORM_CLASS):
    pass

FORM_CLASS = _get_ui_class('toolbox_reports.ui', 'utilities')
class GwToolboxReportsUi(GwDialog, FORM_CLASS):
    pass

FORM_CLASS = _get_ui_class('workspace_manager.ui', 'utilities')
class GwWorkspaceManagerUi(GwDialog, FORM_CLASS):
    pass

FORM_CLASS = _get_ui_class('workspace_create.ui', 'utilities')
class GwCreateWorkspaceUi(GwDialog, FORM_CLASS):
    pass

FORM_CLASS = _get_ui_class('mapzone_manager.ui', 'utilities')
class GwMapzoneManagerUi(GwDialog, FORM_CLASS):
    pass

FORM_CLASS = _get_ui_class('style_manager.ui', 'utilities')
class GwStyleManagerUi(GwDialog, FORM_CLASS):
    pass

FORM_CLASS = _get_ui_class('create_style_group.ui', 'utilities')
class GwCreateStyleGroupUi(GwDialog, FORM_CLASS):
    pass

FORM_CLASS = _get_ui_class('mapzone_config.ui', 'utilities')
class GwMapzoneConfigUi(GwDialog, FORM_CLASS):
    pass
# endregion

# region TOC
# endregion


# region ADMIN
FORM_CLASS = _get_ui_class('admin_addfields.ui', 'admin')
class GwAdminFieldsUi(GwDialog, FORM_CLASS):
    pass

FORM_CLASS = _get_ui_class('admin_credentials.ui', 'admin')
class GwCredentialsUi(GwDialog, FORM_CLASS):

    def __init__(self, class_obj=None, subtag=None):

        super().__init__(class_obj, subtag)
        self.txt_pass.setClearButtonEnabled(True)
        icon_path = os.path.dirname(__file__) + os.sep + '..' + os.sep + '..' + os.sep + 'icons' + os.sep + 'dialog' + os.sep + '24x24' + os.sep + 'eye_open.png'
        self.action = QAction("show")
        if os.path.exists(icon_path):
            icon = QIcon(icon_path)
            self.action = QAction(icon, "show")
        self.action.triggered.connect(self.show_pass)
        self.txt_pass.addAction(self.action, QLineEdit.TrailingPosition)


    def show_pass(self):

        icon_path = ""
        text = ""
        if self.txt_pass.echoMode() == 0:
            self.txt_pass.setEchoMode(QLineEdit.Password)
            icon_path = os.path.dirname(
                __file__) + os.sep + '..' + os.sep + '..' + os.sep + 'icons' + os.sep + 'dialogs' + os.sep + '24x24' + os.sep + 'eye_open.png'
            text = "Show password"
        elif self.txt_pass.echoMode() == 2:
            self.txt_pass.setEchoMode(QLineEdit.Normal)
            icon_path = os.path.dirname(
                __file__) + os.sep + '..' + os.sep + '..' + os.sep + 'icons' + os.sep + 'dialogs' + os.sep + '24x24' + os.sep + 'eye_close.png'
            text = "Hide password"
        if os.path.exists(icon_path):
            icon = QIcon(icon_path)
            self.action.setIcon(icon)
            self.action.setText(text)

FORM_CLASS = _get_ui_class('admin_dbproject.ui', 'admin')
class GwAdminDbProjectUi(GwMainWindow, FORM_CLASS):
    pass

FORM_CLASS = _get_ui_class('admin_gisproject.ui', 'admin')
class GwAdminGisProjectUi(GwMainWindow, FORM_CLASS):
    pass

FORM_CLASS = _get_ui_class('admin_importinp.ui', 'admin')
class GwAdminImportUi(GwDialog, FORM_CLASS):
    pass

FORM_CLASS = _get_ui_class('admin_projectinfo.ui', 'admin')
class GwAdminProjectInfoUi(GwMainWindow, FORM_CLASS):
    pass

FORM_CLASS = _get_ui_class('admin_renameproj.ui', 'admin')
class GwAdminRenameProjUi(GwMainWindow, FORM_CLASS):
    pass

FORM_CLASS = _get_ui_class('admin_ui.ui', 'admin')
class GwAdminUi(GwMainWindow, FORM_CLASS):
    dlg_closed = QtCore.pyqtSignal()

FORM_CLASS = _get_ui_class('admin_visitclass.ui', 'admin')
class GwAdminVisitClassUi(GwDialog, FORM_CLASS):
    pass

FORM_CLASS = _get_ui_class('admin_visitparam.ui', 'admin')
class GwAdminVisitParamUi(GwDialog, FORM_CLASS):
    pass

FORM_CLASS = _get_ui_class('toolbox.ui', 'utilities')
class GwToolboxUi(GwDialog, FORM_CLASS):
    pass

FORM_CLASS = _get_ui_class('toolbox_tool.ui', 'utilities')
class GwToolboxManagerUi(GwDialog, FORM_CLASS):
    pass

FORM_CLASS = _get_ui_class('project_check.ui', 'utilities')
class GwProjectCheckUi(GwDialog, FORM_CLASS):
    pass
# endregion


# region Menu
FORM_CLASS = _get_ui_class('load_menu.ui', 'menu')
class GwLoadMenuUi(GwDialog, FORM_CLASS):
    pass
# endregion


# region SHARED
FORM_CLASS = _get_ui_class('dialog_text.ui')
class GwDialogTextUi(GwDialog, FORM_CLASS):
    pass

FORM_CLASS = _get_ui_class('info_catalog.ui')
class GwInfoCatalogUi(GwMainWindow, FORM_CLASS):
    pass

FORM_CLASS = _get_ui_class('info_generic.ui')
class GwInfoGenericUi(GwMainWindow, FORM_CLASS):
    pass

FORM_CLASS = _get_ui_class('info_workcat.ui')
class GwInfoWorkcatUi(GwDialog, FORM_CLASS):
    pass

FORM_CLASS = _get_ui_class('admin_translation.ui', 'admin')
class GwAdminTranslationUi(GwDialog, FORM_CLASS):

    def __init__(self, class_obj=None, subtag=None):

        super().__init__(class_obj, subtag)
        self.txt_pass.setClearButtonEnabled(True)
        icon_path = os.path.dirname(__file__) + os.sep + '..' + os.sep + '..' + os.sep + 'icons' + os.sep + 'dialogs' + os.sep + '24x24' + os.sep + 'eye_open.png'
        self.action = QAction("show")
        if os.path.exists(icon_path):
            icon = QIcon(icon_path)
            self.action = QAction(icon, "show")
        self.action.triggered.connect(self.show_pass)
        self.txt_pass.addAction(self.action, QLineEdit.TrailingPosition)


    def show_pass(self):

        icon_path = ""
        text = ""
        if self.txt_pass.echoMode() == 0:
            self.txt_pass.setEchoMode(QLineEdit.Password)
            icon_path = os.path.dirname(__file__) + os.sep + '..' + os.sep + '..' + os.sep + 'icons' + os.sep + 'dialogs' + os.sep + '24x24' + os.sep + 'eye_open.png'
            text = "Show password"
        elif self.txt_pass.echoMode() == 2:
            self.txt_pass.setEchoMode(QLineEdit.Normal)
            icon_path = os.path.dirname(__file__) + os.sep + '..' + os.sep + '..' + os.sep + 'icons' + os.sep + 'dialogs' + os.sep + '24x24' + os.sep + 'eye_close.png'
            text = "Hide password"
        if os.path.exists(icon_path):
            icon = QIcon(icon_path)
            self.action.setIcon(icon)
            self.action.setText(text)

FORM_CLASS = _get_ui_class('selector.ui')
class GwSelectorUi(GwDialog, FORM_CLASS):
    pass

FORM_CLASS = _get_ui_class('visit.ui')
class GwVisitUi(GwDialog, FORM_CLASS):
    pass

FORM_CLASS = _get_ui_class('visit_document.ui')
class GwVisitDocumentUi(GwDialog, FORM_CLASS):
    pass

FORM_CLASS = _get_ui_class('visit_event_rehab.ui')
class GwVisitEventRehabUi(GwDialog, FORM_CLASS):
    pass

FORM_CLASS = _get_ui_class('visit_event.ui')
class GwVisitEventUi(GwDialog, FORM_CLASS):
    pass

FORM_CLASS = _get_ui_class('visit_manager.ui')
class GwVisitManagerUi(GwDialog, FORM_CLASS):
    pass

FORM_CLASS = _get_ui_class('interpolate.ui')
class GwInterpolate(GwDialog, FORM_CLASS):
    pass

FORM_CLASS = _get_ui_class('replace_in_file.ui')
class GwReplaceInFileUi(GwDialog, FORM_CLASS):
    pass
# endregion<|MERGE_RESOLUTION|>--- conflicted
+++ resolved
@@ -254,7 +254,6 @@
 class GwNonVisualLidsUi(GwDialog, FROM_CLASS):
     pass
 
-<<<<<<< HEAD
 FORM_CLASS = _get_ui_class('inp_parsing.ui', 'epa')
 class GwInpParsingUi(GwDialog, FORM_CLASS):
     pass
@@ -262,10 +261,7 @@
 FORM_CLASS = _get_ui_class('inp_config_import.ui', 'epa')
 class GwInpConfigImportUi(GwDialog, FORM_CLASS):
     pass
-FORM_CLASS = _get_ui_class('add_demand_check.ui', 'epa')
-=======
 FORM_CLASS = _get_ui_class('epatools_add_demand_check.ui', 'epa')
->>>>>>> 4d482ee9
 class AddDemandCheckUi(GwDialog, FORM_CLASS):
     pass
 
