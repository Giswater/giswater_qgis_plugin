"""
This file is part of Giswater 3
The program is free software: you can redistribute it and/or modify it under the terms of the GNU
General Public License as published by the Free Software Foundation, either version 3 of the License,
or (at your option) any later version.
"""
# -*- coding: utf-8 -*-
import datetime
import json
from functools import partial

from qgis.PyQt.QtCore import QStringListModel, QSize, QDateTime, QDate, Qt, QRegExp
from qgis.PyQt.QtSql import QSqlTableModel
from qgis.PyQt.QtWidgets import QAction, QAbstractItemView, QCheckBox, QComboBox, QCompleter, QDoubleSpinBox, \
    QDateEdit, QGridLayout, QLabel, QLineEdit, QListWidget, QListWidgetItem, QPushButton, QSizePolicy, \
    QSpinBox, QSpacerItem, QTableView, QTabWidget, QWidget, QTextEdit, QRadioButton, QDateTimeEdit
from qgis.gui import QgsDateTimeEdit

from ..utils import tools_gw, tools_backend_calls

from ..shared.selector import GwSelector
from ..ui.ui_manager import GwSelectorUi, GwMincutUi
from ..utils import tools_gw
from ... import global_vars
<<<<<<< HEAD
from ...lib import tools_qgis, tools_qt, tools_db, tools_os
=======
from ...libs import lib_vars, tools_qgis, tools_qt, tools_db, tools_os
>>>>>>> 292d872d


class GwMincutTools:

    def __init__(self, mincut):

        self.mincut = mincut
        self.canvas = global_vars.canvas
        self.plugin_dir = global_vars.plugin_dir
        self.schema_name = global_vars.schema_name
        self.settings = global_vars.giswater_settings

        self.rubber_band = tools_gw.create_rubberband(self.canvas, 0)

    def set_dialog(self, dialog):
        self.dlg_mincut_man = dialog
        function_name = 'gw_fct_getmincut_manager'
        body = tools_gw.create_body()
        json_result = tools_gw.execute_procedure(function_name, body, rubber_band=self.rubber_band)

        if json_result in (None, False):
            return False, None

        # Manage status failed
        if json_result['status'] == 'Failed' or ('results' in json_result and json_result['results'] <= 0):
            level = 1
            if 'level' in json_result['message']:
                level = int(json_result['message']['level'])
            msg = f"Execution of {function_name} failed."
            if 'text' in json_result['message']:
                msg = json_result['message']['text']
            tools_qgis.show_message(msg, level)
            return False, None

        self.complet_result = json_result
        tools_gw.load_settings(self.dlg_mincut_man)

        self._manage_dlg_widgets(self.complet_result)
        self.load_connections(self.complet_result)

        self.tbl_mincut_edit = self.dlg_mincut_man.findChild(QTableView, "main_tbl_mincut_edit")
        tools_gw.open_dialog(self.dlg_mincut_man, dlg_name='mincut_manager_dinamic')

    def load_connections(self, complet_result, filter_fields=''):
        list_tables = self.dlg_mincut_man.findChildren(QTableView)
        complet_list = []
        for table in list_tables:
            widgetname = table.objectName()
            columnname = table.property('columnname')
            if columnname is None:
                msg = f"widget {widgetname} in tab {self.dlg_mincut_man.objectName()} has not columnname and cant be configured"
                tools_qgis.show_info(msg, 3)
                continue
            linkedobject = table.property('linkedobject')
            complet_list, widget_list = tools_gw.fill_tbl(complet_result, self.dlg_mincut_man, columnname, linkedobject,
                                                      filter_fields)
            if complet_list is False:
                return False
            tools_gw.set_filter_listeners(complet_result, self.dlg_mincut_man, widget_list, columnname, widgetname)

    # region private functions

    def _manage_dlg_widgets(self, complet_result):
        """ Creates and populates all the widgets """

        layout_list = []
        widget_offset = 0
        prev_layout = ""
        for field in complet_result['body']['data']['fields']:
            if 'hidden' in field and field['hidden']:
                continue
            self.tablename = 'mincut_manager'
            label, widget = tools_gw.set_widgets(self.dlg_mincut_man, complet_result, field, self.tablename, self)
            if widget is None:
                continue

            layout = self.dlg_mincut_man.findChild(QGridLayout, field['layoutname'])
            if layout is not None:
                if layout.objectName() != prev_layout:
                    widget_offset = 0
                    prev_layout = layout.objectName()

                if field['layoutorder'] is None:
                    message = "The field layoutorder is not configured for"
                    msg = f"formname:{self.tablename}, columnname:{field['columnname']}"
                    tools_qgis.show_message(message, 2, parameter=msg, dialog=self.dlg_mincut_man)
                    continue

                # Manage widget and label positions
                label_pos = field['widgetcontrols']['labelPosition'] if (
                            'widgetcontrols' in field and field['widgetcontrols'] and 'labelPosition' in field[
                             'widgetcontrols']) else None
                widget_pos = field['layoutorder'] + widget_offset

                # The data tab is somewhat special (it has 2 columns)
                if 'lyt_data' in layout.objectName():
                    tools_gw.add_widget(self.dlg_mincut_man, field, label, widget)
                # If the widget has a label
                elif label:
                    # If it has a labelPosition configured
                    if label_pos is not None:
                        if label_pos == 'top':
                            layout.addWidget(label, 0, widget_pos)
                            if type(widget) is QSpacerItem:
                                layout.addItem(widget, 1, widget_pos)
                            else:
                                layout.addWidget(widget, 1, widget_pos)
                        elif label_pos == 'left':
                            layout.addWidget(label, 0, widget_pos)
                            if type(widget) is QSpacerItem:
                                layout.addItem(widget, 0, widget_pos + 1)
                            else:
                                layout.addWidget(widget, 0, widget_pos + 1)
                            widget_offset += 1
                        else:
                            if type(widget) is QSpacerItem:
                                layout.addItem(widget, 0, widget_pos)
                            else:
                                layout.addWidget(widget, 0, widget_pos)
                    # If widget has label but labelPosition is not configured (put it on the left by default)
                    else:
                        layout.addWidget(label, 0, widget_pos)
                        if type(widget) is QSpacerItem:
                            layout.addItem(widget, 0, widget_pos + 1)
                        else:
                            layout.addWidget(widget, 0, widget_pos + 1)
                # If the widget has no label
                else:
                    if type(widget) is QSpacerItem:
                        layout.addItem(widget, 0, widget_pos)
                    elif field['layoutname'] == 'lyt_mincut_mng_1':
                        layout.addWidget(widget, 1, widget_pos)
                    else:
                        layout.addWidget(widget, 0, widget_pos)

            elif field['layoutname'] != 'lyt_none':
                message = "The field layoutname is not configured for"
                msg = f"formname:{self.tablename}, columnname:{field['columnname']}"
                tools_qgis.show_message(message, 2, parameter=msg, dialog=self.dlg_mincut_man)
        # Add a QSpacerItem into each QGridLayout of the list
        for layout in layout_list:
            vertical_spacer1 = QSpacerItem(20, 40, QSizePolicy.Minimum, QSizePolicy.Expanding)
            layout.addItem(vertical_spacer1)


def close_mincut_manager(**kwargs):

    """ Function called in class tools_gw.add_button(...) -->
            widget.clicked.connect(partial(getattr(self, function_name), **kwargs)) """
    dialog = kwargs['dialog']
    tools_gw.close_dialog(dialog)


def mincut_selector(**kwargs):
    """ Manage mincut selector """
    dialog = kwargs['dialog']
    qtable = dialog.findChild(QTableView, "main_tbl_mincut_edit")
    field_id = "id"
    model = qtable.model()
    selected_mincuts = []
    column_id = tools_qt.get_col_index_by_col_name(qtable, field_id)

    for x in range(0, model.rowCount()):
        index = model.index(x, column_id)
        value = model.data(index)
        selected_mincuts.append(int(value))

    if len(selected_mincuts) == 0:
        msg = "There are no visible mincuts in the table. Try a different filter or make one"
        tools_qgis.show_message(msg, dialog=dialog)
        return
    selector_values = f"selector_mincut"
    aux_params = f'"ids":{json.dumps(selected_mincuts)}'
    min_selector = GwSelector()

    dlg_selector = GwSelectorUi()
    tools_gw.load_settings(dlg_selector)
    current_tab = tools_gw.get_config_parser('dialogs_tab', "dlg_selector_mincut", "user", "session")
    dlg_selector.btn_close.clicked.connect(partial(tools_gw.close_dialog, dlg_selector))
    dlg_selector.rejected.connect(partial(tools_gw.save_settings, dlg_selector))
    dlg_selector.rejected.connect(
        partial(tools_gw.save_current_tab, dlg_selector, dlg_selector.main_tab, 'mincut'))

    min_selector.get_selector(dlg_selector, selector_values, current_tab=current_tab, aux_params=aux_params)

    tools_gw.open_dialog(dlg_selector, dlg_name='selector')


def delete_mincut(**kwargs):
    """ Delete selected elements of the table (by id) """
    dialog = kwargs['dialog']
    widget = dialog.findChild(QTableView, "main_tbl_mincut_edit")
    table_name = "om_mincut"
    column_id = "id"
    complet_result = kwargs['complet_result']
    # Get selected rows
    selected_list = widget.selectionModel().selectedRows()
    if len(selected_list) == 0:
        message = "Any record selected"
        tools_qgis.show_warning(message, dialog=dialog)
        return
    inf_text = ""
    list_id = ""
    for i in selected_list:
        row = i.row()
        id_ = i.sibling(row, 0).data()
        inf_text += f"{id_}, "
        list_id += f"'{id_}', "
    inf_text = inf_text[:-2]
    list_id = list_id[:-2]
    message = "Are you sure you want to delete these mincuts?"
    title = "Delete mincut"

    # Check for mincuts not allowed to be deleted
    sql = (f"SELECT * FROM {table_name}"
           f" WHERE {column_id} IN ({list_id}) AND (anl_user != current_user OR mincut_state != 0)")
    rows = tools_db.execute_returning(sql, show_exception=False)
    if rows:
        message = "You can't delete these mincuts because they aren't planified \n" \
                  "or they were created by another user:"
        tools_qt.show_info_box(message, title, inf_text)
        return

    answer = tools_qt.show_question(message, title, inf_text)
    if answer:
        sql = (f"DELETE FROM {table_name}"
               f" WHERE {column_id} IN ({list_id})")
        tools_db.execute_sql(sql)
        _reload_table(dialog, complet_result)
        layer = tools_qgis.get_layer_by_tablename('v_om_mincut_node')
        if layer is not None:
            layer.triggerRepaint()
        layer = tools_qgis.get_layer_by_tablename('v_om_mincut_connec')
        if layer is not None:
            layer.triggerRepaint()
        layer = tools_qgis.get_layer_by_tablename('v_om_mincut_arc')
        if layer is not None:
            layer.triggerRepaint()
        layer = tools_qgis.get_layer_by_tablename('v_om_mincut_valve')
        if layer is not None:
            layer.triggerRepaint()
        layer = tools_qgis.get_layer_by_tablename('v_om_mincut')
        if layer is not None:
            layer.triggerRepaint()
        layer = tools_qgis.get_layer_by_tablename('v_om_mincut_hydrometer')
        if layer is not None:
            layer.triggerRepaint()

def _reload_table(dialog, complet_result):
    """ Get inserted element_id and add it to current feature """

    tab_name = 'main'
    list_tables = dialog.findChildren(QTableView)

    feature_id = complet_result['body']['feature']['id']
    field_id = str(complet_result['body']['feature']['idName'])
    widget_list = []
    widget_list.extend(dialog.findChildren(QComboBox, QRegExp(f"{tab_name}_")))
    widget_list.extend(dialog.findChildren(QTableView, QRegExp(f"{tab_name}_")))
    widget_list.extend(dialog.findChildren(QLineEdit, QRegExp(f"{tab_name}_")))
    for table in list_tables:
        widgetname = table.objectName()
        columnname = table.property('columnname')
        if columnname is None:
            msg = f"widget {widgetname} has not columnname and cant be configured"
            tools_qgis.show_info(msg, 1)
            continue
        # Get value from filter widgets
        filter_fields = tools_backend_calls.get_filter_qtableview_mincut(dialog, widget_list, complet_result)
        # if tab dont have any filter widget
        # if filter_fields in ('', None):
        #    filter_fields = f'"{field_id}":{{"value":"{feature_id}","filterSign":"="}}'
        # filter_fields = f''
        linkedobject = table.property('linkedobject')
        complet_list, widget_list = tools_backend_calls.fill_tbl(complet_result, dialog, widgetname, linkedobject, filter_fields)
        if complet_list is False:
            return False

def cancel_mincut(**kwargs):

    dialog = kwargs['dialog']
    table = dialog.findChild(QTableView, "main_tbl_mincut_edit")
    selected_list = table.selectionModel().selectedRows()
    if len(selected_list) == 0:
        message = "Any record selected"
        tools_qgis.show_warning(message, dialog=dialog)
        return
    inf_text = ""
    list_id = ""
    for i in selected_list:
        row = i.row()
        id_ = i.sibling(row, 0).data()
        inf_text += f"{id_}, "
        list_id += f"'{id_}', "
    inf_text = inf_text[:-2]
    list_id = list_id[:-2]
    message = "Are you sure you want to cancel these mincuts?"
    title = "Cancel mincuts"
    answer = tools_qt.show_question(message, title, inf_text)
    if answer:
        sql = (f"UPDATE om_mincut SET mincut_state = 3 "
               f" WHERE id::text IN ({list_id})")
        tools_db.execute_sql(sql, log_sql=False)
        _reload_table(dialog, kwargs['complet_result'])


def check_filter_days(**kwargs):
    dialog = kwargs['dialog']
    spinbox = dialog.findChild(QSpinBox, "main_spm_next_days")
    if spinbox.isEnabled():
        spinbox.setEnabled(False)
        spinbox.valueChanged.emit(0)
    else:
        spinbox.setEnabled(True)
        spinbox.valueChanged.emit(spinbox.value())


def filter_by_days(dialog, widget):
    widgetcontrols = widget.property('widgetcontrols')
    filter_sign = widgetcontrols.get('filterSign')
    filter_type = widgetcontrols.get('filterType')

    spinbox = dialog.findChild(QSpinBox, "main_spm_next_days")

    date_from = datetime.datetime.now()
    days_added = spinbox.text()
    date_to = datetime.datetime.now()
    date_to += datetime.timedelta(days=int(days_added))

    # If the date_to is less than the date_from, you have to exchange them or the interval will not work
    if date_to < date_from:
        aux = date_from
        date_from = date_to
        date_to = aux

    format_low = '%Y-%m-%d 00:00:00.000'
    format_high = '%Y-%m-%d 23:59:59.999'
    interval = f"{date_from.strftime(format_low)}\'::timestamp AND \'{date_to.strftime(format_high)}"

    filter_fields = f'"forecast_start":{{"value":"{interval}","filterSign":"{filter_sign}","filterType":"{filter_type}"}}, '
    return filter_fields


def open_mincut(**kwargs):
    """ Open mincut form with selected record of the table """
    dialog = kwargs['dialog']
    mincut = kwargs['class'].mincut
    table = kwargs['qtable']

    dlg_mincut = GwMincutUi()
    selected_list = table.selectionModel().selectedRows()
    if len(selected_list) == 0:
        message = "Any record selected"
        tools_qgis.show_warning(message, dialog=dialog)
        return

    row = selected_list[0].row()

    # Get mincut_id from selected row
    column = tools_qt.get_col_index_by_col_name(table, "id")

    result_mincut_id = selected_list[0].sibling(row, column).data()

    # Close this dialog and open selected mincut
    keep_open_form = tools_gw.get_config_parser('dialogs_actions', 'mincut_manager_keep_open', "user", "init",
                                                prefix=True)
    if tools_os.set_boolean(keep_open_form, False) is not True:
        tools_gw.close_dialog(dialog)
    mincut.is_new = False
    mincut.set_dialog(dlg_mincut)
    mincut.init_mincut_form()
    mincut.load_mincut(result_mincut_id)
    mincut.manage_docker()
    mincut.set_visible_mincut_layers(True)


def filter_by_dates(dialog, widget):

    widgetname = widget.objectName()
    widgetcontrols = widget.property('widgetcontrols')
    filter_sign = widgetcontrols.get('filterSign')
    state_combo = dialog.findChild(QComboBox, "main_state")
    date_from = dialog.findChild(QgsDateTimeEdit, "main_date_from")
    date_to = dialog.findChild(QgsDateTimeEdit, "main_date_to")

    options = {
         0: {"widget_text_from":"Date from: forecast_start", "widget_text_to":"Date to: forecast_end", "column_from":"forecast_start", "column_to":"forecast_end"},
         1: {"widget_text_from":"Date from: exec_start", "widget_text_to":"Date to: exec_end", "column_from":"exec_start", "column_to":None},
         2: {"widget_text_from":"Date from: exec_start", "widget_text_to":"Date to: exec_end", "column_from":"exec_start", "column_to":None},
         3: {"widget_text_from":"Date from: received_date", "widget_text_to":"Date to: received_date", "column_from":"received_date", "column_to":None}
    }

    state_id = tools_qt.get_combo_value(dialog, state_combo, 0)

    # Get selected dates
    visit_start = date_from.date()
    visit_end = date_to.date()
    date_from = visit_start.toString('yyyyMMdd 00:00:00')
    date_to = visit_end.toString('yyyyMMdd 23:59:59')
    if date_from > date_to:
        message = "Selected date interval is not valid"
        tools_qgis.show_warning(message, dialog=dialog)
        return ''

    # Create interval dates
    value = tools_qt.get_calendar_date(dialog, widget, date_format='yyyy-MM-dd')
    if int(state_id) in (0, 1, 2, 3):
        if options[int(state_id)]['column_to'] is not None:
            if widgetname == 'main_date_from':
                filter_fields = f'"{options[int(state_id)]["column_from"]}":{{"value":"{value}","filterSign":"{filter_sign}"}}, '
            else:
                filter_fields = f'"{options[int(state_id)]["column_to"]}":{{"value":"{value}","filterSign":"{filter_sign}"}}, '
        else:
            filter_fields = f'"{options[int(state_id)]["column_from"]}":{{"value":"{value}","filterSign":"{filter_sign}"}}, '
    else:
        filter_fields = ''

    return filter_fields


def combo_tweaks(**kwargs):
    state_combo = kwargs['widget']
    dialog = kwargs['dialog']
    date_from = dialog.findChild(QgsDateTimeEdit, "main_date_from")
    date_to = dialog.findChild(QgsDateTimeEdit, "main_date_to")
    lbl_date_from = dialog.findChild(QLabel, "lbl_main_date_from")
    lbl_date_to = dialog.findChild(QLabel, "lbl_main_date_to")

    options = {
        0: {"widget_text_from": "Date from: forecast_start", "widget_text_to": "Date to: forecast_end",
            "column_from": "forecast_start", "column_to": "forecast_end"},
        1: {"widget_text_from": "Date from: exec_start", "widget_text_to": "Date to: exec_end",
            "column_from": "exec_start", "column_to": None},
        2: {"widget_text_from": "Date from: exec_start", "widget_text_to": "Date to: exec_end",
            "column_from": "exec_start", "column_to": None},
        3: {"widget_text_from": "Date from: received_date", "widget_text_to": "Date to: received_date",
            "column_from": "received_date", "column_to": None}
    }

    state_id = tools_qt.get_combo_value(dialog, state_combo, 0)
    if state_id == '':
        date_from.setEnabled(False)
        date_to.setEnabled(False)
        tools_qt.set_widget_text(dialog, lbl_date_from, 'Date from:')
        tools_qt.set_widget_text(dialog, lbl_date_to, 'Date to:')
    else:
        date_from.setEnabled(True)
        date_to.setEnabled(True)

        if int(state_id) in (0, 1, 2, 3):
            tools_qt.set_widget_text(dialog, lbl_date_from, options[int(state_id)]['widget_text_from'])
            tools_qt.set_widget_text(dialog, lbl_date_to, options[int(state_id)]['widget_text_to'])
        else:
            tools_qt.set_widget_text(dialog, lbl_date_from, 'Date from:')
            tools_qt.set_widget_text(dialog, lbl_date_to, 'Date to:')<|MERGE_RESOLUTION|>--- conflicted
+++ resolved
@@ -22,11 +22,7 @@
 from ..ui.ui_manager import GwSelectorUi, GwMincutUi
 from ..utils import tools_gw
 from ... import global_vars
-<<<<<<< HEAD
-from ...lib import tools_qgis, tools_qt, tools_db, tools_os
-=======
 from ...libs import lib_vars, tools_qgis, tools_qt, tools_db, tools_os
->>>>>>> 292d872d
 
 
 class GwMincutTools:
@@ -35,8 +31,8 @@
 
         self.mincut = mincut
         self.canvas = global_vars.canvas
-        self.plugin_dir = global_vars.plugin_dir
-        self.schema_name = global_vars.schema_name
+        self.plugin_dir = lib_vars.plugin_dir
+        self.schema_name = lib_vars.schema_name
         self.settings = global_vars.giswater_settings
 
         self.rubber_band = tools_gw.create_rubberband(self.canvas, 0)
