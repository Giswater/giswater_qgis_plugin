"""
This file is part of Giswater
The program is free software: you can redistribute it and/or modify it under the terms of the GNU
General Public License as published by the Free Software Foundation, either version 3 of the License,
or (at your option) any later version.
"""
# -*- coding: utf-8 -*-
import csv
import json
import os
import operator
import re
import sys
from collections import OrderedDict
from functools import partial
from sip import isdeleted

from qgis.PyQt.QtCore import Qt, QItemSelectionModel
from qgis.PyQt.QtGui import QDoubleValidator, QIntValidator, QKeySequence, QColor, QCursor, QStandardItemModel, QStandardItem
from qgis.PyQt.QtSql import QSqlQueryModel, QSqlTableModel, QSqlError
from qgis.PyQt.QtWidgets import QAbstractItemView, QAction, QCheckBox, QComboBox, QDateEdit, QLabel, \
    QLineEdit, QTableView, QWidget, QDoubleSpinBox, QTextEdit, QPushButton, QGridLayout, QMenu, QHBoxLayout
from qgis.core import QgsLayoutExporter, QgsProject, QgsRectangle, QgsPointXY, QgsGeometry, QgsMapToPixel, QgsMapLayer
from qgis.gui import QgsMapToolEmitPoint, QgsDateTimeEdit

from .document import GwDocument, global_vars
from ..toolbars.utilities.toolbox_btn import GwToolBoxButton
from ..shared.psector_duplicate import GwPsectorDuplicate
from ..ui.ui_manager import GwPsectorUi, GwPsectorRapportUi, GwPsectorManagerUi, GwReplaceArc, GwPsectorRepairUi
from ..utils import tools_gw
from ...libs import lib_vars, tools_db, tools_qgis, tools_qt, tools_log, tools_os
from ..utils.snap_manager import GwSnapManager
from ...global_vars import GwFeatureTypes
from ..utils.selection_mode import GwSelectionMode


class GwPsector:

    def __init__(self):
        """ Class to control 'New Psector' of toolbar 'master' """

        self.iface = global_vars.iface
        self.canvas = global_vars.canvas
        self.schema_name = lib_vars.schema_name
        self.rubber_band_point = tools_gw.create_rubberband(self.canvas)
        self.rubber_band_line = tools_gw.create_rubberband(self.canvas)
        self.rubber_band_rectangle = tools_gw.create_rubberband(self.canvas)
        self.rubber_band_op = tools_gw.create_rubberband(self.canvas)
        self.emit_point = None
        self.vertex_marker = None
        self.dict_to_update = {}
        self.my_json = {}
        self.feature_geoms = {}
        self.tablename_psector_x_arc = "plan_psector_x_arc"
        self.tablename_psector_x_node = "plan_psector_x_node"
        self.tablename_psector_x_connec = "plan_psector_x_connec"
        self.tablename_psector_x_gully = "plan_psector_x_gully"

        self.qtbl_node = None
        self.qtbl_arc = None
        self.qtbl_connec = None
        self.qtbl_gully = None

        self.relations_og_models = {}
        self.show_on_top_button = None

        self.previous_map_tool = self.canvas.mapTool()

        self.project_type = tools_gw.get_project_type()

    def get_psector(self, psector_id=None, list_coord=None):
        """ Buttons 51 and 52: New psector """

        row = tools_gw.get_config_value(parameter='admin_currency', columns='value::text', table='config_param_system')
        if row:
            self.sys_currency = json.loads(row[0], object_pairs_hook=OrderedDict)

        # Create the dialog and signals
        self.dlg_plan_psector = GwPsectorUi(self)
        tools_gw.load_settings(self.dlg_plan_psector)

        # Manage btn toggle
        self._manage_btn_toggle(self.dlg_plan_psector)
        # Manage btn set to arc
        self._manage_btn_set_to_arc(self.dlg_plan_psector)

        # Capture the current layer to return it at the end of the operation
        cur_active_layer = self.iface.activeLayer()
        widget_list = self.dlg_plan_psector.findChildren(QTableView)
        for widget in widget_list:
            tools_qt.set_tableview_config(widget)

        # Get layers of every feature_type
        self.list_elemets = {}
        self.dict_to_update = {}

        # Get layers of every feature_type

        # Setting lists
        self.ids = []
        self.list_ids = {}
        self.list_ids['arc'] = []
        self.list_ids['node'] = []
        self.list_ids['connec'] = []
        self.list_ids['gully'] = []
        self.list_ids['element'] = []

        # Setting layers
        self.layers = {}
        self.layers['gully'] = []
        self.layers['element'] = []
        self.layers['arc'] = tools_gw.get_layers_from_feature_type('arc')
        self.layers['node'] = tools_gw.get_layers_from_feature_type('node')
        self.layers['connec'] = tools_gw.get_layers_from_feature_type('connec')
        if self.project_type.upper() == 'UD':
            self.layers['gully'] = tools_gw.get_layers_from_feature_type('gully')
        else:
            tools_qt.remove_tab(self.dlg_plan_psector.tab_feature, 'tab_gully')

        self.update = False  # if false: insert; if true: update

        self.feature_type = "arc"

        self.all_layers_checked = self._check_for_layers()

        # Remove all previous selections
        self.layers = tools_gw.remove_selection(True, layers=self.layers)

        # Set icons
        tools_gw.add_icon(self.dlg_plan_psector.btn_insert, "111")
        tools_gw.add_icon(self.dlg_plan_psector.btn_delete, "112")
        tools_gw.add_icon(self.dlg_plan_psector.btn_snapping, "137")
        tools_gw.add_icon(self.dlg_plan_psector.btn_arc_fusion, "116")
        tools_gw.add_icon(self.dlg_plan_psector.btn_select_arc, "168")
        tools_gw.add_icon(self.dlg_plan_psector.btn_set_to_arc, "155")
        tools_gw.add_icon(self.dlg_plan_psector.btn_toggle, "101")
        tools_gw.add_icon(self.dlg_plan_psector.btn_doc_insert, "111")
        tools_gw.add_icon(self.dlg_plan_psector.btn_doc_delete, "112")
        tools_gw.add_icon(self.dlg_plan_psector.btn_doc_new, "117")
        tools_gw.add_icon(self.dlg_plan_psector.btn_open_doc, "170")

        table_object = "psector"

        # tab Additional info
        num_value = self.dlg_plan_psector.findChild(QLineEdit, "num_value")
        num_value.setValidator(QIntValidator())

        # Manage other_price tab variables
        self.price_loaded = False
        self.header_exist = None
        self.load_signals = False

        # tab Bugdet
        gexpenses = self.dlg_plan_psector.findChild(QLineEdit, "gexpenses")
        tools_qt.double_validator(gexpenses, min_=0)
        vat = self.dlg_plan_psector.findChild(QLineEdit, "vat")
        tools_qt.double_validator(vat, min_=0)
        other = self.dlg_plan_psector.findChild(QLineEdit, "other")
        tools_qt.double_validator(other, min_=0)

        # Tables
        # tab Elements
        self.qtbl_arc: QTableView = self.dlg_plan_psector.findChild(QTableView, "tbl_psector_x_arc")
        self.qtbl_arc.setSelectionBehavior(QAbstractItemView.SelectRows)
        self.qtbl_node: QTableView = self.dlg_plan_psector.findChild(QTableView, "tbl_psector_x_node")
        self.qtbl_node.setSelectionBehavior(QAbstractItemView.SelectRows)
        self.qtbl_connec: QTableView = self.dlg_plan_psector.findChild(QTableView, "tbl_psector_x_connec")
        self.qtbl_connec.setSelectionBehavior(QAbstractItemView.SelectRows)
        if self.project_type.upper() == 'UD':
            self.qtbl_gully: QTableView = self.dlg_plan_psector.findChild(QTableView, "tbl_psector_x_gully")
            self.qtbl_gully.setSelectionBehavior(QAbstractItemView.SelectRows)
        all_rows = self.dlg_plan_psector.findChild(QTableView, "all_rows")
        all_rows.setSelectionBehavior(QAbstractItemView.SelectRows)
        all_rows.horizontalHeader().setSectionResizeMode(3)

        # if a row is selected from mg_psector_mangement(button 62 or button 61)
        # if psector_id contains "1" or "0" python takes it as boolean, if it is True, it means that it does not
        # contain a value and therefore it is a new one. We convert that value to 0 since no id will be 0 in this way
        # if psector_id has a value other than 0, it is that the sector already exists and we want to do an update.
        if isinstance(psector_id, bool):
            psector_id = 0

        # tab 'Document'
        self.doc_id = self.dlg_plan_psector.findChild(QLineEdit, "doc_id")
        self.tbl_document = self.dlg_plan_psector.findChild(QTableView, "tbl_document")

        # Fill tables tbl_arc_plan, tbl_node_plan, tbl_v_plan/om_other_x_psector with selected filter

        expr = " psector_id = " + str(psector_id)

        # tbl_psector_x_arc
        self.fill_table(self.dlg_plan_psector, self.qtbl_arc, self.tablename_psector_x_arc,
                        set_edit_triggers=QTableView.DoubleClicked, expr=expr, feature_type="arc", field_id="arc_id")
        tools_gw.set_tablemodel_config(self.dlg_plan_psector, self.qtbl_arc, self.tablename_psector_x_arc)
        self.qtbl_arc.setProperty('tablename', self.tablename_psector_x_arc)

        self._manage_selection_changed_signals(GwFeatureTypes.ARC)

        # tbl_psector_x_node
        self.fill_table(self.dlg_plan_psector, self.qtbl_node, self.tablename_psector_x_node,
                        set_edit_triggers=QTableView.DoubleClicked, expr=expr, feature_type="node", field_id="node_id")
        tools_gw.set_tablemodel_config(self.dlg_plan_psector, self.qtbl_node, self.tablename_psector_x_node)
        self.qtbl_node.setProperty('tablename', self.tablename_psector_x_node)

        self._manage_selection_changed_signals(GwFeatureTypes.NODE)

        # tbl_psector_x_connec
        self.fill_table(self.dlg_plan_psector, self.qtbl_connec, self.tablename_psector_x_connec,
                        set_edit_triggers=QTableView.DoubleClicked, expr=expr, feature_type="connec", field_id="connec_id")
        tools_gw.set_tablemodel_config(self.dlg_plan_psector, self.qtbl_connec, self.tablename_psector_x_connec)
        self.qtbl_connec.setProperty('tablename', self.tablename_psector_x_connec)

        self._manage_selection_changed_signals(GwFeatureTypes.CONNEC)

        # tbl_psector_x_gully
        if self.project_type.upper() == 'UD':
            self.fill_table(self.dlg_plan_psector, self.qtbl_gully, self.tablename_psector_x_gully,
                            set_edit_triggers=QTableView.DoubleClicked, expr=expr, feature_type="gully", field_id="gully_id")
            tools_gw.set_tablemodel_config(self.dlg_plan_psector, self.qtbl_gully, self.tablename_psector_x_gully)
            self.qtbl_gully.setProperty('tablename', self.tablename_psector_x_gully)

            self._manage_selection_changed_signals(GwFeatureTypes.GULLY)

        self.set_tabs_enabled(psector_id is not None)
        self.enable_buttons(psector_id is not None)

        if psector_id is not None:

            sql = (f"SELECT psector_id, name, psector_type, expl_id, priority, descript, text1, text2, "
                   f"text3, text4, text5, text6, num_value, observ, atlas_id, scale, rotation, active, ext_code, status, workcat_id, parent_id"
                   f" FROM plan_psector "
                   f"WHERE psector_id = {psector_id}")
            row = tools_db.get_row(sql)

            if not row:
                return

            # Check if expl_id already exists in expl_selector
            sql = ("SELECT DISTINCT(expl_id, cur_user)"
                   " FROM selector_expl"
                   f" WHERE expl_id = '{row['expl_id']}' AND cur_user = current_user")
            exist = tools_db.get_row(sql)
            if exist is None:
                sql = ("INSERT INTO selector_expl (expl_id, cur_user) "
                       f" VALUES ({str(row['expl_id'])}, current_user)"
                       f" ON CONFLICT DO NOTHING;")
                tools_db.execute_sql(sql)
                msg = "Your exploitation selector has been updated"
                tools_qgis.show_warning(msg, 1, dialog=self.dlg_plan_psector)

            self.fill_widget(self.dlg_plan_psector, "text3", row)
            self.fill_widget(self.dlg_plan_psector, "text4", row)
            self.fill_widget(self.dlg_plan_psector, "text5", row)
            self.fill_widget(self.dlg_plan_psector, "text6", row)
            self.fill_widget(self.dlg_plan_psector, "num_value", row)

            self.populate_budget(self.dlg_plan_psector, psector_id)
            self.update = True

            self.dlg_plan_psector.rejected.connect(self.rubber_band_point.reset)

            if not list_coord:

                sql = f"SELECT st_astext(st_envelope(the_geom)) FROM v_edit_plan_psector WHERE psector_id = {psector_id}"
                row = tools_db.get_row(sql)
                if row[0]:
                    list_coord = re.search('\(\((.*)\)\)', str(row[0]))

            if list_coord:
                # Get canvas extend in order to create a QgsRectangle
                ext = self.canvas.extent()
                start_point = QgsPointXY(ext.xMinimum(), ext.yMaximum())
                end_point = QgsPointXY(ext.xMaximum(), ext.yMinimum())
                canvas_rec = QgsRectangle(start_point, end_point)
                canvas_width = ext.xMaximum() - ext.xMinimum()
                canvas_height = ext.yMaximum() - ext.yMinimum()

                points = tools_qgis.get_geometry_vertex(list_coord)
                polygon = QgsGeometry.fromPolygonXY([points])
                psector_rec = polygon.boundingBox()
                tools_gw.reset_rubberband(self.rubber_band_rectangle)
                rb_duration = tools_gw.get_config_parser("system", "show_psector_ruberband_duration", "user", "init", prefix=False)
                if rb_duration == "0":
                    rb_duration = None
                tools_qgis.draw_polygon(points, self.rubber_band_rectangle, duration_time=rb_duration)

                # Manage Zoom to rectangle
                if not canvas_rec.intersects(psector_rec) or (psector_rec.width() < (canvas_width * 10) / 100 or psector_rec.height() < (canvas_height * 10) / 100):
                    max_x, max_y, min_x, min_y = tools_qgis.get_max_rectangle_from_coords(list_coord)
                    tools_qgis.zoom_to_rectangle(max_x, max_y, min_x, min_y, margin=50)
            self.tbl_document.doubleClicked.connect(partial(tools_qt.document_open, self.tbl_document, 'path'))

        if self.dlg_plan_psector.tab_feature.currentIndex() != 1:
            self.dlg_plan_psector.btn_arc_fusion.setEnabled(False)
        if self.dlg_plan_psector.tab_feature.currentIndex() not in (2, 3):
            self.dlg_plan_psector.btn_set_to_arc.setEnabled(False)

        sql = "SELECT state_id FROM selector_state WHERE cur_user = current_user"
        rows = tools_db.get_rows(sql)
        self.all_states = rows

        # Exclude the layer v_edit_element for adding relations
        self.excluded_layers = ['v_edit_element']

        # Set signals
        excluded_layers = ["v_edit_arc", "v_edit_node", "v_edit_connec", "v_edit_element", "v_edit_gully",
                           "v_edit_element"]
        layers_visibility = tools_gw.get_parent_layers_visibility()
        self.dlg_plan_psector.rejected.connect(partial(tools_gw.restore_parent_layers_visibility, layers_visibility))
        self.dlg_plan_psector.tabwidget.currentChanged.connect(partial(self.check_tab_position))
        self.dlg_plan_psector.tabwidget.currentChanged.connect(partial(self._reset_snapping))

        if hasattr(self, 'dlg_psector_mng'):
            self.dlg_plan_psector.rejected.connect(partial(self.fill_table, self.dlg_psector_mng, self.qtbl_psm, 'v_ui_plan_psector'))

        self.lbl_descript = self.dlg_plan_psector.findChild(QLabel, "lbl_descript")
        self.dlg_plan_psector.all_rows.clicked.connect(partial(self.show_description))

        self.dlg_plan_psector.btn_delete.setShortcut(QKeySequence(Qt.Key_Delete))

        # Reset snapping when any button is clicked
        for button in self.dlg_plan_psector.findChildren(QPushButton):
            button.clicked.connect(partial(self._reset_snapping))

        self.dlg_plan_psector.btn_insert.clicked.connect(
            partial(tools_gw.insert_feature, self, self.dlg_plan_psector, table_object, GwSelectionMode.PSECTOR, True, None, None))
        self.dlg_plan_psector.btn_delete.clicked.connect(
            partial(tools_gw.delete_records, self, self.dlg_plan_psector, table_object, GwSelectionMode.PSECTOR, None, None, "state"))
        self.dlg_plan_psector.btn_delete.clicked.connect(
            partial(tools_gw.set_model_signals, self))
        self.dlg_plan_psector.btn_snapping.clicked.connect(
            partial(tools_gw.selection_init, self, self.dlg_plan_psector, table_object, GwSelectionMode.PSECTOR))
        self.dlg_plan_psector.btn_select_arc.clicked.connect(
            partial(self._replace_arc))
        self.dlg_plan_psector.btn_arc_fusion.clicked.connect(
            partial(self._arc_fusion))
        self.dlg_plan_psector.btn_reports.clicked.connect(partial(self.open_dlg_reports))
        self.dlg_plan_psector.tab_feature.currentChanged.connect(
            partial(tools_gw.get_signal_change_tab, self.dlg_plan_psector, excluded_layers))
        self.dlg_plan_psector.tab_feature.currentChanged.connect(
            partial(tools_qgis.disconnect_snapping, False, self.emit_point, self.vertex_marker))
        self.dlg_plan_psector.tab_feature.currentChanged.connect(
            partial(self._manage_tab_feature_buttons))
        viewname = 'v_edit_plan_psector_x_other'

        # Create corner buttons
        self.corner_widget = QWidget()
        layout = QHBoxLayout(self.corner_widget)
        layout.setContentsMargins(0, 1, 0, 0)

        self.show_on_top_button = QPushButton()
        self.show_on_top_button.setCheckable(True)
        tools_gw.add_icon(self.show_on_top_button, '175')
        self.show_on_top_button.clicked.connect(partial(self._show_selection_on_top, self.show_on_top_button))
        layout.addWidget(self.show_on_top_button)

        self.zoom_to_selection_button = QPushButton()
        tools_gw.add_icon(self.zoom_to_selection_button, '176')
        self.zoom_to_selection_button.clicked.connect(partial(self._zoom_to_selection))
        layout.addWidget(self.zoom_to_selection_button)

        self.dlg_plan_psector.tab_feature.setCornerWidget(self.corner_widget)

        self.dlg_plan_psector.gexpenses.editingFinished.connect(partial(self.calculate_percents, 'plan_psector', 'gexpenses'))
        self.dlg_plan_psector.vat.editingFinished.connect(partial(self.calculate_percents, 'plan_psector', 'vat'))
        self.dlg_plan_psector.other.editingFinished.connect(partial(self.calculate_percents, 'plan_psector', 'other'))

        self.dlg_plan_psector.btn_doc_insert.clicked.connect(self.document_insert)
        self.dlg_plan_psector.btn_doc_delete.clicked.connect(partial(tools_gw.delete_selected_rows, self.tbl_document, 'doc_x_psector'))
        self.dlg_plan_psector.btn_doc_new.clicked.connect(partial(self.manage_document, self.tbl_document))
        self.dlg_plan_psector.btn_open_doc.clicked.connect(partial(tools_qt.document_open, self.tbl_document, 'path'))

        # Create list for completer QLineEdit
        sql = "SELECT DISTINCT(name) FROM v_ui_doc ORDER BY name"
        list_items = tools_db.create_list_for_completer(sql)
        tools_qt.set_completer_lineedit(self.dlg_plan_psector.doc_id, list_items)

        if psector_id is not None:
            sql = (f"SELECT other, gexpenses, vat "
                   f"FROM plan_psector "
                   f"WHERE psector_id = '{psector_id}'")
            row = tools_db.get_row(sql)

            other = 0
            gexpenses = 0
            vat = 0
            if row:
                other = float(row[0]) if row[0] is not None else 0
                gexpenses = float(row[1]) if row[1] is not None else 0
                vat = float(row[2]) if row[2] is not None else 0

            tools_qt.set_widget_text(self.dlg_plan_psector, self.dlg_plan_psector.other, other)
            tools_qt.set_widget_text(self.dlg_plan_psector, self.dlg_plan_psector.gexpenses, gexpenses)
            tools_qt.set_widget_text(self.dlg_plan_psector, self.dlg_plan_psector.vat, vat)

            tools_qt.set_widget_text(self.dlg_plan_psector, 'cur_total_node', self.sys_currency['symbol'])
            tools_qt.set_widget_text(self.dlg_plan_psector, 'cur_total_arc', self.sys_currency['symbol'])
            tools_qt.set_widget_text(self.dlg_plan_psector, 'cur_total_other', self.sys_currency['symbol'])
            tools_qt.set_widget_text(self.dlg_plan_psector, 'cur_pem', self.sys_currency['symbol'])
            tools_qt.set_widget_text(self.dlg_plan_psector, 'cur_pec_pem', self.sys_currency['symbol'])
            tools_qt.set_widget_text(self.dlg_plan_psector, 'cur_pec', self.sys_currency['symbol'])
            tools_qt.set_widget_text(self.dlg_plan_psector, 'cur_pecvat_pem', self.sys_currency['symbol'])
            tools_qt.set_widget_text(self.dlg_plan_psector, 'cur_pec_vat', self.sys_currency['symbol'])
            tools_qt.set_widget_text(self.dlg_plan_psector, 'cur_pca_pecvat', self.sys_currency['symbol'])
            tools_qt.set_widget_text(self.dlg_plan_psector, 'cur_pca', self.sys_currency['symbol'])

        # Adding auto-completion to a QLineEdit for default feature
        viewname = "v_edit_" + self.feature_type
        tools_gw.set_completer_widget(viewname, self.dlg_plan_psector.feature_id, str(self.feature_type) + "_id")

        # Set default tab 'arc'
        self.dlg_plan_psector.tab_feature.setCurrentIndex(0)
        tools_gw.get_signal_change_tab(self.dlg_plan_psector, excluded_layers)

        widget_to_ignore = ('btn_accept', 'btn_cancel', 'btn_reports', 'btn_open_doc')
        restriction = ('role_basic', 'role_om', 'role_epa', 'role_om')
        self.set_restriction_by_role(self.dlg_plan_psector, widget_to_ignore, restriction)

        # Connect selectionChanged signal to select features in relations tables when selecting them on the canvas
        global_vars.canvas.selectionChanged.connect(partial(self._manage_selection_changed))

        # Open dialog
        user = tools_db.current_user
        form = {"formName": "generic", "formType": "psector"}

        if psector_id is not None:
            form["id"] = psector_id
            form["idname"] = "psector_id"
            form["tableName"] = "plan_psector"

        # db fct to get dialog
        body = {"client": {"cur_user": user}, "form": form}
        json_result = tools_gw.execute_procedure('gw_fct_get_dialog', body)

        # manage widgets
        tools_gw.manage_dlg_widgets(self, self.dlg_plan_psector, json_result)

        # set window title
        if psector_id is not None:
            psector_name = tools_qt.get_text(self.dlg_plan_psector, "tab_general_name")
            self.dlg_plan_psector.setWindowTitle(f"Plan psector - {psector_name} ({psector_id})")

        # get widgets from general tab
        widget_list = self.dlg_plan_psector.tab_general.findChildren(QWidget)
        for widget in widget_list:
            if (psector_id is None and widget.objectName() != "tab_general_psector_id") or (psector_id is not None and widget.objectName() not in ("tab_general_psector_id", "tab_general_name")):
                # Set editable/readonly
                if type(widget) in (QLineEdit, QTextEdit):
                    widget.setReadOnly(False)
                elif isinstance(widget, QComboBox):
                    widget.setEnabled(True)
                widget.setStyleSheet(None)

        # get widgets from additional_info tab
        add_info_widgets = self.dlg_plan_psector.tab_additional_info.findChildren(QWidget)
        widget_list.extend(add_info_widgets)

        # fill my_json when field change
        for widget in widget_list:
            if type(widget) is QLineEdit and widget.objectName() != 'qt_spinbox_lineedit':
                widget.editingFinished.connect(partial(tools_gw.get_values, self.dlg_plan_psector, widget, self.my_json))
            elif isinstance(widget, QComboBox):
                widget.currentIndexChanged.connect(partial(tools_gw.get_values, self.dlg_plan_psector, widget, self.my_json))
            elif type(widget) is QCheckBox:
                if widget.objectName() == 'tab_general_chk_enable_all':
                    continue
                widget.stateChanged.connect(partial(tools_gw.get_values, self.dlg_plan_psector, widget, self.my_json))
            elif type(widget) is QTextEdit:
                widget.textChanged.connect(partial(tools_gw.get_values, self.dlg_plan_psector, widget, self.my_json))
            elif isinstance(widget, QgsDateTimeEdit):
                widget.dateChanged.connect(partial(tools_gw.get_values, self.dlg_plan_psector, widget, self.my_json))

        # Set checked enable all layers
        if self.all_layers_checked:
            tools_qt.set_checked(self.dlg_plan_psector, "tab_general_chk_enable_all", True)

        self.dlg_plan_psector.findChild(QLineEdit, "tab_general_name").textChanged.connect(partial(self.psector_name_changed))

<<<<<<< HEAD
=======
        # Open dialog
        tools_gw.open_dialog(self.dlg_plan_psector, dlg_name='plan_psector')


>>>>>>> 1d3aa563
    def psector_name_changed(self):
        """ Enable buttons and tabs when name is changed """

        psector_name = tools_qt.get_text(self.dlg_plan_psector, "tab_general_name")
        self.enable_buttons(psector_name != 'null')
        self.set_tabs_enabled(psector_name != 'null')

    def flags(self, index, model, editable_columns=None):

        column_name = model.headerData(index.column(), Qt.Horizontal, Qt.DisplayRole)
        if editable_columns and column_name not in editable_columns:
            flags = Qt.ItemIsSelectable | Qt.ItemIsEnabled
            return flags

        if isinstance(model, QSqlTableModel):
            return QSqlTableModel.flags(model, index)

        return QStandardItemModel.flags(model, index)

    def fill_widget(self, dialog, widget, row):

        if type(widget) is str:
            widget = dialog.findChild(QWidget, widget)
        if not widget:
            return
        key = widget.objectName()
        if key in row:
            if row[key] is not None:
                value = str(row[key])
                if type(widget) is QLineEdit or type(widget) is QTextEdit:
                    if value == 'None':
                        value = ""
                    widget.setText(value)
            else:
                widget.setText("")
        else:
            widget.setText("")

    def update_total(self, dialog):
        """ Show description of product plan/om _psector as label """

        total_result = 0
        widgets = dialog.tab_other_prices.findChildren(QLabel)
        symbol = tools_gw.get_config_value(parameter="admin_currency", columns="value::json->> 'symbol'",
                                           table="config_param_system")[0]
        for widget in widgets:
            if 'widget_total' in widget.objectName():
                total_result = float(total_result) + float(widget.text().replace(symbol, '').strip())
        tools_qt.set_widget_text(dialog, 'lbl_total_count', f'{"{:.2f}".format(total_result)} {symbol}')

    def open_dlg_reports(self):

        default_file_name = tools_qt.get_text(self.dlg_plan_psector, "tab_general_name")

        self.dlg_psector_rapport = GwPsectorRapportUi(self)
        tools_gw.load_settings(self.dlg_psector_rapport)

        tools_qt.set_widget_text(self.dlg_psector_rapport, 'txt_composer_path', default_file_name + " comp.pdf")
        tools_qt.set_widget_text(self.dlg_psector_rapport, 'txt_csv_detail_path', default_file_name + ".csv")
        tools_qt.set_widget_text(self.dlg_psector_rapport, 'txt_csv_path', default_file_name + " prices.csv")

        self.dlg_psector_rapport.btn_cancel.clicked.connect(partial(tools_gw.close_dialog, self.dlg_psector_rapport))
        self.dlg_psector_rapport.btn_ok.clicked.connect(partial(self.generate_reports))
        self.dlg_psector_rapport.btn_path.clicked.connect(
            partial(tools_qt.get_folder_path, self.dlg_psector_rapport, self.dlg_psector_rapport.txt_path))

        value = tools_gw.get_config_parser('btn_psector', 'psector_rapport_path', "user", "session")
        tools_qt.set_widget_text(self.dlg_psector_rapport, self.dlg_psector_rapport.txt_path, value)
        value = tools_gw.get_config_parser('btn_psector', 'psector_rapport_chk_composer', "user", "session")
        tools_qt.set_checked(self.dlg_psector_rapport, self.dlg_psector_rapport.chk_composer, value)
        value = tools_gw.get_config_parser('btn_psector', 'psector_rapport_chk_csv_detail', "user", "session")
        tools_qt.set_checked(self.dlg_psector_rapport, self.dlg_psector_rapport.chk_csv_detail, value)
        value = tools_gw.get_config_parser('btn_psector', 'psector_rapport_chk_csv', "user", "session")
        tools_qt.set_checked(self.dlg_psector_rapport, self.dlg_psector_rapport.chk_csv, value)

        if tools_qt.get_text(self.dlg_psector_rapport, self.dlg_psector_rapport.txt_path) == 'null':
            if 'nt' in sys.builtin_module_names:
                plugin_dir = os.path.expanduser("~\Documents")
            else:
                plugin_dir = os.path.expanduser("~")
            tools_qt.set_widget_text(self.dlg_psector_rapport, self.dlg_psector_rapport.txt_path, plugin_dir)
        self.populate_cmb_templates()

        # Open dialog
        tools_gw.open_dialog(self.dlg_psector_rapport, dlg_name='psector_rapport')

    def populate_cmb_templates(self):

        index = 0
        records = []
        layout_manager = QgsProject.instance().layoutManager()
        layouts = layout_manager.layouts()  # QgsPrintLayout
        for layout in layouts:
            elem = [index, layout.name()]
            records.append(elem)
            index = index + 1

        if records in ([], None):
            # If no composer configured, disable composer pdf file widgets
            self.dlg_psector_rapport.chk_composer.setEnabled(False)
            self.dlg_psector_rapport.chk_composer.setChecked(False)
            self.dlg_psector_rapport.cmb_templates.setEnabled(False)
            self.dlg_psector_rapport.txt_composer_path.setEnabled(False)
            self.dlg_psector_rapport.lbl_composer_disabled.setText('No composers defined.')
            self.dlg_psector_rapport.lbl_composer_disabled.setStyleSheet('color: red')
            return
        else:
            # If composer configured, enable composer pdf file widgets
            self.dlg_psector_rapport.chk_composer.setEnabled(True)
            self.dlg_psector_rapport.cmb_templates.setEnabled(True)
            self.dlg_psector_rapport.txt_composer_path.setEnabled(True)
            self.dlg_psector_rapport.lbl_composer_disabled.setText('')
            tools_qt.fill_combo_values(self.dlg_psector_rapport.cmb_templates, records)

        row = tools_gw.get_config_value(f'composer_plan_vdefault')
        if row:
            tools_qt.set_combo_value(self.dlg_psector_rapport.cmb_templates, row[0])

    def generate_reports(self):

        txt_path = f"{tools_qt.get_text(self.dlg_psector_rapport, 'txt_path')}"
        tools_gw.set_config_parser('btn_psector', 'psector_rapport_path', txt_path)
        chk_composer = f"{tools_qt.is_checked(self.dlg_psector_rapport, 'chk_composer')}"
        tools_gw.set_config_parser('btn_psector', 'psector_rapport_chk_composer', chk_composer)
        chk_csv_detail = f"{tools_qt.is_checked(self.dlg_psector_rapport, 'chk_csv_detail')}"
        tools_gw.set_config_parser('btn_psector', 'psector_rapport_chk_csv_detail', chk_csv_detail)
        chk_csv = f"{tools_qt.is_checked(self.dlg_psector_rapport, 'chk_csv')}"
        tools_gw.set_config_parser('btn_psector', 'psector_rapport_chk_csv', chk_csv)

        folder_path = tools_qt.get_text(self.dlg_psector_rapport, self.dlg_psector_rapport.txt_path)
        if folder_path is None or folder_path == 'null' or not os.path.exists(folder_path):
            tools_qt.get_folder_path(self.dlg_psector_rapport.txt_path)
            folder_path = tools_qt.get_text(self.dlg_psector_rapport, self.dlg_psector_rapport.txt_path)

        # Generate Composer
        if tools_qt.is_checked(self.dlg_psector_rapport, self.dlg_psector_rapport.chk_composer):
            file_name = tools_qt.get_text(self.dlg_psector_rapport, 'txt_composer_path')
            if file_name is None or file_name == 'null':
                msg = "File name is required"
                tools_qgis.show_warning(msg, dialog=self.dlg_plan_psector)
            if file_name.find('.pdf') is False:
                file_name += '.pdf'
            path = folder_path + '/' + file_name
            self.generate_composer(path)

        # Generate csv detail
        if tools_qt.is_checked(self.dlg_psector_rapport, self.dlg_psector_rapport.chk_csv_detail):
            file_name = tools_qt.get_text(self.dlg_psector_rapport, 'txt_csv_path')
            viewname = f"v_plan_psector_budget_detail"
            if file_name is None or file_name == 'null':
                msg = "Price list csv file name is required"
                tools_qgis.show_warning(msg, dialog=self.dlg_plan_psector)
            if file_name.find('.csv') is False:
                file_name += '.csv'
            path = folder_path + '/' + file_name
            self.generate_csv(path, viewname)

        # Generate csv
        if tools_qt.is_checked(self.dlg_psector_rapport, self.dlg_psector_rapport.chk_csv):
            file_name = tools_qt.get_text(self.dlg_psector_rapport, 'txt_csv_detail_path')
            viewname = f"v_plan_psector_budget"
            if file_name is None or file_name == 'null':
                msg = "Price list csv file name is required"
                tools_qgis.show_warning(msg, dialog=self.dlg_plan_psector)
            if file_name.find('.csv') is False:
                file_name += '.csv'
            path = folder_path + '/' + file_name
            self.generate_csv(path, viewname)

        tools_gw.close_dialog(self.dlg_psector_rapport)

    def generate_composer(self, path):

        # Get layout manager object
        layout_manager = QgsProject.instance().layoutManager()

        # Get our layout
        layout_name = tools_qt.get_text(self.dlg_psector_rapport, self.dlg_psector_rapport.cmb_templates)
        layout = layout_manager.layoutByName(layout_name)

        # Since qgis 3.4 cant do .setAtlasMode(QgsComposition.PreviewAtlas)
        # then we need to force the opening of the layout designer, trigger the mActionAtlasPreview action and
        # close the layout designer again (finally sentence)
        designer = self.iface.openLayoutDesigner(layout)
        layout_view = designer.view()
        designer_window = layout_view.window()
        action = designer_window.findChild(QAction, 'mActionAtlasPreview')
        action.trigger()

        # Export to PDF file
        if layout:
            try:
                exporter = QgsLayoutExporter(layout)
                exporter.exportToPdf(path, QgsLayoutExporter.PdfExportSettings())
                if os.path.exists(path):
                    msg = "Document PDF created in"
                    tools_qgis.show_info(msg, parameter=path, dialog=self.dlg_plan_psector)
                    status, message = tools_os.open_file(path)
                    if status is False and message is not None:
                        tools_qgis.show_warning(message, parameter=path, dialog=self.dlg_plan_psector)
                else:
                    msg = "Cannot create file, check if its open"
                    tools_qgis.show_warning(msg, parameter=path, dialog=self.dlg_plan_psector)
            except Exception as e:
                tools_log.log_warning(str(e))
                msg = "Cannot create file, check if selected composer is the correct composer"
                tools_qgis.show_warning(msg, parameter=path, dialog=self.dlg_plan_psector)
            finally:
                designer_window.close()
        else:
            msg = "Layout not found"
            tools_qgis.show_warning(msg, parameter=layout_name, dialog=self.dlg_plan_psector)

    def generate_csv(self, path, viewname):

        # Get columns name in order of the table
        sql = (f"SELECT column_name FROM information_schema.columns"
               f" WHERE table_name = '{viewname}'"
               f" AND table_schema = '" + self.schema_name.replace('"', '') + "'"
               f" ORDER BY ordinal_position")
        rows = tools_db.get_rows(sql)
        columns = []

        if not rows or rows is None or rows == '':
            msg = "CSV not generated. Check fields from table or view"
            tools_qgis.show_warning(msg, parameter=viewname, dialog=self.dlg_plan_psector)
            return
        for i in range(0, len(rows)):
            column_name = rows[i]
            columns.append(str(column_name[0]))

        psector_id = f"{tools_qt.get_text(self.dlg_plan_psector, 'tab_general_psector_id')}"
        sql = f"SELECT * FROM {viewname} WHERE psector_id = '{psector_id}'"
        rows = tools_db.get_rows(sql)
        all_rows = []
        all_rows.append(columns)
        if not rows or rows is None or rows == '':
            return
        for i in rows:
            all_rows.append(i)

        with open(path, "w") as output:
            writer = csv.writer(output, lineterminator='\n')
            writer.writerows(all_rows)

    def populate_budget(self, dialog, psector_id):

        if psector_id is None or psector_id == 'null':
            return
        sql = (f"SELECT DISTINCT(column_name) FROM information_schema.columns"
               f" WHERE table_name = 'v_plan_psector'")
        rows = tools_db.get_rows(sql)
        columns = []
        for i in range(0, len(rows)):
            column_name = rows[i]
            columns.append(str(column_name[0]))

        sql = (f"SELECT total_arc, total_node, total_other, pem, pec, pec_vat, gexpenses, vat, other, pca"
               f" FROM v_plan_psector"
               f" WHERE psector_id = '{psector_id}'")
        row = tools_db.get_row(sql)
        if row:
            for column_name in columns:
                if column_name in row:
                    if row[column_name] is not None:
                        tools_qt.set_widget_text(dialog, column_name, f"{row[column_name]:.02f}")
                    else:
                        tools_qt.set_widget_text(dialog, column_name, f"{0:.02f}")

        self.calc_pec_pem(dialog)
        self.calc_pecvat_pec(dialog)
        self.calc_pca_pecvat(dialog)

    def calc_pec_pem(self, dialog):

        if tools_qt.get_text(dialog, 'pec') not in ('null', None):
            pec = float(tools_qt.get_text(dialog, 'pec'))
        else:
            pec = 0

        if tools_qt.get_text(dialog, 'pem') not in ('null', None):
            pem = float(tools_qt.get_text(dialog, 'pem'))
        else:
            pem = 0

        res = f"{round(pec - pem, 2):.02f}"
        tools_qt.set_widget_text(dialog, 'pec_pem', res)

    def calc_pecvat_pec(self, dialog):

        if tools_qt.get_text(dialog, 'pec_vat') not in ('null', None):
            pec_vat = float(tools_qt.get_text(dialog, 'pec_vat'))
        else:
            pec_vat = 0

        if tools_qt.get_text(dialog, 'pec') not in ('null', None):
            pec = float(tools_qt.get_text(dialog, 'pec'))
        else:
            pec = 0
        res = f"{round(pec_vat - pec, 2):.02f}"
        tools_qt.set_widget_text(dialog, 'pecvat_pem', res)

    def calc_pca_pecvat(self, dialog):

        if tools_qt.get_text(dialog, 'pca') not in ('null', None):
            pca = float(tools_qt.get_text(dialog, 'pca'))
        else:
            pca = 0

        if tools_qt.get_text(dialog, 'pec_vat') not in ('null', None):
            pec_vat = float(tools_qt.get_text(dialog, 'pec_vat'))
        else:
            pec_vat = 0
        res = f"{round(pca - pec_vat, 2):.02f}"
        tools_qt.set_widget_text(dialog, 'pca_pecvat', res)

    def calculate_percents(self, tablename, field):

        field_value = f"{tools_qt.get_text(self.dlg_plan_psector, field)}"
        psector_id = tools_qt.get_text(self.dlg_plan_psector, "tab_general_psector_id")
        sql = f"UPDATE {tablename} SET {field} = '{field_value}' WHERE psector_id = '{psector_id}'"
        tools_db.execute_sql(sql)
        self.populate_budget(self.dlg_plan_psector, psector_id)

    def show_description(self):
        """ Show description of product plan/om _psector as label"""

        selected_list = self.dlg_plan_psector.all_rows.selectionModel().selectedRows()
        des = ""
        for i in range(0, len(selected_list)):
            row = selected_list[i].row()
            des = self.dlg_plan_psector.all_rows.model().record(row).value('descript')
        tools_qt.set_widget_text(self.dlg_plan_psector, self.lbl_descript, des)

    def set_tabs_enabled(self, enabled):

        self.dlg_plan_psector.tabwidget.setTabEnabled(1, enabled)
        self.dlg_plan_psector.tabwidget.setTabEnabled(2, enabled)
        self.dlg_plan_psector.tabwidget.setTabEnabled(3, enabled)
        self.dlg_plan_psector.tabwidget.setTabEnabled(4, enabled)
        self.dlg_plan_psector.tabwidget.setTabEnabled(5, enabled)

    def enable_buttons(self, enabled):
        self.dlg_plan_psector.btn_insert.setEnabled(enabled)
        self.dlg_plan_psector.btn_delete.setEnabled(enabled)
        self.dlg_plan_psector.btn_snapping.setEnabled(enabled)
        widget_to_ignore = ('btn_accept', 'btn_cancel', 'btn_reports', 'btn_open_doc')
        restriction = ('role_basic', 'role_om', 'role_epa', 'role_om')
        self.set_restriction_by_role(self.dlg_plan_psector, widget_to_ignore, restriction)

    def check_tab_position(self):

        self.insert_or_update_new_psector(close_dlg=False)
        psector_id = tools_qt.get_text(self.dlg_plan_psector, 'tab_general_psector_id')
        self.psector_id = psector_id
        if self.dlg_plan_psector.tabwidget.currentIndex() == 3:
            tableleft = "v_price_compost"
            tableright = f"v_edit_plan_psector_x_other"
            if not self.load_signals:
                self.price_selector(self.dlg_plan_psector, tableleft, tableright)
        elif self.dlg_plan_psector.tabwidget.currentIndex() == 4:
            self.populate_budget(self.dlg_plan_psector, psector_id)
        elif self.dlg_plan_psector.tabwidget.currentIndex() == 5:
            self.psector_name = self.dlg_plan_psector.findChild(QLineEdit, "tab_general_name").text()
            expr = f"psector_name = '{self.psector_name}'"
            message = tools_qt.fill_table(self.tbl_document, f"{self.schema_name}.v_ui_doc_x_psector", expr)
            tools_gw.set_tablemodel_config(self.dlg_plan_psector, self.tbl_document, "v_ui_doc_x_psector")
            if message:
                tools_qgis.show_warning(message)

        if psector_id is None or psector_id == 'null':
            return
        sql = f"SELECT other, gexpenses, vat  FROM plan_psector WHERE psector_id = '{psector_id}'"
        row = tools_db.get_row(sql)
        if row:
            tools_qt.set_widget_text(self.dlg_plan_psector, self.dlg_plan_psector.other, row[0])
            tools_qt.set_widget_text(self.dlg_plan_psector, self.dlg_plan_psector.gexpenses, row[1])
            tools_qt.set_widget_text(self.dlg_plan_psector, self.dlg_plan_psector.vat, row[2])

        widget_to_ignore = ('btn_accept', 'btn_cancel', 'btn_reports', 'btn_open_doc')
        restriction = ('role_basic', 'role_om', 'role_epa', 'role_om')
        self.set_restriction_by_role(self.dlg_plan_psector, widget_to_ignore, restriction)

    def set_restriction_by_role(self, dialog, widget_to_ignore, restriction):
        """
        Set all widget enabled(False) or readOnly(True) except those on the tuple
            :param dialog:
            :param widget_to_ignore: tuple = ('widgetname1', 'widgetname2', 'widgetname3', ...)
            :param restriction: roles that do not have access. tuple = ('role1', 'role1', 'role1', ...)
        """

        role = lib_vars.project_vars['project_role']
        role = tools_gw.get_role_permissions(role)
        if role in restriction:
            widget_list = dialog.findChildren(QWidget)
            for widget in widget_list:
                if widget.objectName() in widget_to_ignore:
                    continue
                # Set editable/readonly
                if type(widget) in (QLineEdit, QDoubleSpinBox, QTextEdit):
                    widget.setReadOnly(True)
                    widget.setStyleSheet("QWidget {background: rgb(242, 242, 242);color: rgb(100, 100, 100)}")
                elif type(widget) in (QCheckBox, QTableView, QPushButton) or isinstance(widget, QComboBox):
                    widget.setEnabled(False)

    def reload_states_selector(self):

        try:
            for x in range(0, len(self.all_states)):
                sql = (f"DELETE FROM selector_state "
                       f" WHERE state_id = '{self.all_states[x][0]}' AND cur_user = current_user")
                tools_db.execute_sql(sql)

                sql = (f"INSERT INTO selector_state (state_id, cur_user)"
                       f" VALUES ('{self.all_states[x][0]}', current_user)")
                tools_db.execute_sql(sql)
        except TypeError:
            # Control if self.all_states is None (object of type 'NoneType' has no len())
            pass

    def reset_model_psector(self, feature_type):
        """ Reset model of the widget """

        table_relation = "" + feature_type + "_plan"
        widget_name = "tbl_" + table_relation
        widget = tools_qt.get_widget(self.dlg_plan_psector, widget_name)
        if widget:
            widget.setModel(None)

    def check_name(self, psector_name):
        """ Check if name of new psector exist or not """

        sql = (f"SELECT name FROM plan_psector"
               f" WHERE name = '{psector_name}'")
        row = tools_db.get_row(sql)
        if row is None:
            return False
        return True

    def insert_or_update_new_psector(self, close_dlg=False):

        psector_name = tools_qt.get_text(self.dlg_plan_psector, "tab_general_name", return_string_null=False)
        if psector_name == "":
            msg = "Mandatory field is missing. Please, set a value"
            tools_qgis.show_warning(msg, parameter='Name', dialog=self.dlg_plan_psector)
            return

        rotation = tools_qt.get_text(self.dlg_plan_psector, "tab_general_rotation", return_string_null=False)
        if rotation == "":
            tools_qt.set_widget_text(self.dlg_plan_psector, "tab_general_rotation", 0)

        name_exist = self.check_name(psector_name)

        if name_exist and not self.update:
            msg = "The name is current in use"
            tools_qgis.show_warning(msg, dialog=self.dlg_plan_psector)
            return

        viewname = f"'v_edit_plan_psector'"
        sql = (f"SELECT column_name FROM information_schema.columns "
               f"WHERE table_name = {viewname} "
               f"AND table_schema = '" + self.schema_name.replace('"', '') + "' "
               f"ORDER BY ordinal_position;")
        rows = tools_db.get_rows(sql)
        if not rows or rows is None or rows == '':
            msg = "Check fields from table or view"
            tools_qgis.show_warning(msg, parameter=viewname, dialog=self.dlg_plan_psector)
            return
        columns = []
        for row in rows:
            columns.append(str(row[0]))

        if not self.update:

            values = "VALUES("
            if columns:
                sql = f"INSERT INTO v_edit_plan_psector ("
                for column_name in columns:
                    if tools_qt.get_widget(self.dlg_plan_psector, f"tab_general_{column_name}") is not None:
                        column_name = "tab_general_" + column_name

                    if column_name != 'tab_general_psector_id':
                        widget_type = tools_qt.get_widget_type(self.dlg_plan_psector, column_name)
                        if widget_type is not None:
                            value = None
                            if widget_type is QCheckBox:
                                value = str(tools_qt.is_checked(self.dlg_plan_psector, column_name)).upper()
                            elif widget_type is QDateEdit:
                                date = self.dlg_plan_psector.findChild(QDateEdit, str(column_name))
                                values += date.dateTime().toString('yyyy-MM-dd HH:mm:ss') + ", "
                            elif isinstance(widget_type, QComboBox) or widget_type is tools_gw.CustomQComboBox:
                                combo = tools_qt.get_widget(self.dlg_plan_psector, column_name)
                                value = str(tools_qt.get_combo_value(self.dlg_plan_psector, combo))
                            else:
                                value = tools_qt.get_text(self.dlg_plan_psector, column_name)

                            if 'tab_general_' in column_name:
                                column_name = column_name.replace('tab_general_', '')
                            if value is None or value == 'null':
                                sql += column_name + ", "
                                values += "null, "
                            else:
                                values += f"$${value}$$, "
                                sql += column_name + ", "

                sql = sql[:len(sql) - 2] + ") "
                values = values[:len(values) - 2] + ")"
                sql += values

            sql += " RETURNING psector_id;"
            new_psector_id = tools_db.execute_returning(sql)

            if new_psector_id:
                self.dlg_plan_psector.findChild(QLineEdit, "tab_general_name").setEnabled(False)
                tools_qt.set_widget_text(self.dlg_plan_psector, "tab_general_psector_id", str(new_psector_id[0]))
                row = tools_gw.get_config_value('plan_psector_current')
                if row:
                    sql = (f"UPDATE config_param_user "
                           f" SET value = $${new_psector_id[0]}$$ "
                           f" WHERE parameter = 'plan_psector_current'"
                           f" AND cur_user=current_user; ")
                else:
                    sql = (f"INSERT INTO config_param_user (parameter, value, cur_user) "
                           f" VALUES ('plan_psector_current', '{new_psector_id[0]}', current_user);")
                tools_db.execute_sql(sql)
                self.update = True
                self.dlg_plan_psector.tabwidget.setTabEnabled(1, True)

        # Refresh selectors UI if it is open and and the form will close
        if close_dlg:
            tools_gw.close_dialog(self.dlg_plan_psector)
            tools_gw.refresh_selectors()

    def set_plan(self):

        psector_id = tools_qt.get_text(self.dlg_plan_psector, "tab_general_psector_id")
        if psector_id in (None, "null"):
            return False
        psector_name = tools_qt.get_text(self.dlg_plan_psector, "name", return_string_null=False)
        extras = f'"psectorId":"{psector_id}"'
        body = tools_gw.create_body(extras=extras)
        json_result = tools_gw.execute_procedure('gw_fct_setplan', body, is_thread=True)  # is_thread=True because we don't want to call manage_json_response yet
        tools_gw.manage_current_selections_docker(json_result)
        if not json_result or 'body' not in json_result or 'data' not in json_result['body']:
            return False

        if json_result['message']['level'] == 1:
            text = "There are some topological inconsistences on psector '{0}'. Would you like to see the log?"
            text_params = (psector_name,)
            function = partial(self.show_psector_topoerror_log, json_result, psector_id)
            tools_qgis.show_message_function(text, function, message_level=1, duration=0, text_params=text_params)

        return json_result

    def show_psector_topoerror_log(self, json_result, psector_id):

        # Remove message
        self.iface.messageBar().popWidget()

        # Create log dialog
        self.dlg_infolog = GwPsectorRepairUi(self)
        self.dlg_infolog.btn_repair.clicked.connect(partial(self.repair_psector, psector_id))
        self.dlg_infolog.btn_close.clicked.connect(partial(tools_gw.close_dialog, self.dlg_infolog, True))

        text, _ = tools_gw.fill_tab_log(self.dlg_infolog, json_result['body']['data'], close=False)
        tools_gw.open_dialog(self.dlg_infolog, dlg_name='psector_repair')

        # Draw log features on map
        tools_gw.manage_json_response(json_result)

    def repair_psector(self, psector_id):

        extras = f'"psectorId":"{psector_id}"'
        body = tools_gw.create_body(extras=extras)
        json_result = tools_gw.execute_procedure('gw_fct_setrepairpsector', body, is_thread=True)

        if not json_result or 'body' not in json_result or 'data' not in json_result['body']:
            return

        text, _ = tools_gw.fill_tab_log(self.dlg_infolog, json_result['body']['data'], close=False)

        tools_qt.set_widget_enabled(self.dlg_infolog, 'btn_repair', False)
        # Remove temporal layers
        tools_qgis.remove_layer_from_toc("line", "GW Temporal Layers")
        tools_qgis.remove_layer_from_toc("point", "GW Temporal Layers")
        tools_qgis.remove_layer_from_toc("polygon", "GW Temporal Layers")
        tools_qgis.clean_layer_group_from_toc("GW Temporal Layers")

        # Refresh canvas
        tools_qgis.refresh_map_canvas()

    def price_selector(self, dialog, tableleft, tableright):

        self.load_signals = True

        # fill QTableView all_rows
        tbl_all_rows = dialog.findChild(QTableView, "all_rows")
        tbl_all_rows.setSelectionBehavior(QAbstractItemView.SelectRows)
        self.fill_table(dialog, tbl_all_rows, tableleft)
        tools_gw.set_tablemodel_config(dialog, tbl_all_rows, tableleft)
        tbl_all_rows.horizontalHeader().setStretchLastSection(False)

        if not self.price_loaded:
            self.price_loaded = True
            self.count = -1
            psector_id = tools_qt.get_text(dialog, 'tab_general_psector_id')
            self._manage_widgets_price(dialog, tableright, psector_id, print_all_rows=True, print_headers=True)

        # Button select (Create new labels)
        dialog.btn_select.clicked.connect(
            partial(self.create_label, dialog, tbl_all_rows, 'id', tableright, "price_id"))
        tbl_all_rows.doubleClicked.connect(
            partial(self.create_label, dialog, tbl_all_rows, 'id', tableright, "price_id"))

        # Button unselect
        dialog.btn_remove.clicked.connect(
            partial(self.rows_unselector, dialog, tableright))
        dialog.btn_set_geom.clicked.connect(partial(self._manage_price_geom, dialog, tableright))

    def create_label(self, dialog, tbl_all_rows, id_ori, tableright, id_des):

        selected_list = tbl_all_rows.selectionModel().selectedRows()
        if len(selected_list) == 0:
            msg = "Any record selected"
            tools_qgis.show_warning(msg, dialog=dialog)
            return
        expl_id = []
        for i in range(0, len(selected_list)):
            row = selected_list[i].row()
            id_ = tbl_all_rows.model().record(row).value(id_ori)
            expl_id.append(id_)

        psector_id = tools_qt.get_text(dialog, 'tab_general_psector_id')

        for i in range(0, len(selected_list)):
            row = selected_list[i].row()
            values = ""
            values += f"'{psector_id}', "
            if tbl_all_rows.model().record(row).value('unit') not in (None, 'null', 'NULL'):
                values += f"'{tbl_all_rows.model().record(row).value('unit')}', "
            else:
                values += 'null, '
            if tbl_all_rows.model().record(row).value('id') not in (None, 'null', 'NULL'):
                values += f"'{tbl_all_rows.model().record(row).value('id')}', "
            else:
                values += 'null, '
            if tbl_all_rows.model().record(row).value('description') not in (None, 'null', 'NULL'):
                values += f"'{tbl_all_rows.model().record(row).value('description')}', "
            else:
                values += 'null, '
            if tbl_all_rows.model().record(row).value('price') not in (None, 'null', 'NULL'):
                values += f"'{tbl_all_rows.model().record(row).value('price')}', "
            else:
                values += 'null, '
            values = values[:len(values) - 2]
            # Check if expl_id already exists in expl_selector
            sql = (f"SELECT DISTINCT({id_des})"
                   f" FROM {tableright}"
                   f" WHERE {id_des} = '{expl_id[i]}'"
                   f" AND psector_id = '{psector_id}'")

            row = tools_db.get_row(sql)
            if row is not None:
                # if exist - show warning
                msg = "Id already selected"
                tools_qt.show_info_box(msg, "Info", parameter=str(expl_id[i]))
            else:
                sql = (f"INSERT INTO {tableright}"
                       f" (psector_id, unit, price_id, observ, price) "
                       f" VALUES ({values})")
                tools_db.execute_sql(sql)

        self._manage_widgets_price(dialog, tableright, psector_id, expl_id)

    def _manage_widgets_price(self, dialog, tableright, psector_id, print_all_rows=False, print_headers=True):

        layout = dialog.findChild(QGridLayout, 'lyt_price')

        for i in reversed(range(layout.count())):
            widget = layout.itemAt(i).widget()
            if widget:
                if 'widget_total' in widget.objectName():
                    widget.setObjectName(f"{widget.objectName().replace('widget_total', '_old')}")
                widget.deleteLater()
        self._add_price_widgets(dialog, tableright, psector_id, print_all_rows=print_all_rows, print_headers=print_headers)
        self.update_total(dialog)
        self._manage_buttons_price(dialog)

    def _add_price_widgets(self, dialog, tableright, psector_id, expl_id=[], editable_widgets=['measurement', 'observ'],
                           print_all_rows=False, print_headers=False):

        extras = (f'"tableName":"{tableright}", "psectorId":{psector_id}')
        body = tools_gw.create_body(extras=extras)
        complet_result = tools_gw.execute_procedure('gw_fct_getwidgetprices', body)

        if not complet_result or not complet_result.get('fields'):
            return

        if print_headers or self.header_exist is None:
            self.header_exist = True
            pos = 1
            self.count = self.count + 1
            for key in complet_result['fields'][0].keys():
                if key != 'id':
                    lbl = QLabel()
                    lbl.setObjectName(f"lbl_{key}_{self.count}")
                    lbl.setText(f"  {key}  ")

                    layout = dialog.findChild(QGridLayout, 'lyt_price')
                    layout.addWidget(lbl, self.count, pos)
                    layout.setColumnStretch(2, 1)
                    pos = pos + 1

        for field in complet_result['fields']:
            if field['price_id'] in expl_id or print_all_rows:
                self.count = self.count + 1
                pos = 0

                # Create check
                check = QCheckBox()
                check.setObjectName(f"{field['id']}")
                check.stateChanged.connect(partial(self._manage_buttons_price, dialog))

                layout = dialog.findChild(QGridLayout, 'lyt_price')
                layout.addWidget(check, self.count, pos)
                layout.setColumnStretch(2, 1)
                pos = pos + 1

                for key in complet_result['fields'][0].keys():
                    if key != 'id':
                        if key not in editable_widgets:
                            widget = QLabel()
                            widget.setObjectName(f"widget_{key}_{field['price_id']}")
                            widget.setText(f"  {field.get(key)}  ")
                        else:
                            widget = QLineEdit()
                            widget.setObjectName(f"widget_{key}_{field['price_id']}")
                            text = field.get(key) if field.get(key) is not None else ''
                            widget.setText(f"{text}")
                            widget.editingFinished.connect(partial(self._manage_updates_prices, widget, key, field['price_id']))
                            widget.editingFinished.connect(partial(self._manage_widgets_price, dialog, tableright, psector_id, print_all_rows=True))

                        layout = dialog.findChild(QGridLayout, 'lyt_price')
                        layout.addWidget(widget, self.count, pos)
                        layout.setColumnStretch(2, 1)
                        pos = pos + 1

    def _manage_updates_prices(self, widget, key, price_id):

        self.dict_to_update[f"widget_{key}_{price_id}"] = {"price_id": price_id, key: widget.text()}
        self._update_otherprice()

    def _update_otherprice(self):

        sql = ""
        _filter = ""
        if self.dict_to_update:
            for main_key in self.dict_to_update:
                sub_list = list(self.dict_to_update[main_key].keys())
                for sub_key in sub_list:
                    if sub_key == 'price_id':
                        _filter = self.dict_to_update[main_key][sub_key]
                    else:
                        sql += f"UPDATE v_edit_plan_psector_x_other SET {sub_key} = '{self.dict_to_update[main_key][sub_key]}' " \
                               f"WHERE psector_id = {tools_qt.get_text(self.dlg_plan_psector, self.psector_id)} AND price_id = '{_filter}';\n"
            tools_db.execute_sql(sql)

    def _manage_widgets(self, dialog, lbl, widget, count, pos):

        layout = dialog.findChild(QGridLayout, 'lyt_price')

        layout.addWidget(lbl, count, pos)
        layout.addWidget(widget, count, pos + 1)
        layout.setColumnStretch(2, 1)

    def rows_unselector(self, dialog, tableright):

        query = (f"DELETE FROM {tableright}"
                 f" WHERE {tableright}.id = ")

        select_widgets = dialog.tab_other_prices.findChildren(QCheckBox)
        selected_ids = []
        count = 0
        for check in select_widgets:
            if check.isChecked():
                selected_ids.append(check.objectName())
            else:
                count = count + 1

        psector_id = tools_qt.get_text(dialog, 'tab_general_psector_id')
        for i in range(0, len(selected_ids)):
            sql = f"{query}'{selected_ids[i]}' AND psector_id = '{psector_id}'"
            tools_db.execute_sql(sql)

        self._manage_widgets_price(dialog, tableright, psector_id, print_all_rows=True, print_headers=True)

    def _manage_buttons_price(self, dialog):
        """ Get selected prices to enable/disable buttons """

        select_widgets = self.dlg_plan_psector.tab_other_prices.findChildren(QCheckBox)
        selected_ids = []
        count = 0
        for check in select_widgets:
            if check.isChecked():
                selected_ids.append(check.objectName())
            else:
                count = count + 1

        tools_qt.set_widget_enabled(self.dlg_plan_psector, 'btn_set_geom', False)
        tools_qt.set_widget_enabled(self.dlg_plan_psector, 'btn_remove', False)
        if len(selected_ids) == 1:
            tools_qt.set_widget_enabled(self.dlg_plan_psector, 'btn_set_geom', True)
        if len(selected_ids) >= 1:
            tools_qt.set_widget_enabled(self.dlg_plan_psector, 'btn_remove', True)

    def _manage_price_geom(self, dialog, tableright):

        if hasattr(self, 'emit_point') and self.emit_point is not None:
            tools_gw.disconnect_signal('psector', 'price_geom_ep_canvasClicked_set_price_geom')
        self.emit_point = QgsMapToolEmitPoint(self.canvas)
        self.canvas.setMapTool(self.emit_point)

        # Set signals
        tools_gw.connect_signal(self.emit_point.canvasClicked, partial(self._set_price_geom, dialog, tableright), 'psector',
                                'price_geom_ep_canvasClicked_set_price_geom')

    def _set_price_geom(self, dialog, tableright, point: QgsPointXY, button):
        """ Add clicked geom to the_geom column for selected prices """

        if button == Qt.RightButton or point is None:
            global_vars.canvas.setMapTool(self.previous_map_tool)
            return
        # Add clicked geom to the_geom column for selected prices
        # Get selected price
        select_widgets = dialog.tab_other_prices.findChildren(QCheckBox)
        selected_ids = []
        count = 0
        for check in select_widgets:
            if check.isChecked():
                selected_ids.append(check.objectName())
            else:
                count = count + 1
        if len(selected_ids) != 1:
            return
        # Set the_geom
        the_geom = f"ST_SetSRID(ST_Point({point.x()},{point.y()}), {lib_vars.project_epsg})"
        sql = f"UPDATE {tableright} SET the_geom = {the_geom} WHERE id = {selected_ids[0]};"
        status = tools_db.execute_sql(sql)
        if status:
            global_vars.canvas.setMapTool(self.previous_map_tool)
            msg = "Geometry set correctly."
            tools_qgis.show_info(msg, dialog=dialog)

    def query_like_widget_text(self, dialog, text_line, qtable, tableleft, tableright, field_id):
        """ Populate the QTableView by filtering through the QLineEdit """

        schema_name = self.schema_name.replace('"', '')
        psector_id = tools_qt.get_text(dialog, 'tab_general_psector_id')
        query = tools_qt.get_text(dialog, text_line).lower()
        if query == 'null':
            query = ""
        sql = (f"SELECT * FROM {schema_name}.{tableleft} WHERE LOWER ({field_id})"
               f" LIKE '%{query}%' AND {field_id} NOT IN (SELECT price_id FROM {schema_name}.{tableright}"
               f" WHERE psector_id = '{psector_id}')")
        tools_db.fill_table_by_query(qtable, sql)

    def fill_table(self, dialog, widget, table_name, hidde=False, set_edit_triggers=QTableView.NoEditTriggers,
                   expr=None, feature_type=None, field_id=None, refresh_table=True):
        """ Set a model with selected filter.
            Attach that model to selected table
            @setEditStrategy:
            0: OnFieldChange
            1: OnRowChange
            2: OnManualSubmit
        """

        # Manage exception if dialog is closed
        if isdeleted(dialog):
            return

        if self.schema_name not in table_name:
            table_name = self.schema_name + "." + table_name

        # Set model
        model = QSqlTableModel(db=lib_vars.qgis_db_credentials)
        model.setTable(table_name)
        model.setEditStrategy(QSqlTableModel.OnFieldChange)
        model.setSort(0, 0)
        model.select()

        # When change some field we need to refresh Qtableview and filter by psector_id
        model.beforeUpdate.connect(partial(self.manage_update_state, model))
        # model.dataChanged.connect(partial(self.refresh_table, dialog, widget))
        widget.setEditTriggers(set_edit_triggers)

        # Check for errors
        if model.lastError().isValid():
            if 'Unable to find table' in model.lastError().text():
                tools_db.reset_qsqldatabase_connection(dialog)
            else:
                tools_qgis.show_warning(model.lastError().text(), dialog=dialog)
        # Attach model to table view
        if expr:
            widget.setModel(model)
            widget.model().setFilter(expr)
        else:
            widget.setModel(model)

        if hidde:
            self.refresh_table(dialog, widget)
        if feature_type is not None and field_id is not None:
            self._manage_features_geom(widget, feature_type, field_id)

        if self.tablename_psector_x_connec in table_name and refresh_table:
            self.fill_table(self.dlg_plan_psector, self.qtbl_connec, self.tablename_psector_x_connec,
                            set_edit_triggers=QTableView.DoubleClicked, expr=expr, feature_type="connec",
                            field_id="connec_id", refresh_table=False)
        elif self.project_type == 'ud' and self.tablename_psector_x_gully in table_name and refresh_table:
            self.fill_table(self.dlg_plan_psector, self.qtbl_gully, self.tablename_psector_x_gully,
                            set_edit_triggers=QTableView.DoubleClicked, expr=expr, feature_type="gully",
                            field_id="gully_id", refresh_table=False)

    def refresh_table(self, dialog, widget):
        """ Refresh qTableView """

        widget.selectAll()
        selected_list = widget.selectionModel().selectedRows()
        widget.clearSelection()
        for i in range(0, len(selected_list)):
            row = selected_list[i].row()
            if str(widget.model().record(row).value('tab_general_psector_id')) != tools_qt.get_text(dialog, 'tab_general_psector_id'):
                widget.hideRow(i)

    def manage_update_state(self, model, row, record):
        """
        Manage new state of planned features.
            :param model: QSqlModel of QTableView
            :param row: index of updating row (passed by signal)
            :param record: QSqlRecord (passed by signal)
        """

        sql = (f"UPDATE {self.tablename_psector_x_connec} SET state = "
               f"{record.value('state')} WHERE id = '{record.value('id')}'")
        tools_db.execute_sql(sql)

        # self._refresh_tables_relations()
        filter_ = "psector_id = '" + str(self.psector_id.text()) + "'"
        self.fill_table(self.dlg_plan_psector, self.qtbl_connec, self.tablename_psector_x_connec,
                        set_edit_triggers=QTableView.DoubleClicked, expr=filter_)

        # Force a map refresh
        tools_qgis.force_refresh_map_canvas()

        # self.refresh_table(dialog, widget)

        # Get table name via current tab name (arc, node, connec or gully)
        # index_tab = self.dlg_plan_psector.tab_feature.currentIndex()
        # tab_name = self.dlg_plan_psector.tab_feature.tabText(index_tab)
        # table_name = tab_name.lower()
        #
        # # Get selected feature's state
        # feature_id = record.value(f'{table_name}_id')  # Get the id
        # sql = f"SELECT {table_name}.state FROM {table_name} WHERE {table_name}_id='{feature_id}';"
        # sql_row = tools_db.get_row(sql)
        # if sql_row:
        #     old_state = sql_row[0]  # Original state
        #     new_state = record.value('state')  # New state
        #     if old_state == 2 and new_state == 0:
        #         msg = "This value is mandatory for planned feature. If you are looking to unlink feature from this " \
        #               "psector please delete row. If delete is not allowed its because feature is only used on this " \
        #               "psector and needs to be removed from canvas"
        #         tools_qgis.show_warning(msg, dialog=self.dlg_plan_psector)
        #         model.revert()

    def document_insert(self):
        """ Insert a document related to the current visit """

        doc_name = self.doc_id.text()
        psector_id = str(self.psector_id)
        if not doc_name:
            msg = "You need to insert a document name"
            tools_qgis.show_warning(msg, dialog=self.dlg_plan_psector)
            return
        if not psector_id or psector_id == "null":
            msg = "You need to insert psector_id"
            tools_qgis.show_warning(msg, dialog=self.dlg_plan_psector)
            return

        # Get doc_id using doc_name
        sql = f"SELECT id FROM doc WHERE name = '{doc_name}'"
        row = tools_db.get_row(sql)
        if not row:
            msg = "Document name not found"
            tools_qgis.show_warning(msg, dialog=self.dlg_plan_psector)
            return

        doc_id = row['id']

        # Check if document already exist
        sql = (f"SELECT doc_id"
               f" FROM doc_x_psector"
               f" WHERE doc_id = '{doc_id}' AND psector_id = '{psector_id}'")
        row = tools_db.get_row(sql)
        if row:
            msg = "Document already exist"
            tools_qgis.show_warning(msg, dialog=self.dlg_plan_psector)
            return

        # Insert into new table
        sql = (f"INSERT INTO doc_x_psector (doc_id, psector_id)"
               f" VALUES ('{doc_id}', {psector_id})")
        status = tools_db.execute_sql(sql)
        if status:
            msg = "Document inserted successfully"
            tools_qgis.show_info(msg, dialog=self.dlg_plan_psector)

        self.doc_id.clear()
        self.dlg_plan_psector.tbl_document.model().select()

    def manage_document(self, qtable):
        """ Access GUI to manage documents e.g Execute action of button 34 """

        psector_id = tools_qt.get_text(self.dlg_plan_psector, "tab_general_psector_id")
        manage_document = GwDocument(single_tool=False)
        dlg_docman = manage_document.get_document(tablename='psector', qtable=qtable, item_id=psector_id)
        dlg_docman.btn_accept.clicked.connect(partial(tools_gw.set_completer_object, dlg_docman, 'doc'))
        tools_qt.remove_tab(dlg_docman.tabwidget, 'tab_rel')

    def master_new_psector(self, psector_id=None):
        """ Button 51: New psector """
        self.get_psector(psector_id)

    def manage_psectors(self):
        """ Button 52: Psector management """

        # Create the dialog and signals
        self.dlg_psector_mng = GwPsectorManagerUi(self)

        tools_gw.load_settings(self.dlg_psector_mng)
        table_name = "v_ui_plan_psector"
        column_id = "psector_id"
        self._original_visibility_state = {}

        # Tables
        self.qtbl_psm = self.dlg_psector_mng.findChild(QTableView, "tbl_psm")
        self.qtbl_psm.setSelectionBehavior(QAbstractItemView.SelectRows)
        tools_qt.set_tableview_config(self.qtbl_psm, sectionResizeMode=0)

        # Populate custom context menu
        self.dlg_psector_mng.tbl_psm.setContextMenuPolicy(Qt.CustomContextMenu)
        self.dlg_psector_mng.tbl_psm.customContextMenuRequested.connect(partial(self._show_context_menu_right_click, self.dlg_psector_mng.tbl_psm))

        # Set signals
        self.dlg_psector_mng.chk_active.stateChanged.connect(partial(self._filter_table, self.dlg_psector_mng,
           self.qtbl_psm, self.dlg_psector_mng.txt_name, self.dlg_psector_mng.chk_active, table_name))

        self.dlg_psector_mng.chk_filter_canvas.stateChanged.connect(self._toggle_canvas_filter)

        self.dlg_psector_mng.btn_cancel.clicked.connect(self._handle_dialog_close)
        self.dlg_psector_mng.btn_toggle_active.clicked.connect(partial(self.set_toggle_active, self.dlg_psector_mng, self.qtbl_psm))
        self.dlg_psector_mng.rejected.connect(self._handle_dialog_close)
        self.dlg_psector_mng.btn_delete.clicked.connect(partial(
            self.multi_rows_delete, self.dlg_psector_mng, self.qtbl_psm, table_name, column_id, 'lbl_vdefault_psector', 'psector'))
        self.dlg_psector_mng.btn_delete.clicked.connect(partial(tools_gw.refresh_selectors))
        self.dlg_psector_mng.btn_show_psector.clicked.connect(self._show_psector)

        self.dlg_psector_mng.btn_update_psector.clicked.connect(
            partial(self.update_current_psector, self.dlg_psector_mng, qtbl=self.qtbl_psm, scenario_type="psector",
                col_id_name="psector_id", view_name="v_edit_plan_psector"))

        self.dlg_psector_mng.btn_duplicate.clicked.connect(self.psector_duplicate)
        self.dlg_psector_mng.btn_merge.clicked.connect(self.psector_merge)
        self.dlg_psector_mng.txt_name.textChanged.connect(partial(
           self._filter_table, self.dlg_psector_mng, self.qtbl_psm, self.dlg_psector_mng.txt_name,
           self.dlg_psector_mng.chk_active, table_name))
        self.dlg_psector_mng.tbl_psm.doubleClicked.connect(partial(self.charge_psector, self.qtbl_psm))
        self.fill_table(self.dlg_psector_mng, self.qtbl_psm, table_name, expr=' active is True')
        tools_gw.set_tablemodel_config(self.dlg_psector_mng, self.qtbl_psm, table_name)
        selection_model = self.qtbl_psm.selectionModel()
        selection_model.selectionChanged.connect(partial(self._fill_txt_infolog))
        self.set_label_current_psector(self.dlg_psector_mng, scenario_type="psector", from_open_dialog=True)
        # Open form
        tools_gw.open_dialog(self.dlg_psector_mng, dlg_name="psector_manager")
        self.dlg_psector_mng.btn_create.clicked.connect(partial(self.open_psector_dlg))

    def _show_context_menu_right_click(self, qtableview, pos):
        """ Show custom context menu """
        menu = QMenu(qtableview)

        action_open = QAction("Open", qtableview)
        action_open.triggered.connect(partial(tools_gw._force_button_click, qtableview.window(), QTableView, qtableview.objectName(), pos))
        menu.addAction(action_open)

        action_actual_psector = QAction("Psector actual", qtableview)
        action_actual_psector.triggered.connect(partial(tools_gw._force_button_click, qtableview.window(), QPushButton, "btn_update_psector"))
        menu.addAction(action_actual_psector)

        action_show = QAction("Show", qtableview)
        action_show.triggered.connect(partial(tools_gw._force_button_click, qtableview.window(), QPushButton, "btn_show_psector"))
        menu.addAction(action_show)

        action_toggle_active = QAction("Toggle active", qtableview)
        action_toggle_active.triggered.connect(partial(tools_gw._force_button_click, qtableview.window(), QPushButton, "btn_toggle_active"))
        menu.addAction(action_toggle_active)

        action_merge = QAction("Merge", qtableview)
        action_merge.triggered.connect(partial(tools_gw._force_button_click, qtableview.window(), QPushButton, "btn_merge"))
        menu.addAction(action_merge)

        action_duplicate = QAction("Duplicate", qtableview)
        action_duplicate.triggered.connect(partial(tools_gw._force_button_click, qtableview.window(), QPushButton, "btn_duplicate"))
        menu.addAction(action_duplicate)

        action_delete = QAction("Delete", qtableview)
        action_delete.triggered.connect(partial(tools_gw._force_button_click, qtableview.window(), QPushButton, "btn_delete"))
        menu.addAction(action_delete)

        menu.exec(QCursor.pos())

    def open_psector_dlg(self):
        self.get_psector()

    def set_toggle_active(self, dialog, qtbl_psm):

        sql = ""
        selector_updated = False
        selected_list = qtbl_psm.selectionModel().selectedRows()
        if len(selected_list) == 0:
            msg = "Any record selected"
            tools_qgis.show_warning(msg, dialog=self.dlg_psector_mng)
            return
        for i in range(0, len(selected_list)):
            row = selected_list[i].row()
            self.current_psector_id = tools_gw.get_config_value('plan_psector_current')
            psector_id = qtbl_psm.model().record(row).value("psector_id")
            active = qtbl_psm.model().record(row).value("active")
            if psector_id == int(self.current_psector_id[0]):
                msg = "The active state of the current psector cannot be changed. Current psector: {0}"
                msg_params = (self.current_psector_id[0],)
                tools_qgis.show_warning(msg, dialog=self.dlg_psector_mng, msg_params=msg_params)
                return
            if active:
                sql += f"UPDATE plan_psector SET active = False WHERE psector_id = {psector_id};"
                # Remove from selector
                sql += f"DELETE FROM selector_psector WHERE psector_id = {psector_id} AND cur_user = current_user;"
                msg = f"Psector removed from selector"
                tools_qgis.show_info(msg, dialog=self.dlg_psector_mng)
                selector_updated = True
            else:
                sql += f"UPDATE plan_psector SET active = True WHERE psector_id = {psector_id};"

        tools_db.execute_sql(sql)

        self._filter_table(dialog, dialog.tbl_psm, dialog.txt_name, dialog.chk_active, 'v_ui_plan_psector')
        if selector_updated:
            tools_qgis.force_refresh_map_canvas()
            tools_gw.refresh_selectors()

    def update_current_psector(self, dialog, qtbl, scenario_type, col_id_name, view_name):
        """ Sets the selected psector as current if it is active """
        # Get selected rows in the table
        selected_list = qtbl.selectionModel().selectedRows()

        # Check if any row is selected
        if len(selected_list) == 0:
            msg = "Any record selected"
            tools_qgis.show_warning(msg, dialog=dialog)
            return

        # Get the first selected row and retrieve psector_id and active status
        row = selected_list[0].row()
        model = qtbl.model()
        col_id = tools_qt.get_col_index_by_col_name(qtbl, col_id_name)
        col_active = tools_qt.get_col_index_by_col_name(qtbl, 'active')

        # Access the data using the model's index method
        scenario_id = model.index(row, col_id).data()
        active = model.index(row, col_active).data()

        # Verify that the selected psector is active
        if not active:
            msg = "Cannot set the current psector of an inactive scenario. Please activate it first."
            tools_qgis.show_warning(msg, dialog=dialog)
            return

        # Prepare the JSON body for gw_fct_set_current
        extras = f'"type": "{scenario_type}", "id": "{scenario_id}"'
        body = tools_gw.create_body(extras=extras)

        # Execute the stored procedure
        result = tools_gw.execute_procedure("gw_fct_set_current", body)

        # Check if the stored procedure returned a successful status
        if result.get("status") == "Accepted":
            # Refresh the table view and set the label for the current psector
            self.set_label_current_psector(dialog, result=result)
        else:
            # If the procedure fails, show a warning
            msg = "Failed to set psector"
            tools_qgis.show_warning(msg, dialog=dialog)

        # Re-open the dialog
        tools_gw.open_dialog(dialog, dlg_name='plan_psector')

    def _filter_table(self, dialog, table, widget_txt, widget_chk, tablename):

        result_select = tools_qt.get_text(dialog, widget_txt)
        inactive_select = widget_chk.isChecked()

        expr = ""

        if not inactive_select:
            expr += f" active is true"

        if result_select != 'null':
            if expr != "":
                expr += f" AND "
            expr += f" name ILIKE '%{result_select}%'"
        if expr != "":
            # Refresh model with selected filter
            table.model().setFilter(expr)
            table.model().select()
        else:
            self.fill_table(dialog, table, tablename)

    def filter_by_active(self, dialog, table):

        chk_active_state = dialog.chk_active.isChecked()
        expr = f" active is {chk_active_state}"

        # Refresh model with selected filter
        table.model().setFilter(expr)
        table.model().select()

    def _toggle_canvas_filter(self):
        """
        Toggles the filter on or off based on checkbox state.
        Saves visibility state, connects/disconnects filter, and updates the table.
        """
        if self.dlg_psector_mng.chk_filter_canvas.isChecked():
            # Save initial visibility of target layer
            self._save_visibility_state('v_edit_plan_psector')

            # Ensure layer is loaded and visible
            self._enable_layers_for_filtering()

            # Connect filter to canvas updates
            self.canvas.mapCanvasRefreshed.connect(self._apply_canvas_filter)

            # Apply filter based on current canvas extent
            self._apply_canvas_filter()
        else:
            # Restore original visibility states
            self._restore_visibility_state()

            try:
                self.canvas.mapCanvasRefreshed.disconnect(self._apply_canvas_filter)
            except TypeError:
                pass  # Ignore if already disconnected

            # Clear filter to show all features in the table
            self.dlg_psector_mng.tbl_psm.model().setFilter("")

    def _apply_canvas_filter(self):
        """Filters the psector layer by the current map extent, updating visible features in the table."""

        # Get current map canvas extent
        canvas_extent = self.iface.mapCanvas().extent()
        # Retrieve the target layer
        psector_layer = tools_qgis.get_layer_by_tablename('v_edit_plan_psector')

        # Find features within the current extent
        visible_feature_ids = []
        for feature in psector_layer.getFeatures():
            if canvas_extent.intersects(feature.geometry().boundingBox()):
                visible_feature_ids.append(feature.id())
        self._update_psector_manager_table(visible_feature_ids)

    def _update_psector_manager_table(self, visible_ids):
        """Filters the table to show only features with IDs in `visible_ids`."""

        model = self.dlg_psector_mng.tbl_psm.model()

        if visible_ids:
            # Create a filter string for SQL that matches only the visible IDs
            id_list_str = ",".join(map(str, visible_ids))
            filter_expression = f"psector_id IN ({id_list_str})"
        else:
            # Set filter to an impossible condition to show nothing in the table
            filter_expression = "psector_id IN (NULL)"

        # Apply the filter to the model
        model.setFilter(filter_expression)

    def _enable_layers_for_filtering(self):
        """Ensures `v_edit_plan_psector` is loaded and visible in QGIS."""

        plan_layer = tools_qgis.get_layer_by_tablename('v_edit_plan_psector')
        if not plan_layer:
            # Load layer if not present in project
            self._load_layer_to_project('v_edit_plan_psector', "the_geom", "psector_id")
            # Reload reference after adding
            plan_layer = tools_qgis.get_layer_by_tablename('v_edit_plan_psector')
        if plan_layer:
            self._activate_layer(plan_layer)

    def _load_layer_to_project(self, tablename, geom_field, field_id):
        """Loads a specified database layer yo load v_edit_plan_psector."""

        tools_gw.add_layer_database(tablename=tablename, the_geom=geom_field, field_id=field_id, style_id=None)

    def _activate_layer(self, layer):
        """Makes the layer and its parent groups visible and sets it as active."""

        root = self.iface.layerTreeCanvasBridge().rootGroup()
        layer_node = root.findLayer(layer.id())
        if layer_node:
            layer_node.setItemVisibilityChecked(True)  # Ensure layer is visible
            # Ensure visibility for parent groups up to root
            parent = layer_node.parent()
            while parent:
                parent.setItemVisibilityChecked(True)
                parent = parent.parent()
            self.iface.setActiveLayer(layer)  # Set as active layer in QGIS

    def _save_visibility_state(self, tablename):
        """Saves visibility of the layer and its parent groups."""

        layer = tools_qgis.get_layer_by_tablename(tablename)
        if layer:
            layer_node = self.iface.layerTreeCanvasBridge().rootGroup().findLayer(layer.id())
            while layer_node:
                # Store visibility state
                self._original_visibility_state[layer_node.name()] = layer_node.isVisible()
                # Move up to parent node
                layer_node = layer_node.parent()

    def _restore_visibility_state(self):
        """Restores saved visibility state of layers and groups."""

        root = self.iface.layerTreeCanvasBridge().rootGroup()
        # Iterate saved visibility states and apply them to nodes
        for name, is_visible in self._original_visibility_state.items():
            node = root.findGroup(name) or root.findLayer(name)  # Find by group name or layer ID
            if node:
                node.setItemVisibilityChecked(is_visible)  # Restore saved visibility

    def _handle_dialog_close(self):
        """
        Handles the dialog close event, ensuring the checkbox is unchecked
        and the filter is disabled if it was still active.
        """
        if self.dlg_psector_mng.chk_filter_canvas.isChecked():
            # Uncheck the checkbox and disable the filter
            self.dlg_psector_mng.chk_filter_canvas.setChecked(False)
            # Disable filter and restore visibility
            self._toggle_canvas_filter()

        # Accept the close event to allow the dialog to close
        tools_gw.close_dialog(self.dlg_psector_mng)

    def charge_psector(self, qtbl_psm):

        selected_list = qtbl_psm.selectionModel().selectedRows()
        if len(selected_list) == 0:
            msg = "Any record selected"
            tools_qgis.show_warning(msg, dialog=self.dlg_psector_mng)
            return
        row = selected_list[0].row()
        active = qtbl_psm.model().record(row).value("active")
        psector_name = qtbl_psm.model().record(row).value("name")
        if active is False:
            msg = "To open psector {0}, it must be activated before."
            msg_params = (psector_name,)
            tools_qgis.show_warning(msg, dialog=self.dlg_psector_mng, msg_params=msg_params)
            return
        psector_id = qtbl_psm.model().record(row).value("psector_id")
        keep_open_form = tools_gw.get_config_parser('dialogs_actions', 'psector_manager_keep_open', "user", "init", prefix=True)
        if tools_os.set_boolean(keep_open_form, False) is not True:
            self._handle_dialog_close()

        # put psector on selector_psector
        sql = f"DELETE FROM selector_psector WHERE psector_id = {psector_id} AND cur_user = current_user;" \
              f"INSERT INTO selector_psector (psector_id, cur_user) VALUES ({psector_id}, current_user);"
        tools_db.execute_sql(sql)

        # Open form
        self.master_new_psector(psector_id)

        # Refresh canvas
        tools_qgis.refresh_map_canvas()

    def _show_psector(self):

        selected_rows = self.qtbl_psm.selectionModel().selectedRows()
        if len(selected_rows) == 0:
            msg = "No sector selected. Please select at least one."
            tools_qgis.show_warning(msg, dialog=self.dlg_psector_mng)
            return

        # Get selected psector_id from the first column (adjust index if needed)
        psector_id = [row.data() for row in selected_rows]

        # Call the SQL function to get the sector features
        extras = f'"psector_id":"{psector_id}"'
        body = tools_gw.create_body(extras=extras)
        result = tools_gw.execute_procedure('gw_fct_getpsectorfeatures', body)

        # Check for valid result
        if not result or result.get('status') != 'Accepted':
            msg = "Failed to retrieve sector features."
            tools_qgis.show_warning(msg, dialog=self.dlg_psector_mng)
            return

        # The SQL procedure manage creating the temporal layers based on the returned features
        msg = "Psector features loaded successfully on the map."
        tools_qgis.show_success(msg, dialog=self.dlg_psector_mng)

    def multi_rows_delete(self, dialog, widget, table_name, column_id, label, action):
        """
        Delete selected elements of the table
            :param dialog: (QDialog)
            :param QTableView widget: origin
            :param table_name: table origin
            :param column_id: Refers to the id of the source table
        """
        # Get selected rows
        selected_list = widget.selectionModel().selectedRows()
        if len(selected_list) == 0:
            msg = "Any record selected"
            tools_qgis.show_warning(msg, dialog=dialog)
            return
        cur_psector = tools_gw.get_config_value('plan_psector_current')
        inf_text = ""
        list_id = ""
        for i in range(0, len(selected_list)):
            row = selected_list[i].row()
            id_ = widget.model().record(row).value(str(column_id))
            if cur_psector and (str(id_) == str(cur_psector[0])):
                msg = ("You are trying to delete your current psector. "
                        "Please, change your current psector before delete.")
                title = "Current psector"
                tools_qt.show_exception_message(title, tools_qt.tr(msg))
                return
            inf_text += f'"{id_}", '
            list_id += f'"{id_}", '
        inf_text = inf_text[:-2]
        list_id = list_id[:-2]

        if action == 'psector':
            feature = f'"id":[{inf_text}], "featureType":"PSECTOR"'
            body = tools_gw.create_body(feature=feature)
            result = tools_gw.execute_procedure('gw_fct_getcheckdelete', body)
            if result is not None and result['status'] == "Accepted":
                if result['message']:
                    answer = tools_qt.show_question(result['message']['text'])
                    if answer:
                        feature += f', "tableName":"{table_name}", "idName":"{column_id}"'
                        body = tools_gw.create_body(feature=feature)
                        tools_gw.execute_procedure('gw_fct_setdelete', body)

        elif action == 'price':
            msg = "Are you sure you want to delete these records?"
            answer = tools_qt.show_question(msg, "Delete records", inf_text)
            if answer:
                sql = "DELETE FROM selector_plan_result WHERE result_id in ("
                if list_id != '':
                    sql += f"{list_id}) AND cur_user = current_user;"
                    tools_db.execute_sql(sql)
                    tools_qt.set_widget_text(dialog, label, '')
                sql = (f"DELETE FROM {table_name}"
                       f" WHERE {column_id} IN ({list_id});")
                tools_db.execute_sql(sql)
        widget.model().select()

    def _show_context_menu(self, pos):
        """ Show custom context menu """
        menu = QMenu(self.tbl_om_result_cat)

        action_set_current = QAction("Current Result", self.tbl_om_result_cat)
        action_set_current.triggered.connect(partial(self.update_price_vdefault))
        menu.addAction(action_set_current)

        action_delete = QAction("Delete", self.tbl_om_result_cat)
        action_delete.triggered.connect(partial(self.delete_merm, self.dlg_merm))
        menu.addAction(action_delete)

        menu.exec(QCursor.pos())

    def update_price_vdefault(self):

        selected_list = self.dlg_merm.tbl_om_result_cat.selectionModel().selectedRows()
        if len(selected_list) == 0:
            msg = "Any record selected"
            tools_qgis.show_warning(msg, dialog=self.dlg_merm)
            return
        row = selected_list[0].row()
        price_name = self.dlg_merm.tbl_om_result_cat.model().record(row).value("name")
        result_id = self.dlg_merm.tbl_om_result_cat.model().record(row).value("result_id")
        tools_qt.set_widget_text(self.dlg_merm, 'lbl_vdefault_price', price_name)
        sql = (f"DELETE FROM selector_plan_result WHERE current_user = cur_user;"
               f"\nINSERT INTO selector_plan_result (result_id, cur_user)"
               f" VALUES({result_id}, current_user);")
        status = tools_db.execute_sql(sql)
        if status:
            msg = "Values has been updated"
            tools_qgis.show_info(msg, dialog=self.dlg_merm)

        # Refresh canvas
        self.iface.mapCanvas().refreshAllLayers()

    def delete_merm(self, dialog):
        """ Delete selected row from 'manage_prices' dialog from selected tab """

        self.multi_rows_delete(dialog, dialog.tbl_om_result_cat, 'plan_result_cat',
                               'result_id', 'lbl_vdefault_price', 'price')

    def filter_merm(self, dialog, tablename):
        """ Filter rows from 'manage_prices' dialog from selected tab """

        self._filter_table(dialog, dialog.tbl_om_result_cat, dialog.txt_name, dialog.chk_active, tablename)

    def psector_merge(self):
        """ Merges the selected psectors """

        # Get selected row
        selected_list = self.qtbl_psm.selectionModel().selectedRows()
        if len(selected_list) == 0:
            msg = "Any record selected"
            tools_qgis.show_warning(msg, dialog=self.dlg_psector_mng)
            return

        # Get selected dscenario id
        value = ""
        for i in range(0, len(selected_list)):
            row = selected_list[i].row()
            # Id to delete
            id_feature = self.qtbl_psm.model().record(row).value("psector_id")
            value += str(id_feature) + ", "
        value = value[:-2]

        # Execute toolbox function
        dlg_functions = self._open_toolbox_function(3284)
        # Set psector ids in txt psector_ids
        tools_qt.set_widget_text(dlg_functions, 'psector_ids', f"{value}")
        tools_qt.set_widget_enabled(dlg_functions, 'psector_ids', False)

    def psector_duplicate(self):
        """" Button 51: Duplicate psector """

        selected_list = self.qtbl_psm.selectionModel().selectedRows()
        if len(selected_list) == 0:
            msg = "Any record selected"
            tools_qgis.show_warning(msg, dialog=self.dlg_psector_mng)
            return

        row = selected_list[0].row()
        psector_id = self.qtbl_psm.model().record(row).value("psector_id")
        self.duplicate_psector = GwPsectorDuplicate()
        self.duplicate_psector.is_duplicated.connect(partial(self.fill_table, self.dlg_psector_mng, self.qtbl_psm, 'v_ui_plan_psector'))
        self.duplicate_psector.is_duplicated.connect(partial(self.set_label_current_psector, self.dlg_psector_mng, scenario_type="psector", from_open_dialog=True))
        self.duplicate_psector.manage_duplicate_psector(psector_id)

    def set_label_current_psector(self, dialog, scenario_type=None, from_open_dialog=False, result=None):
        """
        Sets the label for the current psector scenario by retrieving its name.

        If `from_open_dialog` is True, the function calls `gw_fct_set_current`
        to retrieve the name based on `scenario_type` only. Otherwise, it
        uses the provided `result`.

        It also respects the selector settings using `gw_fct_getselectors`.
        """
        # If called from open dialog, retrieve the current psector without updating config_param_user
        if from_open_dialog:
            # Prepare the JSON body to get the current psector of the given type
            extras = f'"type": "{scenario_type}"'
            body = tools_gw.create_body(extras=extras)

            # Execute the stored procedure to retrieve the current psector information
            result = tools_gw.execute_procedure("gw_fct_set_current", body)
            if not result or result.get("status") != "Accepted":
                print("Failed to retrieve current psector name")
                return

        # Extract and set the name from the result, regardless of how it was obtained
        try:
            # Retrieve the 'name' value from the result and set it on the dialog label
            name_value = result["body"]["data"]["name"]
            tools_qt.set_widget_text(dialog, 'lbl_vdefault_psector', name_value)

            # Retrieve the psector ID for use in the extras configuration
            psector_id = result["body"]["data"]["psector_id"]
        except KeyError:
            tools_log.log_warning("Error: 'name' or 'psector_id' field is missing in the result.")
            return
        if psector_id is not None:
            # Define `extras` with the retrieved psector ID and other parameters
            extras = (f'"selectorType":"selector_basic", "tabName":"tab_psector", "id":{psector_id}, '
                      f'"isAlone":"False", "disableParent":"False", '
                      f'"value":"True"')
            body = tools_gw.create_body(extras=extras)
            result = tools_gw.execute_procedure("gw_fct_getselectors", body)
            tools_gw.manage_current_selections_docker(result)

    def zoom_to_selected_features(self, layer, feature_type=None, zoom=None):
        """ Zoom to selected features of the @layer with @feature_type """

        if not layer:
            return

        global_vars.iface.setActiveLayer(layer)
        global_vars.iface.actionZoomToSelected().trigger()

        if feature_type and zoom:

            # Set scale = scale_zoom
            if feature_type in ('node', 'connec', 'gully'):
                scale = zoom

            # Set scale = max(current_scale, scale_zoom)
            elif feature_type == 'arc':
                scale = global_vars.iface.mapCanvas().scale()
                if int(scale) < int(zoom):
                    scale = zoom
            else:
                scale = 5000

            if zoom is not None:
                scale = zoom

            global_vars.iface.mapCanvas().zoomScale(float(scale))

    # region private functions

    def _fill_txt_infolog(self, selected):
        """
         Fill txt_infolog from epa_result_manager form with current data selected for columns:
             'name', 'priority', 'status', 'exploitation', 'type', 'descript', 'text1', 'text2', 'observ'
         """

        # Get id of selected row
        row = selected.indexes()
        if not row:
            return

        msg = ""

        cols = ['Name', 'Priority', 'Status', 'expl_id', 'Descript', 'text1', 'text2', 'Observ']

        for col in cols:
            # Get column index for column
            col_ind = tools_qt.get_col_index_by_col_name(self.qtbl_psm, f"{col.lower()}")
            text = f'{row[col_ind].data()}'
            msg += f"<b>{col}: </b><br>{text}<br><br>"

        # Set message text into widget
        tools_qt.set_widget_text(self.dlg_psector_mng, 'tab_log_txt_infolog', msg)

    def _refresh_tables_relations(self):
        # Refresh tableview tbl_psector_x_arc, tbl_psector_x_connec, tbl_psector_x_gully
        tools_gw.load_tableview_psector(self.dlg_plan_psector, 'arc')
        tools_gw.load_tableview_psector(self.dlg_plan_psector, 'node')
        tools_gw.load_tableview_psector(self.dlg_plan_psector, 'connec')
        if self.project_type.upper() == 'UD':
            tools_gw.load_tableview_psector(self.dlg_plan_psector, 'gully')
        tools_gw.set_tablemodel_config(self.dlg_plan_psector, "tbl_psector_x_arc", self.tablename_psector_x_arc)
        tools_gw.set_tablemodel_config(self.dlg_plan_psector, "tbl_psector_x_node", self.tablename_psector_x_node)
        tools_gw.set_tablemodel_config(self.dlg_plan_psector, "tbl_psector_x_connec", self.tablename_psector_x_connec)
        if self.project_type.upper() == 'UD':
            tools_gw.set_tablemodel_config(self.dlg_plan_psector, "tbl_psector_x_gully", self.tablename_psector_x_gully)

    def _check_layers_visible(self, layer_name, the_geom, field_id):
        """ Check layers visibility and add it if it is not in the toc """

        layer = tools_qgis.get_layer_by_tablename(layer_name)
        if layer is None:
            tools_gw.add_layer_database(layer_name, the_geom, field_id)
        if layer and QgsProject.instance().layerTreeRoot().findLayer(layer).isVisible() is False:
            tools_qgis.set_layer_visible(layer, True, True)

    def _check_for_layers(self):
        """ Return if ALL this layers in the list are checked or not """

        all_checked = True
        layers = ['v_plan_psector_arc', 'v_plan_psector_connec', 'v_plan_psector_gully', 'v_plan_psector_link',
                  'v_plan_psector_node']
        for layer_name in layers:
            if self.project_type == 'ws' and layer_name == 'v_plan_psector_gully':
                continue
            layer = tools_qgis.get_layer_by_tablename(layer_name)
            if layer is None or QgsProject.instance().layerTreeRoot().findLayer(layer).isVisible() is False:
                all_checked = False
        return all_checked

    def _set_to_arc(self, idx):

        if hasattr(self, 'emit_point') and self.emit_point is not None:
            tools_gw.disconnect_signal('psector', 'set_to_arc_ep_canvasClicked_set_arc_id')
            tools_gw.disconnect_signal('psector', 'set_to_arc_xyCoordinates_mouse_move_arc')

        self.emit_point = QgsMapToolEmitPoint(self.canvas)
        self.canvas.setMapTool(self.emit_point)
        self.snapper_manager = GwSnapManager(self.iface)
        self.snapper = self.snapper_manager.get_snapper()
        self.layer_arc = tools_qgis.get_layer_by_tablename("v_edit_arc")

        # Vertex marker
        self.vertex_marker = self.snapper_manager.vertex_marker

        # Store user snapping configuration
        self.previous_snapping = self.snapper_manager.get_snapping_options()

        # Set signals
        tools_gw.connect_signal(self.canvas.xyCoordinates, self._mouse_move_arc, 'psector',
                                'set_to_arc_xyCoordinates_mouse_move_arc')
        tools_gw.connect_signal(self.emit_point.canvasClicked, partial(self._set_arc_id, idx),
                                'psector', 'set_to_arc_ep_canvasClicked_set_arc_id')

    def _set_arc_id(self, idx, point, event):

        # Manage right click
        if event == 2:
            tools_qgis.disconnect_snapping(True, self.emit_point, self.vertex_marker)
            tools_qgis.disconnect_signal_selection_changed()
            return

        # Check if there is a connec/gully selected
        tab_idx = self.dlg_plan_psector.tab_feature.currentIndex()
        selected_rows = []
        if tab_idx == 2:
            selected_rows = self.qtbl_connec.selectionModel().selectedRows()
            if len(selected_rows) == 0:
                msg = "Any record selected"
                tools_qgis.show_warning(msg, dialog=self.dlg_plan_psector)
                return
        elif tab_idx == 3:
            selected_rows = self.qtbl_gully.selectionModel().selectedRows()
            if len(selected_rows) == 0:
                msg = "Any record selected"
                tools_qgis.show_warning(msg, dialog=self.dlg_plan_psector)
                return

        # Get the point
        event_point = self.snapper_manager.get_event_point(point=point)
        self.arc_id = None

        # Manage current psector
        sql = ("SELECT t1.psector_id FROM plan_psector AS t1 "
               " INNER JOIN config_param_user AS t2 ON t1.psector_id::text = t2.value "
               " WHERE t2.parameter='plan_psector_current' AND cur_user = current_user")
        row = tools_db.get_row(sql)

        selected_psector = tools_qt.get_text(self.dlg_plan_psector, self.psector_id)

        if row is None:
            msg = "Current user does not have 'plan_psector_current'. Value of current psector will be inserted."
            tools_qt.show_info_box(msg)

            sql = (f"INSERT INTO config_param_user (parameter, value, cur_user) VALUES ('plan_psector_current', '{selected_psector}', current_user)")
            tools_db.execute_sql(sql)

        elif str(row[0]) != str(selected_psector):
            msg = "This psector does not match the current one. Value of current psector will be updated."
            tools_qt.show_info_box(msg)

            sql = (f"UPDATE config_param_user "
                   f"SET value = '{selected_psector}' "
                   f"WHERE parameter = 'plan_psector_current' AND cur_user=current_user")
            tools_db.execute_sql(sql)

        # Snap point
        result = self.snapper_manager.snap_to_current_layer(event_point)

        if result.isValid():
            # Check feature
            layer = self.snapper_manager.get_snapped_layer(result)
            if layer == self.layer_arc:
                # Get the point
                snapped_feat = self.snapper_manager.get_snapped_feature(result)
                self.arc_id = snapped_feat.attribute('arc_id')
                self.arc_cat_id = snapped_feat.attribute('arccat_id')

                # Set highlight
                feature = tools_qt.get_feature_by_id(layer, self.arc_id, 'arc_id')
                try:
                    geometry = feature.geometry()
                    self.rubber_band_line.setToGeometry(geometry, None)
                    self.rubber_band_line.setColor(QColor(255, 0, 0, 100))
                    self.rubber_band_line.setWidth(5)
                    self.rubber_band_line.show()
                except AttributeError:
                    pass

        if self.arc_id is None:
            return

        the_geom = f"ST_GeomFromText('POINT({point.x()} {point.y()})', {lib_vars.data_epsg})"

        for row in selected_rows:
            sql = ""
            if idx == 1:
                sql += (f"INSERT INTO temp_table (fid, geom_point) VALUES (485, {the_geom});\n")

            row_id = self.qtbl_connec.model().record(row.row()).value("id")

            sql += (f"UPDATE {self.tablename_psector_x_connec} SET arc_id = "
                  f"'{self.arc_id}' WHERE id = '{row_id}'")

            tools_db.execute_sql(sql)

        filter_ = "psector_id = '" + str(self.psector_id.text()) + "'"
        self.fill_table(self.dlg_plan_psector, self.qtbl_connec, self.tablename_psector_x_connec,
                        set_edit_triggers=QTableView.DoubleClicked, expr=filter_)

        # Force a map refresh
        tools_qgis.force_refresh_map_canvas()

        # Manage signals
        tools_qgis.disconnect_snapping(False, self.emit_point, self.vertex_marker)
        tools_gw.set_model_signals(self)

    def _replace_arc(self):

        if hasattr(self, 'emit_point') and self.emit_point is not None:
            tools_gw.disconnect_signal('psector', 'replace_arc_ep_canvasClicked_open_arc_replace_form')
        self.emit_point = QgsMapToolEmitPoint(self.canvas)
        self.canvas.setMapTool(self.emit_point)
        self.snapper_manager = GwSnapManager(self.iface)
        self.snapper = self.snapper_manager.get_snapper()
        self.layer_arc = tools_qgis.get_layer_by_tablename("v_edit_arc")

        # Vertex marker
        self.vertex_marker = self.snapper_manager.vertex_marker

        # Store user snapping configuration
        self.previous_snapping = self.snapper_manager.get_snapping_options()

        # Set signals
        tools_gw.connect_signal(self.canvas.xyCoordinates, self._mouse_move_arc, 'psector',
                                'replace_arc_xyCoordinates_mouse_move_arc')
        tools_gw.connect_signal(self.emit_point.canvasClicked, self._open_arc_replace_form, 'psector',
                                'replace_arc_ep_canvasClicked_open_arc_replace_form')

    def _open_arc_replace_form(self, point):

        self.dlg_replace_arc = GwReplaceArc(self)
        tools_gw.load_settings(self.dlg_replace_arc)

        event_point = self.snapper_manager.get_event_point(point=point)
        self.arc_id = None

        # Manage current psector
        sql = ("SELECT t1.psector_id FROM plan_psector AS t1 "
               " INNER JOIN config_param_user AS t2 ON t1.psector_id::text = t2.value "
               " WHERE t2.parameter='plan_psector_current' AND cur_user = current_user")
        row = tools_db.get_row(sql)
        current_psector = row[0]
        selected_psector = tools_qt.get_text(self.dlg_plan_psector, self.psector_id)

        if str(current_psector) != str(selected_psector):
            msg = "This psector does not match the current one. Value of current psector will be updated."
            tools_qt.show_info_box(msg)

            sql = (f"UPDATE config_param_user "
                   f"SET value = '{selected_psector}' "
                   f"WHERE parameter = 'plan_psector_current' AND cur_user=current_user")
            tools_db.execute_sql(sql)

        # Snap point
        result = self.snapper_manager.snap_to_current_layer(event_point)

        if result.isValid():
            # Check feature
            layer = self.snapper_manager.get_snapped_layer(result)
            if layer == self.layer_arc:
                # Get the point
                snapped_feat = self.snapper_manager.get_snapped_feature(result)
                self.arc_id = snapped_feat.attribute('arc_id')
                self.arc_cat_id = snapped_feat.attribute('arccat_id')

                # Set highlight
                feature = tools_qt.get_feature_by_id(layer, self.arc_id, 'arc_id')
                try:
                    geometry = feature.geometry()
                    self.rubber_band_point.setToGeometry(geometry, None)
                    self.rubber_band_point.setColor(QColor(255, 0, 0, 100))
                    self.rubber_band_point.setWidth(5)
                    self.rubber_band_point.show()
                except AttributeError:
                    pass

        if self.arc_id is None:
            return

        # Populate combo arccat
        sql = "SELECT cat_arc.id AS id, cat_arc.id as idval FROM cat_arc WHERE id IS NOT NULL AND active IS TRUE "
        rows = tools_db.get_rows(sql)
        tools_qt.fill_combo_values(self.dlg_replace_arc.cmb_newarccat, rows)

        vdefault = tools_gw.get_config_parser('dlg_replace_arc', 'cmb_newarccat', "user", "session")
        if vdefault:
            tools_qt.set_combo_value(self.dlg_replace_arc.cmb_newarccat, vdefault, 0, add_new=False)

        # Set text current arccat
        self.dlg_replace_arc.txt_current_arccat.setText(self.arc_cat_id)

        # Disconnect Snapping
        tools_qgis.disconnect_snapping(False, None, self.vertex_marker)
        tools_gw.disconnect_signal('psector')

        # Disable tab log
        tools_gw.disable_tab_log(self.dlg_replace_arc)

        # Triggers
        self.dlg_replace_arc.btn_accept.clicked.connect(partial(self._set_plan_replace_feature))
        self.dlg_replace_arc.btn_cancel.clicked.connect(partial(tools_gw.close_dialog, self.dlg_replace_arc))
        self.dlg_replace_arc.rejected.connect(partial(tools_gw.reset_rubberband, self.rubber_band_point))
        self.dlg_replace_arc.rejected.connect(partial(tools_gw.reset_rubberband, self.rubber_band_line))
        self.dlg_replace_arc.rejected.connect(partial(tools_gw.reset_rubberband, self.rubber_band_op))
        self.dlg_replace_arc.rejected.connect(self._reset_snapping)

        # Open form
        tools_gw.open_dialog(self.dlg_replace_arc, dlg_name="replace_arc")

    def _set_plan_replace_feature(self):

        cmb_value = tools_qt.get_combo_value(self.dlg_replace_arc, self.dlg_replace_arc.cmb_newarccat)
        new_arc_cat = f'"{cmb_value}"'

        tools_gw.set_config_parser('dlg_replace_arc', 'cmb_newarccat', f"{cmb_value}", "user", "session")

        feature = f'"featureType":"ARC", "ids":["{self.arc_id}"]'
        extras = f'"catalog":{new_arc_cat}'
        body = tools_gw.create_body(feature=feature, extras=extras)
        json_result = tools_gw.execute_procedure('gw_fct_setfeaturereplaceplan', body)

        # Force a map refresh
        tools_qgis.force_refresh_map_canvas()
        # Refresh tableview tbl_psector_x_arc, tbl_psector_x_connec, tbl_psector_x_gully
        self._refresh_tables_relations()

        log = tools_gw.get_config_parser("user_edit_tricks", "psector_replace_feature_disable_showlog", 'user', 'init')
        showlog = not tools_os.set_boolean(log, False)

        msg = json_result['message']['text']
        if msg is not None and showlog:
            tools_qt.show_info_box(msg)

        text_result, change_tab = tools_gw.fill_tab_log(self.dlg_replace_arc, json_result['body']['data'], force_tab=showlog)

        if not change_tab:
            self.dlg_replace_arc.close()
            tools_gw.reset_rubberband(self.rubber_band_point)
            tools_gw.reset_rubberband(self.rubber_band_line)
            tools_gw.reset_rubberband(self.rubber_band_op)
            self.iface.actionPan().trigger()

        # Activate again if variable is True
        keep_active = tools_gw.get_config_parser("user_edit_tricks", "psector_replace_feature_keep_active", 'user', 'init')
        if tools_os.set_boolean(keep_active, False):
            if not change_tab:
                self.dlg_plan_psector.btn_select_arc.click()
                return
            self.dlg_replace_arc.finished.connect(self.dlg_plan_psector.btn_select_arc.click)

    def _arc_fusion(self):

        if hasattr(self, 'emit_point') and self.emit_point is not None:
            tools_gw.disconnect_signal('psector', 'replace_arc_ep_canvasClicked_open_arc_replace_form')
        self.emit_point = QgsMapToolEmitPoint(self.canvas)
        self.canvas.setMapTool(self.emit_point)
        self.snapper_manager = GwSnapManager(self.iface)
        self.snapper = self.snapper_manager.get_snapper()
        self.layer_node = tools_qgis.get_layer_by_tablename("v_edit_node")

        # Vertex marker
        self.vertex_marker = self.snapper_manager.vertex_marker

        # Store user snapping configuration
        self.previous_snapping = self.snapper_manager.get_snapping_options()

        # Set signals
        tools_gw.connect_signal(self.canvas.xyCoordinates, self._mouse_move_node, 'psector',
                                'arc_fusion_xyCoordinates_mouse_move_node')
        tools_gw.connect_signal(self.emit_point.canvasClicked, self._perform_arc_fusion, 'psector',
                                'arc_fusion_ep_canvasClicked_open_arc_fusion_form')

    def _perform_arc_fusion(self, point):

        # Snap point
        event_point = self.snapper_manager.get_event_point(point=point)
        result = self.snapper_manager.snap_to_current_layer(event_point)
        if result.isValid():
            # Check feature
            layer = self.snapper_manager.get_snapped_layer(result)
            if layer == self.layer_node:
                # Get the point
                snapped_feat = self.snapper_manager.get_snapped_feature(result)
                self.node_id = snapped_feat.attribute('node_id')
                self.node_state = snapped_feat.attribute('state')

                # Manage current psector
                sql = ("SELECT t1.psector_id FROM plan_psector AS t1 "
                       " INNER JOIN config_param_user AS t2 ON t1.psector_id::text = t2.value "
                       " WHERE t2.parameter='plan_psector_current' AND cur_user = current_user")
                row = tools_db.get_row(sql)
                current_psector = row[0]
                selected_psector = tools_qt.get_text(self.dlg_plan_psector, self.psector_id)

                if str(current_psector) != str(selected_psector):
                    msg = "This psector does not match the current one. Value of current psector will be updated."
                    tools_qt.show_info_box(msg)

                    sql = (f"UPDATE config_param_user "
                           f"SET value = '{selected_psector}' "
                           f"WHERE parameter = 'plan_psector_current' AND cur_user=current_user")
                    tools_db.execute_sql(sql)

                # Execute setarcfusion
                workcat_id = tools_qt.get_combo_value(self.dlg_plan_psector, self.workcat_id)
                feature_id = f'"id":["{self.node_id}"]'
                extras = f'"enddate":null'
                if workcat_id not in (None, 'null', ''):
                    extras += f', "workcatId":"{workcat_id}"'
                extras += f', "psectorId": "{selected_psector}"'
                extras += f', "action_mode": 1'
                extras += f', "state_type": null'
                body = tools_gw.create_body(feature=feature_id, extras=extras)
                # Execute SQL function and show result to the user
                result = tools_gw.execute_procedure('gw_fct_setarcfusion', body)
                if not result or result['status'] == 'Failed':
                    return

                # Force a map refresh
                tools_qgis.force_refresh_map_canvas()
                # Refresh tables
                self._refresh_tables_relations()

    def _manage_tab_feature_buttons(self):
        tab_idx = self.dlg_plan_psector.tab_feature.currentIndex()
        tablename_map = {0: self.qtbl_arc, 1: self.qtbl_node, 2: self.qtbl_connec, 3: self.qtbl_gully}
        try:
            table_name = tablename_map.get(tab_idx).objectName()
        except AttributeError:
            table_name = None

        # Disable all by default
        self.dlg_plan_psector.btn_select_arc.setEnabled(False)
        self.dlg_plan_psector.btn_arc_fusion.setEnabled(False)
        self.dlg_plan_psector.btn_set_to_arc.setEnabled(False)

        # Set "show on top" button not checked
        if self.show_on_top_button is not None:
            # If the tableview's model is stored, it means that the selected rows are shown on top, therefore the button should be checked
            active = bool(self.relations_og_models.get(table_name))
            self.show_on_top_button.setChecked(active)

        if tab_idx == 0:
            # Enable btn select_arc
            self.dlg_plan_psector.btn_select_arc.setEnabled(True)

        if tab_idx == 1:
            # Enable btn arc_fusion
            self.dlg_plan_psector.btn_arc_fusion.setEnabled(True)

        # Tabs connec/gully
        if self.qtbl_connec.selectionModel() is None:
            return
        if tab_idx == 2 and self.qtbl_connec.selectionModel().selectedRows():
            self._enable_set_to_arc()
        elif tab_idx == 3 and self.qtbl_gully.selectionModel().selectedRows():
            self._enable_set_to_arc()

    def _enable_set_to_arc(self):
        self.dlg_plan_psector.btn_set_to_arc.setEnabled(True)

    def _mouse_move_arc(self, point):

        if not self.layer_arc:
            return

        # Set active layer
        self.iface.setActiveLayer(self.layer_arc)

        # Get clicked point and add marker
        self.vertex_marker.hide()
        event_point = self.snapper_manager.get_event_point(point=point)
        result = self.snapper_manager.snap_to_current_layer(event_point)
        if result.isValid():
            self.snapper_manager.add_marker(result, self.vertex_marker)

    def _mouse_move_node(self, point):

        if not self.layer_node:
            return

        # Set active layer
        self.iface.setActiveLayer(self.layer_node)

        # Get clicked point and add marker
        self.vertex_marker.hide()
        event_point = self.snapper_manager.get_event_point(point=point)
        result = self.snapper_manager.snap_to_current_layer(event_point)
        if result.isValid():
            self.snapper_manager.add_marker(result, self.vertex_marker)

    def _reset_snapping(self):
        tools_qgis.disconnect_snapping(True, self.emit_point, self.vertex_marker)

    def _manage_btn_toggle(self, dialog):
        """ Fill btn_toggle QMenu """

        # Functions
        values = [[0, "Toggle doable"]]

        # Create and populate QMenu
        toggle_menu = QMenu()
        for value in values:
            idx = value[0]
            label = value[1]
            action = toggle_menu.addAction(f"{label}")
            action.triggered.connect(partial(self._toggle_feature_psector, dialog, idx))

        dialog.btn_toggle.setMenu(toggle_menu)

    def _manage_btn_set_to_arc(self, dialog):
        """ Fill btn_set_to_arc QMenu """

        # Functions
        values = [[0, "Set closest point"], [1, "Set user click"]]

        # Create and populate QMenu
        set_to_arc_menu = QMenu()
        for value in values:
            idx = value[0]
            label = value[1]
            action = set_to_arc_menu.addAction(f"{label}")
            action.triggered.connect(partial(self._set_to_arc, idx))

        dialog.btn_set_to_arc.setMenu(set_to_arc_menu)

    def _toggle_feature_psector(self, dialog, idx):
        """ Delete features_id to table plan_@feature_type_x_psector"""

        tab_idx = dialog.tab_feature.currentIndex()
        feature_type = dialog.tab_feature.tabText(tab_idx).lower()
        qtbl_feature = dialog.findChild(QTableView, f"tbl_psector_x_{feature_type}")
        selected_psector = tools_qt.get_text(self.dlg_plan_psector, self.psector_id)
        list_tables = {'arc': self.tablename_psector_x_arc, 'node': self.tablename_psector_x_node,
                       'connec': self.tablename_psector_x_connec, 'gully': self.tablename_psector_x_gully}

        sql = ""
        selected_list = qtbl_feature.selectionModel().selectedRows()
        if len(selected_list) == 0:
            msg = "Any record selected"
            tools_qgis.show_warning(msg, dialog=self.dlg_psector_mng)
            return

        if idx == 0:
            for i in range(0, len(selected_list)):
                row = selected_list[i].row()
                feature_id = qtbl_feature.model().record(row).value(f"{feature_type}_id")
                state = qtbl_feature.model().record(row).value(f"state")
                doable = qtbl_feature.model().record(row).value("doable")
                if doable:
                    sql += f"UPDATE {list_tables[feature_type]} SET doable = False WHERE {feature_type}_id = '{feature_id}' AND psector_id = {selected_psector} AND state = '{state}';"
                else:
                    sql += f"UPDATE {list_tables[feature_type]} SET doable = True WHERE {feature_type}_id = '{feature_id}' AND psector_id = {selected_psector} AND state = '{state}';"
        else:
            return

        tools_db.execute_sql(sql)
        tools_gw.load_tableview_psector(dialog, feature_type)
        tools_gw.set_model_signals(self)

    def _manage_features_geom(self, qtable, feature_type, field_id):
        tools_gw.reset_rubberband(self.rubber_band_op)
        ids = []
        table_model = qtable.model()
        for row_index in range(table_model.rowCount()):
            column_index = tools_qt.get_col_index_by_col_name(qtable, "state")
            if table_model.record(row_index).value(column_index) != 0:
                continue
            column_index = tools_qt.get_col_index_by_col_name(qtable, field_id)
            _id = table_model.record(row_index).value(column_index)
            ids.append(_id)

        if not ids:
            return
        ids_str = json.dumps(ids).replace('"', '')
        extras = f'"feature_type": "{feature_type}", "ids": "{ids_str}"'
        body = tools_gw.create_body(extras=extras)
        json_result = tools_gw.execute_procedure('gw_fct_getfeaturegeom', body)
        if not json_result or json_result.get("status") != "Accepted":
            return

        self.feature_geoms[feature_type] = json_result['body']['data']

    def _highlight_features_by_id(self, qtable, feature_type, field_id, rubber_band, width, selected, deselected):

        tools_gw.reset_rubberband(self.rubber_band_op)
        geoms = self.feature_geoms.get(feature_type)
        if not geoms:
            return

        ids = []
        for idx, index in enumerate(qtable.selectionModel().selectedRows()):
            row = index.row()
            column_index = tools_qt.get_col_index_by_col_name(qtable, "state")
            if index.sibling(row, column_index).data() != 0:
                continue
            column_index = tools_qt.get_col_index_by_col_name(qtable, field_id)
            _id = index.sibling(row, column_index).data()
            ids.append(_id)

        if not ids:
            return

        for _id in ids:
            if _id not in geoms:
                continue
            geom = geoms[_id]['st_astext']
            color = QColor(0, 90, 255, 125)
            tools_qgis.draw_polyline(geom, rubber_band, color, width)

    def _open_toolbox_function(self, function, signal=None, connect=None):
        """ Execute currently selected function from combobox """

        toolbox_btn = GwToolBoxButton(None, None, None, None, None)
        if connect is None:
            connect = [partial(self.fill_table, self.dlg_psector_mng, self.qtbl_psm, 'v_ui_plan_psector'),
                       partial(tools_gw.refresh_selectors)]
        else:
            if type(connect) is not list:
                connect = [connect]
        dlg_functions = toolbox_btn.open_function_by_id(function, connect_signal=connect)
        return dlg_functions

    def _manage_selection_changed(self, layer: QgsMapLayer):
        if layer is None:
            return

        if layer.providerType() != 'postgres':
            return

        tablename = tools_qgis.get_layer_source_table_name(layer)
        if not tablename:
            return

        mapping_dict = {
            "v_edit_node": ("node_id", self.qtbl_node),
            "v_edit_arc": ("arc_id", self.qtbl_arc),
            "v_edit_connec": ("connec_id", self.qtbl_connec),
            "v_edit_gully": ("gully_id", self.qtbl_gully),
        }
        idname, tableview = mapping_dict[tablename]
        if layer.selectedFeatureCount() > 0:
            # Get selected features of the layer
            features = layer.selectedFeatures()
            feature_ids = [f"{feature.attribute(idname)}" for feature in features]

            # Select in table
            selection_model = tableview.selectionModel()

            # Clear previous selection
            selection_model.clearSelection()

            model = tableview.model()

            # Loop through the model rows to find matching feature_ids
            for row in range(model.rowCount()):
                if isinstance(model, QSqlTableModel):
                    index = model.index(row, model.fieldIndex(idname))
                    feature_id = model.data(index)

                    index = model.index(row, model.fieldIndex("state"))
                    state = model.data(index)
                elif isinstance(model, QStandardItemModel):
                    index = model.index(row, tools_qt.get_col_index_by_col_name(tableview, idname))
                    feature_id = model.data(index)

                    index = model.index(row, tools_qt.get_col_index_by_col_name(tableview, "state"))
                    state = model.data(index)
                else:
                    continue

                if f"{feature_id}" in feature_ids and f"{state}" == "1":
                    selection_model.select(index, (QItemSelectionModel.Select | QItemSelectionModel.Rows))

    def _show_selection_on_top(self, button: QPushButton):
        """
        Show the selected features on top of the tableview
        """

        cur_idx = self.dlg_plan_psector.tab_feature.currentIndex()
        tableviews = [self.qtbl_arc, self.qtbl_node, self.qtbl_connec, self.qtbl_gully]
        tableview = tableviews[cur_idx]
        if not tableview:
            return

        model = tableview.model()
        selection_model = tableview.selectionModel()
        selected_rows = selection_model.selectedRows()

        # Store the IDs of the selected rows
        selected_ids = [f"{model.data(model.index(index.row(), 0))}" for index in selected_rows]

        if button.isChecked():
            if not selected_rows:
                button.blockSignals(True)
                button.setChecked(False)
                button.blockSignals(False)
                return

            # If the original model is stored, don't do anything (already on top)
            if tableview.objectName() in self.relations_og_models:
                return

            # Disconnect the selection changed signal
            self._manage_selection_changed_signals(GwFeatureTypes.from_index(cur_idx), connect=False)

            self.relations_og_models[tableview.objectName()] = tableview.model()
            # Create a temporary in-memory model
            temp_model = QStandardItemModel()
            temp_model.setHorizontalHeaderLabels(
                [model.headerData(i, Qt.Horizontal) for i in range(model.columnCount())]
            )

            # Add selected rows to the temporary model
            selected_data = []
            for index in selected_rows:
                row_data = []
                for column in range(model.columnCount()):
                    row_data.append(QStandardItem(str(model.data(model.index(index.row(), column)))))
                selected_data.append(row_data)

            # Add selected data to the temporary model
            for row_data in selected_data:
                temp_model.appendRow(row_data)

            # Add remaining rows to the temporary model
            for row in range(model.rowCount()):
                if any(row == index.row() for index in selected_rows):
                    continue
                row_data = []
                for column in range(model.columnCount()):
                    row_data.append(QStandardItem(str(model.data(model.index(row, column)))))
                temp_model.appendRow(row_data)

            # Set the temporary model to the tableview
            tableview.setModel(temp_model)
            # Reapply the selection based on IDs
            new_selection_model = tableview.selectionModel()
            for row in range(temp_model.rowCount()):
                _id = temp_model.data(temp_model.index(row, 0))
                if f"{_id}" in selected_ids:
                    new_index = tableview.model().index(row, 0)
                    new_selection_model.select(new_index, QItemSelectionModel.Select | QItemSelectionModel.Rows)
        else:
            # Disconnect the selection changed signal
            self._manage_selection_changed_signals(GwFeatureTypes.from_index(cur_idx), connect=False)

            # Restore the original model
            original_model = self.relations_og_models.pop(tableview.objectName(), None)
            if original_model:
                tableview.setModel(original_model)
            # Reapply the selection based on IDs
            new_selection_model = tableview.selectionModel()
            for row in range(original_model.rowCount()):
                _id = original_model.data(original_model.index(row, 0))
                if f"{_id}" in selected_ids:
                    new_index = tableview.model().index(row, 0)
                    new_selection_model.select(new_index, QItemSelectionModel.Select | QItemSelectionModel.Rows)

        # Connect the selection changed signal
        self._manage_selection_changed_signals(GwFeatureTypes.from_index(cur_idx))

        # Set the focus on the tableview
        tableview.setFocus()

    def _zoom_to_selection(self):
        """
        Zoom to the selected features in the tableview
        """
        tab_idx = self.dlg_plan_psector.tab_feature.currentIndex()
        tableview_map = {
            0: (self.qtbl_arc, "v_edit_arc", "arc_id"),
            1: (self.qtbl_node, "v_edit_node", "node_id"),
            2: (self.qtbl_connec, "v_edit_connec", "connec_id"),
            3: (self.qtbl_gully, "v_edit_gully", "gully_id"),
        }
        tableview, tablename, idname = tableview_map.get(tab_idx, (None, None, None))
        if (tableview, tablename, idname) == (None, None, None):
            return

        selection_model = tableview.selectionModel()
        selected_rows = selection_model.selectedRows()
        model = tableview.model()
        feature_ids = []
        for index in selected_rows:
            feature_id = None
            if isinstance(model, QSqlTableModel):
                feature_id = model.record(index.row()).value(idname)
            elif isinstance(model, QStandardItemModel):
                feature_id = model.data(model.index(index.row(), tools_qt.get_col_index_by_col_name(tableview, idname)))
            if feature_id not in (None, ''):
                feature_ids.append(feature_id)
        tools_gw.zoom_to_feature_by_id(tablename, idname, feature_ids)

    def _manage_selection_changed_signals(self, feature_type: GwFeatureTypes, connect=True, disconnect=True):
        """
        Manage the selection changed signals for the tableview based on the feature type
        """
        tableview_map = {
            GwFeatureTypes.ARC: (self.qtbl_arc, "v_edit_arc", "arc_id", "arc", "arc_id", self.rubber_band_line, 5),
            GwFeatureTypes.NODE: (self.qtbl_node, "v_edit_node", "node_id", "node", "node_id", self.rubber_band_point, 10),
            GwFeatureTypes.CONNEC: (self.qtbl_connec, "v_edit_connec", "connec_id", "connec", "connec_id", self.rubber_band_point, 10),
            GwFeatureTypes.GULLY: (self.qtbl_gully, "v_edit_gully", "gully_id", "gully", "gully_id", self.rubber_band_point, 10),
        }
        tableview, tablename, feat_id, tablename_op, feat_id_op, rb, width = tableview_map.get(feature_type, (None, None, None, None, None, None, None))
        if tableview is None:
            return

        if disconnect:
            # Generic selection changed signal
            tools_gw.disconnect_signal('psector', f"highlight_features_by_id_{tablename}")
            tools_gw.disconnect_signal('psector', f"highlight_features_by_id_{tablename_op}_op")
            tools_gw.disconnect_signal('psector', f"manage_tab_feature_buttons_{tablename}")

        if not connect:
            return

        # Highlight features by id
        tools_gw.connect_signal(tableview.selectionModel().selectionChanged, partial(
            tools_qgis.highlight_features_by_id, tableview, tablename, feat_id, rb, width
        ), 'psector', f"highlight_features_by_id_{tablename}")
        # Higlight features by id (obsolete features)
        tools_gw.connect_signal(tableview.selectionModel().selectionChanged, partial(
            self._highlight_features_by_id, tableview, tablename_op, feat_id_op, self.rubber_band_op, 5
        ), 'psector', f"highlight_features_by_id_{tablename_op}_op")

        # Manage connec/gully special cases
        if feature_type in (GwFeatureTypes.CONNEC, GwFeatureTypes.GULLY):
            tools_gw.connect_signal(tableview.selectionModel().selectionChanged, partial(
                self._manage_tab_feature_buttons
            ), 'psector', f"manage_tab_feature_buttons_{tablename}")

            tableview.model().flags = lambda index: self.flags(index, tableview.model(), ['arc_id', 'link_id'])

    # endregion


def close_dlg(**kwargs):
    """ Close dialog and disconnect snapping """
    dialog = kwargs["class"]
    try:
        tools_gw.reset_rubberband(dialog.rubber_band_point)
        tools_gw.reset_rubberband(dialog.rubber_band_line)
        tools_gw.reset_rubberband(dialog.rubber_band_op)
        dialog.my_json = {}
        dialog.reload_states_selector()
        if dialog.iface.activeLayer():
            dialog.iface.setActiveLayer(dialog.iface.activeLayer())
        dialog.layers = tools_gw.remove_selection(True, layers=dialog.layers)
        dialog.reset_model_psector("arc")
        dialog.reset_model_psector("node")
        dialog.reset_model_psector("connec")
        if dialog.project_type.upper() == 'UD':
            dialog.reset_model_psector("gully")
        dialog.reset_model_psector("other")
        tools_gw.close_dialog(dialog.dlg_plan_psector)
        tools_qgis.disconnect_snapping()
        tools_gw.disconnect_signal('psector')
        tools_qgis.disconnect_signal_selection_changed()

        json_result = dialog.set_plan()
        if json_result:
            if json_result.get('status') == 'Accepted':
                dialog.reload_states_selector()

        # Apply filters on tableview
        if hasattr(dialog, 'dlg_psector_mng'):
            dialog._filter_table(dialog.dlg_psector_mng, dialog.qtbl_psm, dialog.dlg_psector_mng.txt_name, dialog.dlg_psector_mng.chk_active, 'v_ui_plan_psector')

    except RuntimeError:
        pass


def enable(**kwargs):
    """ Manage checkbox state and act accordingly with the layers """
    dialog = kwargs["class"]
    is_cheked = kwargs['widget'].isChecked()

    layers = ['v_plan_psector_arc', 'v_plan_psector_connec', 'v_plan_psector_gully', 'v_plan_psector_link',
                'v_plan_psector_node']

    if not is_cheked:  # user unckeck it
        for layer_name in layers:
            layer = tools_qgis.get_layer_by_tablename(layer_name)
            if layer:
                tools_qgis.set_layer_visible(layer, False, False)

    else:  # user check it
        dialog._check_layers_visible('v_plan_psector_arc', 'the_geom', 'arc_id')
        dialog._check_layers_visible('v_plan_psector_connec', 'the_geom', 'connec_id')
        dialog._check_layers_visible('v_plan_psector_link', 'the_geom', 'link_id')
        dialog._check_layers_visible('v_plan_psector_node', 'the_geom', 'node_id')
        if dialog.project_type == 'ud':
            dialog._check_layers_visible('v_plan_psector_gully', 'the_geom', 'gully_id')


def accept(**kwargs):
    """ Accept button action """
    dialog = kwargs["class"]
    psector_id = tools_qt.get_text(dialog.dlg_plan_psector, 'tab_general_psector_id')

    if not dialog.my_json:
        dialog.insert_or_update_new_psector(True)
        return

    updates = ""
    for key, value in dialog.my_json.items():
        updates += f"{key} = '{value}', "
    if updates:
        updates = updates[:-2]
        sql = f"UPDATE v_edit_plan_psector SET {updates} WHERE psector_id = {psector_id}"
        if tools_db.execute_sql(sql):
            msg = "Psector values updated successfully"
            tools_qgis.show_info(msg)
        dialog.my_json = {}

    dialog.insert_or_update_new_psector(True)<|MERGE_RESOLUTION|>--- conflicted
+++ resolved
@@ -476,13 +476,10 @@
 
         self.dlg_plan_psector.findChild(QLineEdit, "tab_general_name").textChanged.connect(partial(self.psector_name_changed))
 
-<<<<<<< HEAD
-=======
         # Open dialog
         tools_gw.open_dialog(self.dlg_plan_psector, dlg_name='plan_psector')
 
 
->>>>>>> 1d3aa563
     def psector_name_changed(self):
         """ Enable buttons and tabs when name is changed """
 
