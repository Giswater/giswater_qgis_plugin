--- conflicted
+++ resolved
@@ -34,13 +34,9 @@
         self.schema_name = global_vars.schema_name
         self.files_path = []
         self.project_type = tools_gw.get_project_type()
-<<<<<<< HEAD
-        self.doc_tables =[]
+        self.doc_tables = []
         self.list_tabs = []
         self.feature_type = None
-=======
-        self.doc_tables = ["doc_x_node","doc_x_arc","doc_x_connec","doc_x_gully"]
->>>>>>> 090b514f
 
 
 
@@ -85,11 +81,6 @@
             if self.project_type != 'ud':
                 tools_qt.remove_tab(self.dlg_add_doc.tab_feature, 'tab_gully')
 
-<<<<<<< HEAD
-=======
-        if doc_tables:
-            self.doc_tables = doc_tables
->>>>>>> 090b514f
         # Remove all previous selections
         if self.single_tool_mode:
             self.layers = tools_gw.remove_selection(True, layers=self.layers)
