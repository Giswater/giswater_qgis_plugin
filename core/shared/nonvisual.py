"""
This file is part of Giswater 3
The program is free software: you can redistribute it and/or modify it under the terms of the GNU
General Public License as published by the Free Software Foundation, either version 3 of the License,
or (at your option) any later version.
"""
# -*- coding: utf-8 -*-
import os
import webbrowser
from functools import partial

try:
    from scipy.interpolate import CubicSpline
    import numpy as np
    scipy_imported = True
except ImportError:
    scipy_imported = False

from qgis.PyQt.QtWidgets import QAbstractItemView, QTableView, QTableWidget, QTableWidgetItem, QSizePolicy, QLineEdit, QGridLayout, QComboBox, QWidget
from qgis.PyQt.QtSql import QSqlTableModel
from qgis.core import Qgis
from ..ui.ui_manager import GwNonVisualManagerUi, GwNonVisualControlsUi, GwNonVisualCurveUi, GwNonVisualPatternUDUi, \
    GwNonVisualPatternWSUi, GwNonVisualRulesUi, GwNonVisualTimeseriesUi, GwNonVisualLidsUi, GwNonVisualPrint
from ..utils.matplotlib_widget import MplCanvas
from ..utils import tools_gw
<<<<<<< HEAD
from ...lib import tools_qgis, tools_qt, tools_db, tools_log
=======
from ...libs import lib_vars, tools_qgis, tools_qt, tools_db, tools_log
>>>>>>> 292d872d
from ... import global_vars


class GwNonVisual:

    def __init__(self):
        """ Class to control 'Add element' of toolbar 'edit' """

        self.plugin_dir = global_vars.plugin_dir
        self.iface = global_vars.iface
        self.schema_name = global_vars.schema_name
        self.canvas = global_vars.canvas
        self.dialog = None
        self.manager_dlg = None
        self.dict_views = {'ws': {'v_edit_inp_curve': 'curves', 'v_edit_inp_pattern': 'patterns',
                                  'v_edit_inp_controls': 'controls', 'v_edit_inp_rules': 'rules'},
                           'ud': {'v_edit_inp_curve': 'curves', 'v_edit_inp_pattern': 'patterns',
                                  'v_edit_inp_timeseries': 'timeseries', 'v_edit_inp_controls': 'controls',
                                  'inp_lid': 'lids'}}
        self.dict_ids = {'v_edit_inp_curve': 'id', 'v_edit_inp_curve_value': 'curve_id',
                         'v_edit_inp_pattern': 'pattern_id', 'v_edit_inp_pattern_value': 'pattern_id',
                         'v_edit_inp_controls': 'id',
                         'v_edit_inp_rules': 'id',
                         'v_edit_inp_timeseries': 'id', 'v_edit_inp_timeseries_value': 'timser_id',
                         'inp_lid': 'lidco_id', 'inp_lid_value': 'lidco_id',
                         }
        self.valid = (True, "")


    def get_nonvisual(self, object_name):
        """ Opens Non-Visual object dialog. Called from 'New Non-Visual object' button. """

        if object_name is None:
            return

        # Execute method get_{object_name}
        getattr(self, f'get_{object_name.lower()}')()

    # region manager
    def manage_nonvisual(self):
        """ Opens Non-Visual objects manager. Called from 'Non-Visual object manager' button. """

        # Get dialog
        self.manager_dlg = GwNonVisualManagerUi()
        tools_gw.load_settings(self.manager_dlg)

        # Make and populate tabs
        self._manage_tabs_manager()

        # Connect dialog signals
        self.manager_dlg.txt_filter.textChanged.connect(partial(self._filter_table, self.manager_dlg))
        self.manager_dlg.main_tab.currentChanged.connect(partial(self._filter_table, self.manager_dlg, None))
        self.manager_dlg.btn_duplicate.clicked.connect(partial(self._duplicate_object, self.manager_dlg))
        self.manager_dlg.btn_create.clicked.connect(partial(self._create_object, self.manager_dlg))
        self.manager_dlg.btn_delete.clicked.connect(partial(self._delete_object, self.manager_dlg))
        self.manager_dlg.btn_cancel.clicked.connect(self.manager_dlg.reject)
        self.manager_dlg.finished.connect(partial(tools_gw.close_dialog, self.manager_dlg))
        self.manager_dlg.btn_print.clicked.connect(partial(self._print_object))
        self.manager_dlg.chk_active.stateChanged.connect(partial(self._filter_active, self.manager_dlg))

        self.manager_dlg.main_tab.currentChanged.connect(partial(self._manage_tabs_changed))
        self.manager_dlg.main_tab.currentChanged.connect(partial(self._filter_active, self.manager_dlg, None))
        self._manage_tabs_changed()

        # Open dialog
        tools_gw.open_dialog(self.manager_dlg, dlg_name=f'dlg_nonvisual_manager')


    def _manage_tabs_manager(self):
        """ Creates and populates manager tabs """

        dict_views_project = self.dict_views[global_vars.project_type]

        for key in dict_views_project.keys():
            qtableview = QTableView()
            qtableview.setObjectName(f"tbl_{dict_views_project[key]}")
            tab_idx = self.manager_dlg.main_tab.addTab(qtableview, f"{dict_views_project[key].capitalize()}")
            self.manager_dlg.main_tab.widget(tab_idx).setObjectName(key)
            self.manager_dlg.main_tab.widget(tab_idx).setProperty('function', f"get_{dict_views_project[key]}")
            function_name = f"get_{dict_views_project[key]}"
            _id = 0

            self._fill_manager_table(qtableview, key)

            qtableview.doubleClicked.connect(partial(self._get_nonvisual_object, qtableview, function_name))


    def _manage_tabs_changed(self):

        tab_name = self.manager_dlg.main_tab.currentWidget().objectName()

        visibility_settings = {  # tab_name: (chk_active, btn_print)
            'v_edit_inp_curve': (False, True),
            'v_edit_inp_pattern': (False, False),
            'inp_lid': (False, False),
        }
        default_visibility = (True, False)

        chk_active_visible, btn_print_visible = visibility_settings.get(tab_name, default_visibility)

        self.manager_dlg.chk_active.setVisible(chk_active_visible)
        self.manager_dlg.btn_print.setVisible(btn_print_visible)


    def _get_nonvisual_object(self, tbl_view, function_name):
        """ Opens Non-Visual object dialog. Called from manager tables. """

        object_id = tbl_view.selectionModel().selectedRows()[0].data()
        if hasattr(self, function_name):
            getattr(self, function_name)(object_id)


    def _fill_manager_table(self, widget, table_name, set_edit_triggers=QTableView.NoEditTriggers, expr=None):
        """ Fills manager table """

        if self.schema_name not in table_name:
            table_name = self.schema_name + "." + table_name

        # Set model
        model = QSqlTableModel(db=global_vars.qgis_db_credentials)
        model.setTable(table_name)
        model.setEditStrategy(QSqlTableModel.OnFieldChange)
        model.setSort(0, 0)
        model.select()

        # Check for errors
        if model.lastError().isValid():
            tools_qgis.show_warning(model.lastError().text(), dialog=self.manager_dlg)
        # Attach model to table view
        if expr:
            widget.setModel(model)
            widget.model().setFilter(expr)
        else:
            widget.setModel(model)
        widget.setSortingEnabled(True)

        # Set widget & model properties
        tools_qt.set_tableview_config(widget, selection=QAbstractItemView.SelectRows, edit_triggers=set_edit_triggers,
                                      sectionResizeMode=0, stretchLastSection=False)
        tools_gw.set_tablemodel_config(self.manager_dlg, widget, f"{table_name[len(f'{self.schema_name}.'):]}")

        # Sort the table by feature id
        model.sort(1, 0)


    def _filter_table(self, dialog, text):
        """ Filters manager table by id """

        widget_table = dialog.main_tab.currentWidget()
        tablename = widget_table.objectName()
        id_field = self.dict_ids.get(tablename)

        if text is None:
            text = tools_qt.get_text(dialog, dialog.txt_filter, return_string_null=False)

        expr = f"{id_field}::text ILIKE '%{text}%'"
        # Refresh model with selected filter
        widget_table.model().setFilter(expr)
        widget_table.model().select()


    def _filter_active(self, dialog, active):
        """ Filters manager table by active """

        widget_table = dialog.main_tab.currentWidget()
        id_field = 'active'
        if active is None:
            active = dialog.chk_active.checkState()
        active = 'true' if active == 2 else None

        expr = ""
        if active is not None:
            expr = f"{id_field} = {active}"

        # Refresh model with selected filter
        widget_table.model().setFilter(expr)
        widget_table.model().select()


    def _create_object(self, dialog):
        """ Creates a new non-visual object from the manager """

        table = dialog.main_tab.currentWidget()
        function_name = table.property('function')

        getattr(self, function_name)()


    def _duplicate_object(self, dialog):
        """ Duplicates the selected object """

        # Variables
        table = dialog.main_tab.currentWidget()
        function_name = table.property('function')

        # Get selected row
        selected_list = table.selectionModel().selectedRows()
        if len(selected_list) == 0:
            message = "Any record selected"
            tools_qgis.show_warning(message, dialog=dialog)
            return

        # Get selected workspace id
        index = table.selectionModel().currentIndex()
        value = index.sibling(index.row(), 0).data()

        try:
            value = int(value)
        except ValueError:
            pass

        # Open dialog with values but no id
        getattr(self, function_name)(value, duplicate=True)


    def _delete_object(self, dialog):
        """ Deletes selected object and its values """

        # Variables
        table = dialog.main_tab.currentWidget()
        tablename = table.objectName()
        tablename_value = f"{tablename}_value"

        # Get selected row
        selected_list = table.selectionModel().selectedRows()
        if len(selected_list) == 0:
            message = "Any record selected"
            tools_qgis.show_warning(message, dialog=dialog)
            return

        # Get selected workspace IDs
        id_list = []
        values = []
        for idx in selected_list:
            value = idx.sibling(idx.row(), 0).data()
            id_list.append(value)

        message = "Are you sure you want to delete these records?"
        answer = tools_qt.show_question(message, "Delete records", id_list)
        if answer:
            # Add quotes to id if not inp_controls/inp_rules
            if tablename not in ('inp_controls', 'inp_rules'):
                for value in id_list:
                    values.append(f"'{value}'")

            # Delete values
            id_field = self.dict_ids.get(tablename_value)
            if id_field is not None:
                for value in values:
                    sql = f"DELETE FROM {tablename_value} WHERE {id_field} = {value}"
                    result = tools_db.execute_sql(sql, commit=False)
                    if not result:
                        msg = "There was an error deleting object values."
                        tools_qgis.show_warning(msg, dialog=dialog)
                        global_vars.dao.rollback()
                        return

            # Delete object from main table
            for value in values:
                id_field = self.dict_ids.get(tablename)
                sql = f"DELETE FROM {tablename} WHERE {id_field} = {value}"
                result = tools_db.execute_sql(sql, commit=False)
                if not result:
                    msg = "There was an error deleting object."
                    tools_qgis.show_warning(msg, dialog=dialog)
                    global_vars.dao.rollback()
                    return

            # Commit & refresh table
            global_vars.dao.commit()
            self._reload_manager_table()

    def _print_object(self):

        # Get dialog
        self.dlg_print = GwNonVisualPrint()
        tools_gw.load_settings(self.dlg_print)

        # Set values
        value = tools_gw.get_config_parser('nonvisual_print', 'print_path', "user", "session")
        tools_qt.set_widget_text(self.dlg_print, self.dlg_print.txt_path, value)

        # Triggers
        self.dlg_print.btn_path.clicked.connect(
            partial(tools_qt.get_folder_path, self.dlg_print, self.dlg_print.txt_path))
        self.dlg_print.btn_accept.clicked.connect(partial(self._exec_print))

        # Open dialog
        tools_gw.open_dialog(self.dlg_print, dlg_name=f'dlg_nonvisual_print')


    def _exec_print(self):

        path = tools_qt.get_text(self.dlg_print, 'txt_path')

        if path in (None, 'null', '') or not os.path.exists(path):
            msg = "Please choose a valid path"
            tools_qgis.show_warning(msg)
            return

        tools_gw.set_config_parser('nonvisual_print', 'print_path', path)
        filter = tools_qt.get_text(self.manager_dlg, 'txt_filter', return_string_null=False)
        cross_arccat = tools_qt.is_checked(self.dlg_print, 'chk_cross_arccat')

        if cross_arccat:
            sql = f"select ic.id as curve_id, ca.id as arccat_id, geom1, geom2 from ud.v_edit_inp_curve ic join ud.cat_arc ca on ca.curve_id = ic.id " \
                  f"WHERE ic.curve_type = 'SHAPE' and ca.shape = 'CUSTOM' and ic.id ILIKE '%{filter}%'"
            curve_results = tools_db.get_rows(sql)
            for curve in curve_results:
                geom1 = curve[2]
                geom2 = curve[3]
                name = f"{curve[0]} - {curve[1]}"
                self.get_print_curves(curve[0], path, name, geom1, geom2)
        else:
            sql = f"select id as curve_id from ud.v_edit_inp_curve ic " \
                  f"WHERE ic.curve_type = 'SHAPE' and ic.id ILIKE '%{filter}%'"
            curve_results = tools_db.get_rows(sql)
            for curve in curve_results:
                name = f"{curve[0]}"
                self.get_print_curves(curve[0], path, name)

        tools_gw.close_dialog(self.dlg_print)


    # endregion

    # region curves
    def get_curves(self, curve_id=None, duplicate=False):
        """ Opens dialog for curve """

        # Get dialog
        self.dialog = GwNonVisualCurveUi()
        tools_gw.load_settings(self.dialog)

        # Create plot widget
        plot_widget = self._create_plot_widget(self.dialog)

        # Define variables
        tbl_curve_value = self.dialog.tbl_curve_value
        cmb_expl_id = self.dialog.cmb_expl_id
        cmb_curve_type = self.dialog.cmb_curve_type

        # Populate combobox
        sql = "SELECT expl_id as id, name as idval FROM exploitation WHERE expl_id > 0"
        rows = tools_db.get_rows(sql)
        if rows:
            tools_qt.fill_combo_values(cmb_expl_id, rows, index_to_show=1, add_empty=True)

        # Create & fill cmb_curve_type
        curve_type_headers, curve_type_list = self._create_curve_type_lists()
        tools_qt.fill_combo_values(cmb_curve_type, curve_type_list)

        # Populate data if editing curve
        if curve_id:
            self._populate_curve_widgets(curve_id, duplicate=duplicate)
        else:
            self._load_curve_widgets(self.dialog)

        # Treat as new object if curve_id is None or if we're duplicating
        is_new = (curve_id is None) or duplicate

        # Connect dialog signals
        cmb_curve_type.currentIndexChanged.connect(partial(self._manage_curve_type, self.dialog, curve_type_headers, tbl_curve_value))
        tbl_curve_value.cellChanged.connect(partial(self._onCellChanged, tbl_curve_value))
        tbl_curve_value.cellChanged.connect(partial(self._manage_curve_value, self.dialog, tbl_curve_value))
        tbl_curve_value.cellChanged.connect(partial(self._manage_curve_plot, self.dialog, tbl_curve_value, plot_widget))
        self.dialog.btn_accept.clicked.connect(partial(self._accept_curves, self.dialog, is_new))
        self._connect_dialog_signals()

        # Set initial curve_value table headers
        self._manage_curve_type(self.dialog, curve_type_headers, tbl_curve_value, 0)
        self._manage_curve_plot(self.dialog, tbl_curve_value, plot_widget, None, None)
        # Set scale-to-fit
        tools_qt.set_tableview_config(tbl_curve_value, sectionResizeMode=1, edit_triggers=QTableView.DoubleClicked)

        # Open dialog
        tools_gw.open_dialog(self.dialog, dlg_name=f'dlg_nonvisual_curve')

    def get_print_curves(self, curve_id, path, file_name, geom1=None, geom2=None):
        """ Opens dialog for curve """

        # Get dialog
        self.dialog = GwNonVisualCurveUi()
        tools_gw.load_settings(self.dialog)

        # Create plot widget
        plot_widget = self._create_plot_widget(self.dialog)

        # Define variables
        tbl_curve_value = self.dialog.tbl_curve_value
        cmb_curve_type = self.dialog.cmb_curve_type

        # Create & fill cmb_curve_type
        curve_type_headers, curve_type_list = self._create_curve_type_lists()
        tools_qt.fill_combo_values(cmb_curve_type, curve_type_list)

        self._populate_curve_widgets(curve_id)

        # Set initial curve_value table headers
        self._manage_curve_plot(self.dialog, tbl_curve_value, plot_widget, file_name, geom1, geom2)
        output_path = os.path.join(path, file_name)
        plot_widget.figure.savefig(output_path)

    def _create_curve_type_lists(self):
        """ Creates a list & dict to manage curve_values table headers """

        curve_type_list = []
        curve_type_headers = {}
        sql = f"SELECT id, idval, addparam FROM inp_typevalue WHERE typevalue = 'inp_value_curve'"
        rows = tools_db.get_rows(sql)
        if rows:
            curve_type_list = [[row['id'], row['idval']] for row in rows]
            curve_type_headers = {row['id']: row['addparam'].get('header') for row in rows}

        return curve_type_headers, curve_type_list


    def _populate_curve_widgets(self, curve_id, duplicate=False):
        """ Fills in all the values for curve dialog """

        # Variables
        txt_id = self.dialog.txt_curve_id
        txt_descript = self.dialog.txt_descript
        cmb_expl_id = self.dialog.cmb_expl_id
        cmb_curve_type = self.dialog.cmb_curve_type
        tbl_curve_value = self.dialog.tbl_curve_value

        sql = f"SELECT * FROM v_edit_inp_curve WHERE id = '{curve_id}'"
        row = tools_db.get_row(sql)
        if not row:
            return

        # Populate text & combobox widgets
        if not duplicate:
            tools_qt.set_widget_text(self.dialog, txt_id, curve_id)
            tools_qt.set_widget_enabled(self.dialog, txt_id, False)
        tools_qt.set_widget_text(self.dialog, txt_descript, row['descript'])
        tools_qt.set_combo_value(cmb_expl_id, str(row['expl_id']), 0)
        tools_qt.set_widget_text(self.dialog, cmb_curve_type, row['curve_type'])

        # Populate table curve_values
        sql = f"SELECT x_value, y_value FROM v_edit_inp_curve_value WHERE curve_id = '{curve_id}'"
        rows = tools_db.get_rows(sql)
        if not rows:
            return

        for n, row in enumerate(rows):
            tbl_curve_value.setItem(n, 0, QTableWidgetItem(f"{row[0]}"))
            tbl_curve_value.setItem(n, 1, QTableWidgetItem(f"{row[1]}"))
            tbl_curve_value.insertRow(tbl_curve_value.rowCount())


    def _load_curve_widgets(self, dialog):
        """ Load values from session.config """

        # Variables
        cmb_expl_id = dialog.cmb_expl_id
        cmb_curve_type = dialog.cmb_curve_type

        # Get values
        expl_id = tools_gw.get_config_parser('nonvisual_curves', 'cmb_expl_id', "user", "session")
        curve_type = tools_gw.get_config_parser('nonvisual_curves', 'cmb_curve_type', "user", "session")

        # Populate widgets
        tools_qt.set_combo_value(cmb_expl_id, str(expl_id), 0)
        tools_qt.set_widget_text(dialog, cmb_curve_type, curve_type)


    def _save_curve_widgets(self, dialog):
        """ Save values from session.config """

        # Variables
        cmb_expl_id = dialog.cmb_expl_id
        cmb_curve_type = dialog.cmb_curve_type

        # Get values
        expl_id = tools_qt.get_combo_value(dialog, cmb_expl_id)
        curve_type = tools_qt.get_combo_value(dialog, cmb_curve_type)

        # Populate widgets
        tools_gw.set_config_parser('nonvisual_curves', 'cmb_expl_id', expl_id)
        tools_gw.set_config_parser('nonvisual_curves', 'cmb_curve_type', curve_type)


    def _manage_curve_type(self, dialog, curve_type_headers, table, index):
        """ Manage curve values table headers """

        curve_type = tools_qt.get_text(dialog, 'cmb_curve_type')
        if curve_type:
            headers = curve_type_headers.get(curve_type)
            table.setHorizontalHeaderLabels(headers)


    def _manage_curve_value(self, dialog, table, row, column):
        """ Validate data in curve values table """

        # Get curve_type
        curve_type = tools_qt.get_text(dialog, 'cmb_curve_type')
        # Control data depending on curve type
        valid = True
        self.valid = (True, "")
        if column == 0:
            # If not first row, check if previous row has a smaller value than current row
            if row - 1 >= 0:
                cur_cell = table.item(row, column)
                prev_cell = table.item(row-1, column)
                if None not in (cur_cell, prev_cell):
                    if cur_cell.data(0) not in (None, '') and prev_cell.data(0) not in (None, ''):
                        cur_value = float(cur_cell.data(0))
                        prev_value = float(prev_cell.data(0))
                        if (cur_value < prev_value) and (curve_type != 'SHAPE' and global_vars.project_type != 'ud'):
                            valid = False
                            self.valid = (False, "Invalid curve. First column values must be ascending.")

        # If first check is valid, check all rows for column for final validation
        if valid:

            # Create list with column values
            x_values = []
            y_values = []
            for n in range(0, table.rowCount()):
                x_item = table.item(n, 0)
                if x_item is not None:
                    if x_item.data(0) not in (None, ''):
                        x_values.append(float(x_item.data(0)))
                    else:
                        x_values.append(None)
                else:
                    x_values.append(None)

                y_item = table.item(n, 1)
                if y_item is not None:
                    if y_item.data(0) not in (None, ''):
                        y_values.append(float(y_item.data(0)))
                    else:
                        y_values.append(None)
                else:
                    y_values.append(None)

            # Iterate through values
            # Check that x_values are ascending
            for i, n in enumerate(x_values):
                if i == 0 or n is None:
                    continue
                if (n > x_values[i-1]) or (curve_type == 'SHAPE' and global_vars.project_type == 'ud'):
                    continue
                valid = False
                self.valid = (False, "Invalid curve. First column values must be ascending.")
                break
            # If PUMP, check that y_values are descending

            if curve_type == 'PUMP':
                for i, n in enumerate(y_values):
                    if i == 0 or n is None:
                        continue
                    if n < y_values[i - 1]:
                        continue
                    valid = False
                    self.valid = (False, "Invalid curve. Second column values must be descending.")
                    break

            if valid:
                # Check that all values are in pairs
                x_len = len([x for x in x_values if x is not None])  # Length of the x_values list without Nones
                y_len = len([y for y in y_values if y is not None])  # Length of the y_values list without Nones
                valid = x_len == y_len
                self.valid = (valid, "Invalid curve. Values must go in pairs.")


    def _manage_curve_plot(self, dialog, table, plot_widget, file_name=None, geom1=None, geom2=None):
        """ Note: row & column parameters are passed by the signal """

        # Clear plot
        plot_widget.axes.cla()

        # Read row values
        values = self._read_tbl_values(table)

        temp_list = []  # String list with all table values
        for v in values:
            temp_list.append(v)

        # Clean nulls of the end of the list
        clean_list = []
        for i, item in enumerate(temp_list):
            last_idx = -1
            for j, value in enumerate(item):
                if value != 'null':
                    last_idx = j
            clean_list.append(item[:last_idx+1])

        # Convert list items to float
        float_list = []
        for lst in clean_list:
            temp_lst = []
            if len(lst) < 2:
                continue
            for item in lst:
                try:
                    value = float(item)
                except ValueError:
                    value = 0
                temp_lst.append(value)
            float_list.append(temp_lst)

        # Create x & y coordinate points to draw line
        # float_list = [[x1, y1], [x2, y2], [x3, y3]]
        x_list = [x[0] for x in float_list]  # x_list = [x1, x2, x3]
        y_list = [x[1] for x in float_list]  # y_list = [y1, y2, y3]

        # Create curve if only one value with curve_type 'PUMP'
        curve_type = tools_qt.get_combo_value(dialog, dialog.cmb_curve_type)
        if scipy_imported and len(x_list) == 1 and curve_type == 'PUMP':
            # Draw curve with points (0, 1.33y), (x, y), (2x, 0)
            x = x_list[0]
            y = y_list[0]
            x_array = np.array([0, x, 2*x])
            y_array = np.array([1.33*y, y, 0])

            # Define x_array as 100 equally spaced values between the min and max of original x_array
            xnew = np.linspace(x_array.min(), x_array.max(), 100)

            # Define spline
            spl = CubicSpline(x_array, y_array)
            y_smooth = spl(xnew)

            x_list = xnew
            y_list = y_smooth

        # Manage inverted plot and mirror plot for SHAPE type
        if curve_type == 'SHAPE':

            if [] in (x_list, y_list):
                if file_name:
                    fig_title = f"{file_name}"
                    plot_widget.axes.text(0, 1.02, f"{fig_title}", fontsize=12)
                return

            if geom1:
                for i in range(len(x_list)):
                    x_list[i] *= float(geom1)
                for i in range(len(y_list)):
                    y_list[i] *= float(geom1)

            # Calcule el área
            area = np.trapz(y_list, x_list) * 2
            
            # Create inverted plot
            plot_widget.axes.plot(y_list, x_list, color="blue")

            # Get inverted points from y_lits
            y_list_inverted = [-y for y in y_list]

            # Create mirror plot
            plot_widget.axes.plot(y_list_inverted, x_list, color="blue")

            # Manage close figure
            aux_x_list = [x_list[0], x_list[0]]
            aux_y_list = [y_list_inverted[0], y_list[0]]
            plot_widget.axes.plot(aux_y_list, aux_x_list, color="blue")

            # Manage separation figure
            aux_x_list = [x_list[0], x_list[-1]]
            aux_y_list = [y_list[-1], y_list[-1]]
            plot_widget.axes.plot(aux_y_list, aux_x_list, color="grey", alpha=0.5, linestyle="dashed")

            if file_name:
                fig_title = f"{file_name} (S: {round(area*100, 2)} dm2 - {round(geom1, 2)} x {round(geom2, 2)})"
                plot_widget.axes.text(min(y_list_inverted)*1.1, max(x_list)*1.07, f"{fig_title}", fontsize=8)
        else:
            plot_widget.axes.plot(x_list, y_list, color='indianred')

        # Draw plot
        plot_widget.draw()


    def _accept_curves(self, dialog, is_new):
        """ Manage accept button (insert & update) """

        # Variables
        txt_id = dialog.txt_curve_id
        txt_descript = dialog.txt_descript
        cmb_expl_id = dialog.cmb_expl_id
        cmb_curve_type = dialog.cmb_curve_type
        tbl_curve_value = dialog.tbl_curve_value

        # Get widget values
        curve_id = tools_qt.get_text(dialog, txt_id, add_quote=True)
        curve_type = tools_qt.get_combo_value(dialog, cmb_curve_type)
        descript = tools_qt.get_text(dialog, txt_descript, add_quote=True)
        expl_id = tools_qt.get_combo_value(dialog, cmb_expl_id)
        if expl_id in (None, ''):
            expl_id = "null"

        valid, msg = self.valid
        if not valid:
            tools_qgis.show_warning(msg, dialog=dialog)
            return

        if is_new:
            # Check that there are no empty fields
            if not curve_id or curve_id == 'null':
                tools_qt.set_stylesheet(txt_id)
                return
            tools_qt.set_stylesheet(txt_id, style="")

            # Insert inp_curve
            sql = f"INSERT INTO inp_curve (id, curve_type, descript, expl_id)" \
                  f"VALUES({curve_id}, '{curve_type}', {descript}, {expl_id})"
            result = tools_db.execute_sql(sql, commit=False)
            if not result:
                msg = "There was an error inserting curve."
                tools_qgis.show_warning(msg, dialog=dialog)
                global_vars.dao.rollback()
                return

            # Insert inp_curve_value
            result = self._insert_curve_values(dialog, tbl_curve_value, curve_id)
            if not result:
                return

            # Commit
            global_vars.dao.commit()
            # Reload manager table
            self._reload_manager_table()
        elif curve_id is not None:
            # Update curve fields
            table_name = 'v_edit_inp_curve'

            curve_type = curve_type.strip("'")
            descript = descript.strip("'")
            fields = f"""{{"curve_type": "{curve_type}", "descript": "{descript}", "expl_id": {expl_id}}}"""

            result = self._setfields(curve_id.strip("'"), table_name, fields)
            if not result:
                return

            # Delete existing curve values
            sql = f"DELETE FROM v_edit_inp_curve_value WHERE curve_id = {curve_id}"
            result = tools_db.execute_sql(sql, commit=False)
            if not result:
                msg = "There was an error deleting old curve values."
                tools_qgis.show_warning(msg, dialog=dialog)
                global_vars.dao.rollback()
                return

            # Insert new curve values
            result = self._insert_curve_values(dialog, tbl_curve_value, curve_id)
            if not result:
                return

            # Commit
            global_vars.dao.commit()
            # Reload manager table
            self._reload_manager_table()

        self._save_curve_widgets(dialog)
        tools_gw.close_dialog(dialog)


    def _insert_curve_values(self, dialog, tbl_curve_value, curve_id):
        """ Insert table values into v_edit_inp_curve_values """

        values = self._read_tbl_values(tbl_curve_value)

        is_empty = True
        for row in values:
            if row == (['null'] * tbl_curve_value.columnCount()):
                continue
            is_empty = False

        if is_empty:
            msg = "You need at least one row of values."
            tools_qgis.show_warning(msg, dialog=dialog)
            global_vars.dao.rollback()
            return False

        for row in values:
            if row == (['null'] * tbl_curve_value.columnCount()):
                continue

            sql = f"INSERT INTO v_edit_inp_curve_value (curve_id, x_value, y_value) " \
                  f"VALUES ({curve_id}, "
            for x in row:
                sql += f"{x}, "
            sql = sql.rstrip(', ') + ")"
            result = tools_db.execute_sql(sql, commit=False)
            if not result:
                msg = "There was an error inserting curve value."
                tools_qgis.show_warning(msg, dialog=dialog)
                global_vars.dao.rollback()
                return False
        return True
    # endregion

    # region patterns
    def get_patterns(self, pattern_id=None, duplicate=False):
        """ Opens dialog for patterns """

        # Get dialog
        if global_vars.project_type == 'ws':
            self.dialog = GwNonVisualPatternWSUi()
        elif global_vars.project_type == 'ud':
            self.dialog = GwNonVisualPatternUDUi()
        else:
            tools_log.log_warning(f"get_patterns: project type '{global_vars.project_type}' not supported")
            return
        tools_gw.load_settings(self.dialog)

        # Manage widgets depending on the project_type
        #    calls -> def _manage_ws_patterns_dlg(self):
        #             def _manage_ud_patterns_dlg(self):
        getattr(self, f'_manage_{global_vars.project_type}_patterns_dlg')(pattern_id, duplicate=duplicate)

        # Connect dialog signals
        self._connect_dialog_signals()

        # Open dialog
        tools_gw.open_dialog(self.dialog, dlg_name=f'dlg_nonvisual_pattern_{global_vars.project_type}')


    def _manage_ws_patterns_dlg(self, pattern_id, duplicate=False):
        # Variables
        tbl_pattern_value = self.dialog.tbl_pattern_value
        cmb_expl_id = self.dialog.cmb_expl_id

        # Set scale-to-fit for tableview
        tbl_pattern_value.horizontalHeader().setSectionResizeMode(1)
        tbl_pattern_value.horizontalHeader().setMinimumSectionSize(50)

        # Create plot widget
        plot_widget = self._create_plot_widget(self.dialog)

        # Populate combobox
        sql = "SELECT expl_id as id, name as idval FROM exploitation WHERE expl_id > 0"
        rows = tools_db.get_rows(sql)
        if rows:
            tools_qt.fill_combo_values(cmb_expl_id, rows, index_to_show=1, add_empty=True)

        if pattern_id:
            self._populate_ws_patterns_widgets(pattern_id, duplicate=duplicate)
            self._manage_ws_patterns_plot(tbl_pattern_value, plot_widget, None, None)
        else:
            self._load_ws_pattern_widgets(self.dialog)

        # Signals
        tbl_pattern_value.cellChanged.connect(partial(self._onCellChanged, tbl_pattern_value))
        tbl_pattern_value.cellChanged.connect(partial(self._manage_ws_patterns_plot, tbl_pattern_value, plot_widget))

        # Connect OK button to insert all inp_pattern and inp_pattern_value data to database
        is_new = (pattern_id is None) or duplicate
        self.dialog.btn_accept.clicked.connect(partial(self._accept_pattern_ws, self.dialog, is_new))


    def _populate_ws_patterns_widgets(self, pattern_id, duplicate=False):
        """ Fills in all the values for ws pattern dialog """

        # Variables
        txt_id = self.dialog.txt_pattern_id
        txt_observ = self.dialog.txt_observ
        cmb_expl_id = self.dialog.cmb_expl_id
        tbl_pattern_value = self.dialog.tbl_pattern_value

        sql = f"SELECT * FROM v_edit_inp_pattern WHERE pattern_id = '{pattern_id}'"
        row = tools_db.get_row(sql)
        if not row:
            return

        # Populate text & combobox widgets
        if not duplicate:
            tools_qt.set_widget_text(self.dialog, txt_id, pattern_id)
            tools_qt.set_widget_enabled(self.dialog, txt_id, False)
        tools_qt.set_widget_text(self.dialog, txt_observ, row['observ'])
        tools_qt.set_combo_value(cmb_expl_id, str(row['expl_id']), 0)

        # Populate table pattern_values
        sql = f"SELECT factor_1, factor_2, factor_3, factor_4, factor_5, factor_6, factor_7, factor_8, factor_9, " \
              f"factor_10, factor_11, factor_12, factor_13, factor_14, factor_15, factor_16, factor_17, factor_18 " \
              f"FROM v_edit_inp_pattern_value WHERE pattern_id = '{pattern_id}'"
        rows = tools_db.get_rows(sql)
        if not rows:
            return

        for n, row in enumerate(rows):
            for i, cell in enumerate(row):
                value = f"{cell}"
                if value in (None, 'None'):
                    value = ''
                tbl_pattern_value.setItem(n, i, QTableWidgetItem(value))
            tbl_pattern_value.insertRow(tbl_pattern_value.rowCount())
        # Set headers
        headers = ['Multiplier' for n in range(0, tbl_pattern_value.rowCount() + 1)]
        tbl_pattern_value.setVerticalHeaderLabels(headers)


    def _load_ws_pattern_widgets(self, dialog):
        """ Load values from session.config """

        # Variables
        cmb_expl_id = dialog.cmb_expl_id

        # Get values
        expl_id = tools_gw.get_config_parser('nonvisual_patterns', 'cmb_expl_id', "user", "session")

        # Populate widgets
        tools_qt.set_combo_value(cmb_expl_id, str(expl_id), 0)


    def _save_ws_pattern_widgets(self, dialog):
        """ Save values from session.config """

        # Variables
        cmb_expl_id = dialog.cmb_expl_id

        # Get values
        expl_id = tools_qt.get_combo_value(dialog, cmb_expl_id)

        # Populate widgets
        tools_gw.set_config_parser('nonvisual_patterns', 'cmb_expl_id', expl_id)


    def _accept_pattern_ws(self, dialog, is_new):
        """ Manage accept button (insert & update) """

        # Variables
        txt_id = dialog.txt_pattern_id
        txt_observ = dialog.txt_observ
        cmb_expl_id = dialog.cmb_expl_id
        tbl_pattern_value = dialog.tbl_pattern_value

        # Get widget values
        pattern_id = tools_qt.get_text(dialog, txt_id, add_quote=True)
        observ = tools_qt.get_text(dialog, txt_observ, add_quote=True)
        expl_id = tools_qt.get_combo_value(dialog, cmb_expl_id)
        if expl_id in (None, ''):
            expl_id = "null"

        if is_new:
            # Check that there are no empty fields
            if not pattern_id or pattern_id == 'null':
                tools_qt.set_stylesheet(txt_id)
                return
            tools_qt.set_stylesheet(txt_id, style="")

            # Insert inp_pattern
            sql = f"INSERT INTO inp_pattern (pattern_id, observ, expl_id)" \
                  f"VALUES({pattern_id}, {observ}, {expl_id})"
            result = tools_db.execute_sql(sql, commit=False)
            if not result:
                msg = "There was an error inserting pattern."
                tools_qgis.show_warning(msg, dialog=dialog)
                global_vars.dao.rollback()
                return

            # Insert inp_pattern_value
            result = self._insert_ws_pattern_values(dialog, tbl_pattern_value, pattern_id)
            if not result:
                return

            # Commit
            global_vars.dao.commit()
            # Reload manager table
            self._reload_manager_table()
        elif pattern_id is not None:
            # Update inp_pattern
            table_name = 'v_edit_inp_pattern'

            observ = observ.strip("'")
            fields = f"""{{"expl_id": {expl_id}, "observ": "{observ}"}}"""

            result = self._setfields(pattern_id.strip("'"), table_name, fields)
            if not result:
                return

            # Update inp_pattern_value
            sql = f"DELETE FROM v_edit_inp_pattern_value WHERE pattern_id = {pattern_id}"
            result = tools_db.execute_sql(sql, commit=False)
            if not result:
                msg = "There was an error deleting old curve values."
                tools_qgis.show_warning(msg, dialog=dialog)
                global_vars.dao.rollback()
                return
            result = self._insert_ws_pattern_values(dialog, tbl_pattern_value, pattern_id)
            if not result:
                return

            # Commit
            global_vars.dao.commit()
            # Reload manager table
            self._reload_manager_table()

        self._save_ws_pattern_widgets(dialog)
        tools_gw.close_dialog(dialog)


    def _insert_ws_pattern_values(self, dialog, tbl_pattern_value, pattern_id):
        """ Insert table values into v_edit_inp_pattern_values """

        # Insert inp_pattern_value
        values = self._read_tbl_values(tbl_pattern_value)

        is_empty = True
        for row in values:
            if row == (['null'] * tbl_pattern_value.columnCount()):
                continue
            is_empty = False

        if is_empty:
            msg = "You need at least one row of values."
            tools_qgis.show_warning(msg, dialog=dialog)
            global_vars.dao.rollback()
            return False

        for row in values:
            if row == (['null'] * tbl_pattern_value.columnCount()):
                continue

            sql = f"INSERT INTO v_edit_inp_pattern_value (pattern_id, factor_1, factor_2, factor_3, factor_4, factor_5, " \
                  f"factor_6, factor_7, factor_8, factor_9, factor_10, factor_11, factor_12, factor_13, factor_14, " \
                  f"factor_15, factor_16, factor_17, factor_18) " \
                  f"VALUES ({pattern_id}, "
            for x in row:
                sql += f"{x}, "
            sql = sql.rstrip(', ') + ")"
            result = tools_db.execute_sql(sql, commit=False)
            if not result:
                msg = "There was an error inserting pattern value."
                tools_qgis.show_warning(msg, dialog=dialog)
                global_vars.dao.rollback()
                return False

        return True


    def _manage_ws_patterns_plot(self, table, plot_widget, row, column):
        """ Note: row & column parameters are passed by the signal """

        # Clear plot
        plot_widget.axes.cla()

        # Read row values
        values = self._read_tbl_values(table)
        temp_list = []  # String list with all table values
        for v in values:
            temp_list.append(v)

        # Clean nulls of the end of the list
        clean_list = []
        for i, item in enumerate(temp_list):
            last_idx = -1
            for j, value in enumerate(item):
                if value != 'null':
                    last_idx = j
            clean_list.append(item[:last_idx+1])

        # Convert list items to float
        float_list = []
        for lst in clean_list:
            temp_lst = []
            for item in lst:
                try:
                    value = float(item)
                except ValueError:
                    value = 0
                temp_lst.append(value)
            float_list.append(temp_lst)

        # Create lists for pandas DataFrame
        x_offset = 0
        for lst in float_list:
            if not lst:
                continue
            # Create lists with x zeros as offset to append new rows to the graph
            df_list = [0] * x_offset
            df_list.extend(lst)

            plot_widget.axes.bar(range(0, len(df_list)), df_list, width=1, align='edge', color='lightcoral', edgecolor='indianred')
            plot_widget.axes.set_xticks(range(0, len(df_list)))
            x_offset += len(lst)

        # Draw plot
        plot_widget.draw()


    def _manage_ud_patterns_dlg(self, pattern_id, duplicate=False):
        # Variables
        cmb_pattern_type = self.dialog.cmb_pattern_type
        cmb_expl_id = self.dialog.cmb_expl_id

        # Set scale-to-fit for tableview
        self._scale_to_fit_pattern_tableviews(self.dialog)

        # Create plot widget
        plot_widget = self._create_plot_widget(self.dialog)

        # Populate combobox
        sql = "SELECT expl_id as id, name as idval FROM exploitation WHERE expl_id > 0"
        rows = tools_db.get_rows(sql)
        if rows:
            tools_qt.fill_combo_values(cmb_expl_id, rows, index_to_show=1, add_empty=True)

        sql = "SELECT id, idval FROM inp_typevalue WHERE typevalue = 'inp_typevalue_pattern'"
        rows = tools_db.get_rows(sql)
        if rows:
            tools_qt.fill_combo_values(cmb_pattern_type, rows)

        if pattern_id:
            self._populate_ud_patterns_widgets(pattern_id, duplicate=duplicate)
        else:
            self._load_ud_pattern_widgets(self.dialog)

        # Signals
        cmb_pattern_type.currentIndexChanged.connect(partial(self._manage_patterns_tableviews, self.dialog, cmb_pattern_type, plot_widget))

        self._manage_patterns_tableviews(self.dialog, cmb_pattern_type, plot_widget)

        # Connect OK button to insert all inp_pattern and inp_pattern_value data to database
        is_new = (pattern_id is None) or duplicate
        self.dialog.btn_accept.clicked.connect(partial(self._accept_pattern_ud, self.dialog, is_new))


    def _scale_to_fit_pattern_tableviews(self, dialog):
        tables = [dialog.tbl_monthly, dialog.tbl_daily, dialog.tbl_hourly, dialog.tbl_weekend]
        for table in tables:
            table.horizontalHeader().setSectionResizeMode(1)
            table.horizontalHeader().setMinimumSectionSize(50)


    def _populate_ud_patterns_widgets(self, pattern_id, duplicate=False):
        """ Fills in all the values for ud pattern dialog """

        # Variables
        txt_id = self.dialog.txt_pattern_id
        txt_observ = self.dialog.txt_observ
        cmb_expl_id = self.dialog.cmb_expl_id
        cmb_pattern_type = self.dialog.cmb_pattern_type

        sql = f"SELECT * FROM v_edit_inp_pattern WHERE pattern_id = '{pattern_id}'"
        row = tools_db.get_row(sql)
        if not row:
            return

        # Populate text & combobox widgets
        if not duplicate:
            tools_qt.set_widget_text(self.dialog, txt_id, pattern_id)
            tools_qt.set_widget_enabled(self.dialog, txt_id, False)
        tools_qt.set_widget_text(self.dialog, txt_observ, row['observ'])
        tools_qt.set_combo_value(cmb_expl_id, str(row['expl_id']), 0)
        tools_qt.set_widget_text(self.dialog, cmb_pattern_type, row['pattern_type'])

        # Populate table pattern_values
        sql = f"SELECT * FROM v_edit_inp_pattern_value WHERE pattern_id = '{pattern_id}'"
        rows = tools_db.get_rows(sql)
        if not rows:
            return

        table = self.dialog.findChild(QTableWidget, f"tbl_{row['pattern_type'].lower()}")
        for n, row in enumerate(rows):
            for i in range(0, table.columnCount()):
                value = f"{row[f'factor_{i+1}']}"
                if value == 'None':
                    value = ''
                table.setItem(n, i, QTableWidgetItem(value))


    def _load_ud_pattern_widgets(self, dialog):
        """ Load values from session.config """

        # Variables
        cmb_expl_id = dialog.cmb_expl_id
        cmb_pattern_type = dialog.cmb_pattern_type

        # Get values
        expl_id = tools_gw.get_config_parser('nonvisual_patterns', 'cmb_expl_id', "user", "session")
        pattern_type = tools_gw.get_config_parser('nonvisual_patterns', 'cmb_pattern_type', "user", "session")

        # Populate widgets
        tools_qt.set_combo_value(cmb_expl_id, str(expl_id), 0)
        tools_qt.set_combo_value(cmb_pattern_type, str(pattern_type), 0)


    def _save_ud_pattern_widgets(self, dialog):
        """ Save values from session.config """

        # Variables
        cmb_expl_id = dialog.cmb_expl_id
        cmb_pattern_type = dialog.cmb_pattern_type

        # Get values
        expl_id = tools_qt.get_combo_value(dialog, cmb_expl_id)
        pattern_type = tools_qt.get_combo_value(dialog, cmb_pattern_type)

        # Populate widgets
        tools_gw.set_config_parser('nonvisual_patterns', 'cmb_expl_id', expl_id)
        tools_gw.set_config_parser('nonvisual_patterns', 'cmb_pattern_type', pattern_type)


    def _manage_patterns_tableviews(self, dialog, cmb_pattern_type, plot_widget):

        # Variables
        tbl_monthly = dialog.tbl_monthly
        tbl_daily = dialog.tbl_daily
        tbl_hourly = dialog.tbl_hourly
        tbl_weekend = dialog.tbl_weekend

        # Hide all tables
        tbl_monthly.setVisible(False)
        tbl_daily.setVisible(False)
        tbl_hourly.setVisible(False)
        tbl_weekend.setVisible(False)

        # Only show the pattern_type one
        pattern_type = tools_qt.get_combo_value(dialog, cmb_pattern_type)
        cur_table = dialog.findChild(QTableWidget, f"tbl_{pattern_type.lower()}")
        cur_table.setVisible(True)
        try:
            cur_table.cellChanged.disconnect()
        except TypeError:
            pass
        cur_table.cellChanged.connect(partial(self._manage_ud_patterns_plot, cur_table, plot_widget))
        self._manage_ud_patterns_plot(cur_table, plot_widget, None, None)


    def _accept_pattern_ud(self, dialog, is_new):
        """ Manage accept button (insert & update) """

        # Variables
        txt_id = dialog.txt_pattern_id
        txt_observ = dialog.txt_observ
        cmb_expl_id = dialog.cmb_expl_id
        cmb_pattern_type = dialog.cmb_pattern_type

        # Get widget values
        pattern_id = tools_qt.get_text(dialog, txt_id, add_quote=True)
        pattern_type = tools_qt.get_combo_value(dialog, cmb_pattern_type)
        observ = tools_qt.get_text(dialog, txt_observ, add_quote=True)
        expl_id = tools_qt.get_combo_value(dialog, cmb_expl_id)
        if expl_id in (None, ''):
            expl_id = "null"

        if is_new:
            # Check that there are no empty fields
            if not pattern_id or pattern_id == 'null':
                tools_qt.set_stylesheet(txt_id)
                return
            tools_qt.set_stylesheet(txt_id, style="")

            # Insert inp_pattern
            sql = f"INSERT INTO inp_pattern (pattern_id, pattern_type, observ, expl_id)" \
                  f"VALUES({pattern_id}, '{pattern_type}', {observ}, {expl_id})"
            result = tools_db.execute_sql(sql, commit=False)
            if not result:
                msg = "There was an error inserting pattern."
                tools_qgis.show_warning(msg, dialog=dialog)
                global_vars.dao.rollback()
                return

            # Insert inp_pattern_value
            result = self._insert_ud_pattern_values(dialog, pattern_type, pattern_id)
            if not result:
                return

            # Commit
            global_vars.dao.commit()
            # Reload manager table
            self._reload_manager_table()
        elif pattern_id is not None:
            # Update inp_pattern
            table_name = 'v_edit_inp_pattern'

            observ = observ.strip("'")
            fields = f"""{{"pattern_type": "{pattern_type}", "expl_id": {expl_id}, "observ": "{observ}"}}"""

            result = self._setfields(pattern_id.strip("'"), table_name, fields)
            if not result:
                return

            # Update inp_pattern_value
            sql = f"DELETE FROM v_edit_inp_pattern_value WHERE pattern_id = {pattern_id}"
            result = tools_db.execute_sql(sql, commit=False)
            if not result:
                msg = "There was an error deleting old pattern values."
                tools_qgis.show_warning(msg, dialog=dialog)
                global_vars.dao.rollback()
                return
            result = self._insert_ud_pattern_values(dialog, pattern_type, pattern_id)
            if not result:
                return

            # Commit
            global_vars.dao.commit()
            # Reload manager table
            self._reload_manager_table()

        self._save_ud_pattern_widgets(dialog)
        tools_gw.close_dialog(dialog)


    def _insert_ud_pattern_values(self, dialog, pattern_type, pattern_id):
        """ Insert table values into v_edit_inp_pattern_values """

        table = dialog.findChild(QTableWidget, f"tbl_{pattern_type.lower()}")

        values = self._read_tbl_values(table)

        is_empty = True
        for row in values:
            if row == (['null'] * table.columnCount()):
                continue
            is_empty = False

        if is_empty:
            msg = "You need at least one row of values."
            tools_qgis.show_warning(msg, dialog=dialog)
            global_vars.dao.rollback()
            return False

        for row in values:
            if row == (['null'] * table.columnCount()):
                continue

            sql = f"INSERT INTO v_edit_inp_pattern_value (pattern_id, "
            for n, x in enumerate(row):
                sql += f"factor_{n + 1}, "
            sql = sql.rstrip(', ') + ")"
            sql += f"VALUES ({pattern_id}, "
            for x in row:
                sql += f"{x}, "
            sql = sql.rstrip(', ') + ")"
            result = tools_db.execute_sql(sql, commit=False)
            if not result:
                msg = "There was an error inserting pattern value."
                tools_qgis.show_warning(msg, dialog=dialog)
                global_vars.dao.rollback()
                return False

        return True


    def _manage_ud_patterns_plot(self, table, plot_widget, row, column):
        """ Note: row & column parameters are passed by the signal """

        # Clear plot
        plot_widget.axes.cla()

        # Read row values
        values = self._read_tbl_values(table)
        temp_list = []  # String list with all table values
        for v in values:
            temp_list.append(v)

        # Clean nulls of the end of the list
        clean_list = []
        for i, item in enumerate(temp_list):
            last_idx = -1
            for j, value in enumerate(item):
                if value != 'null':
                    last_idx = j
            clean_list.append(item[:last_idx+1])

        # Convert list items to float
        float_list = []
        for lst in clean_list:
            temp_lst = []
            for item in lst:
                try:
                    value = float(item)
                except ValueError:
                    value = 0
                temp_lst.append(value)
            float_list.append(temp_lst)

        # Create lists for pandas DataFrame
        x_offset = 0
        for lst in float_list:
            if not lst:
                continue
            # Create lists with x zeros as offset to append new rows to the graph
            df_list = [0] * x_offset
            df_list.extend(lst)

            plot_widget.axes.bar(range(0, len(df_list)), df_list, width=1, align='edge', color='lightcoral', edgecolor='indianred')
            plot_widget.axes.set_xticks(range(0, len(df_list)))
            x_offset += len(lst)

        # Draw plot
        plot_widget.draw()

    # endregion

    # region controls
    def get_controls(self, control_id=None, duplicate=False):
        """ Opens dialog for controls """

        # Get dialog
        self.dialog = GwNonVisualControlsUi()
        tools_gw.load_settings(self.dialog)

        # Populate sector id combobox
        self._populate_cmb_sector_id(self.dialog.cmb_sector_id)

        if control_id is not None:
            self._populate_controls_widgets(control_id)
        else:
            self._load_controls_widgets(self.dialog)

        # Connect dialog signals
        is_new = (control_id is None) or duplicate
        self.dialog.btn_accept.clicked.connect(partial(self._accept_controls, self.dialog, is_new, control_id))
        self._connect_dialog_signals()

        # Open dialog
        tools_gw.open_dialog(self.dialog, dlg_name=f'dlg_nonvisual_controls')


    def _populate_controls_widgets(self, control_id):
        """ Fills in all the values for control dialog """

        # Variables
        cmb_sector_id = self.dialog.cmb_sector_id
        chk_active = self.dialog.chk_active
        txt_text = self.dialog.txt_text

        sql = f"SELECT * FROM v_edit_inp_controls WHERE id = '{control_id}'"
        row = tools_db.get_row(sql)
        if not row:
            return

        # Populate text & combobox widgets
        tools_qt.set_combo_value(cmb_sector_id, str(row['sector_id']), 0)
        tools_qt.set_checked(self.dialog, chk_active, row['active'])
        tools_qt.set_widget_text(self.dialog, txt_text, row['text'])


    def _load_controls_widgets(self, dialog):
        """ Load values from session.config """

        # Variables
        cmb_sector_id = dialog.cmb_sector_id
        chk_active = dialog.chk_active

        # Get values
        sector_id = tools_gw.get_config_parser('nonvisual_controls', 'cmb_sector_id', "user", "session")
        active = tools_gw.get_config_parser('nonvisual_controls', 'chk_active', "user", "session")

        # Populate widgets
        tools_qt.set_combo_value(cmb_sector_id, str(sector_id), 0)
        tools_qt.set_checked(dialog, chk_active, active)


    def _save_controls_widgets(self, dialog):
        """ Save values from session.config """

        # Variables
        cmb_sector_id = dialog.cmb_sector_id
        chk_active = dialog.chk_active

        # Get values
        sector_id = tools_qt.get_combo_value(dialog, cmb_sector_id)
        active = tools_qt.is_checked(dialog, chk_active)

        # Populate widgets
        tools_gw.set_config_parser('nonvisual_controls', 'cmb_sector_id', sector_id)
        tools_gw.set_config_parser('nonvisual_controls', 'chk_active', active)


    def _accept_controls(self, dialog, is_new, control_id):
        """ Manage accept button (insert & update) """

        # Variables
        cmb_sector_id = dialog.cmb_sector_id
        chk_active = dialog.chk_active
        txt_text = dialog.txt_text

        # Get widget values
        sector_id = tools_qt.get_combo_value(dialog, cmb_sector_id)
        active = tools_qt.is_checked(dialog, chk_active)
        text = tools_qt.get_text(dialog, txt_text, add_quote=True)

        if is_new:
            # Check that there are no empty fields
            if not text or text == 'null':
                tools_qt.set_stylesheet(txt_text)
                return
            tools_qt.set_stylesheet(txt_text, style="")

            # Insert inp_controls
            sql = f"INSERT INTO inp_controls (sector_id,text,active)" \
                  f"VALUES({sector_id}, {text}, {active})"
            result = tools_db.execute_sql(sql, commit=False)
            if not result:
                msg = "There was an error inserting control."
                tools_qgis.show_warning(msg, dialog=dialog)
                global_vars.dao.rollback()
                return

            # Commit
            global_vars.dao.commit()
            # Reload manager table
            self._reload_manager_table()
        elif control_id is not None:
            table_name = 'v_edit_inp_controls'

            text = text.strip("'")
            text = text.replace("\n", "\\n")
            fields = f"""{{"sector_id": {sector_id}, "active": "{active}", "text": "{text}"}}"""

            result = self._setfields(control_id, table_name, fields)
            if not result:
                return
            # Commit
            global_vars.dao.commit()
            # Reload manager table
            self._reload_manager_table()

        self._save_controls_widgets(dialog)
        tools_gw.close_dialog(dialog)

    # endregion

    # region rules
    def get_rules(self, rule_id=None, duplicate=False):
        """ Opens dialog for rules """

        # Get dialog
        self.dialog = GwNonVisualRulesUi()
        tools_gw.load_settings(self.dialog)

        # Populate sector id combobox
        self._populate_cmb_sector_id(self.dialog.cmb_sector_id)

        if rule_id is not None:
            self._populate_rules_widgets(rule_id)
        else:
            self._load_rules_widgets(self.dialog)

        # Connect dialog signals
        is_new = (rule_id is None) or duplicate
        self.dialog.btn_accept.clicked.connect(partial(self._accept_rules, self.dialog, is_new, rule_id))
        self._connect_dialog_signals()

        # Open dialog
        tools_gw.open_dialog(self.dialog, dlg_name=f'dlg_nonvisual_rules')


    def _populate_rules_widgets(self, rule_id):
        """ Fills in all the values for rule dialog """

        # Variables
        cmb_sector_id = self.dialog.cmb_sector_id
        chk_active = self.dialog.chk_active
        txt_text = self.dialog.txt_text

        sql = f"SELECT * FROM v_edit_inp_rules WHERE id = '{rule_id}'"
        row = tools_db.get_row(sql)
        if not row:
            return

        # Populate text & combobox widgets
        tools_qt.set_combo_value(cmb_sector_id, str(row['sector_id']), 0)
        tools_qt.set_checked(self.dialog, chk_active, row['active'])
        tools_qt.set_widget_text(self.dialog, txt_text, row['text'])


    def _load_rules_widgets(self, dialog):
        """ Load values from session.config """

        # Variables
        cmb_sector_id = dialog.cmb_sector_id
        chk_active = dialog.chk_active

        # Get values
        sector_id = tools_gw.get_config_parser('nonvisual_rules', 'cmb_sector_id', "user", "session")
        active = tools_gw.get_config_parser('nonvisual_rules', 'chk_active', "user", "session")

        # Populate widgets
        tools_qt.set_combo_value(cmb_sector_id, str(sector_id), 0)
        tools_qt.set_checked(dialog, chk_active, active)


    def _save_rules_widgets(self, dialog):
        """ Save values from session.config """

        # Variables
        cmb_sector_id = dialog.cmb_sector_id
        chk_active = dialog.chk_active

        # Get values
        sector_id = tools_qt.get_combo_value(dialog, cmb_sector_id)
        active = tools_qt.is_checked(dialog, chk_active)

        # Populate widgets
        tools_gw.set_config_parser('nonvisual_rules', 'cmb_sector_id', sector_id)
        tools_gw.set_config_parser('nonvisual_rules', 'chk_active', active)


    def _accept_rules(self, dialog, is_new, rule_id):
        """ Manage accept button (insert & update) """

        # Variables
        cmb_sector_id = dialog.cmb_sector_id
        chk_active = dialog.chk_active
        txt_text = dialog.txt_text

        # Get widget values
        sector_id = tools_qt.get_combo_value(dialog, cmb_sector_id)
        active = tools_qt.is_checked(dialog, chk_active)
        text = tools_qt.get_text(dialog, txt_text, add_quote=True)

        if is_new:
            # Check that there are no empty fields
            if not text or text == 'null':
                tools_qt.set_stylesheet(txt_text)
                return
            tools_qt.set_stylesheet(txt_text, style="")

            # Insert inp_controls
            sql = f"INSERT INTO inp_rules (sector_id,text,active)" \
                  f"VALUES({sector_id}, {text}, {active})"
            result = tools_db.execute_sql(sql, commit=False)
            if not result:
                msg = "There was an error inserting control."
                tools_qgis.show_warning(msg, dialog=dialog)
                global_vars.dao.rollback()
                return

            # Commit
            global_vars.dao.commit()
            # Reload manager table
            self._reload_manager_table()
        elif rule_id is not None:
            table_name = 'v_edit_inp_rules'

            text = text.strip("'")
            text = text.replace("\n", "\\n")
            fields = f"""{{"sector_id": {sector_id}, "active": "{active}", "text": "{text}"}}"""

            result = self._setfields(rule_id, table_name, fields)
            if not result:
                return
            # Commit
            global_vars.dao.commit()
            # Reload manager table
            self._reload_manager_table()

        self._save_rules_widgets(dialog)
        tools_gw.close_dialog(dialog)

    # endregion

    # region timeseries
    def get_timeseries(self, timser_id=None, duplicate=False):
        """ Opens dialog for timeseries """

        # Get dialog
        self.dialog = GwNonVisualTimeseriesUi()
        tools_gw.load_settings(self.dialog)

        # Variables
        cmb_timeser_type = self.dialog.cmb_timeser_type
        cmb_times_type = self.dialog.cmb_times_type
        cmb_expl_id = self.dialog.cmb_expl_id
        tbl_timeseries_value = self.dialog.tbl_timeseries_value

        # Populate combobox
        self._populate_timeser_combos(cmb_expl_id, cmb_times_type, cmb_timeser_type)

        if timser_id is not None:
            self._populate_timeser_widgets(timser_id, duplicate=duplicate)
        else:
            self._load_timeseries_widgets(self.dialog)

        # Set scale-to-fit
        tools_qt.set_tableview_config(tbl_timeseries_value, sectionResizeMode=1, edit_triggers=QTableView.DoubleClicked)

        is_new = (timser_id is None) or duplicate

        # Connect dialog signals
        cmb_times_type.currentTextChanged.connect(partial(self._manage_times_type, tbl_timeseries_value))
        tbl_timeseries_value.cellChanged.connect(partial(self._onCellChanged, tbl_timeseries_value))
        self.dialog.btn_accept.clicked.connect(partial(self._accept_timeseries, self.dialog, is_new))
        self._connect_dialog_signals()

        self._manage_times_type(tbl_timeseries_value, tools_qt.get_combo_value(self.dialog, cmb_times_type))

        # Open dialog
        tools_gw.open_dialog(self.dialog, dlg_name=f'dlg_nonvisual_timeseries')


    def _populate_timeser_combos(self, cmb_expl_id, cmb_times_type, cmb_timeser_type):
        """ Populates timeseries dialog combos """

        sql = "SELECT id, idval FROM inp_typevalue WHERE typevalue = 'inp_value_timserid'"
        rows = tools_db.get_rows(sql)
        if rows:
            tools_qt.fill_combo_values(cmb_timeser_type, rows, index_to_show=1)
        sql = "SELECT id, idval FROM inp_typevalue WHERE typevalue = 'inp_typevalue_timeseries'"
        rows = tools_db.get_rows(sql)
        if rows:
            tools_qt.fill_combo_values(cmb_times_type, rows, index_to_show=1)
        sql = "SELECT expl_id as id, name as idval FROM exploitation WHERE expl_id > 0"
        rows = tools_db.get_rows(sql)
        if rows:
            tools_qt.fill_combo_values(cmb_expl_id, rows, index_to_show=1, add_empty=True)


    def _populate_timeser_widgets(self, timser_id, duplicate=False):
        """ Fills in all the values for timeseries dialog """

        # Variables
        txt_id = self.dialog.txt_id
        txt_idval = self.dialog.txt_idval
        cmb_timeser_type = self.dialog.cmb_timeser_type
        cmb_times_type = self.dialog.cmb_times_type
        txt_descript = self.dialog.txt_descript
        cmb_expl_id = self.dialog.cmb_expl_id
        txt_fname = self.dialog.txt_fname
        tbl_timeseries_value = self.dialog.tbl_timeseries_value

        sql = f"SELECT * FROM v_edit_inp_timeseries WHERE id = '{timser_id}'"
        row = tools_db.get_row(sql)
        if not row:
            return

        # Populate text & combobox widgets
        if not duplicate:
            tools_qt.set_widget_text(self.dialog, txt_id, timser_id)
            tools_qt.set_widget_enabled(self.dialog, txt_id, False)
        tools_qt.set_widget_text(self.dialog, txt_idval, row['idval'])
        tools_qt.set_widget_text(self.dialog, cmb_timeser_type, row['timser_type'])
        tools_qt.set_widget_text(self.dialog, cmb_times_type, row['times_type'])
        tools_qt.set_widget_text(self.dialog, txt_descript, row['descript'])
        tools_qt.set_combo_value(cmb_expl_id, str(row['expl_id']), 0)
        tools_qt.set_widget_text(self.dialog, txt_fname, row['fname'])

        # Populate table timeseries_values
        sql = f"SELECT id, date, hour, time, value FROM v_edit_inp_timeseries_value WHERE timser_id = '{timser_id}'"
        rows = tools_db.get_rows(sql)
        if not rows:
            return

        row0, row1, row2 = None, None, None
        if row['times_type'] == 'FILE':
            return
        elif row['times_type'] == 'RELATIVE':
            row0, row1, row2 = None, 'time', 'value'
        elif row['times_type'] == 'ABSOLUTE':
            row0, row1, row2 = 'date', 'hour', 'value'

        for n, row in enumerate(rows):
            if row0:
                value = f"{row[row0]}"
                if value in (None, 'None', 'null'):
                    value = ''
                tbl_timeseries_value.setItem(n, 0, QTableWidgetItem(value))
            value = f"{row[row1]}"
            if value in (None, 'None', 'null'):
                value = ''
            tbl_timeseries_value.setItem(n, 1, QTableWidgetItem(value))
            value = f"{row[row2]}"
            if value in (None, 'None', 'null'):
                value = ''
            tbl_timeseries_value.setItem(n, 2, QTableWidgetItem(f"{value}"))
            tbl_timeseries_value.insertRow(tbl_timeseries_value.rowCount())


    def _manage_times_type(self, tbl_timeseries_value, text):
        """ Manage timeseries table columns depending on times_type """

        if text == 'RELATIVE':
            tbl_timeseries_value.setColumnHidden(0, True)
            return
        tbl_timeseries_value.setColumnHidden(0, False)


    def _load_timeseries_widgets(self, dialog):
        """ Load values from session.config """

        # Variables
        cmb_expl_id = dialog.cmb_expl_id
        cmb_timeser_type = dialog.cmb_timeser_type
        cmb_times_type = dialog.cmb_times_type

        # Get values
        expl_id = tools_gw.get_config_parser('nonvisual_timeseries', 'cmb_expl_id', "user", "session")
        timeser_type = tools_gw.get_config_parser('nonvisual_timeseries', 'cmb_timeser_type', "user", "session")
        times_type = tools_gw.get_config_parser('nonvisual_timeseries', 'cmb_times_type', "user", "session")

        # Populate widgets
        tools_qt.set_combo_value(cmb_expl_id, str(expl_id), 0)
        tools_qt.set_combo_value(cmb_timeser_type, str(timeser_type), 0)
        tools_qt.set_combo_value(cmb_times_type, str(times_type), 0)


    def _save_timeseries_widgets(self, dialog):
        """ Save values from session.config """

        # Variables
        cmb_expl_id = dialog.cmb_expl_id
        cmb_timeser_type = dialog.cmb_timeser_type
        cmb_times_type = dialog.cmb_times_type

        # Get values
        expl_id = tools_qt.get_combo_value(dialog, cmb_expl_id)
        timeser_type = tools_qt.get_combo_value(dialog, cmb_timeser_type)
        times_type = tools_qt.get_combo_value(dialog, cmb_times_type)

        # Populate widgets
        tools_gw.set_config_parser('nonvisual_timeseries', 'cmb_expl_id', expl_id)
        tools_gw.set_config_parser('nonvisual_timeseries', 'cmb_timeser_type', timeser_type)
        tools_gw.set_config_parser('nonvisual_timeseries', 'cmb_times_type', times_type)


    def _accept_timeseries(self, dialog, is_new):
        """ Manage accept button (insert & update) """

        # Variables
        txt_id = dialog.txt_id
        txt_idval = dialog.txt_idval
        cmb_timeser_type = dialog.cmb_timeser_type
        cmb_times_type = dialog.cmb_times_type
        txt_descript = dialog.txt_descript
        cmb_expl_id = dialog.cmb_expl_id
        txt_fname = dialog.txt_fname
        tbl_timeseries_value = dialog.tbl_timeseries_value

        # Get widget values
        timeseries_id = tools_qt.get_text(dialog, txt_id, add_quote=True)
        idval = tools_qt.get_text(dialog, txt_idval, add_quote=True)
        timser_type = tools_qt.get_combo_value(dialog, cmb_timeser_type)
        times_type = tools_qt.get_combo_value(dialog, cmb_times_type)
        descript = tools_qt.get_text(dialog, txt_descript, add_quote=True)
        fname = tools_qt.get_text(dialog, txt_fname, add_quote=True)
        expl_id = tools_qt.get_combo_value(dialog, cmb_expl_id)
        if expl_id in (None, ''):
            expl_id = "null"

        if is_new:
            # Check that there are no empty fields
            if not timeseries_id or timeseries_id == 'null':
                tools_qt.set_stylesheet(txt_id)
                return
            tools_qt.set_stylesheet(txt_id, style="")

            # Insert inp_timeseries
            sql = f"INSERT INTO inp_timeseries (id, timser_type, times_type, idval, descript, fname, expl_id)" \
                  f"VALUES({timeseries_id}, '{timser_type}', '{times_type}', {idval}, {descript}, {fname}, {expl_id})"
            result = tools_db.execute_sql(sql, commit=False)
            if not result:
                msg = "There was an error inserting timeseries."
                tools_qgis.show_warning(msg, dialog=dialog)
                global_vars.dao.rollback()
                return

            if fname not in (None, 'null'):
                sql = ""  # No need to insert to inp_timeseries_value?

            # Insert inp_timeseries_value
            result = self._insert_timeseries_value(dialog, tbl_timeseries_value, times_type, timeseries_id)
            if not result:
                return

            # Commit
            global_vars.dao.commit()
            # Reload manager table
            self._reload_manager_table()
        elif timeseries_id is not None:
            # Update inp_timeseries
            table_name = 'v_edit_inp_timeseries'

            idval = idval.strip("'")
            timser_type = timser_type.strip("'")
            times_type = times_type.strip("'")
            descript = descript.strip("'")
            fname = fname.strip("'")
            fields = f"""{{"expl_id": {expl_id}, "idval": "{idval}", "timser_type": "{timser_type}", "times_type": "{times_type}", "descript": "{descript}", "fname": "{fname}"}}"""

            result = self._setfields(timeseries_id.strip("'"), table_name, fields)
            if not result:
                return

            # Update inp_timeseries_value
            sql = f"DELETE FROM v_edit_inp_timeseries_value WHERE timser_id = {timeseries_id}"
            result = tools_db.execute_sql(sql, commit=False)
            if not result:
                msg = "There was an error deleting old timeseries values."
                tools_qgis.show_warning(msg, dialog=dialog)
                global_vars.dao.rollback()
                return
            result = self._insert_timeseries_value(dialog, tbl_timeseries_value, times_type, timeseries_id)
            if not result:
                return

            # Commit
            global_vars.dao.commit()
            # Reload manager table
            self._reload_manager_table()

        self._save_timeseries_widgets(dialog)
        tools_gw.close_dialog(dialog)


    def _insert_timeseries_value(self, dialog, tbl_timeseries_value, times_type, timeseries_id):
        """ Insert table values into v_edit_inp_timeseries_value """

        values = list()
        for y in range(0, tbl_timeseries_value.rowCount()):
            values.append(list())
            for x in range(0, tbl_timeseries_value.columnCount()):
                value = "null"
                item = tbl_timeseries_value.item(y, x)
                if item is not None and item.data(0) not in (None, ''):
                    value = item.data(0)
                    try:  # Try to convert to float, otherwise put quotes
                        value = float(value)
                    except ValueError:
                        value = f"'{value}'"
                values[y].append(value)

        # Check if table is empty
        is_empty = True
        for row in values:
            if row == (['null'] * tbl_timeseries_value.columnCount()):
                continue
            is_empty = False

        if is_empty:
            msg = "You need at least one row of values."
            tools_qgis.show_warning(msg, dialog=dialog)
            global_vars.dao.rollback()
            return False

        if times_type == 'ABSOLUTE':
            for row in values:
                if row == (['null'] * tbl_timeseries_value.columnCount()):
                    continue
                if 'null' in (row[0], row[1], row[2]):
                    msg = "You have to fill in 'date', 'time' and 'value' fields!"
                    tools_qgis.show_warning(msg, dialog=dialog)
                    global_vars.dao.rollback()
                    return False

                sql = f"INSERT INTO v_edit_inp_timeseries_value (timser_id, date, hour, value) "
                sql += f"VALUES ({timeseries_id}, {row[0]}, {row[1]}, {row[2]})"

                result = tools_db.execute_sql(sql, commit=False)
                if not result:
                    msg = "There was an error inserting pattern value."
                    tools_qgis.show_warning(msg, dialog=dialog)
                    global_vars.dao.rollback()
                    return False
        elif times_type == 'RELATIVE':

            for row in values:
                if row == (['null'] * tbl_timeseries_value.columnCount()):
                    continue
                if 'null' in (row[1], row[2]):
                    msg = "You have to fill in 'time' and 'value' fields!"
                    tools_qgis.show_warning(msg, dialog=dialog)
                    global_vars.dao.rollback()
                    return False

                sql = f"INSERT INTO v_edit_inp_timeseries_value (timser_id, time, value) "
                sql += f"VALUES ({timeseries_id}, {row[1]}, {row[2]})"

                result = tools_db.execute_sql(sql, commit=False)
                if not result:
                    msg = "There was an error inserting pattern value."
                    tools_qgis.show_warning(msg, dialog=dialog)
                    global_vars.dao.rollback()
                    return False

        return True

    # endregion

    # region lids
    def get_lids(self, lidco_id=None, duplicate=None):
        """ Opens dialog for lids """

        # Get dialog
        self.dialog = GwNonVisualLidsUi()

        # Set dialog not resizable
        self.dialog.setFixedSize(self.dialog.size())

        tools_gw.load_settings(self.dialog)

        is_new = (lidco_id is None) or duplicate

        # Manage decimal validation for QLineEdit
        widget_list = self.dialog.findChildren(QLineEdit)
        for widget in widget_list:
            if widget.objectName() != "txt_name":
                tools_qt.double_validator(widget, 0, 9999999, 3)

        # Populate LID Type combo
        sql = f"SELECT id, idval FROM inp_typevalue WHERE typevalue = 'inp_value_lidtype' ORDER BY idval"
        rows = tools_db.get_rows(sql)
        if rows:
            tools_qt.fill_combo_values(self.dialog.cmb_lidtype, rows, 1)

        # Populate Control Curve combo
        sql = f"SELECT id FROM v_edit_inp_curve; "
        rows = tools_db.get_rows(sql)
        if rows:
            tools_qt.fill_combo_values(self.dialog.txt_7_cmb_control_curve, rows)

        # Signals
        self.dialog.cmb_lidtype.currentIndexChanged.connect(partial(self._manage_lids_tabs, self.dialog))
        self.dialog.btn_ok.clicked.connect(partial(self._accept_lids, self.dialog, is_new, lidco_id))
        self.dialog.btn_cancel.clicked.connect(self.dialog.reject)
        self.dialog.finished.connect(partial(tools_gw.close_dialog, self.dialog))
        self.dialog.btn_help.clicked.connect(partial(self._open_help))

        self._manage_lids_tabs(self.dialog)

        if lidco_id:
            self._populate_lids_widgets(self.dialog, lidco_id, duplicate)
        else:
            self._load_lids_widgets(self.dialog)

        # Open dialog
        tools_gw.open_dialog(self.dialog, dlg_name=f'dlg_nonvisual_lids')


    def _open_help(self):
        webbrowser.open('https://giswater.gitbook.io/giswater-manual/7.-export-import-of-the-hydraulic-model')

    def _populate_lids_widgets(self, dialog, lidco_id, duplicate=False):
        """ Fills in all the values for lid dialog """

        # Get lidco_type
        cmb_lidtype = dialog.cmb_lidtype

        sql = f"SELECT lidco_type FROM inp_lid WHERE lidco_id='{lidco_id}'"
        row = tools_db.get_row(sql)
        if not row:
            return
        lidco_type = row[0]

        if not duplicate:
            tools_qt.set_widget_text(self.dialog, self.dialog.txt_name, lidco_id)
            tools_qt.set_widget_enabled(self.dialog, self.dialog.txt_name, False)
        tools_qt.set_combo_value(cmb_lidtype, str(lidco_type), 0)

        # Populate tab values
        sql = f"SELECT value_2, value_3, value_4, value_5, value_6, value_7,value_8 " \
              f"FROM inp_lid_value WHERE lidco_id='{lidco_id}'"
        rows = tools_db.get_rows(sql)

        if rows:
            idx = 0
            for i in range(self.dialog.tab_lidlayers.count()):
                if self.dialog.tab_lidlayers.isTabVisible(i):
                    try:
                        row = rows[idx]
                    except IndexError:  # The tab exists in dialog but not in db (drain might be optional)
                        continue

                    # List with all QLineEdit children
                    child_list = self.dialog.tab_lidlayers.widget(i).children()
                    visible_widgets = [widget for widget in child_list if type(widget) == QLineEdit]
                    visible_widgets = self._order_list(visible_widgets)

                    for x, value in enumerate(row):
                        if value in ('null', None):
                            continue
                        try:
                            widget = visible_widgets[x]
                        except IndexError:  # The widget exists in dialog but not in db (db error, extra values)
                            continue
                        tools_qt.set_widget_text(self.dialog, widget, f"{value}")
                    idx += 1


    def _load_lids_widgets(self, dialog):
        """ Load values from session.config """

        # Variable
        cmb_lidtype = dialog.cmb_lidtype

        # Get values
        lidtype = tools_gw.get_config_parser('nonvisual_lids', 'cmb_lidtype', "user", "session")

        # Populate widgets
        tools_qt.set_combo_value(cmb_lidtype, str(lidtype), 0)

        for i in range(dialog.tab_lidlayers.count()):
            if Qgis.QGIS_VERSION_INT >= 32000:
                if not dialog.tab_lidlayers.isTabVisible(i):
                    continue
            else:
                if not dialog.tab_lidlayers.isTabEnabled(i):
                    continue

                # List with all QLineEdit children
                child_list = dialog.tab_lidlayers.widget(i).children()
                visible_widgets = [widget for widget in child_list if
                                   type(widget) == QLineEdit or type(widget) == QComboBox]
                visible_widgets = self._order_list(visible_widgets)

                for y, widget in enumerate(visible_widgets):
                    value = tools_gw.get_config_parser('nonvisual_lids', f"{widget.objectName()}", "user", "session")

                    if type(widget) == QLineEdit:
                        tools_qt.set_widget_text(dialog, widget, str(value))
                    else:
                        tools_qt.set_combo_value(widget, str(value), 0)


    def _save_lids_widgets(self, dialog):
        """ Save values from session.config """

        # Variables
        txt_name = dialog.txt_name
        cmb_lidtype = dialog.cmb_lidtype

        # Get values
        name = tools_qt.get_text(dialog, txt_name)
        lidtype = tools_qt.get_combo_value(dialog, cmb_lidtype)

        for i in range(dialog.tab_lidlayers.count()):
            if dialog.tab_lidlayers.isTabVisible(i):
                tab_name = dialog.tab_lidlayers.widget(i).objectName().upper()
                # List with all QLineEdit children
                child_list = dialog.tab_lidlayers.widget(i).children()
                visible_widgets = [widget for widget in child_list if type(widget) == QLineEdit or type(widget) == QComboBox]
                visible_widgets = self._order_list(visible_widgets)

                for y, widget in enumerate(visible_widgets):
                    if type(widget) == QLineEdit:
                        value = tools_qt.get_text(dialog, widget)
                    else:
                        value = tools_qt.get_combo_value(dialog, widget)
                    tools_gw.set_config_parser('nonvisual_lids', f"{widget.objectName()}", value)

        # Populate widgets
        tools_gw.set_config_parser('nonvisual_lids', 'cmb_lidtype', lidtype)
        tools_gw.set_config_parser('nonvisual_lids', 'txt_name', name)



    def _manage_lids_tabs(self, dialog):

        cmb_lidtype = dialog.cmb_lidtype
        tab_lidlayers = dialog.tab_lidlayers
        lidco_id = str(cmb_lidtype.currentText())

        # Tabs to show
        sql = f"SELECT addparam, id FROM inp_typevalue WHERE typevalue = 'inp_value_lidtype' and idval =  '{lidco_id}'"
        row = tools_db.get_row(sql)

        lidtabs = []
        if row:
            json_result = row[0]
            lid_id = row[1]
            lidtabs = json_result[f"{lid_id}"]

        # Show tabs
        for i in range(tab_lidlayers.count()):
            tab_name = tab_lidlayers.widget(i).objectName().upper()
            
            # Set the first non-hidden tab selected
            if tab_name == lidtabs[0]:
                tab_lidlayers.setCurrentIndex(i)

            if tab_name not in lidtabs:
                if Qgis.QGIS_VERSION_INT >= 32000:
                    tab_lidlayers.setTabVisible(i, False)
                else:
                    tab_lidlayers.setTabEnabled(i, False)

            else:
                if Qgis.QGIS_VERSION_INT >= 32000:
                    tab_lidlayers.setTabVisible(i, True)
                else:
                    tab_lidlayers.setTabEnabled(i, True)

                if tab_name == 'DRAIN':
                    if lid_id == 'RD':
                        tab_lidlayers.setTabText(i, "Roof Drainage")
                    else:
                        tab_lidlayers.setTabText(i, "Drain")
                self._manage_lids_hide_widgets(self.dialog, lid_id)

        # Set image
        self._manage_lids_images(lidco_id)


    def _manage_lids_hide_widgets(self, dialog, lid_id):
        """ Hides widgets that are not necessary in specific tabs """

        # List of widgets
        widgets_hide = {'BC': {'lbl_surface_side_slope', 'txt_5_surface_side_slope', 'lbl_drain_delay', 'txt_4_drain_delay'},
                        'RG': {'lbl_surface_side_slope', 'txt_5_surface_side_slope'},
                        'GR': {'lbl_surface_slope', 'txt_4_surface_slope'},
                        'IT': {'lbl_surface_side_slope', 'txt_5_surface_side_slope', 'lbl_drain_delay', 'txt_4_drain_delay'},
                        'PP': {'lbl_surface_side_slope', 'txt_5_surface_side_slope', 'lbl_drain_delay', 'txt_4_drain_delay'},
                        'RB': {'lbl_seepage_rate', 'txt_3_seepage_rate', 'lbl_clogging_factor_storage', 'txt_4_clogging_factor_storage'},
                        'RD': {'lbl_vegetation_volume', 'txt_2_vegetation_volume', 'lbl_surface_side_slope', 'txt_5_surface_side_slope',
                               'lbl_flow_exponent','lbl_offset', 'lbl_drain_delay', 'lbl_open_level',
                               'lbl_closed_level', 'lbl_control_curve', 'lbl_flow_description', 'txt_2_flow_exponent',
                               'txt_3_offset', 'txt_4_drain_delay', 'txt_5_open_level', 'txt_6_closed_level', 'txt_7_cmb_control_curve',},
                        'VS': {''}}

        # Hide widgets in list
        for i in range(dialog.tab_lidlayers.count()):
            if Qgis.QGIS_VERSION_INT >= 32000:
                if not dialog.tab_lidlayers.isTabVisible(i):
                    continue
            else:
                if not dialog.tab_lidlayers.isTabEnabled(i):
                    continue

            # List of children
            list = dialog.tab_lidlayers.widget(i).children()
            for y in list:
                if type(y) != QGridLayout:
                    y.show()
                    for j in widgets_hide[lid_id]:
                        if j == y.objectName():
                            y.hide()



    def _manage_lids_images(self, lidco_id):
        """ Manage images depending on lidco_id selected"""

        sql = f"SELECT id FROM inp_typevalue WHERE typevalue = 'inp_value_lidtype' and idval = '{lidco_id}'"
        row = tools_db.get_row(sql)
        if not row:
            return

        img = f"ud_lid_{row[0]}"
        tools_qt.add_image(self.dialog, 'lbl_section_image',
                           f"{self.plugin_dir}{os.sep}resources{os.sep}png{os.sep}{img}")


    def _accept_lids(self, dialog, is_new, lidco_id):
        """ Manage accept button (insert & update) """

        # Variables
        cmb_lidtype=dialog.cmb_lidtype
        txt_lidco_id = dialog.txt_name

        # Get widget values
        lidco_type = tools_qt.get_combo_value(dialog, cmb_lidtype)
        lidco_id = tools_qt.get_text(dialog, txt_lidco_id, add_quote=True)

        # Insert in table 'inp_lid'
        if is_new:
            if not lidco_id or lidco_id == 'null':
                tools_qt.set_stylesheet(txt_lidco_id)
                return
            tools_qt.set_stylesheet(txt_lidco_id, style="")

            # Insert in inp_lid
            if lidco_id != '':
                sql = f"INSERT INTO inp_lid(lidco_id, lidco_type) VALUES({lidco_id}, '{lidco_type}')"
                result = tools_db.execute_sql(sql, commit=False)

                if not result:
                    msg = "There was an error inserting lid."
                    tools_qgis.show_warning(msg, dialog=dialog)
                    global_vars.dao.rollback()
                    return False

            # Inserts in table inp_lid_value
            result = self._insert_lids_values(dialog, lidco_id.strip("'"), lidco_type)
            if not result:
                sql = f"DELETE FROM inp_lid WHERE lidco_id ={lidco_id}"
                tools_db.execute_sql(sql, commit=False)
                return

            # Commit
            global_vars.dao.commit()
            # Reload manager table
            self._reload_manager_table()

        elif lidco_id is not None:
            # Update inp_lid fields
            table_name = 'inp_lid'

            fields = f"""{{"lidco_type": "{lidco_type}"}}"""

            result = self._setfields(lidco_id.strip("'"), table_name, fields)
            if not result:
                return

            # Delete existing inp_lid_value values
            sql = f"DELETE FROM inp_lid_value WHERE lidco_id = {lidco_id}"
            result = tools_db.execute_sql(sql, commit=False)
            if not result:
                msg = "There was an error deleting old lid values."
                tools_qgis.show_warning(msg, dialog=dialog)
                global_vars.dao.rollback()
                return

            # Inserts in table inp_lid_value
            result = self._insert_lids_values(dialog, lidco_id.strip("'"), lidco_type)
            if not result:
                return

            # Commit
            global_vars.dao.commit()
            # Reload manager table
            self._reload_manager_table()

        self._save_lids_widgets(dialog)
        tools_gw.close_dialog(dialog)


    def _insert_lids_values(self, dialog, lidco_id, lidco_type):

        control_values = {'BC': {'txt_1_thickness', 'txt_1_thickness_storage'},
                    'RG': {'txt_1_thickness', 'txt_1_thickness_storage'},
                    'GR': {'txt_1_thickness', 'drainmat_2'},
                    'IT': {'txt_1_thickness_storage'},
                    'PP': {'txt_1_thickness_pavement', 'txt_1_thickness_storage'},
                    'RB': {''},
                    'RD': {''},
                    'VS': {'txt_1_berm_height'}}

        for i in range(dialog.tab_lidlayers.count()):
            if dialog.tab_lidlayers.isTabVisible(i):
                tab_name = dialog.tab_lidlayers.widget(i).objectName().upper()
                # List with all QLineEdit children
                child_list = dialog.tab_lidlayers.widget(i).children()
                widgets_list = [widget for widget in child_list if type(widget) == QLineEdit or type(widget) == QComboBox]
                # Get QLineEdits and QComboBox that are visible
                visible_widgets = [widget for widget in widgets_list if not widget.isHidden()]
                visible_widgets = self._order_list(visible_widgets)

                sql = f"INSERT INTO inp_lid_value (lidco_id, lidlayer,"
                for y, widget in enumerate(visible_widgets):
                    sql += f"value_{y + 2}, "
                sql = sql.rstrip(', ') + ")"
                sql += f"VALUES ('{lidco_id}', '{tab_name}', "
                for widget in visible_widgets:
                    value = tools_qt.get_text(dialog, widget.objectName(), add_quote=True)
                    if value == "null":
                        value = "'0'"
                    # Control values that cannot be 0
                    if widget.objectName() in control_values[lidco_type] and value == "'0'":
                        dialog.tab_lidlayers.setCurrentWidget(dialog.tab_lidlayers.widget(i))
                        tools_qt.show_info_box("Marked values must be greater than 0", "LIDS")
                        tools_qt.set_stylesheet(widget)

                        return False
                    tools_qt.set_stylesheet(widget, style="")

                    sql += f"{value}, "
                sql = sql.rstrip(', ') + ")"
                result = tools_db.execute_sql(sql, commit=False)
                if not result:
                    msg = "There was an error inserting lid."
                    tools_qgis.show_warning(msg, dialog=dialog)
                    global_vars.dao.rollback()
                    return False
        return True

    # endregion

    # region private functions
    def _setfields(self, id, table_name, fields):

        feature = f'"id":"{id}", '
        feature += f'"tableName":"{table_name}" '
        extras = f'"fields":{fields}'
        body = tools_gw.create_body(feature=feature, extras=extras)
        json_result = tools_gw.execute_procedure('gw_fct_setfields', body, commit=False)

        if (not json_result) or (json_result.get('status') in (None, 'Failed')):
            global_vars.dao.rollback()
            return False

        return True


    def _reload_manager_table(self):

        try:
            self.manager_dlg.main_tab.currentWidget().model().select()
        except:
            pass


    def _connect_dialog_signals(self):

        self.dialog.btn_cancel.clicked.connect(self.dialog.reject)
        self.dialog.rejected.connect(partial(tools_gw.close_dialog, self.dialog))


    def _onCellChanged(self, table, row, column):
        """ Note: row & column parameters are passed by the signal """

        # Add a new row if the edited row is the last one
        if row >= (table.rowCount()-1):
            headers = ['Multiplier' for n in range(0, table.rowCount()+1)]
            table.insertRow(table.rowCount())
            table.setVerticalHeaderLabels(headers)
        # Remove "last" row (empty one) if the real last row is empty
        elif row == (table.rowCount()-2):
            for n in range(0, table.columnCount()):
                item = table.item(row, n)
                if item is not None:
                    if item.data(0) not in (None, ''):
                        return
            table.setRowCount(table.rowCount()-1)


    def _read_tbl_values(self, table, clear_nulls=False):

        values = list()
        for y in range(0, table.rowCount()):
            values.append(list())
            for x in range(0, table.columnCount()):
                value = "null"
                item = table.item(y, x)
                if item is not None and item.data(0) not in (None, ''):
                    value = item.data(0)
                if clear_nulls and value == "null":
                    continue
                values[y].append(value)
        return values


    def _populate_cmb_sector_id(self, combobox):

        sql = f"SELECT sector_id as id, name as idval FROM v_edit_sector WHERE sector_id > 0"
        rows = tools_db.get_rows(sql)
        if rows:
            tools_qt.fill_combo_values(combobox, rows, index_to_show=1)


    def _create_plot_widget(self, dialog):

        plot_widget = MplCanvas(dialog, width=5, height=4, dpi=100)
        plot_widget.setSizePolicy(QSizePolicy.Expanding, QSizePolicy.MinimumExpanding)
        plot_widget.setMinimumSize(100, 100)
        dialog.lyt_plot.addWidget(plot_widget, 0, 0)

        return plot_widget


    def _order_list(self, lst):
        """Order widget list by objectName"""

        for x in range(len(lst)):
            for j in range(0, (len(lst) - x - 1)):
                if lst[j].objectName() > lst[(j + 1)].objectName():
                    lst[j], lst[(j + 1)] = lst[(j + 1)], lst[j]
        return lst

    # endregion<|MERGE_RESOLUTION|>--- conflicted
+++ resolved
@@ -23,11 +23,7 @@
     GwNonVisualPatternWSUi, GwNonVisualRulesUi, GwNonVisualTimeseriesUi, GwNonVisualLidsUi, GwNonVisualPrint
 from ..utils.matplotlib_widget import MplCanvas
 from ..utils import tools_gw
-<<<<<<< HEAD
-from ...lib import tools_qgis, tools_qt, tools_db, tools_log
-=======
 from ...libs import lib_vars, tools_qgis, tools_qt, tools_db, tools_log
->>>>>>> 292d872d
 from ... import global_vars
 
 
@@ -36,9 +32,9 @@
     def __init__(self):
         """ Class to control 'Add element' of toolbar 'edit' """
 
-        self.plugin_dir = global_vars.plugin_dir
+        self.plugin_dir = lib_vars.plugin_dir
         self.iface = global_vars.iface
-        self.schema_name = global_vars.schema_name
+        self.schema_name = lib_vars.schema_name
         self.canvas = global_vars.canvas
         self.dialog = None
         self.manager_dlg = None
@@ -147,7 +143,7 @@
             table_name = self.schema_name + "." + table_name
 
         # Set model
-        model = QSqlTableModel(db=global_vars.qgis_db_credentials)
+        model = QSqlTableModel(db=lib_vars.qgis_db_credentials)
         model.setTable(table_name)
         model.setEditStrategy(QSqlTableModel.OnFieldChange)
         model.setSort(0, 0)
@@ -282,7 +278,7 @@
                     if not result:
                         msg = "There was an error deleting object values."
                         tools_qgis.show_warning(msg, dialog=dialog)
-                        global_vars.dao.rollback()
+                        tools_db.dao.rollback()
                         return
 
             # Delete object from main table
@@ -293,11 +289,11 @@
                 if not result:
                     msg = "There was an error deleting object."
                     tools_qgis.show_warning(msg, dialog=dialog)
-                    global_vars.dao.rollback()
+                    tools_db.dao.rollback()
                     return
 
             # Commit & refresh table
-            global_vars.dao.commit()
+            tools_db.dao.commit()
             self._reload_manager_table()
 
     def _print_object(self):
@@ -741,7 +737,7 @@
             if not result:
                 msg = "There was an error inserting curve."
                 tools_qgis.show_warning(msg, dialog=dialog)
-                global_vars.dao.rollback()
+                tools_db.dao.rollback()
                 return
 
             # Insert inp_curve_value
@@ -750,7 +746,7 @@
                 return
 
             # Commit
-            global_vars.dao.commit()
+            tools_db.dao.commit()
             # Reload manager table
             self._reload_manager_table()
         elif curve_id is not None:
@@ -771,7 +767,7 @@
             if not result:
                 msg = "There was an error deleting old curve values."
                 tools_qgis.show_warning(msg, dialog=dialog)
-                global_vars.dao.rollback()
+                tools_db.dao.rollback()
                 return
 
             # Insert new curve values
@@ -780,7 +776,7 @@
                 return
 
             # Commit
-            global_vars.dao.commit()
+            tools_db.dao.commit()
             # Reload manager table
             self._reload_manager_table()
 
@@ -802,7 +798,7 @@
         if is_empty:
             msg = "You need at least one row of values."
             tools_qgis.show_warning(msg, dialog=dialog)
-            global_vars.dao.rollback()
+            tools_db.dao.rollback()
             return False
 
         for row in values:
@@ -818,7 +814,7 @@
             if not result:
                 msg = "There was an error inserting curve value."
                 tools_qgis.show_warning(msg, dialog=dialog)
-                global_vars.dao.rollback()
+                tools_db.dao.rollback()
                 return False
         return True
     # endregion
@@ -979,7 +975,7 @@
             if not result:
                 msg = "There was an error inserting pattern."
                 tools_qgis.show_warning(msg, dialog=dialog)
-                global_vars.dao.rollback()
+                tools_db.dao.rollback()
                 return
 
             # Insert inp_pattern_value
@@ -988,7 +984,7 @@
                 return
 
             # Commit
-            global_vars.dao.commit()
+            tools_db.dao.commit()
             # Reload manager table
             self._reload_manager_table()
         elif pattern_id is not None:
@@ -1008,14 +1004,14 @@
             if not result:
                 msg = "There was an error deleting old curve values."
                 tools_qgis.show_warning(msg, dialog=dialog)
-                global_vars.dao.rollback()
+                tools_db.dao.rollback()
                 return
             result = self._insert_ws_pattern_values(dialog, tbl_pattern_value, pattern_id)
             if not result:
                 return
 
             # Commit
-            global_vars.dao.commit()
+            tools_db.dao.commit()
             # Reload manager table
             self._reload_manager_table()
 
@@ -1038,7 +1034,7 @@
         if is_empty:
             msg = "You need at least one row of values."
             tools_qgis.show_warning(msg, dialog=dialog)
-            global_vars.dao.rollback()
+            tools_db.dao.rollback()
             return False
 
         for row in values:
@@ -1056,7 +1052,7 @@
             if not result:
                 msg = "There was an error inserting pattern value."
                 tools_qgis.show_warning(msg, dialog=dialog)
-                global_vars.dao.rollback()
+                tools_db.dao.rollback()
                 return False
 
         return True
@@ -1282,7 +1278,7 @@
             if not result:
                 msg = "There was an error inserting pattern."
                 tools_qgis.show_warning(msg, dialog=dialog)
-                global_vars.dao.rollback()
+                tools_db.dao.rollback()
                 return
 
             # Insert inp_pattern_value
@@ -1291,7 +1287,7 @@
                 return
 
             # Commit
-            global_vars.dao.commit()
+            tools_db.dao.commit()
             # Reload manager table
             self._reload_manager_table()
         elif pattern_id is not None:
@@ -1311,14 +1307,14 @@
             if not result:
                 msg = "There was an error deleting old pattern values."
                 tools_qgis.show_warning(msg, dialog=dialog)
-                global_vars.dao.rollback()
+                tools_db.dao.rollback()
                 return
             result = self._insert_ud_pattern_values(dialog, pattern_type, pattern_id)
             if not result:
                 return
 
             # Commit
-            global_vars.dao.commit()
+            tools_db.dao.commit()
             # Reload manager table
             self._reload_manager_table()
 
@@ -1342,7 +1338,7 @@
         if is_empty:
             msg = "You need at least one row of values."
             tools_qgis.show_warning(msg, dialog=dialog)
-            global_vars.dao.rollback()
+            tools_db.dao.rollback()
             return False
 
         for row in values:
@@ -1361,7 +1357,7 @@
             if not result:
                 msg = "There was an error inserting pattern value."
                 tools_qgis.show_warning(msg, dialog=dialog)
-                global_vars.dao.rollback()
+                tools_db.dao.rollback()
                 return False
 
         return True
@@ -1521,11 +1517,11 @@
             if not result:
                 msg = "There was an error inserting control."
                 tools_qgis.show_warning(msg, dialog=dialog)
-                global_vars.dao.rollback()
+                tools_db.dao.rollback()
                 return
 
             # Commit
-            global_vars.dao.commit()
+            tools_db.dao.commit()
             # Reload manager table
             self._reload_manager_table()
         elif control_id is not None:
@@ -1539,7 +1535,7 @@
             if not result:
                 return
             # Commit
-            global_vars.dao.commit()
+            tools_db.dao.commit()
             # Reload manager table
             self._reload_manager_table()
 
@@ -1651,11 +1647,11 @@
             if not result:
                 msg = "There was an error inserting control."
                 tools_qgis.show_warning(msg, dialog=dialog)
-                global_vars.dao.rollback()
+                tools_db.dao.rollback()
                 return
 
             # Commit
-            global_vars.dao.commit()
+            tools_db.dao.commit()
             # Reload manager table
             self._reload_manager_table()
         elif rule_id is not None:
@@ -1669,7 +1665,7 @@
             if not result:
                 return
             # Commit
-            global_vars.dao.commit()
+            tools_db.dao.commit()
             # Reload manager table
             self._reload_manager_table()
 
@@ -1879,7 +1875,7 @@
             if not result:
                 msg = "There was an error inserting timeseries."
                 tools_qgis.show_warning(msg, dialog=dialog)
-                global_vars.dao.rollback()
+                tools_db.dao.rollback()
                 return
 
             if fname not in (None, 'null'):
@@ -1891,7 +1887,7 @@
                 return
 
             # Commit
-            global_vars.dao.commit()
+            tools_db.dao.commit()
             # Reload manager table
             self._reload_manager_table()
         elif timeseries_id is not None:
@@ -1915,14 +1911,14 @@
             if not result:
                 msg = "There was an error deleting old timeseries values."
                 tools_qgis.show_warning(msg, dialog=dialog)
-                global_vars.dao.rollback()
+                tools_db.dao.rollback()
                 return
             result = self._insert_timeseries_value(dialog, tbl_timeseries_value, times_type, timeseries_id)
             if not result:
                 return
 
             # Commit
-            global_vars.dao.commit()
+            tools_db.dao.commit()
             # Reload manager table
             self._reload_manager_table()
 
@@ -1957,7 +1953,7 @@
         if is_empty:
             msg = "You need at least one row of values."
             tools_qgis.show_warning(msg, dialog=dialog)
-            global_vars.dao.rollback()
+            tools_db.dao.rollback()
             return False
 
         if times_type == 'ABSOLUTE':
@@ -1967,7 +1963,7 @@
                 if 'null' in (row[0], row[1], row[2]):
                     msg = "You have to fill in 'date', 'time' and 'value' fields!"
                     tools_qgis.show_warning(msg, dialog=dialog)
-                    global_vars.dao.rollback()
+                    tools_db.dao.rollback()
                     return False
 
                 sql = f"INSERT INTO v_edit_inp_timeseries_value (timser_id, date, hour, value) "
@@ -1977,7 +1973,7 @@
                 if not result:
                     msg = "There was an error inserting pattern value."
                     tools_qgis.show_warning(msg, dialog=dialog)
-                    global_vars.dao.rollback()
+                    tools_db.dao.rollback()
                     return False
         elif times_type == 'RELATIVE':
 
@@ -1987,7 +1983,7 @@
                 if 'null' in (row[1], row[2]):
                     msg = "You have to fill in 'time' and 'value' fields!"
                     tools_qgis.show_warning(msg, dialog=dialog)
-                    global_vars.dao.rollback()
+                    tools_db.dao.rollback()
                     return False
 
                 sql = f"INSERT INTO v_edit_inp_timeseries_value (timser_id, time, value) "
@@ -1997,7 +1993,7 @@
                 if not result:
                     msg = "There was an error inserting pattern value."
                     tools_qgis.show_warning(msg, dialog=dialog)
-                    global_vars.dao.rollback()
+                    tools_db.dao.rollback()
                     return False
 
         return True
@@ -2293,7 +2289,7 @@
                 if not result:
                     msg = "There was an error inserting lid."
                     tools_qgis.show_warning(msg, dialog=dialog)
-                    global_vars.dao.rollback()
+                    tools_db.dao.rollback()
                     return False
 
             # Inserts in table inp_lid_value
@@ -2304,7 +2300,7 @@
                 return
 
             # Commit
-            global_vars.dao.commit()
+            tools_db.dao.commit()
             # Reload manager table
             self._reload_manager_table()
 
@@ -2324,7 +2320,7 @@
             if not result:
                 msg = "There was an error deleting old lid values."
                 tools_qgis.show_warning(msg, dialog=dialog)
-                global_vars.dao.rollback()
+                tools_db.dao.rollback()
                 return
 
             # Inserts in table inp_lid_value
@@ -2333,7 +2329,7 @@
                 return
 
             # Commit
-            global_vars.dao.commit()
+            tools_db.dao.commit()
             # Reload manager table
             self._reload_manager_table()
 
@@ -2386,7 +2382,7 @@
                 if not result:
                     msg = "There was an error inserting lid."
                     tools_qgis.show_warning(msg, dialog=dialog)
-                    global_vars.dao.rollback()
+                    tools_db.dao.rollback()
                     return False
         return True
 
@@ -2402,7 +2398,7 @@
         json_result = tools_gw.execute_procedure('gw_fct_setfields', body, commit=False)
 
         if (not json_result) or (json_result.get('status') in (None, 'Failed')):
-            global_vars.dao.rollback()
+            tools_db.dao.rollback()
             return False
 
         return True
