"""
This file is part of Giswater 3
The program is free software: you can redistribute it and/or modify it under the terms of the GNU
General Public License as published by the Free Software Foundation, either version 3 of the License,
or (at your option) any later version.
"""
# -*- coding: utf-8 -*-
import json
import os
from sip import isdeleted
from time import time
from datetime import datetime, timedelta
from functools import partial

from qgis.PyQt.QtCore import Qt, QDate, QStringListModel, QTime, QDateTime, QTimer
from qgis.PyQt.QtWidgets import QAbstractItemView, QAction, QCompleter, QLineEdit, QTableView, QTabWidget, QTextEdit, QLabel
from qgis.PyQt.QtXml import QDomDocument
from qgis.core import QgsApplication, QgsFeatureRequest, QgsPrintLayout, QgsProject, QgsReadWriteContext, \
    QgsVectorLayer
from qgis.gui import QgsMapToolEmitPoint

from .mincut_tools import GwMincutTools
from .search import GwSearch
from ..threads.auto_mincut_execute import GwAutoMincutTask
from ..utils import tools_gw
from ..utils.snap_manager import GwSnapManager
from ..ui.ui_manager import GwDialogTextUi, GwMincutComposerUi, GwMincutConnecUi, GwMincutEndUi, GwMincutHydrometerUi
from ... import global_vars
<<<<<<< HEAD
from ...lib import tools_qt, tools_qgis, tools_log, tools_db
=======
from ...libs import lib_vars, tools_qt, tools_qgis, tools_log, tools_db
>>>>>>> 292d872d


class GwMincut:

    def __init__(self):

        self.iface = global_vars.iface
        self.canvas = global_vars.canvas
        self.plugin_dir = global_vars.plugin_dir
        self.settings = global_vars.giswater_settings
        self.schema_name = global_vars.schema_name
        self.timer = None

        # Create separate class to manage 'actionConfig'
        self.mincut_tools = GwMincutTools(self)

        # Get layers of node, arc, connec group
        self.node_group = []
        self.layers = dict()
        self.layers_connec = None
        self.arc_group = []
        self.hydro_list = []
        self.deleted_list = []
        self.ids = []
        self.list_ids = {'arc': [], 'node': [], 'connec': [], 'gully': [], 'element': []}
        self.excluded_layers = []

        # Serialize data of mincut states
        self.states = {}
        self._set_states()
        self.current_state = None
        self.is_new = True
        self.previous_snapping = None
        self.emit_point = None
        self.vertex_marker = None
        self.snapper_manager = None

        # Other variables
        self.col1 = "customer_code"
        self.col2 = "hydrometer_customer_code"
        self.lbl1 = "Connec customer code:"
        self.lbl2 = "Hydrometer customer code:"


    def manage_mincuts(self, dialog):
        """ Button 27: Mincut management """

        self.action = "manage_mincuts"
        self.mincut_tools.set_dialog(dialog)


    def load_mincut(self, result_mincut_id):
        """ Load selected mincut """

        self.is_new = False
        # Force fill form mincut
        self.result_mincut_id.setText(str(result_mincut_id))
        sql = (f"SELECT om_mincut.*, cat_users.name AS assigned_to_name, v_ext_streetaxis.descript AS street_name"
               f" FROM om_mincut"
               f" INNER JOIN cat_users ON cat_users.id = om_mincut.assigned_to"
               f" LEFT JOIN v_ext_streetaxis ON v_ext_streetaxis.id = om_mincut.streetaxis_id"
               f" WHERE om_mincut.id = '{result_mincut_id}'")
        row = tools_db.get_row(sql)
        if not row:
            self._enable_widgets('0')
            return

        # Get mincut state name
        mincut_state_name = ''
        if row['mincut_state'] in self.states:
            mincut_state_name = self.states[row['mincut_state']]

        # Get mincut class
        if row['mincut_class']:
            self.mincut_class = row['mincut_class']

        tools_qt.set_widget_text(self.dlg_mincut, self.dlg_mincut.work_order, row['work_order'])
        tools_qt.set_combo_value(self.dlg_mincut.type, row['mincut_type'], 0)
        tools_qt.set_combo_value(self.dlg_mincut.cause, row['anl_cause'], 0)
        tools_qt.set_widget_text(self.dlg_mincut, self.dlg_mincut.state, mincut_state_name)
        extras = f'"mincutId":"{result_mincut_id}"'
        body = tools_gw.create_body(extras=extras)
        result = tools_gw.execute_procedure('gw_fct_getmincut', body)
        if result and result['status'] == 'Accepted':
            tools_gw.add_layer_temp(self.dlg_mincut, result['body']['data'], None, False, call_set_tabs_enabled=False, close=False)

        # Manage location
        tools_qt.set_combo_value(self.dlg_mincut.address_add_muni, str(row['muni_id']), 0)
        tools_qt.set_widget_text(self.dlg_mincut, self.dlg_mincut.address_add_street, str(row['street_name']))
        tools_qt.set_widget_text(self.dlg_mincut, self.dlg_mincut.address_add_postnumber, str(row['postnumber']))

        # Manage dates
        self._open_mincut_manage_dates(row)

        tools_qt.set_widget_text(self.dlg_mincut, "pred_description", row['anl_descript'])
        tools_qt.set_widget_text(self.dlg_mincut, "real_description", row['exec_descript'])
        tools_qt.set_widget_text(self.dlg_mincut, "txt_chlorine", row['chlorine'])
        tools_qt.set_widget_text(self.dlg_mincut, "txt_turbidity", row['turbidity'])
        tools_qt.set_widget_text(self.dlg_mincut, "distance", row['exec_from_plot'])
        tools_qt.set_widget_text(self.dlg_mincut, "depth", row['exec_depth'])
        tools_qt.set_checked(self.dlg_mincut, "appropiate", row['exec_appropiate'])

        # Manage assigend_to combo
        index = self.dlg_mincut.assigned_to.findText(row['assigned_to_name'])
        if index == -1:
            sql = (f"SELECT id, name "
                   f"FROM cat_users WHERE name = '{row['assigned_to_name']}'"
                   f"ORDER BY name")

            rows = tools_db.get_rows(sql)
            tools_qt.fill_combo_values(self.dlg_mincut.assigned_to, rows, 1, combo_clear=False)

        tools_qt.set_widget_text(self.dlg_mincut, "assigned_to", row['assigned_to_name'])

        # Update table 'selector_mincut_result'
        self._update_result_selector(result_mincut_id)
        tools_qgis.refresh_map_canvas()
        self.current_state = str(row['mincut_state'])

        expr_filter = f"result_id={result_mincut_id}"
        tools_qt.set_tableview_config(self.dlg_mincut.tbl_hydro)
        message = tools_qt.fill_table(self.dlg_mincut.tbl_hydro, 'v_om_mincut_hydrometer', expr_filter=expr_filter)
        if message:
            tools_qgis.show_warning(message)

        # Depend of mincut_state and mincut_clase desable/enable widgets
        # Current_state == '0': Planified
        if self.current_state == '0':
            self.dlg_mincut.work_order.setDisabled(False)
            # Group Location
            self.dlg_mincut.address_add_muni.setDisabled(False)
            self.dlg_mincut.address_add_street.setDisabled(False)
            self.dlg_mincut.address_add_postnumber.setDisabled(False)
            # Group Details
            self.dlg_mincut.type.setDisabled(False)
            self.dlg_mincut.cause.setDisabled(False)
            self.dlg_mincut.cbx_recieved_day.setDisabled(False)
            self.dlg_mincut.cbx_recieved_time.setDisabled(False)
            self.dlg_mincut.txt_chlorine.setDisabled(False)
            self.dlg_mincut.txt_turbidity.setDisabled(False)
            # Group Prediction
            self.dlg_mincut.cbx_date_start_predict.setDisabled(False)
            self.dlg_mincut.cbx_hours_start_predict.setDisabled(False)
            self.dlg_mincut.cbx_date_end_predict.setDisabled(False)
            self.dlg_mincut.cbx_hours_end_predict.setDisabled(False)
            self.dlg_mincut.assigned_to.setDisabled(False)
            self.dlg_mincut.pred_description.setDisabled(False)
            # Group Real Details
            self.dlg_mincut.cbx_date_start.setDisabled(True)
            self.dlg_mincut.cbx_hours_start.setDisabled(True)
            self.dlg_mincut.cbx_date_end.setDisabled(True)
            self.dlg_mincut.cbx_hours_end.setDisabled(True)
            self.dlg_mincut.distance.setDisabled(True)
            self.dlg_mincut.depth.setDisabled(True)
            self.dlg_mincut.appropiate.setDisabled(True)
            self.dlg_mincut.real_description.setDisabled(True)
            self.dlg_mincut.btn_start.setDisabled(False)
            self.dlg_mincut.btn_end.setDisabled(True)
            self.dlg_mincut.txt_chlorine.setDisabled(True)
            self.dlg_mincut.txt_turbidity.setDisabled(True)
            # Actions
            if self.mincut_class == 1:
                self.action_mincut.setDisabled(False)
                self.action_refresh_mincut.setDisabled(False)
                self.action_custom_mincut.setDisabled(False)
                self.action_change_valve_status.setDisabled(False)
                self.action_add_connec.setDisabled(True)
                self.action_add_hydrometer.setDisabled(True)
            if self.mincut_class == 2:
                self.action_mincut.setDisabled(True)
                self.action_refresh_mincut.setDisabled(True)
                self.action_custom_mincut.setDisabled(True)
                self.action_change_valve_status.setDisabled(True)
                self.action_add_connec.setDisabled(False)
                self.action_add_hydrometer.setDisabled(True)
            if self.mincut_class == 3:
                self.action_mincut.setDisabled(True)
                self.action_refresh_mincut.setDisabled(True)
                self.action_custom_mincut.setDisabled(True)
                self.action_change_valve_status.setDisabled(True)
                self.action_add_connec.setDisabled(True)
                self.action_add_hydrometer.setDisabled(False)
            if self.mincut_class is None:
                self.action_mincut.setDisabled(False)
                self.action_refresh_mincut.setDisabled(True)
                self.action_custom_mincut.setDisabled(True)
                self.action_change_valve_status.setDisabled(True)
                self.action_add_connec.setDisabled(False)
                self.action_add_hydrometer.setDisabled(False)

        # Current_state == '1': In progress
        elif self.current_state == '1':

            self.dlg_mincut.work_order.setDisabled(True)
            # Group Location
            self.dlg_mincut.address_add_muni.setDisabled(True)
            self.dlg_mincut.address_add_street.setDisabled(True)
            self.dlg_mincut.address_add_postnumber.setDisabled(True)
            # Group Details
            self.dlg_mincut.type.setDisabled(True)
            self.dlg_mincut.cause.setDisabled(True)
            self.dlg_mincut.cbx_recieved_day.setDisabled(True)
            self.dlg_mincut.cbx_recieved_time.setDisabled(True)
            self.dlg_mincut.txt_chlorine.setDisabled(True)
            self.dlg_mincut.txt_turbidity.setDisabled(True)
            # Group Prediction dates
            self.dlg_mincut.cbx_date_start_predict.setDisabled(True)
            self.dlg_mincut.cbx_hours_start_predict.setDisabled(True)
            self.dlg_mincut.cbx_date_end_predict.setDisabled(True)
            self.dlg_mincut.cbx_hours_end_predict.setDisabled(True)
            self.dlg_mincut.assigned_to.setDisabled(True)
            self.dlg_mincut.pred_description.setDisabled(True)
            # Group Real dates
            self.dlg_mincut.cbx_date_start.setDisabled(False)
            self.dlg_mincut.cbx_hours_start.setDisabled(False)
            self.dlg_mincut.cbx_date_end.setDisabled(True)
            self.dlg_mincut.cbx_hours_end.setDisabled(True)
            self.dlg_mincut.distance.setDisabled(False)
            self.dlg_mincut.depth.setDisabled(False)
            self.dlg_mincut.appropiate.setDisabled(False)
            self.dlg_mincut.real_description.setDisabled(False)
            self.dlg_mincut.btn_start.setDisabled(True)
            self.dlg_mincut.btn_end.setDisabled(False)
            self.dlg_mincut.txt_chlorine.setDisabled(False)
            self.dlg_mincut.txt_turbidity.setDisabled(False)
            # Actions
            self.action_mincut.setDisabled(True)
            self.action_refresh_mincut.setDisabled(True)
            self.action_custom_mincut.setDisabled(True)
            self.action_change_valve_status.setDisabled(True)
            self.action_add_connec.setDisabled(True)
            self.action_add_hydrometer.setDisabled(True)

        # Current_state == '2': Finished, '3':Canceled
        elif self.current_state in ('2', '3'):
            self.dlg_mincut.work_order.setDisabled(True)
            # Group Location
            self.dlg_mincut.address_add_muni.setDisabled(True)
            self.dlg_mincut.address_add_street.setDisabled(True)
            self.dlg_mincut.address_add_postnumber.setDisabled(True)
            # Group Details
            self.dlg_mincut.type.setDisabled(True)
            self.dlg_mincut.cause.setDisabled(True)
            self.dlg_mincut.cbx_recieved_day.setDisabled(True)
            self.dlg_mincut.cbx_recieved_time.setDisabled(True)
            # Group Prediction dates
            self.dlg_mincut.cbx_date_start_predict.setDisabled(True)
            self.dlg_mincut.cbx_hours_start_predict.setDisabled(True)
            self.dlg_mincut.cbx_date_end_predict.setDisabled(True)
            self.dlg_mincut.cbx_hours_end_predict.setDisabled(True)
            self.dlg_mincut.assigned_to.setDisabled(True)
            self.dlg_mincut.pred_description.setDisabled(True)
            # Group Real dates
            self.dlg_mincut.cbx_date_start.setDisabled(True)
            self.dlg_mincut.cbx_hours_start.setDisabled(True)
            self.dlg_mincut.cbx_date_end.setDisabled(True)
            self.dlg_mincut.cbx_hours_end.setDisabled(True)
            self.dlg_mincut.distance.setDisabled(True)
            self.dlg_mincut.depth.setDisabled(True)
            self.dlg_mincut.appropiate.setDisabled(True)
            self.dlg_mincut.real_description.setDisabled(True)
            self.dlg_mincut.btn_start.setDisabled(True)
            self.dlg_mincut.btn_end.setDisabled(True)
            self.dlg_mincut.txt_chlorine.setDisabled(True)
            self.dlg_mincut.txt_turbidity.setDisabled(True)
            # Actions
            self.action_mincut.setDisabled(True)
            self.action_refresh_mincut.setDisabled(True)
            self.action_custom_mincut.setDisabled(True)
            self.action_change_valve_status.setDisabled(True)
            self.action_add_connec.setDisabled(True)
            self.action_add_hydrometer.setDisabled(True)

        # Common Actions
        self.action_mincut_composer.setDisabled(False)

        return row


    def connect_signal_selection_changed(self, option):
        """ Connect signal selectionChanged """

        try:
            if option == "mincut_connec":
                tools_gw.connect_signal(global_vars.canvas.selectionChanged, partial(self._snapping_selection_connec),
                                        'mincut_selection_changed', 'connect_signal_selection_changed_canvas_selectionChanged_snapping_selection_connec')
            elif option == "mincut_hydro":
                tools_gw.connect_signal(global_vars.canvas.selectionChanged, partial(self._snapping_selection_hydro),
                                        'mincut_selection_changed', 'connect_signal_selection_changed_canvas_selectionChanged_snapping_selection_hydro')
        except Exception:
            pass


    def set_dialog(self, dialog):
        self.dlg_mincut = dialog


    def init_mincut_form(self):
        """ Custom form initial configuration """

        # Setting lists
        self.mincut_class = 1
        self.user_current_layer = self.iface.activeLayer()
        self._init_mincut_canvas()
        tools_qgis.remove_layer_from_toc('Overlap affected arcs', 'GW Temporal Layers')
        tools_qgis.remove_layer_from_toc('Other mincuts which overlaps', 'GW Temporal Layers')
        tools_qgis.remove_layer_from_toc('Overlap affected connecs', 'GW Temporal Layers')

        tools_gw.load_settings(self.dlg_mincut)
        self.dlg_mincut.setWindowFlags(Qt.WindowStaysOnTopHint)
        self.dlg_mincut.btn_cancel_task.hide()
        self.dlg_mincut.btn_cancel.show()

        # Disable tab log
        tools_gw.disable_tab_log(self.dlg_mincut)

        self.search = GwSearch()
        self.search.open_search(None, self.dlg_mincut)

        # These widgets are put from the database, mysteriously if we do something like:
        # self.dlg_mincut.address_add_muni.text() or self.dlg_mincut.address_add_muni.setDiabled(True) etc...
        # it doesn't count them, and that's why we have to force them
        self.dlg_mincut.address_add_muni = tools_qt.get_widget(self.dlg_mincut, 'address_add_muni')
        self.dlg_mincut.address_add_street = tools_qt.get_widget(self.dlg_mincut, 'address_add_street')
        self.dlg_mincut.address_add_postnumber = tools_qt.get_widget(self.dlg_mincut, 'address_add_postnumber')

        self.result_mincut_id = self.dlg_mincut.findChild(QLineEdit, "result_mincut_id")
        self.customer_state = self.dlg_mincut.findChild(QLineEdit, "customer_state")
        self.work_order = self.dlg_mincut.findChild(QLineEdit, "work_order")
        self.pred_description = self.dlg_mincut.findChild(QTextEdit, "pred_description")
        self.real_description = self.dlg_mincut.findChild(QTextEdit, "real_description")
        self.distance = self.dlg_mincut.findChild(QLineEdit, "distance")
        self.depth = self.dlg_mincut.findChild(QLineEdit, "depth")
        self.chlorine = self.dlg_mincut.findChild(QLineEdit, "chlorine")
        self.turbidity = self.dlg_mincut.findChild(QLineEdit, "turbidity")

        tools_qt.double_validator(self.distance, 0, 9999999, 3)
        tools_qt.double_validator(self.depth, 0, 9999999, 3)
        tools_qt.set_widget_text(self.dlg_mincut, self.dlg_mincut.txt_exec_user, global_vars.current_user)

        # Fill ComboBox type
        sql = ("SELECT id, descript "
               "FROM om_mincut_cat_type "
               "ORDER BY id")
        rows = tools_db.get_rows(sql)
        tools_qt.fill_combo_values(self.dlg_mincut.type, rows, 1)

        # Fill ComboBox cause
        sql = ("SELECT id, idval "
               "FROM om_typevalue WHERE typevalue = 'mincut_cause' "
               "ORDER BY id")
        rows = tools_db.get_rows(sql)
        tools_qt.fill_combo_values(self.dlg_mincut.cause, rows, 1)

        # Fill ComboBox assigned_to
        sql = ("SELECT id, name "
               "FROM cat_users WHERE active is not False "
               "ORDER BY name")
        rows = tools_db.get_rows(sql)
        tools_qt.fill_combo_values(self.dlg_mincut.assigned_to, rows, 1)

        # Toolbar actions
        action = self.dlg_mincut.findChild(QAction, "actionMincut")
        action.triggered.connect(self._auto_mincut)
        tools_gw.add_icon(action, "126", sub_folder="24x24")
        self.action_mincut = action

        action = self.dlg_mincut.findChild(QAction, "actionRefreshMincut")
        action.triggered.connect(self._refresh_mincut)
        tools_gw.add_icon(action, "125", sub_folder="24x24")
        self.action_refresh_mincut = action

        action = self.dlg_mincut.findChild(QAction, "actionCustomMincut")
        action.triggered.connect(partial(self._custom_mincut, action))
        tools_gw.add_icon(action, "123", sub_folder="24x24")
        self.action_custom_mincut = action

        action = self.dlg_mincut.findChild(QAction, "actionChangeValveStatus")
        action.triggered.connect(partial(self._change_valve_status, action))
        tools_gw.add_icon(action, "124", sub_folder="24x24")
        self.action_change_valve_status = action

        action = self.dlg_mincut.findChild(QAction, "actionAddConnec")
        action.triggered.connect(self._add_connec)
        tools_gw.add_icon(action, "121", sub_folder="24x24")
        self.action_add_connec = action

        action = self.dlg_mincut.findChild(QAction, "actionAddHydrometer")
        action.triggered.connect(self._add_hydrometer)
        tools_gw.add_icon(action, "122", sub_folder="24x24")
        self.action_add_hydrometer = action

        action = self.dlg_mincut.findChild(QAction, "actionComposer")
        action.triggered.connect(self._mincut_composer)
        tools_gw.add_icon(action, "181", sub_folder="24x24")
        self.action_mincut_composer = action

        # Set shortcut keys
        self.dlg_mincut.key_escape.connect(partial(tools_gw.close_dialog, self.dlg_mincut))

        # Show future id of mincut
        if self.is_new:
            self.set_id_val()

        # Set state name
        if self.states != {}:
            tools_qt.set_widget_text(self.dlg_mincut, self.dlg_mincut.state, str(self.states[0]))

        self.current_state = 0
        self.sql_connec = ""
        self.sql_hydro = ""

        self._refresh_tab_hydro()

        self._load_widgets_values()


    def set_id_val(self):

        # Show future id of mincut
        sql = "SELECT setval('om_mincut_seq', (SELECT max(id::integer) FROM om_mincut), true)"
        row = tools_db.get_row(sql)
        result_mincut_id = '1'
        if not row or row[0] is None or row[0] < 1:
            result_mincut_id = '1'
        elif row[0]:
            result_mincut_id = str(int(row[0]) + 1)

        tools_qt.set_widget_text(self.dlg_mincut, self.dlg_mincut.result_mincut_id, str(result_mincut_id))


    def get_mincut(self):
        """ Button 26: Mincut """

        self.is_new = True
        self.init_mincut_form()
        self.action = "get_mincut"

        # Get current date. Set all QDateEdit to current date
        date_start = QDate.currentDate()
        tools_qt.set_calendar(self.dlg_mincut, "cbx_date_start", date_start)
        tools_qt.set_calendar(self.dlg_mincut, "cbx_date_end", date_start)
        tools_qt.set_calendar(self.dlg_mincut, "cbx_recieved_day", date_start)
        tools_qt.set_calendar(self.dlg_mincut, "cbx_date_start_predict", date_start)
        tools_qt.set_calendar(self.dlg_mincut, "cbx_date_end_predict", date_start)

        # Get current time
        current_time = QTime.currentTime()
        self.dlg_mincut.cbx_recieved_time.setTime(current_time)

        # Enable/Disable widget depending state
        self._enable_widgets('0')

        # Disabled button accept from mincut form
        self.dlg_mincut.btn_accept.setEnabled(False)

        # Show form in docker?
        self.manage_docker()
        tools_qt.manage_translation('mincut', self.dlg_mincut)


    def manage_docker(self):

        tools_gw.init_docker('qgis_form_docker')
        if global_vars.session_vars['dialog_docker']:
            tools_gw.docker_dialog(self.dlg_mincut)
        else:
            tools_gw.open_dialog(self.dlg_mincut, dlg_name='mincut')

        self._set_signals()


    def set_visible_mincut_layers(self, zoom=False):
        """ Set visible mincut result layers """

        layer_zoomed = None
        layer = tools_qgis.get_layer_by_tablename("v_om_mincut_valve")
        if layer:
            tools_qgis.set_layer_visible(layer)

        layer = tools_qgis.get_layer_by_tablename("v_om_mincut_arc")
        if layer:
            tools_qgis.set_layer_visible(layer)

        layer = tools_qgis.get_layer_by_tablename("v_om_mincut_connec")
        if layer:
            tools_qgis.set_layer_visible(layer)
            if layer.featureCount() > 0:
                layer_zoomed = layer

        layer = tools_qgis.get_layer_by_tablename("v_om_mincut_node")
        if layer:
            tools_qgis.set_layer_visible(layer)
            if layer.featureCount() > 0:
                layer_zoomed = layer

        if zoom and layer_zoomed is not None:
            # Refresh extension of layer
            layer_zoomed.updateExtents()
            # Zoom to executed mincut
            self.iface.setActiveLayer(layer_zoomed)
            self.iface.zoomToActiveLayer()

    # region private functions

    def _load_widgets_values(self):

        chk_use_planified = tools_gw.get_config_parser('dlg_mincut', 'chk_use_planified', "user", "session")
        type = tools_gw.get_config_parser('dlg_mincut', 'type', "user", "session")
        cause = tools_gw.get_config_parser('dlg_mincut', 'cause', "user", "session")

        if chk_use_planified is not None:
            tools_qt.set_checked(self.dlg_mincut, 'chk_use_planified', chk_use_planified)
        if type is not None:
            tools_qt.set_widget_text(self.dlg_mincut, 'type', type)
        if cause is not None:
            tools_qt.set_widget_text(self.dlg_mincut, 'cause', cause)


    def _save_widgets_values(self):

        chk_use_planified = tools_qt.is_checked(self.dlg_mincut, 'chk_use_planified')
        type = tools_qt.get_text(self.dlg_mincut, 'type')
        cause = tools_qt.get_text(self.dlg_mincut, 'cause')

        tools_gw.set_config_parser('dlg_mincut', 'chk_use_planified', f"{chk_use_planified}")
        tools_gw.set_config_parser('dlg_mincut', 'type', f"{type}")
        tools_gw.set_config_parser('dlg_mincut', 'cause', f"{cause}")


    def _set_states(self):
        """ Serialize data of mincut states """

        sql = ("SELECT id, idval "
               "FROM om_typevalue WHERE typevalue = 'mincut_state' "
               "ORDER BY id")
        rows = tools_db.get_rows(sql)
        if rows:
            for row in rows:
                if 'idval' in row:
                    self.states[int(row['id'])] = row['idval']


    def _init_mincut_canvas(self):

        self.list_ids['connec'] = []
        self.hydro_list = []
        self.deleted_list = []

        # Refresh canvas, remove all old selections
        self._remove_selection()

        # Parametrize list of layers
        self.layers['connec'] = tools_gw.get_layers_from_feature_type('connec')
        self.layers_connec = self.layers['connec']
        self.layer_arc = tools_qgis.get_layer_by_tablename("v_edit_arc")

        # Set active and current layer
        self.iface.setActiveLayer(self.layer_arc)
        self.current_layer = self.layer_arc


    def _set_signals(self):

        if global_vars.session_vars['dialog_docker']:
            self.dlg_mincut.dlg_closed.connect(partial(tools_gw.close_docker, option_name='position'))

        self.dlg_mincut.btn_cancel_task.clicked.connect(self._cancel_task)
        self.dlg_mincut.btn_accept.clicked.connect(self._accept_save_data)
        self.dlg_mincut.btn_cancel.clicked.connect(self._mincut_close)
        self.dlg_mincut.dlg_closed.connect(self._mincut_close)
        self.dlg_mincut.btn_start.clicked.connect(self._real_start)
        self.dlg_mincut.btn_end.clicked.connect(self._real_end)

        self.dlg_mincut.cbx_date_start_predict.dateChanged.connect(partial(
            self._check_dates_coherence, self.dlg_mincut.cbx_date_start_predict, self.dlg_mincut.cbx_date_end_predict,
            self.dlg_mincut.cbx_hours_start_predict, self.dlg_mincut.cbx_hours_end_predict))
        self.dlg_mincut.cbx_date_end_predict.dateChanged.connect(partial(
            self._check_dates_coherence, self.dlg_mincut.cbx_date_start_predict, self.dlg_mincut.cbx_date_end_predict,
            self.dlg_mincut.cbx_hours_start_predict, self.dlg_mincut.cbx_hours_end_predict))

        self.dlg_mincut.cbx_date_start.dateChanged.connect(partial(
            self._check_dates_coherence, self.dlg_mincut.cbx_date_start, self.dlg_mincut.cbx_date_end,
            self.dlg_mincut.cbx_hours_start, self.dlg_mincut.cbx_hours_end))
        self.dlg_mincut.cbx_date_end.dateChanged.connect(partial(
            self._check_dates_coherence, self.dlg_mincut.cbx_date_start, self.dlg_mincut.cbx_date_end,
            self.dlg_mincut.cbx_hours_start, self.dlg_mincut.cbx_hours_end))

        self.action_mincut.toggled.connect(partial(self.manage_checked, self.action_mincut))
        self.action_custom_mincut.toggled.connect(partial(self.manage_checked, self.action_custom_mincut))
        self.action_change_valve_status.toggled.connect(partial(self.manage_checked, self.action_change_valve_status))


    def manage_checked(self, action):

        if action.objectName() == "actionMincut" and action.isChecked():
            self.action_custom_mincut.setChecked(False)
            self.action_change_valve_status.setChecked(False)
        elif action.objectName() == "actionCustomMincut" and action.isChecked():
            self.action_mincut.setChecked(False)
            self.action_change_valve_status.setChecked(False)
        elif action.objectName() == "actionChangeValveStatus" and action.isChecked():
            self.action_mincut.setChecked(False)
            self.action_custom_mincut.setChecked(False)


    def _refresh_tab_hydro(self):

        result_mincut_id = tools_qt.get_text(self.dlg_mincut, self.dlg_mincut.result_mincut_id)
        expr_filter = f"result_id={result_mincut_id}"
        tools_qt.set_tableview_config(self.dlg_mincut.tbl_hydro, edit_triggers=QTableView.DoubleClicked)
        message = tools_qt.fill_table(self.dlg_mincut.tbl_hydro, 'v_om_mincut_hydrometer', expr_filter=expr_filter)
        if message:
            tools_qgis.show_warning(message)
        tools_gw.set_tablemodel_config(self.dlg_mincut, self.dlg_mincut.tbl_hydro, 'v_om_mincut_hydrometer')


    def _check_dates_coherence(self, date_from, date_to, time_from, time_to):
        """
        Chek if date_to.date() is >= than date_from.date()
            :param date_from: QDateEdit.date from
            :param date_to: QDateEdit.date to
            :param time_from: QDateEdit to get date in order to set widget_to_set
            :param time_to: QDateEdit to set coherence date
        """

        d_from = datetime(date_from.date().year(), date_from.date().month(), date_from.date().day(),
                          time_from.time().hour(), time_from.time().minute())
        d_to = datetime(date_to.date().year(), date_to.date().month(), date_to.date().day(),
                        time_to.time().hour(), time_to.time().minute())

        if d_from > d_to:
            date_to.setDate(date_from.date())
            time_to.setTime(time_from.time())


    def _mincut_close(self):

        tools_qgis.restore_user_layer('v_edit_node', self.user_current_layer)
        self._remove_selection()
        tools_qgis.reset_rubber_band(self.search.rubber_band)

        # If client don't touch nothing just rejected dialog or press cancel
        if not self.dlg_mincut.closeMainWin and self.dlg_mincut.mincutCanceled:
            tools_gw.close_dialog(self.dlg_mincut)
            return

        self.dlg_mincut.closeMainWin = True
        self.dlg_mincut.mincutCanceled = True

        # If id exists in database on btn_cancel delete
        if self.action == "get_mincut":
            result_mincut_id = self.dlg_mincut.result_mincut_id.text()
            sql = (f"SELECT id FROM om_mincut"
                   f" WHERE id = {result_mincut_id}")
            row = tools_db.get_row(sql)
            if row:
                sql = (f"DELETE FROM om_mincut"
                       f" WHERE id = {result_mincut_id}")
                tools_db.execute_sql(sql)
                tools_qgis.show_info("Mincut canceled!")

        # Rollback transaction
        else:
            global_vars.dao.rollback()

        # Close dialog, save dialog position, and disconnect snapping
        tools_gw.close_dialog(self.dlg_mincut)

        tools_qgis.disconnect_snapping(True, self.emit_point, self.vertex_marker)
        tools_gw.disconnect_signal('mincut')
        self._remove_selection()
        tools_qgis.refresh_map_canvas()


    def _real_start(self):

        # Run fct like 'Refresh mincut' but with action="startMincut"
        self._refresh_mincut(action="startMincut")

        date_start = QDate.currentDate()
        time_start = QTime.currentTime()
        self.dlg_mincut.cbx_date_start.setDate(date_start)
        self.dlg_mincut.cbx_hours_start.setTime(time_start)
        self.dlg_mincut.cbx_date_end.setDate(date_start)
        self.dlg_mincut.cbx_hours_end.setTime(time_start)
        self.dlg_mincut.btn_end.setEnabled(True)
        self.dlg_mincut.distance.setEnabled(True)
        self.dlg_mincut.depth.setEnabled(True)
        self.dlg_mincut.real_description.setEnabled(True)
        self.dlg_mincut.txt_chlorine.setEnabled(True)
        self.dlg_mincut.txt_turbidity.setEnabled(True)

        # Set state to 'In Progress'
        tools_qt.set_widget_text(self.dlg_mincut, self.dlg_mincut.state, str(self.states[1]))
        self.current_state = 1

        # Enable/Disable widget depending state
        self._enable_widgets('1')


    def _real_end(self):

        # Create the dialog and signals
        self.dlg_fin = GwMincutEndUi()
        tools_gw.load_settings(self.dlg_fin)

        search = GwSearch()
        search.open_search(None, self.dlg_fin)

        # These widgets are put from the database, mysteriously if we do something like:
        # self.dlg_mincut.address_add_muni.text() or self.dlg_mincut.address_add_muni.setDiabled(True) etc...
        # it doesn't count them, and that's why we have to force them
        self.dlg_fin.address_add_muni = tools_qt.get_widget(self.dlg_fin, 'address_add_muni')
        self.dlg_fin.address_add_street = tools_qt.get_widget(self.dlg_fin, 'address_add_street')
        self.dlg_fin.address_add_postnumber = tools_qt.get_widget(self.dlg_fin, 'address_add_postnumber')

        mincut = tools_qt.get_text(self.dlg_mincut, self.dlg_mincut.result_mincut_id)
        tools_qt.set_widget_text(self.dlg_fin, self.dlg_fin.mincut, mincut)
        work_order = tools_qt.get_text(self.dlg_mincut, self.dlg_mincut.work_order)
        if str(work_order) != 'null':
            tools_qt.set_widget_text(self.dlg_fin, self.dlg_fin.work_order, work_order)

        # Manage address
        municipality_current = tools_qt.get_combo_value(self.dlg_mincut, self.dlg_mincut.address_add_muni, 1)
        tools_qt.set_combo_value(self.dlg_fin.address_add_muni, municipality_current, 1)
        address_street_current = tools_qt.get_text(self.dlg_mincut, self.dlg_mincut.address_add_street, False, False)
        tools_qt.set_widget_text(self.dlg_fin, self.dlg_fin.address_add_street, address_street_current)
        address_number_current = tools_qt.get_text(self.dlg_mincut, self.dlg_mincut.address_add_postnumber, False, False)
        tools_qt.set_widget_text(self.dlg_fin, self.dlg_fin.address_add_postnumber, address_number_current)

        # Fill ComboBox exec_user
        sql = ("SELECT name as id, name as idval "
               "FROM cat_users "
               "ORDER BY name")
        rows = tools_db.get_rows(sql)
        tools_qt.fill_combo_values(self.dlg_fin.exec_user, rows)
        assigned_to = tools_qt.get_combo_value(self.dlg_mincut, self.dlg_mincut.assigned_to, 1)
        tools_qt.set_widget_text(self.dlg_fin, "exec_user", str(assigned_to))

        date_start = self.dlg_mincut.cbx_date_start.date()
        time_start = self.dlg_mincut.cbx_hours_start.time()
        self.dlg_fin.cbx_date_start_fin.setDate(date_start)
        self.dlg_fin.cbx_hours_start_fin.setTime(time_start)
        date_end = self.dlg_mincut.cbx_date_end.date()
        time_end = self.dlg_mincut.cbx_hours_end.time()
        self.dlg_fin.cbx_date_end_fin.setDate(date_end)
        self.dlg_fin.cbx_hours_end_fin.setTime(time_end)

        # Set state to 'Finished'
        tools_qt.set_widget_text(self.dlg_mincut, self.dlg_mincut.state, str(self.states[2]))
        self.current_state = 2

        # Enable/Disable widget depending state
        self._enable_widgets('2')

        # Set signals
        self.dlg_fin.btn_accept.clicked.connect(self._real_end_accept)
        self.dlg_fin.btn_accept.clicked.connect(self._accept_save_data)
        self.dlg_fin.btn_cancel.clicked.connect(self._real_end_cancel)
        self.dlg_fin.btn_set_real_location.clicked.connect(self._set_real_location)

        # Open the dialog
        tools_gw.open_dialog(self.dlg_fin, dlg_name='mincut_end')


    def _set_real_location(self):

        self.snapper_manager = GwSnapManager(self.iface)
        self.emit_point = QgsMapToolEmitPoint(self.canvas)
        self.canvas.setMapTool(self.emit_point)

        # Vertex marker
        self.vertex_marker = self.snapper_manager.vertex_marker

        # Activate snapping of node and arcs
        tools_gw.connect_signal(self.canvas.xyCoordinates, self._mouse_move_node_arc,
                                'mincut', 'real_end_xyCoordinates_mouse_move_node_arc')
        tools_gw.connect_signal(self.emit_point.canvasClicked, self._snapping_node_arc_real_location,
                                'mincut', 'real_end_ep_canvasClicked_snapping_node_arc_real_location')


    def _accept_save_data(self):
        """ Slot function button 'Accept' """

        tools_gw.save_settings(self.dlg_mincut)
        mincut_result_state = self.current_state

        # Manage 'address'
        address_exploitation_id = tools_qt.get_combo_value(self.dlg_mincut, self.dlg_mincut.address_add_muni)
        address_street = self.dlg_mincut.address_add_street.property('id_')
        address_number = tools_qt.get_text(self.dlg_mincut, self.dlg_mincut.address_add_postnumber, False, False)

        mincut_result_type = tools_qt.get_combo_value(self.dlg_mincut, self.dlg_mincut.type, 0)
        anl_cause = tools_qt.get_combo_value(self.dlg_mincut, self.dlg_mincut.cause, 0)
        work_order = self.dlg_mincut.work_order.text()

        anl_descript = tools_qt.get_text(self.dlg_mincut, "pred_description", return_string_null=False)
        exec_from_plot = str(self.dlg_mincut.distance.text())
        exec_depth = str(self.dlg_mincut.depth.text())
        exec_descript = tools_qt.get_text(self.dlg_mincut, "real_description", return_string_null=False)
        exec_user = tools_qt.get_text(self.dlg_mincut, "exec_user", return_string_null=False)

        # chlorine and turbidity
        chlorine = tools_qt.get_text(self.dlg_mincut, "txt_chlorine", return_string_null=False)
        turbidity = tools_qt.get_text(self.dlg_mincut, "txt_turbidity", return_string_null=False)

        # Get prediction date - start
        date_start_predict = self.dlg_mincut.cbx_date_start_predict.date()
        time_start_predict = self.dlg_mincut.cbx_hours_start_predict.time()
        forecast_start_predict = date_start_predict.toString(
            'yyyy-MM-dd') + " " + time_start_predict.toString('HH:mm:ss')

        # Get prediction date - end
        date_end_predict = self.dlg_mincut.cbx_date_end_predict.date()
        time_end_predict = self.dlg_mincut.cbx_hours_end_predict.time()
        forecast_end_predict = date_end_predict.toString('yyyy-MM-dd') + " " + time_end_predict.toString('HH:mm:ss')

        # Get real date - start
        date_start_real = self.dlg_mincut.cbx_date_start.date()
        time_start_real = self.dlg_mincut.cbx_hours_start.time()
        forecast_start_real = date_start_real.toString('yyyy-MM-dd') + " " + time_start_real.toString('HH:mm:ss')

        # Get real date - end
        date_end_real = self.dlg_mincut.cbx_date_end.date()
        time_end_real = self.dlg_mincut.cbx_hours_end.time()
        forecast_end_real = date_end_real.toString('yyyy-MM-dd') + " " + time_end_real.toString('HH:mm:ss')

        # Check data
        received_day = self.dlg_mincut.cbx_recieved_day.date()
        received_time = self.dlg_mincut.cbx_recieved_time.time()
        received_date = received_day.toString('yyyy-MM-dd') + " " + received_time.toString('HH:mm:ss')

        assigned_to = tools_qt.get_combo_value(self.dlg_mincut, self.dlg_mincut.assigned_to, 0)
        cur_user = global_vars.current_user
        appropiate_status = tools_qt.is_checked(self.dlg_mincut, "appropiate")

        check_data = [str(mincut_result_state), str(anl_cause), str(received_date),
                      str(forecast_start_predict), str(forecast_end_predict)]
        for data in check_data:
            if data == '':
                message = "Mandatory field is missing. Please, set a value"
                tools_qgis.show_warning(message)
                return

        if self.is_new:
            self.set_id_val()
            self.is_new = False

        # Check if id exist in table 'om_mincut'
        result_mincut_id = self.dlg_mincut.result_mincut_id.text()
        sql = (f"SELECT id FROM om_mincut "
               f"WHERE id = '{result_mincut_id}';")
        rows = tools_db.get_rows(sql)

        # If not found Insert just its 'id'
        sql = ""
        if not rows:
            sql = (f"INSERT INTO om_mincut (id) "
                   f"VALUES ('{result_mincut_id}');\n")

        # Update all the fields
        sql += (f"UPDATE om_mincut"
                f" SET mincut_state = '{mincut_result_state}',"
                f" mincut_type = '{mincut_result_type}', anl_cause = '{anl_cause}',"
                f" anl_tstamp = '{received_date}', received_date = '{received_date}',"
                f" forecast_start = '{forecast_start_predict}', forecast_end = '{forecast_end_predict}',"
                f" assigned_to = '{assigned_to}', exec_appropiate = '{appropiate_status}'")

        # Manage fields 'work_order' and 'anl_descript'
        if work_order != "":
            sql += f", work_order = $${work_order}$$"
        if anl_descript != "":
            sql += f", anl_descript = $${anl_descript}$$ "

        # Manage fields 'chlorine' and 'turbidity'
        if chlorine != "":
            sql += f", chlorine = $${chlorine}$$"
        if turbidity != "":
            sql += f", turbidity = $${turbidity}$$"

        # Manage address
        if address_exploitation_id != -1:
            sql += f", muni_id = '{address_exploitation_id}'"
        if address_street:
            sql += f", streetaxis_id = '{address_street}'"
        if address_number:
            sql += f", postnumber = '{address_number}'"

        # If state 'In Progress' or 'Finished'
        if mincut_result_state == 1 or mincut_result_state == 2:

            sql += f", exec_start = '{forecast_start_real}'"

            if mincut_result_state == 2:
                sql += f", exec_end = '{forecast_end_real}'"
            if exec_from_plot != '':
                sql += f", exec_from_plot = '{exec_from_plot}'"
            if exec_depth != '':
                sql += f",  exec_depth = '{exec_depth}'"
            if exec_descript != '':
                sql += f", exec_descript = $${exec_descript}$$"
            if exec_user != '':
                sql += f", exec_user = '{exec_user}'"
            else:
                sql += f", exec_user = '{cur_user}'"

        sql += f" WHERE id = '{result_mincut_id}';\n"

        # Check if any 'connec' or 'hydro' associated
        if self.sql_connec != "":
            sql += self.sql_connec

        if self.sql_hydro != "":
            sql += self.sql_hydro

        status = tools_db.execute_sql(sql, log_error=True)
        if status:
            message = "Values has been updated"
            tools_qgis.show_info(message)
            self._update_result_selector(result_mincut_id)
        else:
            message = "Error updating element in table, you need to review data"
            tools_qgis.show_warning(message)

        # Close dialog and disconnect snapping
        tools_qgis.disconnect_snapping(True, self.emit_point, self.vertex_marker)
        tools_gw.disconnect_signal('mincut')
        sql = (f"SELECT mincut_state, mincut_class FROM om_mincut "
               f" WHERE id = '{result_mincut_id}'")
        row = tools_db.get_row(sql)
        if not row:
            return

        use_planified = tools_qt.is_checked(self.dlg_mincut, 'chk_use_planified')
        result_mincut_id_text = self.dlg_mincut.result_mincut_id.text()
        extras = f'"action":"mincutAccept", "mincutClass":{self.mincut_class}, "status":"check", '
        extras += f'"mincutId":"{result_mincut_id_text}", "usePsectors":"{use_planified}"'
        body = tools_gw.create_body(extras=extras)
        result = tools_gw.execute_procedure('gw_fct_setmincut', body)
        if not result or result['status'] == 'Failed':
            return

        if self.mincut_class in (2, 3):
            self._mincut_ok(result)
        if self.mincut_class == 1:
            if result['body']['overlapStatus'] == 'Ok':
                self._mincut_ok(result)
            elif result['body']['overlapStatus'] == 'Conflict':
                self.dlg_dtext = GwDialogTextUi()
                tools_gw.load_settings(self.dlg_dtext)
                self.dlg_dtext.btn_close.setText('Cancel')
                self.dlg_dtext.btn_accept.setText('Continue')
                self.dlg_dtext.setWindowTitle('Mincut conflict')
                self.dlg_dtext.btn_accept.clicked.connect(partial(self._force_mincut_overlap))
                self.dlg_dtext.btn_accept.clicked.connect(partial(tools_gw.close_dialog, self.dlg_dtext))
                self.dlg_dtext.btn_close.clicked.connect(partial(tools_gw.close_dialog, self.dlg_dtext))
                tools_gw.fill_tab_log(self.dlg_dtext, result['body']['data'], False, close=False)
                tools_gw.open_dialog(self.dlg_dtext)

        self._save_widgets_values()
        self.iface.actionPan().trigger()
        self._remove_selection()


    def _force_mincut_overlap(self):

        use_planified = tools_qt.is_checked(self.dlg_mincut, 'chk_use_planified')
        result_mincut_id_text = self.dlg_mincut.result_mincut_id.text()
        extras = f'"action":"mincutAccept", "mincutClass":{self.mincut_class}, "status":"continue", '
        extras += f'"mincutId":"{result_mincut_id_text}", "usePsectors":"{use_planified}"'
        body = tools_gw.create_body(extras=extras)
        result = tools_gw.execute_procedure('gw_fct_setmincut', body)
        if not result or result['status'] == 'Failed':
            return
        self._mincut_ok(result)


    def _mincut_ok(self, result):

        # Manage result and force tab log
        tools_gw.fill_tab_log(self.dlg_mincut, result['body']['data'], True, True, tab_idx=3)

        # Set tabs enabled(True/False)
        qtabwidget = self.dlg_mincut.findChild(QTabWidget, 'mainTab')
        qtabwidget.widget(0).setEnabled(False)  # Tab plan
        qtabwidget.widget(1).setEnabled(True)   # Tab Exec
        qtabwidget.widget(2).setEnabled(True)   # Tab hydro
        qtabwidget.widget(3).setEnabled(True)   # Tab Log

        self.dlg_mincut.closeMainWin = False
        self.dlg_mincut.mincutCanceled = True

        if self.mincut_class == 1:
            polygon = result['body']['data'].get('geometry')
            if polygon:
                polygon = polygon[9:len(polygon) - 2]
                polygon = polygon.split(',')
                if polygon[0] == '':
                    message = "Error on create auto mincut, you need to review data"
                    tools_qgis.show_warning(message)
                    tools_qgis.restore_cursor()
                    return
                x1, y1 = polygon[0].split(' ')
                x2, y2 = polygon[2].split(' ')
                tools_qgis.zoom_to_rectangle(x1, y1, x2, y2, margin=0)

        self.dlg_mincut.btn_accept.hide()
        self.dlg_mincut.btn_cancel.setText('Close')
        self.dlg_mincut.btn_cancel.disconnect()
        self.dlg_mincut.btn_cancel.clicked.connect(partial(tools_gw.close_dialog, self.dlg_mincut))
        self.dlg_mincut.btn_cancel.clicked.connect(partial(tools_qgis.restore_user_layer, 'v_edit_node', self.user_current_layer))
        self.dlg_mincut.btn_cancel.clicked.connect(partial(self._remove_selection))
        self.dlg_mincut.btn_cancel.clicked.connect(partial(tools_qgis.reset_rubber_band, self.search.rubber_band))
        self._refresh_tab_hydro()

        self.action_mincut.setEnabled(False)
        self.action_refresh_mincut.setEnabled(False)
        self.action_custom_mincut.setEnabled(False)
        self.action_change_valve_status.setEnabled(False)


    def _update_result_selector(self, result_mincut_id, commit=True):
        """ Update table 'selector_mincut_result' """

        sql = (f"DELETE FROM selector_mincut_result WHERE cur_user = current_user;"
               f"\nINSERT INTO selector_mincut_result (cur_user, result_id) VALUES"
               f" (current_user, {result_mincut_id});")
        status = tools_db.execute_sql(sql, commit)
        if not status:
            message = "Error updating table"
            tools_qgis.show_warning(message, parameter='selector_mincut_result')


    def _real_end_accept(self):

        # Get end_date and end_hour from mincut_end dialog
        exec_start_day = self.dlg_fin.cbx_date_start_fin.date()
        exec_start_time = self.dlg_fin.cbx_hours_start_fin.time()
        exec_end_day = self.dlg_fin.cbx_date_end_fin.date()
        exec_end_time = self.dlg_fin.cbx_hours_end_fin.time()

        # Set new values in mincut dialog also
        self.dlg_mincut.cbx_date_start.setDate(exec_start_day)
        self.dlg_mincut.cbx_hours_start.setTime(exec_start_time)
        self.dlg_mincut.cbx_date_end.setDate(exec_end_day)
        self.dlg_mincut.cbx_hours_end.setTime(exec_end_time)
        tools_qt.set_widget_text(self.dlg_mincut, self.dlg_mincut.work_order, str(self.dlg_fin.work_order.text()))
        municipality = self.dlg_fin.address_add_muni.currentText()
        tools_qt.set_combo_value(self.dlg_mincut.address_add_muni, municipality, 1)
        street = tools_qt.get_text(self.dlg_fin, self.dlg_fin.address_add_street, return_string_null=False)
        tools_qt.set_widget_text(self.dlg_mincut, self.dlg_mincut.address_add_street, street)
        street_id = self.dlg_fin.address_add_street.property('id_')
        self.dlg_mincut.address_add_street.setProperty('id_', street_id)
        number = tools_qt.get_text(self.dlg_fin, self.dlg_fin.address_add_postnumber, return_string_null=False)
        tools_qt.set_widget_text(self.dlg_mincut, self.dlg_mincut.address_add_postnumber, number)
        exec_user = tools_qt.get_text(self.dlg_fin, self.dlg_fin.exec_user)
        tools_qt.set_combo_value(self.dlg_mincut.assigned_to, exec_user, 1)

        self.dlg_fin.close()


    def _real_end_cancel(self):

        # Return to state 'In Progress'
        tools_qt.set_widget_text(self.dlg_mincut, self.dlg_mincut.state, str(self.states[1]))
        self._enable_widgets('1')

        self.dlg_fin.close()


    def _add_connec(self):
        """ B3-121: Connec selector """

        self.mincut_class = 2
        self.dlg_mincut.closeMainWin = True
        self.dlg_mincut.canceled = False
        result_mincut_id_text = self.dlg_mincut.result_mincut_id.text()

        # Check if id exist in om_mincut
        sql = (f"SELECT id FROM om_mincut"
               f" WHERE id = '{result_mincut_id_text}';")
        exist_id = tools_db.get_row(sql)
        if not exist_id:
            sql = (f"INSERT INTO om_mincut (id, mincut_class) "
                   f" VALUES ('{result_mincut_id_text}', 2);")
            tools_db.execute_sql(sql)
            self.is_new = False

        # Disable Auto, Custom, Hydrometer
        self.action_mincut.setDisabled(True)
        self.action_refresh_mincut.setDisabled(True)
        self.action_custom_mincut.setDisabled(True)
        self.action_change_valve_status.setDisabled(True)
        self.action_add_hydrometer.setDisabled(True)

        # Set dialog add_connec
        self.dlg_connec = GwMincutConnecUi()
        self.dlg_connec.setWindowTitle("Connec management")
        tools_gw.load_settings(self.dlg_connec)
        self.dlg_connec.tbl_mincut_connec.setSelectionBehavior(QAbstractItemView.SelectRows)
        # Set icons
        tools_gw.add_icon(self.dlg_connec.btn_insert, "111", sub_folder="24x24")
        tools_gw.add_icon(self.dlg_connec.btn_delete, "112", sub_folder="24x24")
        tools_gw.add_icon(self.dlg_connec.btn_snapping, "137")

        # Set signals
        self.dlg_connec.btn_insert.clicked.connect(partial(self._insert_connec))
        self.dlg_connec.btn_delete.clicked.connect(partial(self._delete_records_connec))
        self.dlg_connec.btn_snapping.clicked.connect(self._snapping_init_connec)
        self.dlg_connec.btn_accept.clicked.connect(partial(self._accept_connec, self.dlg_connec, "connec"))
        self.dlg_connec.rejected.connect(partial(tools_gw.close_dialog, self.dlg_connec))

        # Enabled button accept from mincut form
        self.dlg_mincut.btn_accept.setEnabled(True)

        # Set autocompleter for 'customer_code'
        self._set_completer_customer_code(self.dlg_connec.connec_id)

        # On opening form check if result_id already exist in om_mincut_connec
        # if exist show data in form / show selection!!!
        if exist_id:
            # Read selection and reload table
            self._select_features_connec()
        self._snapping_selection_connec()
        for layer in self.layers_connec:
            layer.dataProvider().reloadData()

        tools_gw.open_dialog(self.dlg_connec, dlg_name='mincut_connec')


    def _set_completer_customer_code(self, widget, set_signal=False):
        """ Set autocompleter for 'customer_code' """

        # Get list of 'customer_code'
        sql = f"SELECT DISTINCT({self.col1}) FROM v_edit_connec"
        rows = tools_db.get_rows(sql)
        values = []
        if rows:
            for row in rows:
                values.append(str(row[0]))

        # Adding auto-completion to a QLineEdit
        self.completer = QCompleter()
        widget.setCompleter(self.completer)
        model = QStringListModel()
        model.setStringList(values)
        self.completer.setModel(model)

        if set_signal:
            # noinspection PyUnresolvedReferences
            self.completer.activated.connect(self._auto_fill_hydro_id)


    def _snapping_init_connec(self):
        """ Snap connec """
        self.feature_type = 'connec'
        tools_gw.selection_init(self, self.dlg_connec, self.dlg_connec.tbl_mincut_connec, False)


    def _snapping_selection_hydro(self):
        """ Snap to connec layers to add its hydrometers """

        self.list_ids['connec'] = []

        for layer in self.layers_connec:
            if layer.selectedFeatureCount() > 0:
                # Get selected features of the layer
                features = layer.selectedFeatures()
                # Get id from all selected features
                for feature in features:
                    connec_id = feature.attribute("connec_id")
                    # Add element
                    if connec_id in self.list_ids['connec']:
                        message = "Feature already in the list"
                        tools_qt.show_info_box(message, parameter=connec_id)
                        return
                    else:
                        self.list_ids['connec'].append(connec_id)

        # Set 'expr_filter' with features that are in the list
        expr_filter = "\"connec_id\" IN ("
        for i in range(len(self.list_ids['connec'])):
            expr_filter += f"'{self.list_ids['connec'][i]}', "
        expr_filter = expr_filter[:-2] + ")"
        if len(self.list_ids['connec']) == 0:
            expr_filter = "\"connec_id\" =''"
        # Check expression
        (is_valid, expr) = tools_qt.check_expression_filter(expr_filter)  # @UnusedVariable
        if not is_valid:
            return

        self._reload_table_hydro(expr_filter)


    def _snapping_selection_connec(self):
        """ Snap to connec layers """

        self.list_ids['connec'] = []

        for layer in self.layers_connec:
            if layer.selectedFeatureCount() > 0:
                # Get selected features of the layer
                features = layer.selectedFeatures()
                # Get id from all selected features
                for feature in features:
                    connec_id = feature.attribute("connec_id")
                    # Add element
                    if connec_id not in self.list_ids['connec']:
                        self.list_ids['connec'].append(connec_id)

        expr_filter = None
        if len(self.list_ids['connec']) > 0:
            # Set 'expr_filter' with features that are in the list
            expr_filter = "\"connec_id\" IN ("
            for i in range(len(self.list_ids['connec'])):
                expr_filter += f"'{self.list_ids['connec'][i]}', "
            expr_filter = expr_filter[:-2] + ")"
            if len(self.list_ids['connec']) == 0:
                expr_filter = "\"connec_id\" =''"
            # Check expression
            (is_valid, expr) = tools_qt.check_expression_filter(expr_filter)  # @UnusedVariable
            if not is_valid:
                return

        self._reload_table_connec(expr_filter)


    def _add_hydrometer(self):
        """ B4-122: Hydrometer selector """

        self.mincut_class = 3
        self.dlg_mincut.closeMainWin = True
        self.dlg_mincut.canceled = False
        self.list_ids['connec'] = []
        result_mincut_id_text = self.dlg_mincut.result_mincut_id.text()

        # Get hydrometer filter columns
        row = tools_gw.get_config_value('om_mincut_hydrometer_filter', table='config_param_system')
        if row:
            values = json.loads(row[0])
            self.col1 = values['field1']
            self.col2 = values['field2']
            self.lbl1 = values['label1']
            self.lbl2 = values['label2']

        # Check if id exist in table 'om_mincut'
        sql = (f"SELECT id FROM om_mincut"
               f" WHERE id = '{result_mincut_id_text}';")
        exist_id = tools_db.get_row(sql)
        if not exist_id:
            sql = (f"INSERT INTO om_mincut (id, mincut_class)"
                   f" VALUES ('{result_mincut_id_text}', 3);")
            tools_db.execute_sql(sql)
            self.is_new = False

        # On inserting work order
        self.action_mincut.setDisabled(True)
        self.action_refresh_mincut.setDisabled(True)
        self.action_custom_mincut.setDisabled(True)
        self.action_change_valve_status.setDisabled(True)
        self.action_add_connec.setDisabled(True)

        # Set dialog MincutHydrometer
        self.dlg_hydro = GwMincutHydrometerUi()
        tools_gw.load_settings(self.dlg_hydro)
        self.dlg_hydro.setWindowTitle("Hydrometer management")
        self.dlg_hydro.tbl_hydro.setSelectionBehavior(QAbstractItemView.SelectRows)
        # self.dlg_hydro.btn_snapping.setEnabled(False)

        # Set icons
        tools_gw.add_icon(self.dlg_hydro.btn_insert, "111", sub_folder="24x24")
        tools_gw.add_icon(self.dlg_hydro.btn_delete, "112", sub_folder="24x24")

        # Set labels
        self.dlg_hydro.lbl_ccc.setText(self.lbl1)
        self.dlg_hydro.lbl_hcc.setText(self.lbl2)

        # Set signals
        self.dlg_hydro.btn_insert.clicked.connect(partial(self._insert_hydro))
        self.dlg_hydro.btn_delete.clicked.connect(partial(self._delete_records_hydro))
        self.dlg_hydro.btn_accept.clicked.connect(partial(self._accept_hydro, self.dlg_hydro, "hydrometer"))

        # Enabled button accept from mincut form
        self.dlg_mincut.btn_accept.setEnabled(True)

        # Set autocompleter for 'customer_code'
        self._set_completer_customer_code(self.dlg_hydro.customer_code_connec, True)

        # Set signal to reach selected value from QCompleter
        if exist_id:
            # Read selection and reload table
            self._select_features_hydro()

        tools_gw.open_dialog(self.dlg_hydro)


    def _auto_fill_hydro_id(self):

        # Adding auto-completion to a QLineEdit - hydrometer_id
        self.completer_hydro = QCompleter()
        self.dlg_hydro.hydrometer_cc.setCompleter(self.completer_hydro)
        model = QStringListModel()

        # Get 'connec_id' from 'customer_code'
        customer_code = str(self.dlg_hydro.customer_code_connec.text())
        connec_id = self._get_connec_id_from_customer_code(customer_code)
        if connec_id is None:
            return

        # Get 'hydrometers' related with this 'connec'
        sql = (f"SELECT DISTINCT({self.col2})"
               f" FROM v_rtc_hydrometer"
               f" WHERE connec_id = '{connec_id}'")
        rows = tools_db.get_rows(sql)
        values = []
        if rows:
            for row in rows:
                values.append(str(row[0]))

        model.setStringList(values)
        self.completer_hydro.setModel(model)


    def _insert_hydro(self):
        """ Select feature with entered id. Set a model with selected filter.
            Attach that model to selected table
        """

        # Check if user entered hydrometer_id
        hydrometer_cc = tools_qt.get_text(self.dlg_hydro, self.dlg_hydro.hydrometer_cc)
        if hydrometer_cc == "null":
            message = "You need to enter hydrometer_id"
            tools_qt.show_info_box(message)
            return

        # Show message if element is already in the list
        if hydrometer_cc in self.hydro_list:
            message = "Selected element already in the list"
            tools_qt.show_info_box(message, parameter=hydrometer_cc)
            return

        # Check if hydrometer_id belongs to any 'connec_id'
        sql = (f"SELECT hydrometer_id FROM v_rtc_hydrometer"
               f" WHERE {self.col2} = '{hydrometer_cc}'")
        row = tools_db.get_row(sql)
        if not row:
            message = "Selected hydrometer_id not found"
            tools_qt.show_info_box(message, parameter=hydrometer_cc)
            return

        if row[0] in self.hydro_list:
            message = "Selected element already in the list"
            tools_qt.show_info_box(message, parameter=hydrometer_cc)
            return

        # Set expression filter with 'hydro_list'
        if row[0] in self.deleted_list:
            self.deleted_list.remove(row[0])
        self.hydro_list.append(row[0])
        expr_filter = "\"hydrometer_id\" IN ("
        for i in range(len(self.hydro_list)):
            expr_filter += f"'{self.hydro_list[i]}', "
        expr_filter = expr_filter[:-2] + ")"

        # Reload table
        self._reload_table_hydro(expr_filter)


    def _select_features_group_layers(self, expr):
        """ Select features of the layers filtering by @expr """

        # Iterate over all layers of type 'connec'
        # Select features and them to 'connec_list'
        for layer in self.layers_connec:
            it = layer.getFeatures(QgsFeatureRequest(expr))
            # Build a list of feature id's from the previous result
            id_list = [i.id() for i in it]
            # Select features with these id's
            layer.selectByIds(id_list)
            if layer.selectedFeatureCount() > 0:
                # Get selected features of the layer
                features = layer.selectedFeatures()
                for feature in features:
                    connec_id = feature.attribute("connec_id")
                    # Check if 'connec_id' is already in 'connec_list'
                    if connec_id not in self.list_ids['connec']:
                        self.list_ids['connec'].append(connec_id)


    def _select_features_connec(self):
        """ Select features of 'connec' of selected mincut """

        # Set 'expr_filter' of connecs related with current mincut
        result_mincut_id = tools_qt.get_text(self.dlg_mincut, self.dlg_mincut.result_mincut_id)
        sql = (f"SELECT connec_id FROM om_mincut_connec"
               f" WHERE result_id = {result_mincut_id}")
        rows = tools_db.get_rows(sql)

        expr_filter = "\"connec_id\" IN ("
        if rows:
            for row in rows:
                if row[0] not in self.list_ids['connec'] and row[0] not in self.deleted_list:
                    self.list_ids['connec'].append(row[0])

        if self.list_ids['connec']:
            for connec_id in self.list_ids['connec']:
                expr_filter += f"'{connec_id}', "
            expr_filter = expr_filter[:-2] + ")"
            if len(self.list_ids['connec']) == 0:
                expr_filter = "\"connec_id\" =''"
            # Check expression
            (is_valid, expr) = tools_qt.check_expression_filter(expr_filter)
            if not is_valid:
                return

            # Select features of the layers filtering by @expr
            self._select_features_group_layers(expr)

            # Reload table
            self._reload_table_connec(expr_filter)


    def _select_features_hydro(self):

        self.list_ids['connec'] = []

        # Set 'expr_filter' of connecs related with current mincut
        result_mincut_id = tools_qt.get_text(self.dlg_hydro, self.result_mincut_id)
        sql = (f"SELECT DISTINCT(connec_id) FROM rtc_hydrometer_x_connec AS rtc"
               f" INNER JOIN om_mincut_hydrometer AS anl"
               f" ON anl.hydrometer_id = rtc.hydrometer_id"
               f" WHERE result_id = {result_mincut_id}")
        rows = tools_db.get_rows(sql)
        if rows:
            expr_filter = "\"connec_id\" IN ("
            for row in rows:
                expr_filter += f"'{row[0]}', "
            expr_filter = expr_filter[:-2] + ")"
            if len(self.list_ids['connec']) == 0:
                expr_filter = "\"connec_id\" =''"
            # Check expression
            (is_valid, expr) = tools_qt.check_expression_filter(expr_filter)
            if not is_valid:
                return

            # Select features of the layers filtering by @expr
            self._select_features_group_layers(expr)

        # Get list of 'hydrometer_id' belonging to current result_mincut
        result_mincut_id = tools_qt.get_text(self.dlg_hydro, self.result_mincut_id)
        sql = (f"SELECT hydrometer_id FROM om_mincut_hydrometer"
               f" WHERE result_id = {result_mincut_id}")
        rows = tools_db.get_rows(sql)

        expr_filter = "\"hydrometer_id\" IN ("
        if rows:
            for row in rows:
                if row[0] not in self.hydro_list:
                    self.hydro_list.append(row[0])
        for hyd in self.deleted_list:
            if hyd in self.hydro_list:
                self.hydro_list.remove(hyd)
        for hyd in self.hydro_list:
            expr_filter += f"'{hyd}', "

        expr_filter = expr_filter[:-2] + ")"
        if len(self.hydro_list) == 0:
            expr_filter = "\"hydrometer_id\" =''"
        # Reload contents of table 'hydro' with expr_filter
        self._reload_table_hydro(expr_filter)


    def _insert_connec(self):
        """ Select feature with entered id. Set a model with selected filter.
            Attach that model to selected table
        """

        tools_qgis.disconnect_signal_selection_changed()
        tools_gw.disconnect_signal('mincut_selection_changed')

        # Get 'connec_id' from selected 'customer_code'
        customer_code = tools_qt.get_text(self.dlg_connec, self.dlg_connec.connec_id)
        if customer_code == 'null':
            message = "You need to enter a customer code"
            tools_qt.show_info_box(message)
            return

        connec_id = self._get_connec_id_from_customer_code(customer_code)
        if connec_id is None:
            return

        # Iterate over all layers
        for layer in self.layers_connec:
            if layer.selectedFeatureCount() > 0:
                # Get selected features of the layer
                features = layer.selectedFeatures()
                for feature in features:
                    # Append 'connec_id' into 'connec_list'
                    selected_id = feature.attribute("connec_id")
                    if selected_id not in self.list_ids['connec']:
                        self.list_ids['connec'].append(selected_id)

        # Show message if element is already in the list
        if connec_id in self.list_ids['connec']:
            message = "Selected element already in the list"
            tools_qt.show_info_box(message, parameter=connec_id)
            return

        # If feature id doesn't exist in list -> add
        self.list_ids['connec'].append(connec_id)

        expr_filter = None
        if len(self.list_ids['connec']) > 0:

            # Set expression filter with 'connec_list'
            expr_filter = "\"connec_id\" IN ("
            for i in range(len(self.list_ids['connec'])):
                expr_filter += f"'{self.list_ids['connec'][i]}', "
            expr_filter = expr_filter[:-2] + ")"
            if len(self.list_ids['connec']) == 0:
                expr_filter = "\"connec_id\" =''"
            # Check expression
            (is_valid, expr) = tools_qt.check_expression_filter(expr_filter)
            if not is_valid:
                return

            # Select features with previous filter
            for layer in self.layers_connec:
                # Build a list of feature id's and select them
                it = layer.getFeatures(QgsFeatureRequest(expr))
                id_list = [i.id() for i in it]
                layer.selectByIds(id_list)

        # Reload contents of table 'connec'
        self._reload_table_connec(expr_filter)

        self.connect_signal_selection_changed("mincut_connec")


    def _get_connec_id_from_customer_code(self, customer_code):
        """ Get 'connec_id' from @customer_code """

        sql = (f"SELECT connec_id FROM v_edit_connec"
               f" WHERE {self.col1} = '{customer_code}'")
        row = tools_db.get_row(sql)
        if not row:
            message = "Any connec_id found with this customer_code"
            tools_qt.show_info_box(message, parameter=customer_code)
            return None
        else:
            return str(row[0])


    def _reload_table_connec(self, expr_filter=None):
        """ Reload contents of table 'connec' with selected @expr_filter """

        expr = tools_qt.set_table_model(self.dlg_connec, 'tbl_mincut_connec', "connec", expr_filter)
        tools_gw.set_tablemodel_config(self.dlg_connec, 'tbl_mincut_connec', 'v_edit_connec')
        return expr


    def _reload_table_hydro(self, expr_filter=None):
        """ Reload contents of table 'hydro' """

        expr = tools_qt.set_table_model(self.dlg_hydro, "tbl_hydro", "v_rtc_hydrometer", expr_filter)
        tools_gw.set_tablemodel_config(self.dlg_hydro, "tbl_hydro", 'v_rtc_hydrometer')
        return expr


    def _delete_records_connec(self):
        """ Delete selected rows of the table """

        tools_qgis.disconnect_signal_selection_changed()
        tools_gw.disconnect_signal('mincut_selection_changed')

        # Get selected rows
        widget = self.dlg_connec.tbl_mincut_connec
        selected_list = widget.selectionModel().selectedRows()
        if len(selected_list) == 0:
            message = "Any record selected"
            tools_qgis.show_warning(message, dialog=self.dlg_connec)
            return

        del_id = []
        inf_text = ""
        for i in range(0, len(selected_list)):
            row = selected_list[i].row()
            # Id to delete
            id_feature = widget.model().record(row).value("connec_id")
            del_id.append(id_feature)
            # Id to ask
            customer_code = widget.model().record(row).value(f"{self.col1}")
            inf_text += str(customer_code) + ", "
        inf_text = inf_text[:-2]
        message = "Are you sure you want to delete these records?"
        title = "Delete records"
        answer = tools_qt.show_question(message, title, inf_text)
        if not answer:
            return

        for el in del_id:
            self.list_ids['connec'].remove(el)

        # Select features which are in the list
        expr_filter = "\"connec_id\" IN ("
        for i in range(len(self.list_ids['connec'])):
            expr_filter += f"'{self.list_ids['connec'][i]}', "
        expr_filter = expr_filter[:-2] + ")"

        if len(self.list_ids['connec']) == 0:
            expr_filter = "connec_id=''"

        # Update model of the widget with selected expr_filter
        expr = self._reload_table_connec(expr_filter)

        # Reload selection
        for layer in self.layers_connec:
            # Build a list of feature id's and select them
            it = layer.getFeatures(QgsFeatureRequest(expr))
            id_list = [i.id() for i in it]
            layer.selectByIds(id_list)

        self.connect_signal_selection_changed("mincut_connec")


    def _delete_records_hydro(self):
        """ Delete selected rows of the table """

        # Get selected rows
        widget = self.dlg_hydro.tbl_hydro
        selected_list = widget.selectionModel().selectedRows()
        if len(selected_list) == 0:
            message = "Any record selected"
            tools_qgis.show_warning(message, dialog=self.dlg_hydro)
            return

        del_id = []
        inf_text = ""
        for i in range(0, len(selected_list)):
            row = selected_list[i].row()
            id_feature = widget.model().record(row).value(f"{self.col2}")
            hydro_id = widget.model().record(row).value("hydrometer_id")
            inf_text += str(id_feature) + ", "
            del_id.append(hydro_id)
        inf_text = inf_text[:-2]
        message = "Are you sure you want to delete these records?"
        title = "Delete records"
        answer = tools_qt.show_question(message, title, inf_text)
        if not answer:
            return

        for el in del_id:
            self.hydro_list.remove(el)
            if el not in self.deleted_list:
                self.deleted_list.append(el)

        # Select features that are in the list
        expr_filter = "\"hydrometer_id\" IN ("
        for i in range(len(self.hydro_list)):
            expr_filter += f"'{self.hydro_list[i]}', "
        expr_filter = expr_filter[:-2] + ")"

        if len(self.hydro_list) == 0:
            expr_filter = "hydrometer_id=''"

        # Update model of the widget with selected expr_filter
        self._reload_table_hydro(expr_filter)

        self.connect_signal_selection_changed("mincut_hydro")


    def _accept_connec(self, dlg, element):
        """ Slot function widget 'btn_accept' of 'connec' dialog
            Insert into table 'om_mincut_connec' values of current mincut
        """

        result_mincut_id = tools_qt.get_text(dlg, self.dlg_mincut.result_mincut_id)
        if result_mincut_id == 'null':
            return

        sql = (f"DELETE FROM om_mincut_{element}"
               f" WHERE result_id = {result_mincut_id};\n")
        for element_id in self.list_ids['connec']:
            sql += (f"INSERT INTO om_mincut_{element}"
                    f" (result_id, {element}_id) "
                    f" VALUES ('{result_mincut_id}', '{element_id}');\n")
            # Get hydrometer_id of selected connec
            sql2 = (f"SELECT hydrometer_id FROM v_rtc_hydrometer"
                    f" WHERE connec_id = '{element_id}'")
            rows = tools_db.get_rows(sql2)
            if rows:
                for row in rows:
                    # Hydrometers associated to selected connec inserted to the table om_mincut_hydrometer
                    sql += (f"INSERT INTO om_mincut_hydrometer"
                            f" (result_id, hydrometer_id) "
                            f" VALUES ('{result_mincut_id}', '{row[0]}');\n")

        self.sql_connec = sql
        self.dlg_mincut.btn_start.setDisabled(False)
        tools_gw.close_dialog(self.dlg_connec)


    def _accept_hydro(self, dlg, element):
        """ Slot function widget 'btn_accept' of 'hydrometer' dialog
            Insert into table 'om_mincut_hydrometer' values of current mincut
        """

        result_mincut_id = tools_qt.get_text(dlg, self.dlg_mincut.result_mincut_id)
        if result_mincut_id == 'null':
            return

        sql = (f"DELETE FROM om_mincut_{element}"
               f" WHERE result_id = {result_mincut_id};\n")
        for element_id in self.hydro_list:
            sql += (f"INSERT INTO om_mincut_{element}"
                    f" (result_id, {element}_id) "
                    f" VALUES ('{result_mincut_id}', '{element_id}');\n")

        self.sql_hydro = sql
        self.dlg_mincut.btn_start.setDisabled(False)
        tools_gw.close_dialog(self.dlg_hydro)


    def _auto_mincut(self, is_checked):
        """ B1-126: Automatic mincut analysis """

        if is_checked is False:
            # Disconnect snapping and related signals
            tools_qgis.disconnect_snapping(False, self.emit_point, self.vertex_marker)
            tools_gw.disconnect_signal('mincut')
            # Recover snapping options, refresh canvas & set visible layers
            self.snapper_manager.recover_snapping_options()
            return

        self.mincut_class = 1
        self.emit_point = QgsMapToolEmitPoint(self.canvas)
        self.canvas.setMapTool(self.emit_point)
        self.snapper_manager = GwSnapManager(self.iface)
        self.snapper = self.snapper_manager.get_snapper()

        self._init_mincut_canvas()
        self.dlg_mincut.closeMainWin = True
        self.dlg_mincut.canceled = False

        # Vertex marker
        self.vertex_marker = self.snapper_manager.vertex_marker

        # On inserting work order
        self.action_add_connec.setDisabled(True)
        self.action_add_hydrometer.setDisabled(True)

        # Store user snapping configuration
        self.previous_snapping = self.snapper_manager.get_snapping_options()

        # Set signals
        tools_gw.connect_signal(self.canvas.xyCoordinates, self._mouse_move_node_arc, 'mincut',
                                'auto_mincut_xyCoordinates_mouse_move_node_arc')
        tools_gw.connect_signal(self.emit_point.canvasClicked, self._auto_mincut_snapping,
                                'mincut', 'auto_mincut_ep_canvasClicked_auto_mincut_snapping')


    def _mouse_move_node_arc(self, point):

        if not self.layer_arc:
            return

        # Set active layer
        self.iface.setActiveLayer(self.layer_arc)

        # Get clicked point and add marker
        self.vertex_marker.hide()
        event_point = self.snapper_manager.get_event_point(point=point)
        result = self.snapper_manager.snap_to_current_layer(event_point)
        if result.isValid():
            self.snapper_manager.add_marker(result, self.vertex_marker)


    def _auto_mincut_snapping(self, point, btn):
        """ Automatic mincut: Snapping to 'node' and 'arc' layers """

        # Manage if task is already running
        if hasattr(self, 'mincut_task') and self.mincut_task is not None:
            try:
                if self.mincut_task.isActive():
                    message = "Mincut task is already active!"
                    tools_qgis.show_warning(message)
                    return
            except RuntimeError:
                pass

        if btn == Qt.RightButton:
            self.action_mincut.setChecked(False)
            tools_qgis.disconnect_snapping(False, self.emit_point, self.vertex_marker)
            tools_gw.disconnect_signal('mincut')
            return

        # Get coordinates
        event_point = self.snapper_manager.get_event_point(point=point)

        # Set active and current layer
        self.layer_arc = tools_qgis.get_layer_by_tablename("v_edit_arc")
        self.iface.setActiveLayer(self.layer_arc)
        self.current_layer = self.layer_arc

        # Snapping
        result = self.snapper_manager.snap_to_current_layer(event_point)
        if not result.isValid():
            return

        # Check feature
        elem_type = None
        layer = self.snapper_manager.get_snapped_layer(result)
        if layer == self.layer_arc:
            elem_type = 'arc'

        if elem_type:
            # Get the point. Leave selection
            snapped_feat = self.snapper_manager.get_snapped_feature(result)
            feature_id = self.snapper_manager.get_snapped_feature_id(result)
            snapped_point = self.snapper_manager.get_snapped_point(result)
            element_id = snapped_feat.attribute(f'{elem_type}_id')
            layer.select([feature_id])

            # Ensure that Mincut layers are loaded
            tools_gw.load_missing_layers('v_om_mincut%', "OM", "Mincut")

            # Create task to manage Mincut execution
            self.dlg_mincut.btn_cancel_task.show()
            self.dlg_mincut.btn_cancel.hide()

            # Create timer
            self.t0 = time()
            if self.timer:
                self.timer.stop()
                del self.timer
            self.timer = QTimer()
            self.timer.timeout.connect(partial(self._calculate_elapsed_time, self.dlg_mincut))
            self.timer.start(1000)

            self.mincut_task = GwAutoMincutTask("Mincut execute", self, element_id, timer=self.timer)
            QgsApplication.taskManager().addTask(self.mincut_task)
            QgsApplication.taskManager().triggerTask(self.mincut_task)
            self.mincut_task.task_finished.connect(
                partial(self._mincut_task_finished, snapped_point, elem_type, element_id))


    def _cancel_task(self):
        """ Cancel GwAutoMincutTask """

        self.action_mincut.setChecked(False)
        tools_qgis.disconnect_snapping(False, self.emit_point, self.vertex_marker)
        tools_gw.disconnect_signal('mincut')
        self.mincut_task.cancel()


    # noinspection PyUnusedLocal
    def _snapping_node_arc_real_location(self, point, btn):

        # Get coordinates
        event_point = self.snapper_manager.get_event_point(point=point)

        result_mincut_id_text = self.dlg_mincut.result_mincut_id.text()
        srid = global_vars.data_epsg

        sql = (f"UPDATE om_mincut"
               f" SET exec_the_geom = ST_SetSRID(ST_Point({point.x()}, {point.y()}), {srid})"
               f" WHERE id = '{result_mincut_id_text}'")
        status = tools_db.execute_sql(sql)
        if status:
            message = "Real location has been updated"
            tools_qgis.show_info(message)

        # Snapping
        result = self.snapper_manager.snap_to_project_config_layers(event_point)

        tools_qgis.disconnect_snapping(False, self.emit_point, self.vertex_marker)
        tools_gw.disconnect_signal('mincut')
        self.iface.actionPan().trigger()

        if not result.isValid():
            return

        layer = self.snapper_manager.get_snapped_layer(result)

        # Check feature
        layers_arc = tools_gw.get_layers_from_feature_type('arc')
        self.layernames_arc = []
        for layer in layers_arc:
            self.layernames_arc.append(layer.name())

        element_type = layer.name()
        if element_type in self.layernames_arc:
            self.snapper_manager.get_snapped_feature(result, True)


    def _mincut_task_finished(self, snapped_point, elem_type, element_id, signal):

        try:
            self.dlg_mincut.btn_cancel_task.hide()
            self.dlg_mincut.btn_cancel.show()
        except Exception:
            pass

        if not signal[0]:
            try:
                # If user open other docker form before mincut end, the second form force close mincut form
                self.action_mincut.setChecked(False)
            except Exception:
                pass
            return False

        if signal[1]:
            complet_result = signal[1]
            real_mincut_id = tools_qt.get_text(self.dlg_mincut, self.dlg_mincut.result_mincut_id)
            mincutOverlap = complet_result.get('mincutOverlap')
            if mincutOverlap not in (None, ""):
                message = "Mincut done, but has conflict and overlaps with"
                tools_qt.show_info_box(message, parameter=mincutOverlap)
            else:
                message = complet_result.get('message')
                if not message:
                    message = "Mincut done successfully"
                    tools_qgis.show_message(message, 3)
                else:
                    tools_qgis.show_message(message.get('text'), message.get('level'))

            # Zoom to rectangle (zoom to mincut)
            polygon = complet_result['body']['data'].get('geometry')
            if polygon:
                polygon = polygon[9:len(polygon) - 2]
                polygon = polygon.split(',')
                if polygon[0] == '':
                    message = "Error on create auto mincut, you need to review data"
                    tools_qgis.show_warning(message)
                    tools_qgis.restore_cursor()
                    self.action_mincut.setChecked(False)
                    return

                x1, y1 = polygon[0].split(' ')
                x2, y2 = polygon[2].split(' ')
                tools_qgis.zoom_to_rectangle(x1, y1, x2, y2, margin=0)

            sql = (f"UPDATE om_mincut"
                   f" SET mincut_class = 1, "
                   f" anl_the_geom = ST_SetSRID(ST_Point({snapped_point.x()}, "
                   f"{snapped_point.y()}), {global_vars.data_epsg}),"
                   f" anl_user = current_user, anl_feature_type = '{elem_type.upper()}',"
                   f" anl_feature_id = '{element_id}'"
                   f" WHERE id = '{real_mincut_id}'")
            status = tools_db.execute_sql(sql)
            if not status:
                message = "Error updating element in table, you need to review data"
                tools_qgis.show_warning(message)
                tools_qgis.restore_cursor()
                self.action_mincut.setChecked(False)
                return

            # Enable button CustomMincut, ChangeValveStatus and button Start
            self.dlg_mincut.btn_start.setDisabled(False)
            self.action_mincut.setDisabled(False)
            self.action_refresh_mincut.setDisabled(False)
            self.action_custom_mincut.setDisabled(False)
            self.action_change_valve_status.setDisabled(False)
            self.action_add_connec.setDisabled(True)
            self.action_add_hydrometer.setDisabled(True)
            self.action_mincut_composer.setDisabled(False)

            # Update table 'selector_mincut_result'
            self._update_result_selector(real_mincut_id)

            # Refresh map canvas
            tools_qgis.refresh_map_canvas()

        # Disconnect snapping and related signals
        tools_qgis.disconnect_snapping(False, self.emit_point, self.vertex_marker)
        tools_gw.disconnect_signal('mincut')
        self.set_visible_mincut_layers()
        self._remove_selection()
        self.action_mincut.setChecked(False)
        self.iface.actionPan().trigger()

        # Enabled button accept from mincut form
        self.dlg_mincut.btn_accept.setEnabled(True)


    def _refresh_mincut(self, triggered=None, action="mincutNetwork"):
        """ B2-125: Refresh current mincut """

        # Manage if task is already running
        if hasattr(self, 'mincut_task') and self.mincut_task is not None:
            try:
                if self.mincut_task.isActive():
                    message = "Mincut task is already active!"
                    tools_qgis.show_warning(message)
                    return
            except RuntimeError:
                pass

        # Uncheck actions
        self.action_mincut.setChecked(False)
        self.action_custom_mincut.setChecked(False)
        self.action_change_valve_status.setChecked(False)

        # Get elemet_id from current mincut
        result_mincut_id = self.dlg_mincut.result_mincut_id.text()
        sql = f"SELECT anl_feature_id FROM om_mincut WHERE id = {result_mincut_id}"
        row = tools_db.get_row(sql)
        if row:
            # Create task to manage Mincut execution
            element_id = row['anl_feature_id']
            self.dlg_mincut.btn_cancel_task.show()
            self.dlg_mincut.btn_cancel.hide()

            # Create timer
            self.t0 = time()
            if self.timer:
                self.timer.stop()
                del self.timer
            self.timer = QTimer()
            self.timer.timeout.connect(partial(self._calculate_elapsed_time, self.dlg_mincut))
            self.timer.start(1000)

            self.mincut_task = GwAutoMincutTask("Mincut execute", self, element_id, action=action, timer=self.timer)
            QgsApplication.taskManager().addTask(self.mincut_task)
            QgsApplication.taskManager().triggerTask(self.mincut_task)
            self.mincut_task.task_finished.connect(partial(self._refresh_mincut_finished))


    def _refresh_mincut_finished(self, signal):

        try:
            self.dlg_mincut.btn_cancel_task.hide()
            self.dlg_mincut.btn_cancel.show()
        except Exception:
            pass

        if not signal[0]:
            return False

        if signal[1]:
            complet_result = signal[1]
            mincutOverlap = complet_result.get('mincutOverlap')
            if mincutOverlap not in (None, ""):
                message = "Mincut done, but has conflict and overlaps with"
                tools_qt.show_info_box(message, parameter=mincutOverlap)
            else:
                message = complet_result.get('message')
                if not message:
                    message = "Mincut done successfully"
                    tools_qgis.show_message(message, 3)
                else:
                    tools_qgis.show_message(message.get('text'), message.get('level'))

            # Zoom to rectangle (zoom to mincut)
            polygon = complet_result['body']['data'].get('geometry')
            if polygon:
                polygon = polygon[9:len(polygon) - 2]
                polygon = polygon.split(',')
                if polygon[0] == '':
                    message = "Error on create auto mincut, you need to review data"
                    tools_qgis.show_warning(message)
                    tools_qgis.restore_cursor()
                    return

                x1, y1 = polygon[0].split(' ')
                x2, y2 = polygon[2].split(' ')
                tools_qgis.zoom_to_rectangle(x1, y1, x2, y2, margin=0)

            # Refresh map canvas
            tools_qgis.refresh_map_canvas()

        # Disconnect snapping and related signals
        tools_qgis.disconnect_snapping(False, self.emit_point, self.vertex_marker)
        tools_gw.disconnect_signal('mincut')
        self.set_visible_mincut_layers()
        if self.snapper_manager:
            self.snapper_manager.restore_snap_options(self.previous_snapping)
        self._remove_selection()


    def _custom_mincut(self, action, is_checked):
        """ B2-123: Custom mincut analysis. Working just with valve layer """

        # Declare snapper_manager and emit_point
        self.emit_point = QgsMapToolEmitPoint(self.canvas)
        self.canvas.setMapTool(self.emit_point)
        self.snapper_manager = GwSnapManager(self.iface)
        self.snapper = self.snapper_manager.get_snapper()

        if is_checked is False:
            # Disconnect snapping and related signals
            tools_qgis.disconnect_snapping(False, self.emit_point, self.vertex_marker)
            tools_gw.disconnect_signal('mincut')
            # Recover snapping options, refresh canvas & set visible layers
            self.snapper_manager.recover_snapping_options()
            return

        # Disconnect other snapping and signals in case wrong user clicks
        tools_qgis.disconnect_snapping(False, self.emit_point, self.vertex_marker)
        tools_gw.disconnect_signal('mincut')

        # Store user snapping configuration
        self.snapper_manager.store_snapping_options()

        # Set vertex marker propierties
        self.vertex_marker = self.snapper_manager.vertex_marker

        # Set active and current layer
        self.layer = tools_qgis.get_layer_by_tablename("v_om_mincut_valve")
        self.iface.setActiveLayer(self.layer)
        self.current_layer = self.layer

        # Waiting for signals
        tools_gw.connect_signal(self.canvas.xyCoordinates, self._mouse_move_valve, 'mincut',
                                'custom_mincut_xyCoordinates_mouse_move_valve')
        tools_gw.connect_signal(self.emit_point.canvasClicked, partial(self._custom_mincut_snapping, action),
                                'mincut', 'custom_mincut_ep_canvasClicked_custom_mincut_snapping')


    def _mouse_move_valve(self, point):
        """ Waiting for valves when mouse is moved"""

        # Get clicked point and add marker
        event_point = self.snapper_manager.get_event_point(point=point)
        result = self.snapper_manager.snap_to_current_layer(event_point)
        if result.isValid():
            self.snapper_manager.add_marker(result, self.vertex_marker)


    # noinspection PyUnusedLocal
    def _custom_mincut_snapping(self, action, point, btn):
        """ Custom mincut snapping function """

        if btn == Qt.RightButton:
            self.action_custom_mincut.setChecked(False)
            self.action_change_valve_status.setChecked(False)
            tools_qgis.disconnect_snapping(True, self.emit_point, self.vertex_marker)
            tools_gw.disconnect_signal('mincut')
            global_vars.iface.actionPan().trigger()
            return

        # Get clicked point
        event_point = self.snapper_manager.get_event_point(point=point)
        result = self.snapper_manager.snap_to_current_layer(event_point)
        if result.isValid():
            # Get the point. Leave selection
            snapped_feat = self.snapper_manager.get_snapped_feature(result, True)
            element_id = snapped_feat.attribute('node_id')
            if action.objectName() == "actionCustomMincut":
                self._custom_mincut_execute(element_id)
            elif action.objectName() == "actionChangeValveStatus":
                self._change_valve_status_execute(element_id)
            self.snapper_manager.recover_snapping_options()
            tools_qgis.refresh_map_canvas(True)
            self.set_visible_mincut_layers()
            self._remove_selection()
            if action.objectName() == "actionCustomMincut":
                action.setChecked(False)


    def _custom_mincut_execute(self, elem_id):
        """ Custom mincut. Execute function 'gw_fct_mincut_valve_unaccess' """

        # Change cursor to 'WaitCursor'
        tools_qgis.set_cursor_wait()


        use_planified = tools_qt.is_checked(self.dlg_mincut, 'chk_use_planified')
        result_mincut_id = tools_qt.get_text(self.dlg_mincut, "result_mincut_id")
        if result_mincut_id != 'null':
            extras = f'"action":"mincutValveUnaccess", "nodeId":{elem_id}, "mincutId":"{result_mincut_id}", "usePsectors":"{use_planified}"'
            body = tools_gw.create_body(extras=extras)
            result = tools_gw.execute_procedure('gw_fct_setmincut', body)

            if result is not None and result['status'] == 'Accepted' and result['message']:
                level = int(result['message']['level']) if 'level' in result['message'] else 1
                tools_qgis.show_message(result['message']['text'], level)

        # Disconnect snapping and related signals
        tools_qgis.disconnect_snapping(False, self.emit_point, self.vertex_marker)
        tools_gw.disconnect_signal('mincut')


    def _remove_selection(self):
        """ Remove selected features of all layers """

        for layer in self.canvas.layers():
            if type(layer) is QgsVectorLayer:
                layer.removeSelection()
        self.canvas.refresh()

        for a in self.iface.attributesToolBar().actions():
            if a.objectName() == 'mActionDeselectAll':
                a.trigger()
                break


    def _open_mincut_manage_dates(self, row):
        """ Management of null values in fields of type date """

        self._manage_date(row['anl_tstamp'], "cbx_recieved_day", "cbx_recieved_time")
        self._manage_date(row['forecast_start'], "cbx_date_start_predict", "cbx_hours_start_predict")
        self._manage_date(row['forecast_end'], "cbx_date_end_predict", "cbx_hours_end_predict")
        self._manage_date(row['exec_start'], "cbx_date_start", "cbx_hours_start")
        self._manage_date(row['exec_end'], "cbx_date_end", "cbx_hours_end")


    def _manage_date(self, date_value, widget_date, widget_time):
        """ Manage date of current field """

        if date_value in ('', None):
            date_value = QDateTime.currentDateTime().toString('yyyy-MM-dd HH:mm:ss')

        date_time = (str(date_value))
        date = str(date_time.split()[0])
        time = str(date_time.split()[1])
        if date:
            date = date.replace('/', '-')
        qt_date = QDate.fromString(date, 'yyyy-MM-dd')
        qt_time = QTime.fromString(time, 'h:mm:ss')
        tools_qt.set_calendar(self.dlg_mincut, widget_date, qt_date)
        tools_qt.set_time(self.dlg_mincut, widget_time, qt_time)


    def _mincut_composer(self):
        """ Open Composer """

        # Check if path exist
        template_folder = ""
        row = tools_gw.get_config_value('qgis_composers_folderpath')
        if row:
            template_folder = row[0]

        try:
            template_files = os.listdir(template_folder)
        except FileNotFoundError:
            message = "Your composer's path is bad configured. Please, modify it and try again."
            tools_qgis.show_message(message, 1)
            return

        # Set dialog add_connec
        self.dlg_comp = GwMincutComposerUi()
        tools_gw.load_settings(self.dlg_comp)

        # Fill ComboBox cbx_template with templates *.qpt
        self.files_qpt = [i for i in template_files if i.endswith('.qpt')]
        self.dlg_comp.cbx_template.clear()
        self.dlg_comp.cbx_template.addItem('')
        for template in self.files_qpt:
            self.dlg_comp.cbx_template.addItem(str(template))

        # Set signals
        self.dlg_comp.btn_ok.clicked.connect(self._open_composer)
        self.dlg_comp.btn_cancel.clicked.connect(partial(tools_gw.close_dialog, self.dlg_comp))
        self.dlg_comp.rejected.connect(partial(tools_gw.close_dialog, self.dlg_comp))
        self.dlg_comp.cbx_template.currentIndexChanged.connect(self._set_template)

        # Open dialog
        tools_gw.open_dialog(self.dlg_comp, dlg_name='mincut_composer')


    def _set_template(self):

        template = self.dlg_comp.cbx_template.currentText()
        self.template = template[:-4]


    def _open_composer(self):

        # Check if template is selected
        if str(self.dlg_comp.cbx_template.currentText()) == "":
            message = "You need to select a template"
            tools_qgis.show_warning(message, dialog=self.dlg_comp)
            return

        # Check if template file exists
        template_path = ""
        row = tools_gw.get_config_value('qgis_composers_folderpath')
        if row:
            template_path = row[0] + f'{os.sep}{self.template}.qpt'

        if not os.path.exists(template_path):
            message = "File not found"
            tools_qgis.show_warning(message, parameter=template_path, dialog=self.dlg_comp)
            return

        # Check if composer exist
        composers = tools_qgis.get_composers_list()
        index = tools_qgis.get_composer_index(str(self.template))

        # Composer not found
        if index == len(composers):

            # Create new composer with template selected in combobox(self.template)
            template_file = open(template_path, 'rt')
            template_content = template_file.read()
            template_file.close()
            document = QDomDocument()
            document.setContent(template_content)
            project = QgsProject.instance()
            comp_view = QgsPrintLayout(project)
            comp_view.loadFromTemplate(document, QgsReadWriteContext())
            layout_manager = project.layoutManager()
            layout_manager.addLayout(comp_view)

        else:
            comp_view = composers[index]

        # Manage mincut layout
        self._manage_mincut_layout(comp_view)


    def _manage_mincut_layout(self, layout):
        """ Manage mincut layout """

        if layout is None:
            tools_log.log_warning("Layout not found")
            return

        title = self.dlg_comp.title.text()
        try:
            rotation = float(self.dlg_comp.rotation.text())
        except ValueError:
            rotation = 0

        # Show layout
        self.iface.openLayoutDesigner(layout)

        # Zoom map to extent, rotation, title
        map_item = layout.itemById('Mapa')
        map_item.zoomToExtent(self.canvas.extent())
        map_item.setMapRotation(rotation)
        profile_title = layout.itemById('title')
        profile_title.setText(str(title))

        # Refresh items
        layout.refresh()
        layout.updateBounds()


    def _enable_widgets(self, state):
        """ Enable/Disable widget depending @state """

        # Planified
        if state == '0':

            self.dlg_mincut.work_order.setDisabled(False)
            # Group Location
            self.dlg_mincut.address_add_muni.setDisabled(False)
            self.dlg_mincut.address_add_street.setDisabled(False)
            self.dlg_mincut.address_add_postnumber.setDisabled(False)
            # Group Details
            self.dlg_mincut.type.setDisabled(False)
            self.dlg_mincut.cause.setDisabled(False)
            self.dlg_mincut.cbx_recieved_day.setDisabled(False)
            self.dlg_mincut.cbx_recieved_time.setDisabled(False)
            # Group Prediction
            self.dlg_mincut.cbx_date_start_predict.setDisabled(False)
            self.dlg_mincut.cbx_hours_start_predict.setDisabled(False)
            self.dlg_mincut.cbx_date_end_predict.setDisabled(False)
            self.dlg_mincut.cbx_hours_end_predict.setDisabled(False)
            self.dlg_mincut.assigned_to.setDisabled(False)
            self.dlg_mincut.pred_description.setDisabled(False)
            # Group Real Details
            self.dlg_mincut.cbx_date_start.setDisabled(True)
            self.dlg_mincut.cbx_hours_start.setDisabled(True)
            self.dlg_mincut.cbx_date_end.setDisabled(True)
            self.dlg_mincut.cbx_hours_end.setDisabled(True)
            self.dlg_mincut.distance.setDisabled(True)
            self.dlg_mincut.depth.setDisabled(True)
            self.dlg_mincut.appropiate.setDisabled(True)
            self.dlg_mincut.real_description.setDisabled(True)
            self.dlg_mincut.btn_start.setDisabled(True)
            self.dlg_mincut.btn_end.setDisabled(True)
            self.dlg_mincut.txt_chlorine.setDisabled(True)
            self.dlg_mincut.txt_turbidity.setDisabled(True)
            # Actions
            self.action_mincut.setDisabled(False)
            self.action_refresh_mincut.setDisabled(True)
            self.action_custom_mincut.setDisabled(True)
            self.action_change_valve_status.setDisabled(True)
            self.action_add_connec.setDisabled(False)
            self.action_add_hydrometer.setDisabled(False)

        # In Progess
        elif state == '1':

            self.dlg_mincut.work_order.setDisabled(True)
            # Group Location
            self.dlg_mincut.address_add_muni.setDisabled(True)
            self.dlg_mincut.address_add_street.setDisabled(True)
            self.dlg_mincut.address_add_postnumber.setDisabled(True)
            # Group Details
            self.dlg_mincut.type.setDisabled(True)
            self.dlg_mincut.cause.setDisabled(True)
            self.dlg_mincut.cbx_recieved_day.setDisabled(True)
            self.dlg_mincut.cbx_recieved_time.setDisabled(True)
            # Group Prediction dates
            self.dlg_mincut.cbx_date_start_predict.setDisabled(True)
            self.dlg_mincut.cbx_hours_start_predict.setDisabled(True)
            self.dlg_mincut.cbx_date_end_predict.setDisabled(True)
            self.dlg_mincut.cbx_hours_end_predict.setDisabled(True)
            self.dlg_mincut.assigned_to.setDisabled(True)
            self.dlg_mincut.pred_description.setDisabled(True)
            # Group Real dates
            self.dlg_mincut.cbx_date_start.setDisabled(False)
            self.dlg_mincut.cbx_hours_start.setDisabled(False)
            self.dlg_mincut.cbx_date_end.setDisabled(False)
            self.dlg_mincut.cbx_hours_end.setDisabled(False)
            self.dlg_mincut.distance.setDisabled(False)
            self.dlg_mincut.depth.setDisabled(False)
            self.dlg_mincut.appropiate.setDisabled(False)
            self.dlg_mincut.real_description.setDisabled(False)
            self.dlg_mincut.btn_start.setDisabled(True)
            self.dlg_mincut.btn_end.setDisabled(False)
            self.dlg_mincut.txt_chlorine.setDisabled(False)
            self.dlg_mincut.txt_turbidity.setDisabled(False)
            # Actions
            self.action_mincut.setDisabled(True)
            self.action_refresh_mincut.setDisabled(True)
            self.action_custom_mincut.setDisabled(True)
            self.action_change_valve_status.setDisabled(True)
            self.action_add_connec.setDisabled(False)
            self.action_add_hydrometer.setDisabled(False)

        # Finished
        elif state == '2':

            self.dlg_mincut.work_order.setDisabled(True)
            # Group Location
            self.dlg_mincut.address_add_muni.setDisabled(True)
            self.dlg_mincut.address_add_street.setDisabled(True)
            self.dlg_mincut.address_add_postnumber.setDisabled(True)
            # Group Details
            self.dlg_mincut.type.setDisabled(True)
            self.dlg_mincut.cause.setDisabled(True)
            self.dlg_mincut.cbx_recieved_day.setDisabled(True)
            self.dlg_mincut.cbx_recieved_time.setDisabled(True)
            # Group Prediction dates
            self.dlg_mincut.cbx_date_start_predict.setDisabled(True)
            self.dlg_mincut.cbx_hours_start_predict.setDisabled(True)
            self.dlg_mincut.cbx_date_end_predict.setDisabled(True)
            self.dlg_mincut.cbx_hours_end_predict.setDisabled(True)
            self.dlg_mincut.assigned_to.setDisabled(True)
            self.dlg_mincut.pred_description.setDisabled(True)
            # Group Real dates
            self.dlg_mincut.cbx_date_start.setDisabled(True)
            self.dlg_mincut.cbx_hours_start.setDisabled(True)
            self.dlg_mincut.cbx_date_end.setDisabled(True)
            self.dlg_mincut.cbx_hours_end.setDisabled(True)
            self.dlg_mincut.distance.setDisabled(True)
            self.dlg_mincut.depth.setDisabled(True)
            self.dlg_mincut.appropiate.setDisabled(True)
            self.dlg_mincut.real_description.setDisabled(True)
            self.dlg_mincut.btn_start.setDisabled(True)
            self.dlg_mincut.btn_end.setDisabled(True)
            self.dlg_mincut.txt_chlorine.setDisabled(True)
            self.dlg_mincut.txt_turbidity.setDisabled(True)
            # Actions
            self.action_mincut.setDisabled(True)
            self.action_refresh_mincut.setDisabled(True)
            self.action_custom_mincut.setDisabled(True)
            self.action_change_valve_status.setDisabled(True)
            self.action_add_connec.setDisabled(True)
            self.action_add_hydrometer.setDisabled(True)


    def _change_valve_status(self, action, is_checked):
        """ Change status of selected valve. Execute function gw_fct_setchangevalvestatus """

        if is_checked is False:
            # Disconnect snapping and related signals
            tools_qgis.disconnect_snapping(False, self.emit_point, self.vertex_marker)
            tools_gw.disconnect_signal('mincut')
            # Recover snapping options, refresh canvas & set visible layers
            self.snapper_manager.recover_snapping_options()
            return

        # Declare snapper_manager and emit_point
        self.emit_point = QgsMapToolEmitPoint(self.canvas)
        self.canvas.setMapTool(self.emit_point)
        self.snapper_manager = GwSnapManager(self.iface)
        self.snapper = self.snapper_manager.get_snapper()

        # Store user snapping configuration
        self.snapper_manager.store_snapping_options()

        # Set vertex marker properties
        self.vertex_marker = self.snapper_manager.vertex_marker

        # Set active and current layer
        self.layer = tools_qgis.get_layer_by_tablename("v_edit_node")
        self.iface.setActiveLayer(self.layer)
        self.current_layer = self.layer

        # Waiting for signals
        tools_gw.connect_signal(self.canvas.xyCoordinates, self._mouse_move_valve, 'mincut',
                                'change_valve_status_xyCoordinates_mouse_move_valve')
        tools_gw.connect_signal(self.emit_point.canvasClicked, partial(self._custom_mincut_snapping, action),
                                'mincut', 'change_valve_status_ep_canvasClicked_custom_mincut_snapping')


    def _change_valve_status_execute(self, elem_id):
        """ Execute function 'gw_fct_setchangevalvestatus' """

        result_mincut_id = tools_qt.get_text(self.dlg_mincut, "result_mincut_id")
        if result_mincut_id != 'null':
            use_planified = tools_qt.is_checked(self.dlg_mincut, 'chk_use_planified')
            extras = f'"nodeId":{elem_id}, "mincutId":{result_mincut_id}, "usePsectors":"{use_planified}"'
            body = tools_gw.create_body(extras=extras)
            result = tools_gw.execute_procedure('gw_fct_setchangevalvestatus', body)
            if result is not None and result['status'] == 'Accepted' and result['message']:
                level = int(result['message']['level']) if 'level' in result['message'] else 1
                tools_qgis.show_message(result['message']['text'], level)


    def _calculate_elapsed_time(self, dialog):

        tf = time()  # Final time
        td = tf - self.t0  # Delta time
        self._update_time_elapsed(f"Exec. time: {timedelta(seconds=round(td))}", dialog)

    def _update_time_elapsed(self, text, dialog):

        if isdeleted(dialog):
            self.timer.stop()
            return

        lbl_time = dialog.findChild(QLabel, 'lbl_time')
        lbl_time.setText(text)

    # endregion<|MERGE_RESOLUTION|>--- conflicted
+++ resolved
@@ -26,11 +26,7 @@
 from ..utils.snap_manager import GwSnapManager
 from ..ui.ui_manager import GwDialogTextUi, GwMincutComposerUi, GwMincutConnecUi, GwMincutEndUi, GwMincutHydrometerUi
 from ... import global_vars
-<<<<<<< HEAD
-from ...lib import tools_qt, tools_qgis, tools_log, tools_db
-=======
 from ...libs import lib_vars, tools_qt, tools_qgis, tools_log, tools_db
->>>>>>> 292d872d
 
 
 class GwMincut:
@@ -39,9 +35,9 @@
 
         self.iface = global_vars.iface
         self.canvas = global_vars.canvas
-        self.plugin_dir = global_vars.plugin_dir
+        self.plugin_dir = lib_vars.plugin_dir
         self.settings = global_vars.giswater_settings
-        self.schema_name = global_vars.schema_name
+        self.schema_name = lib_vars.schema_name
         self.timer = None
 
         # Create separate class to manage 'actionConfig'
@@ -369,7 +365,7 @@
 
         tools_qt.double_validator(self.distance, 0, 9999999, 3)
         tools_qt.double_validator(self.depth, 0, 9999999, 3)
-        tools_qt.set_widget_text(self.dlg_mincut, self.dlg_mincut.txt_exec_user, global_vars.current_user)
+        tools_qt.set_widget_text(self.dlg_mincut, self.dlg_mincut.txt_exec_user, tools_db.current_user)
 
         # Fill ComboBox type
         sql = ("SELECT id, descript "
@@ -495,7 +491,7 @@
     def manage_docker(self):
 
         tools_gw.init_docker('qgis_form_docker')
-        if global_vars.session_vars['dialog_docker']:
+        if lib_vars.session_vars['dialog_docker']:
             tools_gw.docker_dialog(self.dlg_mincut)
         else:
             tools_gw.open_dialog(self.dlg_mincut, dlg_name='mincut')
@@ -595,7 +591,7 @@
 
     def _set_signals(self):
 
-        if global_vars.session_vars['dialog_docker']:
+        if lib_vars.session_vars['dialog_docker']:
             self.dlg_mincut.dlg_closed.connect(partial(tools_gw.close_docker, option_name='position'))
 
         self.dlg_mincut.btn_cancel_task.clicked.connect(self._cancel_task)
@@ -695,7 +691,7 @@
 
         # Rollback transaction
         else:
-            global_vars.dao.rollback()
+            tools_db.dao.rollback()
 
         # Close dialog, save dialog position, and disconnect snapping
         tools_gw.close_dialog(self.dlg_mincut)
@@ -865,7 +861,7 @@
         received_date = received_day.toString('yyyy-MM-dd') + " " + received_time.toString('HH:mm:ss')
 
         assigned_to = tools_qt.get_combo_value(self.dlg_mincut, self.dlg_mincut.assigned_to, 0)
-        cur_user = global_vars.current_user
+        cur_user = tools_db.current_user
         appropiate_status = tools_qt.is_checked(self.dlg_mincut, "appropiate")
 
         check_data = [str(mincut_result_state), str(anl_cause), str(received_date),
@@ -1894,7 +1890,7 @@
         event_point = self.snapper_manager.get_event_point(point=point)
 
         result_mincut_id_text = self.dlg_mincut.result_mincut_id.text()
-        srid = global_vars.data_epsg
+        srid = lib_vars.data_epsg
 
         sql = (f"UPDATE om_mincut"
                f" SET exec_the_geom = ST_SetSRID(ST_Point({point.x()}, {point.y()}), {srid})"
@@ -1977,7 +1973,7 @@
             sql = (f"UPDATE om_mincut"
                    f" SET mincut_class = 1, "
                    f" anl_the_geom = ST_SetSRID(ST_Point({snapped_point.x()}, "
-                   f"{snapped_point.y()}), {global_vars.data_epsg}),"
+                   f"{snapped_point.y()}), {lib_vars.data_epsg}),"
                    f" anl_user = current_user, anl_feature_type = '{elem_type.upper()}',"
                    f" anl_feature_id = '{element_id}'"
                    f" WHERE id = '{real_mincut_id}'")
