"""
This file is part of Giswater 3
The program is free software: you can redistribute it and/or modify it under the terms of the GNU
General Public License as published by the Free Software Foundation, either version 3 of the License,
or (at your option) any later version.
"""
# -*- coding: latin-1 -*-
import json
import os
import re
import urllib.parse as parse
import webbrowser
from functools import partial

from sip import isdeleted

from qgis.PyQt.QtCore import pyqtSignal, QDate, QObject, QRegExp, QStringListModel, Qt, QSettings, QRegularExpression
from qgis.PyQt.QtGui import QColor, QRegExpValidator, QStandardItem, QStandardItemModel
from qgis.PyQt.QtSql import QSqlTableModel
from qgis.PyQt.QtWidgets import QAction, QAbstractItemView, QCheckBox, QComboBox, QCompleter, QDoubleSpinBox, \
    QDateEdit, QGridLayout, QLabel, QLineEdit, QListWidget, QListWidgetItem, QPushButton, QSizePolicy, \
    QSpinBox, QSpacerItem, QTableView, QTabWidget, QWidget, QTextEdit, QRadioButton, QToolBox
from qgis.core import QgsApplication, QgsMapToPixel, QgsVectorLayer, QgsExpression, QgsFeatureRequest, QgsPointXY, QgsProject
from qgis.gui import QgsDateTimeEdit, QgsMapToolEmitPoint

from .catalog import GwCatalog
from .dimensioning import GwDimensioning
from .document import GwDocument
from .element import GwElement
from .visit_gallery import GwVisitGallery
from .visit import GwVisit

from ..utils import tools_gw, tools_backend_calls
from ..threads.toggle_valve_state import GwToggleValveTask

from ..utils.snap_manager import GwSnapManager
from ..ui.ui_manager import GwInfoGenericUi, GwInfoFeatureUi, GwVisitEventFullUi, GwMainWindow, GwVisitDocumentUi, \
    GwInfoCrossectUi, GwInterpolate, GwInfoEpaDemandUi, GwInfoEpaOrificeUi, GwInfoEpaOutletUi, GwInfoEpaPumpUi, \
    GwInfoEpaWeirUi, GwInfoEpaDwfUi
from ... import global_vars
<<<<<<< HEAD
from ...lib import tools_qgis, tools_qt, tools_log, tools_db, tools_os
from ...lib.tools_qt import GwHyperLinkLineEdit
=======
from ...libs import lib_vars, tools_qgis, tools_qt, tools_log, tools_db, tools_os
from ...libs.tools_qt import GwHyperLinkLineEdit
>>>>>>> 292d872d

global is_inserting
is_inserting = False


class GwInfo(QObject):

    # :var signal_activate: emitted from def cancel_snapping_tool(self, dialog, action) in order to re-start CadInfo
    signal_activate = pyqtSignal()

    def __init__(self, tab_type):

        super().__init__()

        self.iface = global_vars.iface
        self.settings = global_vars.giswater_settings
        self.plugin_dir = global_vars.plugin_dir
        self.canvas = global_vars.canvas
        self.schema_name = global_vars.schema_name

        self.new_feature_id = None
        self.layer_new_feature = None
        self.tab_type = tab_type
        self.connected = False
        self.rubber_band = tools_gw.create_rubberband(self.canvas, 0)
        self.snapper_manager = GwSnapManager(self.iface)
        self.snapper_manager.set_snapping_layers()
        self.suppres_form = None
        self.prev_action = None


    def get_info_from_coordinates(self, point, tab_type):
        return self.open_form(point=point, tab_type=tab_type)


    def get_info_from_id(self, table_name, feature_id, tab_type=None, is_add_schema=None):
        return self.open_form(table_name=table_name, feature_id=feature_id, tab_type=tab_type, is_add_schema=is_add_schema)


    def open_form(self, point=None, table_name=None, feature_id=None, feature_cat=None, new_feature_id=None,
                  layer_new_feature=None, tab_type=None, new_feature=None, is_docker=True, is_add_schema=False):
        """
        :param point: point where use clicked
        :param table_name: table where do sql query
        :param feature_id: id of feature to do info
        :return:
        """

        try:
            # Manage tab signal
            self.tab_epa_loaded = False
            self.tab_element_loaded = False
            self.tab_relations_loaded = False
            self.tab_connections_loaded = False
            self.tab_hydrometer_loaded = False
            self.tab_hydrometer_val_loaded = False
            self.tab_visit_loaded = False
            self.tab_event_loaded = False
            self.tab_document_loaded = False
            self.tab_rpt_loaded = False
            self.tab_plan_loaded = False
            self.dlg_is_destroyed = False
            self.layer = None
            self.feature = None
            self.my_json = {}
            self.my_json_epa = {}
            self.tab_type = tab_type
            self.visible_tabs = []

            # Get project variables
            qgis_project_add_schema = global_vars.project_vars['add_schema']
            qgis_project_main_schema = global_vars.project_vars['main_schema']
            qgis_project_role = global_vars.project_vars['project_role']

            self.new_feature = new_feature

            # Check for query layer and/or bad layer
            if not tools_qgis.check_query_layer(self.iface.activeLayer()) or self.iface.activeLayer() is None or \
                    type(self.iface.activeLayer()) != QgsVectorLayer:
                active_layer = ""
            else:
                active_layer = tools_qgis.get_layer_source_table_name(self.iface.activeLayer())

            # Used by action_interpolate
            last_click = self.canvas.mouseLastXY()
            self.last_point = QgsMapToPixel.toMapCoordinates(
                self.canvas.getCoordinateTransform(), last_click.x(), last_click.y())

            extras = ""
            if tab_type == 'inp':
                extras = '"toolBar":"epa"'
            elif tab_type == 'data':
                extras = '"toolBar":"basic"'


            function_name = None
            body = None

            # Insert new feature
            if point and feature_cat:
                self.feature_cat = feature_cat
                self.new_feature_id = new_feature_id
                self.layer_new_feature = layer_new_feature
                self.iface.actionPan().trigger()
                feature = f'"tableName":"{feature_cat.child_layer.lower()}"'
                extras += f', "coordinates":{{{point}}}'
                body = tools_gw.create_body(feature=feature, extras=extras)
                function_name = 'gw_fct_getfeatureinsert'

            # Click over canvas
            elif point:
                visible_layer = tools_qgis.get_visible_layers(as_str_list=True)
                scale_zoom = self.iface.mapCanvas().scale()
                extras += f', "activeLayer":"{active_layer}"'
                extras += f', "visibleLayers":{visible_layer}'
                extras += f', "mainSchema":"{qgis_project_main_schema}"'
                extras += f', "addSchema":"{qgis_project_add_schema}"'
                extras += f', "projecRole":"{qgis_project_role}"'
                extras += f', "coordinates":{{"xcoord":{point.x()},"ycoord":{point.y()}, "zoomRatio":{scale_zoom}}}'
                body = tools_gw.create_body(extras=extras)
                function_name = 'gw_fct_getinfofromcoordinates'

            # Comes from QPushButtons node1 or node2 from custom form or RightButton
            elif feature_id:
                if is_add_schema:
                    add_schema = global_vars.project_vars['add_schema']
                    extras = f'"addSchema":"{add_schema}"'
                else:
                    extras = '"addSchema":""'
                feature = f'"tableName":"{table_name}", "id":"{feature_id}"'
                body = tools_gw.create_body(feature=feature, extras=extras)
                function_name = 'gw_fct_getinfofromid'

            if function_name is None:
                return False, None

            tools_qgis.set_cursor_wait()
            json_result = tools_gw.execute_procedure(function_name, body, rubber_band=self.rubber_band)
            tools_qgis.restore_cursor()

            if json_result in (None, False):
                return False, None

            # Manage status failed
            if json_result['status'] == 'Failed' or ('results' in json_result and json_result['results'] <= 0):
                level = 1
                if 'level' in json_result['message']:
                    level = int(json_result['message']['level'])
                msg = f"Execution of {function_name} failed."
                if 'text' in json_result['message']:
                    msg = json_result['message']['text']
                tools_qgis.show_message(msg, level)
                return False, None

            self.complet_result = json_result
            try:
                template = self.complet_result['body']['form']['template']
            except Exception as e:
                tools_log.log_info(str(e))
                return False, None

            if template == 'info_generic':
                result, dialog = self._open_generic_form(self.complet_result)
                # Fill self.my_json for new qgis_feature
                if feature_cat is not None:
                    self._manage_new_feature(self.complet_result, dialog)
                return result, dialog

            elif template == 'dimensioning':
                self.lyr_dim = tools_qgis.get_layer_by_tablename("v_edit_dimensions", show_warning_=True)
                if self.lyr_dim:
                    self.dimensioning = GwDimensioning()
                    feature_id = self.complet_result['body']['feature']['id']
                    result, dialog = self.dimensioning.open_dimensioning_form(None, self.lyr_dim, self.complet_result,
                        feature_id, self.rubber_band)
                    return result, dialog

            elif template == 'info_feature':
                sub_tag = None
                if feature_cat:
                    if feature_cat.feature_type.lower() == 'arc':
                        sub_tag = 'arc'
                    else:
                        sub_tag = 'node'
                feature_id = self.complet_result['body']['feature']['id']
                result, dialog = self._open_custom_form(feature_id, self.complet_result, tab_type, sub_tag, is_docker,
                    new_feature=new_feature)
                if feature_cat is not None:
                    self._manage_new_feature(self.complet_result, dialog)
                return result, dialog

            elif template == 'visit':
                visit_id = self.complet_result['body']['feature']['id']
                manage_visit = GwVisit()
                manage_visit.get_visit(visit_id=visit_id, tag='info')
                dlg_add_visit = manage_visit.get_visit_dialog()
                dlg_add_visit.rejected.connect(lambda: tools_gw.reset_rubberband(self.rubber_band))
                return self.complet_result, dlg_add_visit

            elif template == 'element':
                element_id = self.complet_result['body']['feature']['id']
                manage_element = GwElement()
                manage_element.get_element(new_element_id=False, selected_object_id=element_id)
                dlg_add_element = manage_element.get_element_dialog()
                dlg_add_element.rejected.connect(lambda: tools_gw.reset_rubberband(self.rubber_band))
                return self.complet_result, dlg_add_element

            else:
                tools_log.log_warning(f"template not managed: {template}")
                return False, None
        except Exception as e:
            tools_qgis.show_warning("Exception in info", parameter=e)
            self._disconnect_signals()  # Disconnect signals
            tools_qgis.restore_cursor()  # Restore overridden cursor
            return False, None


    """ FUNCTIONS ASSOCIATED TO BUTTONS FROM POSTGRES"""


    def add_feature(self, feature_cat, action=None):
        """ Button 01, 02: Add 'node' or 'arc' """

        global is_inserting
        if is_inserting:
            msg = "You cannot insert more than one feature at the same time, finish editing the previous feature"
            tools_qgis.show_message(msg)
            return

        self.prev_action = action
        keep_active = tools_gw.get_config_parser('user_edit_tricks', 'keep_maptool_active', "user", "init")
        keep_active = tools_os.set_boolean(keep_active, False)
        if not keep_active:
            self.prev_action = None
        # Store user snapping configuration
        self.snapper_manager.store_snapping_options()

        # Set snapping to 'node', 'connec' and 'gully'
        self.snapper_manager.config_snap_to_arc()
        self.snapper_manager.config_snap_to_node()
        self.snapper_manager.config_snap_to_connec()
        self.snapper_manager.config_snap_to_gully()
        self.snapper_manager.set_snap_mode()
        tools_gw.connect_signal(self.iface.actionAddFeature().toggled, self._action_is_checked,
                                'info', 'add_feature_actionAddFeature_toggled_action_is_checked')

        self.feature_cat = feature_cat
        # self.info_layer must be global because apparently the disconnect signal is not disconnected correctly if
        # parameters are passed to it
        self.info_layer = tools_qgis.get_layer_by_tablename(feature_cat.parent_layer)
        if self.info_layer:
            # The user selects a feature (for example junction) to insert, but before clicking on the canvas he
            # realizes that he has made a mistake and selects another feature, without this two features would
            # be inserted. This disconnect signal avoids it
            tools_gw.disconnect_signal('info', 'add_feature_featureAdded_open_new_feature')

            self.suppres_form = QSettings().value("/Qgis/digitizing/disable_enter_attribute_values_dialog")
            QSettings().setValue("/Qgis/digitizing/disable_enter_attribute_values_dialog", True)
            config = self.info_layer.editFormConfig()
            self.conf_supp = config.suppress()
            config.setSuppress(0)
            self.info_layer.setEditFormConfig(config)
            self.iface.setActiveLayer(self.info_layer)
            self.info_layer.startEditing()
            self.iface.actionAddFeature().trigger()
            tools_gw.connect_signal(self.info_layer.featureAdded, self._open_new_feature,
                                    'info', 'add_feature_featureAdded_open_new_feature')
        else:
            message = "Layer not found"
            tools_qgis.show_warning(message, parameter=feature_cat.parent_layer)


    """ FUNCTIONS RELATED WITH TAB PLAN """


    def get_snapped_feature_id(self, dialog, action, layer_name, option, widget_name, child_type):
        """ Snap feature and set a value into dialog """

        layer = tools_qgis.get_layer_by_tablename(layer_name)
        if not layer:
            action.setChecked(False)
            return
        if widget_name is not None:
            widget = dialog.findChild(QWidget, widget_name)
            if widget is None:
                action.setChecked(False)
                return
        # Block the signals of de dialog so that the key ESC does not close it
        dialog.blockSignals(True)

        self.vertex_marker = self.snapper_manager.vertex_marker

        # Store user snapping configuration
        self.snapper_manager.store_snapping_options()

        # Disable snapping
        self.snapper_manager.set_snapping_status()

        # if we are doing info over connec or over node
        if option in ('arc', 'set_to_arc'):
            self.snapper_manager.config_snap_to_arc()
        elif option == 'node':
            self.snapper_manager.config_snap_to_node()
        # Set signals
        tools_gw.disconnect_signal('info_snapping', 'get_snapped_feature_id_xyCoordinates_mouse_moved')
        tools_gw.connect_signal(self.canvas.xyCoordinates, partial(self._mouse_moved, layer),
                                'info_snapping', 'get_snapped_feature_id_xyCoordinates_mouse_moved')

        tools_gw.disconnect_signal('info_snapping', 'get_snapped_feature_id_ep_canvasClicked_get_id')
        emit_point = QgsMapToolEmitPoint(self.canvas)
        self.canvas.setMapTool(emit_point)
        tools_gw.connect_signal(emit_point.canvasClicked, partial(self._get_id, dialog, action, option, emit_point, child_type),
                                'info_snapping', 'get_snapped_feature_id_ep_canvasClicked_get_id')


    # region private functions


    def _get_feature_insert(self, point, feature_cat, new_feature_id, layer_new_feature, tab_type, new_feature):
        return self.open_form(point=point, feature_cat=feature_cat, new_feature_id=new_feature_id,
                              layer_new_feature=layer_new_feature, tab_type=tab_type, new_feature=new_feature)


    def _manage_new_feature(self, complet_result, dialog):

        result = complet_result['body']['data']
        for field in result['fields']:
            if 'hidden' in field and field['hidden']:
                continue
            if 'layoutname' in field and field['layoutname'] == 'lyt_none':
                continue
            if field.get('tabname') != 'tab_data':
                continue
            if 'spacer' in field['widgettype']:
                continue

            widget = dialog.findChild(QWidget, field['widgetname'])
            value = None
            if type(widget) in (QLineEdit, QPushButton, QSpinBox, QDoubleSpinBox):
                value = tools_qt.get_text(dialog, widget, return_string_null=False)
            elif type(widget) is QComboBox:
                value = tools_qt.get_combo_value(dialog, widget, 0)
            elif type(widget) is QCheckBox:
                value = tools_qt.is_checked(dialog, widget)
            elif type(widget) is QgsDateTimeEdit:
                value = tools_qt.get_calendar_date(dialog, widget)
            else:
                if widget is None:
                    msg = f"Widget {field['columnname']} is not configured or have a bad config"
                    tools_qgis.show_message(msg, dialog=dialog)
            if str(value) not in ('', None, -1, "None", "-1") and widget.property('columnname'):
                self.my_json[str(widget.property('columnname'))] = str(value)

        tools_log.log_info(str(self.my_json))


    def _open_generic_form(self, complet_result):

        tools_gw.draw_by_json(complet_result, self.rubber_band)
        # Dialog
        self.dlg_generic = GwInfoGenericUi()
        tools_gw.load_settings(self.dlg_generic)
        result = tools_gw.build_dialog_info(self.dlg_generic, complet_result, self.my_json)

        # Set variables
        self._get_features(complet_result)
        layer = self.layer
        fid = self.feature_id = complet_result['body']['feature']['id']
        new_feature = False
        can_edit = tools_os.set_boolean(tools_db.check_role_user('role_edit'))
        if layer:
            if layer.isEditable() and can_edit:
                tools_gw.enable_all(self.dlg_generic, complet_result['body']['data'])
            else:
                tools_gw.enable_widgets(self.dlg_generic, complet_result['body']['data'], False)

        # Manage actions
        action_edit = self.dlg_generic.findChild(QAction, "actionEdit")
        tools_gw.add_icon(action_edit, "101")
        is_enabled = False
        try:
            is_enabled = complet_result['body']['feature']['permissions']['isEditable']
        except (KeyError, TypeError):
            try:
                is_enabled = complet_result['body']['data']['editable']
            except (KeyError, TypeError):
                pass
        finally:
            action_edit.setEnabled(is_enabled)

        action_edit.triggered.connect(partial(self._manage_edition, self.dlg_generic, action_edit, fid, new_feature, True))
        action_edit.setChecked(layer.isEditable() and can_edit)

        # Signals
        self.dlg_generic.btn_accept.clicked.connect(partial(
            self._accept_from_btn, self.dlg_generic, action_edit, new_feature, self.my_json, complet_result, True
        ))
        self.dlg_generic.btn_close.clicked.connect(partial(tools_gw.close_dialog, self.dlg_generic))
        self.dlg_generic.key_escape.connect(partial(tools_gw.close_dialog, self.dlg_generic))
        self.dlg_generic.dlg_closed.connect(partial(tools_gw.close_dialog, self.dlg_generic))

        # Disable button accept for info on generic form
        self.dlg_generic.btn_accept.setEnabled(can_edit)

        self.dlg_generic.dlg_closed.connect(self.rubber_band.reset)
        tools_gw.open_dialog(self.dlg_generic, dlg_name='info_generic')

        return result, self.dlg_generic


    def _open_custom_form(self, feature_id, complet_result, tab_type=None, sub_tag=None, is_docker=True, new_feature=None):
        """
        Opens a custom form
            :param feature_id: the id of the node that will populate the form (Integer)
            :param complet_result: The JSON used to create/populate the form (JSON)
            :param tab_type:
            :param sub_tag:
            :param is_docker: Whether the form is docker or not (Boolean)
            :param new_feature: Whether the form will create a new feature or not (Boolean)
            :return: self.complt_result, self.dlg_cf
        """

        # Dialog
        self.dlg_cf = GwInfoFeatureUi(sub_tag)
        tools_gw.load_settings(self.dlg_cf)

        # Get widget controls
        self._get_widget_controls(new_feature)

        self._get_features(complet_result)
        if self.layer is None:
            tools_qgis.show_message(f"Layer not found: {self.table_parent}", 2)
            return False, self.dlg_cf

        # If in the get_json function we have received a rubberband, it is not necessary to redraw it.
        # But if it has not been received, it is drawn
        # Using variable exist_rb for check if alredy exist rubberband
        try:
            # noinspection PyUnusedLocal
            exist_rb = complet_result['body']['returnManager']['style']['ruberband']
        except KeyError:
            tools_gw.draw_by_json(complet_result, self.rubber_band)

        # Remove unused tabs
        tabs_to_show = []

        # Get field id name and feature id
        self.field_id = str(complet_result['body']['feature']['idName'])
        self.feature_id = complet_result['body']['feature']['id']

        # Get the start point and end point of the feature
        list_points = None
        if new_feature:
            list_points = tools_qgis.get_points_from_geometry(self.layer, new_feature)
        else:
            try:
                list_points = (f'"x1": {complet_result["body"]["feature"]["geometry"]["x"]}, '
                               f'"y1": {complet_result["body"]["feature"]["geometry"]["y"]}')
            except:
                pass

        self.visible_tabs = complet_result['body']['form'].get('visibleTabs', [])
        for tab in self.visible_tabs:
            tabs_to_show.append(tab['tabName'])

        for x in range(self.tab_main.count() - 1, 0, -1):
            if self.tab_main.widget(x).objectName() not in tabs_to_show:
                tools_qt.remove_tab(self.tab_main, self.tab_main.widget(x).objectName())

        # Actions
        self._get_actions()

        if self.new_feature_id is not None:
            self._enable_action(self.dlg_cf, "actionCentered", False)
            self._enable_action(self.dlg_cf, "actionSetToArc", False)
        self._show_actions(self.dlg_cf, 'tab_data')

        try:
            is_enabled = complet_result['body']['feature']['permissions']['isEditable']
            self.action_edit.setEnabled(is_enabled)
        except Exception:
            pass

        # Add icons to actions & buttons
        self._manage_icons()

        result = self._get_feature_type(complet_result)
        # Build and populate all the widgets
        self._manage_dlg_widgets(complet_result, result, new_feature)
        # Disable tab EPA if epa_type is undefined
        if tools_qt.get_text(self.dlg_cf, 'tab_data_epa_type').lower() == 'undefined':
            tools_qt.enable_tab_by_tab_name(self.tab_main, 'tab_epa', False)
        # Check elev data consistency
        if global_vars.project_type == 'ud':
            self._check_elev_y()

        # Connect actions' signals
        dlg_cf, fid = self._manage_actions_signals(complet_result, list_points, new_feature, tab_type, result)

        btn_cancel = self.dlg_cf.findChild(QPushButton, 'btn_cancel')
        btn_accept = self.dlg_cf.findChild(QPushButton, 'btn_accept')
        title = self._set_dlg_title(complet_result)

        # Connect dialog signals
        if global_vars.session_vars['dialog_docker'] and is_docker and global_vars.session_vars['info_docker']:
            # Delete last form from memory
            last_info = global_vars.session_vars['dialog_docker'].findChild(GwMainWindow, 'dlg_info_feature')
            if last_info:
                last_info.setParent(None)
                del last_info

            tools_gw.docker_dialog(dlg_cf)
            global_vars.session_vars['dialog_docker'].widget().dlg_closed.connect(self._manage_docker_close)
            global_vars.session_vars['dialog_docker'].setWindowTitle(title)
            btn_cancel.clicked.connect(self._manage_docker_close)

        else:
            dlg_cf.dlg_closed.connect(self._roll_back)
            dlg_cf.dlg_closed.connect(lambda: tools_gw.reset_rubberband(self.rubber_band))
            dlg_cf.dlg_closed.connect(self._remove_layer_selection)
            dlg_cf.dlg_closed.connect(partial(tools_gw.save_settings, dlg_cf))
            dlg_cf.dlg_closed.connect(self._reset_my_json, True)
            dlg_cf.dlg_closed.connect(self._manage_prev_action)
            dlg_cf.key_escape.connect(partial(tools_gw.close_dialog, dlg_cf))
            btn_cancel.clicked.connect(partial(self._manage_info_close, dlg_cf))
        btn_accept.clicked.connect(
            partial(self._accept_from_btn, dlg_cf, self.action_edit, new_feature, self.my_json, complet_result, False))
        dlg_cf.key_enter.connect(
            partial(self._accept_from_btn, dlg_cf, self.action_edit, new_feature, self.my_json, complet_result, False))

        # Open dialog
        tools_gw.open_dialog(self.dlg_cf, dlg_name='info_feature')
        self.dlg_cf.setWindowTitle(title)

        return self.complet_result, self.dlg_cf


    def _get_widget_controls(self, new_feature):
        """ Sets class variables for most widgets """

        self.tab_main = self.dlg_cf.findChild(QTabWidget, "tab_main")
        self.tab_main.currentChanged.connect(partial(self._tab_activation, self.dlg_cf))
        # self.tbl_element = self.dlg_cf.findChild(QTableView, "tbl_element")
        # tools_qt.set_tableview_config(self.tbl_element)
        # self.tbl_relations = self.dlg_cf.findChild(QTableView, "tbl_relations")
        # tools_qt.set_tableview_config(self.tbl_relations)
        # self.tbl_upstream = self.dlg_cf.findChild(QTableView, "tbl_upstream")
        # tools_qt.set_tableview_config(self.tbl_upstream)
        # self.tbl_downstream = self.dlg_cf.findChild(QTableView, "tbl_downstream")
        # tools_qt.set_tableview_config(self.tbl_downstream)
        # self.tbl_hydrometer = self.dlg_cf.findChild(QTableView, "tbl_hydrometer")
        # tools_qt.set_tableview_config(self.tbl_hydrometer)
        # self.tbl_hydrometer_value = self.dlg_cf.findChild(QTableView, "tbl_hydrometer_value")
        # tools_qt.set_tableview_config(self.tbl_hydrometer_value, QAbstractItemView.SelectItems,
        #                               QTableView.CurrentChanged)
        # self.tbl_visit_cf = self.dlg_cf.findChild(QTableView, "tbl_visit_cf")
        # self.tbl_event_cf = self.dlg_cf.findChild(QTableView, "tbl_event_cf")
        # tools_qt.set_tableview_config(self.tbl_event_cf)
        # self.tbl_document = self.dlg_cf.findChild(QTableView, "tbl_document")
        # tools_qt.set_tableview_config(self.tbl_document)


    def _get_features(self, complet_result):

        # Get table name
        self.tablename = complet_result['body']['feature']['tableName']
        # Get feature type (Junction, manhole, valve, fountain...)
        self.feature_type = complet_result['body']['feature']['childType']
        # Get tableParent and select layer
        self.table_parent = str(complet_result['body']['feature']['tableParent'])
        schema_name = str(complet_result['body']['feature']['schemaName'])
        self.layer = tools_qgis.get_layer_by_tablename(self.table_parent, False, False, schema_name)


    def _get_actions(self):
        """ Sets class variables for actions """

        self.action_edit = self.dlg_cf.findChild(QAction, "actionEdit")
        self.action_copy_paste = self.dlg_cf.findChild(QAction, "actionCopyPaste")
        self.action_rotation = self.dlg_cf.findChild(QAction, "actionRotation")
        self.action_catalog = self.dlg_cf.findChild(QAction, "actionCatalog")
        self.action_workcat = self.dlg_cf.findChild(QAction, "actionWorkcat")
        self.action_mapzone = self.dlg_cf.findChild(QAction, "actionMapZone")
        self.action_set_to_arc = self.dlg_cf.findChild(QAction, "actionSetToArc")
        self.action_get_arc_id = self.dlg_cf.findChild(QAction, "actionGetArcId")
        self.action_get_parent_id = self.dlg_cf.findChild(QAction, "actionGetParentId")
        self.action_centered = self.dlg_cf.findChild(QAction, "actionCentered")
        self.action_link = self.dlg_cf.findChild(QAction, "actionLink")
        self.action_help = self.dlg_cf.findChild(QAction, "actionHelp")
        self.action_interpolate = self.dlg_cf.findChild(QAction, "actionInterpolate")
        # action_switch_arc_id = self.dlg_cf.findChild(QAction, "actionSwicthArcid")
        self.action_section = self.dlg_cf.findChild(QAction, "actionSection")
        self.action_orifice = self.dlg_cf.findChild(QAction, "actionOrifice")
        self.action_outlet = self.dlg_cf.findChild(QAction, "actionOutlet")
        self.action_pump = self.dlg_cf.findChild(QAction, "actionPump")
        self.action_weir = self.dlg_cf.findChild(QAction, "actionWeir")
        self.action_demand = self.dlg_cf.findChild(QAction, "actionDemand")


    def _manage_icons(self):
        """ Adds icons to actions and buttons """

        # Set actions icon
        tools_gw.add_icon(self.action_edit, "101")
        tools_gw.add_icon(self.action_copy_paste, "107b", "24x24")
        tools_gw.add_icon(self.action_rotation, "107c", "24x24")
        tools_gw.add_icon(self.action_catalog, "195")
        tools_gw.add_icon(self.action_workcat, "193")
        tools_gw.add_icon(self.action_mapzone, "213", sub_folder="24x24")
        tools_gw.add_icon(self.action_set_to_arc, "212", sub_folder="24x24")
        tools_gw.add_icon(self.action_get_arc_id, "209")
        tools_gw.add_icon(self.action_get_parent_id, "210")
        tools_gw.add_icon(self.action_centered, "104")
        tools_gw.add_icon(self.action_link, "173", sub_folder="24x24")
        tools_gw.add_icon(self.action_section, "207")
        tools_gw.add_icon(self.action_help, "73", sub_folder="24x24")
        tools_gw.add_icon(self.action_interpolate, "194")
        tools_gw.add_icon(self.action_orifice, "250", sub_folder="24x24")
        tools_gw.add_icon(self.action_outlet, "251", sub_folder="24x24")
        tools_gw.add_icon(self.action_pump, "252", sub_folder="24x24")
        tools_gw.add_icon(self.action_weir, "253", sub_folder="24x24")
        tools_gw.add_icon(self.action_demand, "254", sub_folder="24x24")


    def _manage_dlg_widgets(self, complet_result, result, new_feature, reload_epa=False):
        """ Creates and populates all the widgets """

        layout_list = []
        widget_offset = 0
        prev_layout = ""
        widget_dict = {'text': 'lineedit', 'typeahead': 'lineedit', 'textarea': 'textarea', 'combo': 'combobox',
                       'check': 'checkbox', 'datetime': 'dateedit', 'hyperlink': 'hyperlink', 'spinbox': 'spinbox',
                       'doublespinbox': 'spinbox'}
        for field in complet_result['body']['data']['fields']:
            if 'hidden' in field and field['hidden']:
                continue
            if reload_epa and 'lyt_epa' not in field['layoutname']:
                continue
            if field.get('widgetcontrols') and field['widgetcontrols'].get('hiddenWhenNull') \
                    and field.get('value') in (None, ''):
                continue
            label, widget = tools_gw.set_widgets(self.dlg_cf, complet_result, field, self.tablename, self)
            if widget is None:
                continue

            # Create connections
            if field['widgettype'] not in ('tableview', 'vspacer', 'list', 'hspacer', 'button'):
                if field['widgettype'] == 'hyperlink':
                    if type(widget) == GwHyperLinkLineEdit:
                        widget = getattr(self, f"_set_auto_update_{widget_dict[field['widgettype']]}")(field, self.dlg_cf, widget, new_feature)
                else:
                    widget = getattr(self, f"_set_auto_update_{widget_dict[field['widgettype']]}")(field, self.dlg_cf, widget, new_feature)

            layout = self.dlg_cf.findChild(QGridLayout, field['layoutname'])
            if layout is not None:
                if layout.objectName() != prev_layout:
                    widget_offset = 0
                    prev_layout = layout.objectName()
                # Take the QGridLayout with the intention of adding a QSpacerItem later
                if layout not in layout_list and layout.objectName() in ('lyt_data_1', 'lyt_data_2',
                                                                         'lyt_epa_data_1', 'lyt_epa_data_2'):
                    layout_list.append(layout)

                if field['layoutorder'] is None:
                    message = "The field layoutorder is not configured for"
                    msg = f"formname:{self.tablename}, columnname:{field['columnname']}"
                    tools_qgis.show_message(message, 2, parameter=msg, dialog=self.dlg_cf)
                    continue

                # Manage widget and label positions
                label_pos = field['widgetcontrols']['labelPosition'] if (
                            'widgetcontrols' in field and field['widgetcontrols'] and 'labelPosition' in field[
                             'widgetcontrols']) else None
                widget_pos = field['layoutorder'] + widget_offset

                # The data tab is somewhat special (it has 2 columns)
                if 'lyt_data' in layout.objectName() or 'lyt_epa_data' in layout.objectName():
                    tools_gw.add_widget(self.dlg_cf, field, label, widget)
                # If the widget has a label
                elif label:
                    # If it has a labelPosition configured
                    if label_pos is not None:
                        if label_pos == 'top':
                            layout.addWidget(label, 0, widget_pos)
                            if type(widget) is QSpacerItem:
                                layout.addItem(widget, 1, widget_pos)
                            else:
                                layout.addWidget(widget, 1, widget_pos)
                        elif label_pos == 'left':
                            layout.addWidget(label, 0, widget_pos)
                            if type(widget) is QSpacerItem:
                                layout.addItem(widget, 0, widget_pos + 1)
                            else:
                                layout.addWidget(widget, 0, widget_pos + 1)
                            widget_offset += 1
                        else:
                            if type(widget) is QSpacerItem:
                                layout.addItem(widget, 0, widget_pos)
                            else:
                                layout.addWidget(widget, 0, widget_pos)
                    # If widget has label but labelPosition is not configured (put it on the left by default)
                    else:
                        layout.addWidget(label, 0, widget_pos)
                        if type(widget) is QSpacerItem:
                            layout.addItem(widget, 0, widget_pos + 1)
                        else:
                            layout.addWidget(widget, 0, widget_pos + 1)
                # If the widget has no label
                else:
                    if type(widget) is QSpacerItem:
                        layout.addItem(widget, 0, widget_pos)
                    else:
                        layout.addWidget(widget, 0, widget_pos)

            elif field['layoutname'] != 'lyt_none':
                message = "The field layoutname is not configured for"
                msg = f"formname:{self.tablename}, columnname:{field['columnname']}"
                tools_qgis.show_message(message, 2, parameter=msg, dialog=self.dlg_cf)
        # Add a QSpacerItem into each QGridLayout of the list
        for layout in layout_list:
            vertical_spacer1 = QSpacerItem(20, 40, QSizePolicy.Minimum, QSizePolicy.Expanding)
            layout.addItem(vertical_spacer1)

        # Manage dscenario sub-tab from epa tab
        try:
            lyt_dscenario = self.dlg_cf.findChild(QGridLayout, "lyt_epa_3")
            epa_toolbox = self.dlg_cf.findChild(QToolBox, "epa_toolbox")
            if lyt_dscenario.count() == 0:
                epa_toolbox.setItemEnabled(1, False)
            else:
                epa_toolbox.setItemEnabled(1, True)
        except Exception:
            pass

        if reload_epa:
            return
        # Manage combo parents and children:
        for field in result['fields']:
            if field['isparent']:
                if field['widgettype'] == 'combo':
                    widget = self.dlg_cf.findChild(QComboBox, field['widgetname'])
                    if widget is not None:
                        widget.currentIndexChanged.connect(partial(
                            self._get_combo_child, self.dlg_cf, widget, self.feature_type,
                            self.tablename, self.field_id))


    def _manage_actions_signals(self, complet_result, list_points, new_feature, tab_type, result):
        """ Connects signals to the actions """

        # Set variables
        id_name = complet_result['body']['feature']['idName']
        self.filter = str(id_name) + " = '" + str(self.feature_id) + "'"
        dlg_cf = self.dlg_cf
        layer = self.layer
        fid = self.feature_id
        can_edit = tools_os.set_boolean(tools_db.check_role_user('role_edit'))
        if layer:
            if layer.isEditable() and can_edit:
                tools_gw.enable_all(dlg_cf, complet_result['body']['data'])
            else:
                tools_gw.enable_widgets(dlg_cf, complet_result['body']['data'], False)

        # We assign the function to a global variable,
        # since as it receives parameters we will not be able to disconnect the signals
        self.fct_block_action_edit = lambda: self._block_action_edit(dlg_cf, self.action_edit, result, layer, fid,
                                                                     self.my_json, new_feature)
        self.fct_start_editing = lambda: self._start_editing(dlg_cf, self.action_edit, complet_result['body']['data'], layer)
        self.fct_stop_editing = lambda: self._stop_editing(dlg_cf, self.action_edit, layer, fid, self.my_json, new_feature)
        self._connect_signals()

        self._enable_actions(dlg_cf, layer.isEditable() and can_edit)

        self.action_edit.setChecked(layer.isEditable() and can_edit)
        child_type = complet_result['body']['feature']['childType']

        # Actions signals
        self.action_edit.triggered.connect(partial(self._manage_edition, dlg_cf, self.action_edit, fid, new_feature, False))
        self.action_catalog.triggered.connect(partial(self._open_catalog, tab_type, self.feature_type, child_type))
        self.action_workcat.triggered.connect(
            partial(self._get_catalog, 'new_workcat', self.tablename, child_type, self.feature_id, list_points,
                    id_name))
        self.action_mapzone.triggered.connect(
            partial(self._get_catalog, 'new_mapzone', self.tablename, child_type, self.feature_id, list_points,
                    id_name))
        self.action_set_to_arc.triggered.connect(
            partial(self.get_snapped_feature_id, dlg_cf, self.action_set_to_arc, 'v_edit_arc', 'set_to_arc', None,
                    child_type))
        self.action_get_arc_id.triggered.connect(
            partial(self.get_snapped_feature_id, dlg_cf, self.action_get_arc_id, 'v_edit_arc', 'arc', 'tab_data_arc_id',
                    child_type))
        self.action_get_parent_id.triggered.connect(
            partial(self.get_snapped_feature_id, dlg_cf, self.action_get_parent_id, 'v_edit_node', 'node',
                    'tab_data_parent_id', child_type))
        self.action_centered.triggered.connect(partial(self._manage_action_centered, self.canvas, self.layer))
        self.action_copy_paste.triggered.connect(
            partial(self._manage_action_copy_paste, self.dlg_cf, self.feature_type, tab_type))
        self.action_rotation.triggered.connect(partial(self._change_hemisphere, self.dlg_cf, self.action_rotation))
        self.action_link.triggered.connect(partial(self.action_open_link))
        self.action_section.triggered.connect(partial(self._open_section_form))
        self.action_help.triggered.connect(partial(self._open_help, self.feature_type))
        self.ep = QgsMapToolEmitPoint(self.canvas)
        self.action_interpolate.triggered.connect(partial(self._activate_snapping, complet_result, self.ep))

        # EPA Actions
        self.action_orifice.triggered.connect(partial(self._open_orifice_dlg))
        self.action_outlet.triggered.connect(partial(self._open_outlet_dlg))
        self.action_weir.triggered.connect(partial(self._open_weir_dlg))
        if global_vars.project_type == 'ws':
            self.action_pump.triggered.connect(partial(self._open_pump_additional_dlg))
            self.action_demand.triggered.connect(partial(self._open_demand_dlg))
        elif global_vars.project_type == 'ud':
            self.action_pump.triggered.connect(partial(self._open_pump_dlg))
            self.action_demand.triggered.connect(partial(self._open_dwf_dlg))

        # Disable action edit if user can't edit
        if not can_edit:
            self.action_edit.setChecked(False)
            self.action_edit.setEnabled(False)

        return dlg_cf, fid

    def _open_orifice_dlg(self):
        # kwargs
        func_params = {"ui": "GwInfoEpaOrificeUi", "uiName": "info_epa_orifice",
                       "tableviews": [
                        {"tbl": "tbl_orifice", "view": "inp_flwreg_orifice", "add_view": "v_edit_inp_flwreg_orifice", "pk": "nodarc_id"},
                        {"tbl": "tbl_dscenario_orifice", "view": "inp_dscenario_flwreg_orifice", "add_view": "v_edit_inp_dscenario_flwreg_orifice", "pk": ["dscenario_id", "nodarc_id"]}
                       ]}
        kwargs = {"complet_result": self.complet_result, "class": self, "func_params": func_params}
        open_epa_dlg(**kwargs)


    def _open_outlet_dlg(self):
        # kwargs
        func_params = {"ui": "GwInfoEpaOutletUi", "uiName": "info_epa_outlet",
                       "tableviews": [
                        {"tbl": "tbl_outlet", "view": "inp_flwreg_outlet", "add_view": "v_edit_inp_flwreg_outlet", "pk": "nodarc_id"},
                        {"tbl": "tbl_dscenario_outlet", "view": "inp_dscenario_flwreg_outlet", "add_view": "v_edit_inp_dscenario_flwreg_outlet", "pk": ["dscenario_id", "nodarc_id"]}
                       ]}
        kwargs = {"complet_result": self.complet_result, "class": self, "func_params": func_params}
        open_epa_dlg(**kwargs)


    def _open_pump_dlg(self):
        # kwargs
        func_params = {"ui": "GwInfoEpaPumpUi", "uiName": "info_epa_pump",
                       "tableviews": [
                        {"tbl": "tbl_pump", "view": "inp_flwreg_pump", "add_view": "v_edit_inp_flwreg_pump", "pk": "nodarc_id"},
                        {"tbl": "tbl_dscenario_pump", "view": "inp_dscenario_flwreg_pump", "add_view": "v_edit_inp_dscenario_flwreg_pump", "pk": ["dscenario_id", "nodarc_id"]}
                       ]}
        kwargs = {"complet_result": self.complet_result, "class": self, "func_params": func_params}
        open_epa_dlg(**kwargs)


    def _open_pump_additional_dlg(self):
        # kwargs
        func_params = {"ui": "GwInfoEpaPumpUi", "uiName": "info_epa_pump",
                       "tableviews": [
                        {"tbl": "tbl_pump", "view": "inp_pump_additional", "add_view": "v_edit_inp_pump_additional", "pk": "id"},
                        {"tbl": "tbl_dscenario_pump", "view": "inp_dscenario_pump_additional", "add_view": "v_edit_inp_dscenario_pump_additional", "pk": "id"}
                       ]}
        kwargs = {"complet_result": self.complet_result, "class": self, "func_params": func_params}
        open_epa_dlg(**kwargs)


    def _open_weir_dlg(self):
        # kwargs
        func_params = {"ui": "GwInfoEpaWeirUi", "uiName": "info_epa_weir",
                       "tableviews": [
                        {"tbl": "tbl_weir", "view": "inp_flwreg_weir", "add_view": "v_edit_inp_flwreg_weir", "pk": "nodarc_id"},
                        {"tbl": "tbl_dscenario_weir", "view": "inp_dscenario_flwreg_weir", "add_view": "v_edit_inp_dscenario_flwreg_weir", "pk": ["dscenario_id", "nodarc_id"]}
                       ]}
        kwargs = {"complet_result": self.complet_result, "class": self, "func_params": func_params}
        open_epa_dlg(**kwargs)


    def _open_demand_dlg(self):
        # kwargs
        func_params = {"ui": "GwInfoEpaDemandUi", "uiName": "info_epa_demand",
                       "tableviews": [
                        {"tbl": "tbl_dscenario_demand", "view": "inp_dscenario_demand", "add_view": "v_edit_inp_dscenario_demand", "id_name": "feature_id", "pk": "id"}
                       ]}
        kwargs = {"complet_result": self.complet_result, "class": self, "func_params": func_params}
        open_epa_dlg(**kwargs)


    def _open_dwf_dlg(self):
        # kwargs
        func_params = {"ui": "GwInfoEpaDwfUi", "uiName": "info_epa_dwf",
                       "widgets": [
                           "dwfscenario_id", "node_id", "value", "pat1", "pat2", "pat3", "pat4"
                       ],
                       "widgetsTablename": "inp_dwf",
                       "tableviews": [
                        {"tbl": "tbl_dscenario_inflows", "view": "v_edit_inp_dscenario_inflows"}
                       ]}
        kwargs = {"complet_result": self.complet_result, "class": self, "func_params": func_params}
        open_epa_dlg(**kwargs)


    def action_open_link(self):
        """ Manage def open_file from action 'Open Link' """
        
        try:
            widget_list = self.dlg_cf.findChildren(tools_qt.GwHyperLinkLabel)
            for widget in widget_list:
                path = widget.text()
                status, message = tools_os.open_file(path)
                if status is False and message is not None:
                    tools_qgis.show_warning(message, parameter=path, dialog=self.dlg_cf)
        except Exception:
            pass


    def _get_feature_type(self, complet_result):
        """ Get feature type as feature_type (node, arc, connec, gully) """

        self.feature_type = str(complet_result['body']['feature']['featureType'])
        if str(self.feature_type) in ('', '[]'):
            if 'feature_cat' in globals():
                parent_layer = self.feature_cat.parent_layer
            else:
                parent_layer = str(complet_result['body']['feature']['tableParent'])
            sql = f"SELECT lower(feature_type) FROM cat_feature WHERE parent_layer = '{parent_layer}' LIMIT 1"
            result = tools_db.get_row(sql)
            if result:
                self.feature_type = result[0]
        result = complet_result['body']['data']
        return result


    def _set_dlg_title(self, complet_result):
        """ Sets the dialog title """

        # Set title
        title = f"{complet_result['body']['form']['headerText']}"

        try:
            # Set toolbox labels
            toolbox_cf = self.dlg_cf.findChild(QWidget, 'toolBox')
            toolbox_cf.setItemText(0, complet_result['body']['form']['tabDataLytNames']['index_0'])
            toolbox_cf.setItemText(1, complet_result['body']['form']['tabDataLytNames']['index_1'])
        except Exception:
            pass
        finally:
            return title


    def _open_help(self, feature_type):
        """ Open PDF file with selected @project_type and @feature_type """

        # Get locale of QGIS application
        locale = tools_qgis.get_locale()

        project_type = tools_gw.get_project_type()
        # Get PDF file
        pdf_folder = os.path.join(global_vars.plugin_dir, f'resources{os.sep}png')
        pdf_path = os.path.join(pdf_folder, f"{project_type}_{feature_type}_{locale}.png")

        # Open PDF if exists. If not open Spanish version
        if os.path.exists(pdf_path):
            os.system(pdf_path)
        else:
            locale = "es_ES"
            pdf_path = os.path.join(pdf_folder, f"{project_type}_{feature_type}_{locale}.png")
            if os.path.exists(pdf_path):
                os.system(pdf_path)
            else:
                message = "No help file found"
                tools_qgis.show_warning(message, parameter=pdf_path)


    def _block_action_edit(self, dialog, action_edit, result, layer, fid, my_json, new_feature):

        current_layer = self.iface.activeLayer()

        if self.new_feature_id is not None and current_layer == layer:
            self.iface.mainWindow().findChild(QAction, 'mActionToggleEditing').blockSignals(True)
            save = self._stop_editing(dialog, action_edit, layer, fid, my_json, new_feature)
            self.iface.mainWindow().findChild(QAction, 'mActionToggleEditing').blockSignals(False)
            if save and not self.iface.mainWindow().findChild(QAction, 'mActionToggleEditing').isChecked():
                self.iface.mainWindow().findChild(QAction, 'mActionToggleEditing').trigger()

        if self.connected is False:
            self._connect_signals()


    def _connect_signals(self):

        if not self.connected:
            tools_gw.connect_signal(self.layer.editingStarted, self.fct_start_editing,
                                    'info', 'connect_signals_layer_editingStarted_fct_start_editing')
            action_toggle_editing = self.iface.mainWindow().findChild(QAction, 'mActionToggleEditing')
            if action_toggle_editing:
                tools_gw.connect_signal(action_toggle_editing.triggered, self.fct_block_action_edit,
                                        'info', 'connect_signals_action_toggle_editing_triggered_fct_block_action_edit')
            self.connected = True


    def _disconnect_signals(self):

        try:
            tools_gw.disconnect_signal('info', 'connect_signals_layer_editingStarted_fct_start_editing')
        except Exception:
            pass

        try:
            # This signal isn't connected atm, might need to change the name depending on where it's connected
            tools_gw.disconnect_signal('info', 'connect_signals_layer_editingStopped_fct_stop_editing')
        except Exception:
            pass

        try:
            tools_gw.disconnect_signal('info', 'connect_signals_action_toggle_editing_triggered_fct_block_action_edit')
        except Exception:
            pass

        try:
            tools_gw.disconnect_signal('info', 'add_feature_featureAdded_open_new_feature')
        except Exception:
            pass

        try:
            tools_gw.disconnect_signal('info_snapping')
        except Exception:
            pass

        try:
            global_vars.canvas.setMapTool(self.previous_map_tool)
        except Exception:
            pass

        try:
            self.rubber_band.reset()
        except Exception:
            pass

        self.connected = False
        global is_inserting
        is_inserting = False


    def _activate_snapping(self, complet_result, ep, refresh_dialog=False):

        self.rb_interpolate = []
        self.interpolate_result = None
        self.last_rb = None
        tools_gw.reset_rubberband(self.rubber_band)

        if refresh_dialog is False:
            dlg_interpolate = GwInterpolate()
            tools_gw.load_settings(dlg_interpolate)
        else:
            dlg_interpolate = refresh_dialog
        
        self.ep = ep

        # Manage QRadioButton interpolate/extrapolate
        rb_name = tools_gw.get_config_parser("btn_info", "rb_action_interpolate", "user", "session")
        self.last_rb = rb_name
        rb_widget = dlg_interpolate.findChild(QRadioButton, rb_name)
        rb_widget.setChecked(True)

        self.msg_infolog = ('Interpolate tool.\n'
               'To modify columns (top_elev, ymax, elev among others) to be interpolated set variable '
               'edit_node_interpolate on table config_param_user')
        tools_qt.set_widget_text(dlg_interpolate, dlg_interpolate.txt_infolog, self.msg_infolog)

        self.msg_text = "Please, use the cursor to select two nodes to proceed with the interpolation\nNode1: \nNode2:"
        dlg_interpolate.lbl_text.setText(self.msg_text)

        if refresh_dialog is False:
            # Disable tab log
            tools_gw.disable_tab_log(dlg_interpolate)

            dlg_interpolate.btn_accept.clicked.connect(partial(self._chek_for_existing_values, dlg_interpolate))
            dlg_interpolate.btn_close.clicked.connect(partial(tools_gw.close_dialog, dlg_interpolate))
            dlg_interpolate.rejected.connect(partial(tools_gw.save_settings, dlg_interpolate))
            dlg_interpolate.rejected.connect(partial(self._manage_interpolate_rejected))
            dlg_interpolate.rb_interpolate.clicked.connect(partial(self._change_rb_type, dlg_interpolate, dlg_interpolate.rb_interpolate, complet_result, ep))
            dlg_interpolate.rb_extrapolate.clicked.connect(partial(self._change_rb_type, dlg_interpolate, dlg_interpolate.rb_extrapolate, complet_result, ep))
            dlg_interpolate.btn_accept.setEnabled(False)

            tools_gw.open_dialog(dlg_interpolate, dlg_name='dialog_text')

        # Set circle vertex marker
        self.vertex_marker = self.snapper_manager.vertex_marker
        self.snapper_manager.set_vertex_marker(self.vertex_marker, icon_type=4)
        self.vertex_marker.show()

        global_vars.canvas.setMapTool(self.ep)
        # We redraw the selected feature because self.canvas.setMapTool(emit_point) erases it
        tools_gw.draw_by_json(complet_result, self.rubber_band, None, False)

        # Store user snapping configuration
        self.previous_snapping = self.snapper_manager.get_snapping_options()

        self.layer_node = tools_qgis.get_layer_by_tablename("v_edit_node")
        global_vars.iface.setActiveLayer(self.layer_node)

        self.node1 = None
        self.node2 = None

        tools_gw.connect_signal(global_vars.canvas.xyCoordinates, partial(self._mouse_move),
                                'info_snapping', 'activate_snapping_xyCoordinates_mouse_move')
        tools_gw.connect_signal(ep.canvasClicked, partial(self._snapping_node, dlg_interpolate),
                                'info_snapping', 'activate_snapping_ep_canvasClicked_snapping_node')

    def _manage_interpolate_rejected(self):

        tools_gw.disconnect_signal('info_snapping', 'activate_snapping_xyCoordinates_mouse_move')
        tools_gw.disconnect_signal('info_snapping', 'activate_snapping_ep_canvasClicked_snapping_node')
        self._remove_interpolate_rb()
        self.vertex_marker.hide()
        self.iface.actionPan().trigger()


    def _change_rb_type(self, dialog, widget, complet_result, ep):
        """ Function to manage radioButton interpolate/extrapolate"""

        if widget.objectName() != self.last_rb:
            self.last_rb = widget.objectName()
            tools_gw.set_config_parser("btn_info", "rb_action_interpolate", f"{widget.objectName()}")
            self._manage_interpolate_rejected()
            self._activate_snapping(complet_result, ep, refresh_dialog=dialog)


    def _snapping_node(self, dlg_interpolate, point, button):
        """ Get id of selected nodes (node1 and node2) """

        if button == 2:
            self._dlg_destroyed(self.layer)
            return

        # Get coordinates
        event_point = self.snapper_manager.get_event_point(point=point)
        if not event_point:
            return

        # Snapping
        result = self.snapper_manager.snap_to_current_layer(event_point)
        if result.isValid():
            layer = self.snapper_manager.get_snapped_layer(result)
            # Check feature
            if layer == self.layer_node:
                snapped_feat = self.snapper_manager.get_snapped_feature(result)
                element_id = snapped_feat.attribute('node_id')
                message = "Selected node"
                rb = tools_gw.create_rubberband(global_vars.canvas, 0)
                if self.node1 is None:
                    self.node1 = str(element_id)
                    tools_qgis.draw_point(QgsPointXY(result.point()), rb, color=QColor(0, 150, 55, 100), width=10)
                    self.rb_interpolate.append(rb)
                    dlg_interpolate.lbl_text.setText(f"Node1: {self.node1}\nNode2:")
                    tools_qgis.show_message(message, message_level=0, parameter=self.node1)
                    dlg_interpolate.btn_accept.setEnabled(False)
                elif self.node1 != str(element_id):
                    self.node2 = str(element_id)
                    tools_qgis.draw_point(QgsPointXY(result.point()), rb, color=QColor(0, 150, 55, 100), width=10)
                    self.rb_interpolate.append(rb)
                    dlg_interpolate.lbl_text.setText(f"Node1: {self.node1}\nNode2: {self.node2}")
                    tools_qgis.show_message(message, message_level=0, parameter=self.node2)
                    dlg_interpolate.btn_accept.setEnabled(True)

        if self.node1 and self.node2:

            # Get checkbox extrapolate value from dialog
            rb_extrapolate = dlg_interpolate.findChild(QRadioButton, 'rb_extrapolate')

            action_dict = {True: 'EXTRAPOLATE', False: 'INTERPOLATE'}

            tools_gw.disconnect_signal('info_snapping', 'activate_snapping_xyCoordinates_mouse_move')
            tools_gw.disconnect_signal('info_snapping', 'activate_snapping_ep_canvasClicked_snapping_node')

            global_vars.iface.setActiveLayer(self.layer)
            self.vertex_marker.hide()
            extras = f'"parameters":{{'
            extras += f'"action":"{action_dict[rb_extrapolate.isChecked()]}", '
            extras += f'"x":{self.last_point[0]}, '
            extras += f'"y":{self.last_point[1]}, '
            extras += f'"node1":"{self.node1}", '
            extras += f'"node2":"{self.node2}"}}'
            body = tools_gw.create_body(extras=extras)
            self.interpolate_result = tools_gw.execute_procedure('gw_fct_node_interpolate', body)
            if not self.interpolate_result or self.interpolate_result['status'] == 'Failed':
                return False
            tools_gw.fill_tab_log(dlg_interpolate, self.interpolate_result['body']['data'], close=False)

            self.iface.actionPan().trigger()


    def _chek_for_existing_values(self, dlg_interpolate):

        text = False
        for k, v in self.interpolate_result['body']['data']['fields'][0].items():
            widget = self.dlg_cf.findChild(QWidget, k)
            if widget and len(v) > 0:
                text = tools_qt.get_text(self.dlg_cf, widget, False, False)
                if text:
                    msg = "Do you want to overwrite custom values?"
                    answer = tools_qt.show_question(msg, "Overwrite values")
                    if answer:
                        self._set_values(dlg_interpolate)
                    break
        if not text:
            self._set_values(dlg_interpolate)


    def _set_values(self, dlg_interpolate):

        # Set values tu info form
        for k, v in self.interpolate_result['body']['data']['fields'][0].items():
            widget = self.dlg_cf.findChild(QWidget, k)
            if widget and len(v) > 0:
                widget.setStyleSheet(None)
                tools_qt.set_widget_text(self.dlg_cf, widget, f'{v}')
                widget.editingFinished.emit()
        tools_gw.close_dialog(dlg_interpolate)


    def _dlg_destroyed(self, layer=None, vertex=None):

        self.dlg_is_destroyed = True
        if layer is not None:
            global_vars.iface.setActiveLayer(layer)
        if vertex is not None:
            global_vars.iface.mapCanvas().scene().removeItem(vertex)
        else:
            if hasattr(self, 'vertex_marker'):
                if self.vertex_marker is not None:
                    global_vars.iface.mapCanvas().scene().removeItem(self.vertex_marker)
        try:
            global_vars.canvas.xyCoordinates.disconnect()
        except Exception:
            pass


    def _remove_interpolate_rb(self):

        # Remove the circumferences made by the interpolate
        for rb in self.rb_interpolate:
            global_vars.iface.mapCanvas().scene().removeItem(rb)


    def _mouse_move(self, point):

        # Get clicked point
        event_point = self.snapper_manager.get_event_point(point=point)

        # Snapping
        result = self.snapper_manager.snap_to_current_layer(event_point)
        if result.isValid():
            layer = self.snapper_manager.get_snapped_layer(result)
            if layer == self.layer_node:
                self.snapper_manager.add_marker(result, self.vertex_marker)
        else:
            self.vertex_marker.hide()


    def _change_hemisphere(self, dialog, action):

        # Set map tool emit point and signals
        tools_gw.disconnect_signal('info_snapping', 'change_hemisphere_ep_canvasClicked_action_rotation_canvas_clicked')
        emit_point = QgsMapToolEmitPoint(global_vars.canvas)
        self.previous_map_tool = global_vars.canvas.mapTool()
        global_vars.canvas.setMapTool(emit_point)
        tools_gw.connect_signal(emit_point.canvasClicked, partial(self._action_rotation_canvas_clicked, dialog, action, emit_point),
                                'info_snapping', 'change_hemisphere_ep_canvasClicked_action_rotation_canvas_clicked')


    def _action_rotation_canvas_clicked(self, dialog, action, emit_point, point, btn):

        if btn == Qt.RightButton:
            global_vars.canvas.setMapTool(self.previous_map_tool)
            return

        existing_point_x = None
        existing_point_y = None
        viewname = tools_qgis.get_layer_source_table_name(self.layer)
        sql = (f"SELECT ST_X(the_geom), ST_Y(the_geom)"
               f" FROM {viewname}"
               f" WHERE node_id = '{self.feature_id}'")
        row = tools_db.get_row(sql)

        if row:
            existing_point_x = row[0]
            existing_point_y = row[1]

        if existing_point_x:
            sql = (f"UPDATE node"
                   f" SET hemisphere = (SELECT degrees(ST_Azimuth(ST_Point({existing_point_x}, {existing_point_y}), "
                   f" ST_Point({point.x()}, {point.y()}))))"
                   f" WHERE node_id = '{self.feature_id}'")
            status = tools_db.execute_sql(sql)
            if not status:
                global_vars.canvas.setMapTool(self.previous_map_tool)
                return

        sql = (f"SELECT rotation FROM node "
               f" WHERE node_id = '{self.feature_id}'")
        row = tools_db.get_row(sql)
        if row:
            tools_qt.set_widget_text(dialog, "tab_data_rotation", str(row[0]))

        sql = (f"SELECT degrees(ST_Azimuth(ST_Point({existing_point_x}, {existing_point_y}),"
               f" ST_Point({point.x()}, {point.y()})))")
        row = tools_db.get_row(sql)
        if row:
            tools_qt.set_widget_text(dialog, "tab_data_hemisphere", str(row[0]))
            message = "Hemisphere of the node has been updated. Value is"
            tools_qgis.show_info(message, parameter=str(row[0]))

        # Disable Rotation
        action_widget = dialog.findChild(QAction, "actionRotation")
        if action_widget:
            action_widget.setChecked(False)
        tools_gw.disconnect_signal('info_snapping', 'change_hemisphere_ep_canvasClicked_action_rotation_canvas_clicked')


    def _manage_action_copy_paste(self, dialog, feature_type, tab_type=None):
        """ Copy some fields from snapped feature to current feature """

        # Set map tool emit point and signals
        tools_gw.disconnect_signal('info_snapping', 'manage_action_copy_paste_ep_canvasClicked')
        emit_point = QgsMapToolEmitPoint(global_vars.canvas)
        global_vars.canvas.setMapTool(emit_point)
        tools_gw.disconnect_signal('info_snapping', 'manage_action_copy_paste_xyCoordinates_mouse_move')
        tools_gw.connect_signal(global_vars.canvas.xyCoordinates, self._manage_action_copy_paste_mouse_move,
                                'info_snapping', 'manage_action_copy_paste_xyCoordinates_mouse_move')
        tools_gw.connect_signal(emit_point.canvasClicked, partial(self._manage_action_copy_paste_canvas_clicked, dialog, tab_type, emit_point),
                                'info_snapping', 'manage_action_copy_paste_ep_canvasClicked')

        self.feature_type = feature_type

        # Store user snapping configuration
        self.previous_snapping = self.snapper_manager.get_snapping_options()

        # Clear snapping
        self.snapper_manager.set_snapping_status()

        # Set snapping
        layer = global_vars.iface.activeLayer()
        self.snapper_manager.config_snap_to_layer(layer)

        # Set marker
        self.vertex_marker = self.snapper_manager.vertex_marker

        if feature_type == 'node':
            self.snapper_manager.set_vertex_marker(self.vertex_marker, icon_type=4)


    def _manage_action_copy_paste_mouse_move(self, point):
        """ Slot function when mouse is moved in the canvas.
            Add marker if any feature is snapped
        """

        # Hide marker and get coordinates
        self.vertex_marker.hide()
        event_point = self.snapper_manager.get_event_point(point=point)

        # Snapping
        result = self.snapper_manager.snap_to_current_layer(event_point)
        if not result.isValid():
            return

        # Add marker to snapped feature
        self.snapper_manager.add_marker(result, self.vertex_marker)


    def _manage_action_copy_paste_canvas_clicked(self, dialog, tab_type, emit_point, point, btn):
        """ Slot function when canvas is clicked """

        if btn == Qt.RightButton:
            self._manage_disable_copy_paste(dialog, emit_point)
            return

        # Get clicked point
        event_point = self.snapper_manager.get_event_point(point=point)

        # Snapping
        result = self.snapper_manager.snap_to_current_layer(event_point)
        if not result.isValid():
            self._manage_disable_copy_paste(dialog, emit_point)
            return

        layer = global_vars.iface.activeLayer()
        layername = layer.name()

        # Get the point. Leave selection
        snapped_feature = self.snapper_manager.get_snapped_feature(result, True)
        snapped_feature_attr = snapped_feature.attributes()

        aux = f'"{self.feature_type}_id" = '
        aux += f"'{self.feature_id}'"
        expr = QgsExpression(aux)
        if expr.hasParserError():
            message = "Expression Error"
            tools_qgis.show_warning(message, parameter=expr.parserErrorString())
            self._manage_disable_copy_paste(dialog, emit_point)
            return

        fields = layer.dataProvider().fields()
        layer.startEditing()
        it = layer.getFeatures(QgsFeatureRequest(expr))
        feature_list = [i for i in it]
        if not feature_list:
            self._manage_disable_copy_paste(dialog, emit_point)
            return

        # Select only first element of the feature list
        feature = feature_list[0]
        feature_id = feature.attribute(str(self.feature_type) + '_id')
        msg = (f"Selected snapped feature_id to copy values from: {snapped_feature_attr[0]}\n"
               f"Do you want to copy its values to the current node?\n\n")
        # Replace id because we don't have to copy it!
        snapped_feature_attr[0] = feature_id
        snapped_feature_attr_aux = []
        fields_aux = []

        # Iterate over all fields and copy only specific ones
        for i in range(0, len(fields)):
            if fields[i].name() == 'sector_id' or fields[i].name() == 'dma_id' or fields[i].name() == 'expl_id' \
                    or fields[i].name() == 'state' or fields[i].name() == 'state_type' \
                    or fields[i].name() == layername + '_workcat_id' or fields[i].name() == layername + '_builtdate' \
                    or fields[i].name() == 'verified' or fields[i].name() == str(self.feature_type) + 'cat_id':
                snapped_feature_attr_aux.append(snapped_feature_attr[i])
                fields_aux.append(fields[i].name())
            if global_vars.project_type == 'ud':
                if fields[i].name() == str(self.feature_type) + '_type':
                    snapped_feature_attr_aux.append(snapped_feature_attr[i])
                    fields_aux.append(fields[i].name())

        for i in range(0, len(fields_aux)):
            msg += f"{fields_aux[i]}: {snapped_feature_attr_aux[i]}\n"

        # Ask confirmation question showing fields that will be copied
        answer = tools_qt.show_question(msg, "Update records", None)
        if answer:
            for i in range(0, len(fields)):
                for x in range(0, len(fields_aux)):
                    if fields[i].name() == fields_aux[x]:
                        layer.changeAttributeValue(feature.id(), i, snapped_feature_attr_aux[x])

            layer.commitChanges()

            # dialog.refreshFeature()
            for i in range(0, len(fields_aux)):
                widget = dialog.findChild(QWidget, tab_type + "_" + fields_aux[i])
                if tools_qt.get_widget_type(dialog, widget) is QLineEdit:
                    tools_qt.set_widget_text(dialog, widget, str(snapped_feature_attr_aux[i]))
                elif tools_qt.get_widget_type(dialog, widget) is QComboBox:
                    tools_qt.set_combo_value(widget, str(snapped_feature_attr_aux[i]), 0)

        self._manage_disable_copy_paste(dialog, emit_point)


    def _manage_disable_copy_paste(self, dialog, emit_point):
        """ Disable actionCopyPaste and set action 'Identify' """

        action_widget = dialog.findChild(QAction, "actionCopyPaste")
        if action_widget:
            action_widget.setChecked(False)

        try:
            self.snapper_manager.restore_snap_options(self.previous_snapping)
            self.vertex_marker.hide()
            tools_gw.disconnect_signal('info_snapping', 'manage_action_copy_paste_xyCoordinates_mouse_move')
            tools_gw.disconnect_signal('info_snapping', 'manage_action_copy_paste_ep_canvasClicked')
        except Exception:
            pass


    def _manage_docker_close(self):

        self._roll_back()
        tools_gw.reset_rubberband(self.rubber_band)
        self._remove_layer_selection()
        global_vars.session_vars['dialog_docker'].widget().dlg_closed.disconnect()
        self._reset_my_json()
        tools_gw.close_docker()


    def _remove_layer_selection(self):

        try:
            self.layer.removeSelection()
        except RuntimeError:
            pass


    def _manage_info_close(self, dialog):

        self._roll_back()
        tools_gw.reset_rubberband(self.rubber_band)
        tools_gw.save_settings(dialog)
        tools_gw.close_dialog(dialog)


    def _get_feature(self, tab_type):
        """ Get current QgsFeature """

        expr_filter = f"{self.field_id} = '{self.feature_id}'"
        self.feature = tools_qgis.get_feature_by_expr(self.layer, expr_filter)
        return self.feature


    def _manage_action_centered(self, canvas, layer):
        """ Center map to current feature """

        if not self.feature:
            self._get_feature(self.tab_type)
        layer.selectByIds([self.feature.id()])
        canvas.zoomToSelected(layer)


    def _get_last_value(self, dialog, generic=False):

        if generic:
            widgets = dialog.findChildren(QWidget)
            for widget in widgets:
                if widget.hasFocus():
                    value = tools_qt.get_text(dialog, widget)
                    if str(value) not in ('', None, -1, "None") and widget.property('columnname'):
                        self.my_json[str(widget.property('columnname'))] = str(value)
                    widget.clearFocus()
        else:
            try:
                # Widgets in ('lyt_top_1', 'lyt_bot_1', 'lyt_bot_2')
                other_widgets = []
                for field in self.complet_result['body']['data']['fields']:
                    if field['layoutname'] in ('lyt_top_1', 'lyt_bot_1', 'lyt_bot_2'):
                        widget = dialog.findChild(QWidget, field['widgetname'])
                        if widget:
                            other_widgets.append(widget)
                # Widgets in tab_data
                widgets = dialog.tab_data.findChildren(QWidget)
                widgets.extend(other_widgets)
                for widget in widgets:
                    if widget.hasFocus():
                        value = tools_qt.get_text(dialog, widget)
                        if str(value) not in ('', None, -1, "None") and widget.property('columnname'):
                            self.my_json[str(widget.property('columnname'))] = str(value)
                        widget.clearFocus()
                # Widgets in tab_epa
                widgets = dialog.tab_epa.findChildren(QWidget)
                widgets.extend(other_widgets)
                for widget in widgets:
                    if widget.hasFocus():
                        value = tools_qt.get_text(dialog, widget)
                        if str(value) not in ('', None, -1, "None") and widget.property('columnname'):
                            self.my_json_epa[str(widget.property('columnname'))] = str(value)
                        widget.clearFocus()
            except RuntimeError:
                pass


    def _manage_edition(self, dialog, action_edit, fid, new_feature=None, generic=False):

        # With the editing QAction we need to collect the last modified value (self.get_last_value()),
        # since the "editingFinished" signals of the widgets are not detected.
        # Therefore whenever the cursor enters a widget, it will ask if we want to save changes
        if not action_edit.isChecked():
            self._get_last_value(dialog, generic)
            if str(self.my_json) == '{}' and str(self.my_json_epa) == '{}':
                tools_qt.set_action_checked(action_edit, False)
                tools_gw.enable_widgets(dialog, self.complet_result['body']['data'], False)
                self._enable_actions(dialog, False)
                return
            save = self._ask_for_save(action_edit, fid)
            if save:
                self._manage_accept(dialog, action_edit, new_feature, self.my_json, False, generic)
            elif self.new_feature_id is not None:
                if global_vars.session_vars['dialog_docker'] and global_vars.session_vars['info_docker']:
                    self._manage_docker_close()
                else:
                    tools_gw.close_dialog(dialog)
            self._reset_my_json()
        else:
            tools_qt.set_action_checked(action_edit, True)
            tools_gw.enable_all(dialog, self.complet_result['body']['data'])
            self._enable_actions(dialog, True)


    def _accept_from_btn(self, dialog, action_edit, new_feature, my_json, last_json, generic=False):

        if not action_edit.isChecked():
            tools_gw.close_dialog(dialog)
            return

        self._manage_accept(dialog, action_edit, new_feature, my_json, True, generic)
        self._reset_my_json()


    def _manage_accept(self, dialog, action_edit, new_feature, my_json, close_dlg, generic=False):

        self._get_last_value(dialog, generic)
        status = self._accept(dialog, self.complet_result, my_json, close_dlg=close_dlg, new_feature=new_feature, generic=generic)
        if status:  # Commit succesfull and dialog keep opened
            tools_qt.set_action_checked(action_edit, False)
            tools_gw.enable_widgets(dialog, self.complet_result['body']['data'], False)
            self._enable_actions(dialog, False)


    def _stop_editing(self, dialog, action_edit, layer, fid, my_json, new_feature=None):

        if (my_json == '' or str(my_json) == '{}') and (self.my_json_epa == '' or str(self.my_json_epa) == '{}'):
            QgsProject.instance().blockSignals(True)
            tools_qt.set_action_checked(action_edit, False)
            tools_gw.enable_widgets(dialog, self.complet_result['body']['data'], False)
            self._enable_actions(dialog, False)
            QgsProject.instance().blockSignals(False)
        else:
            save = self._ask_for_save(action_edit, fid)
            if save:
                self._reset_my_json()
                self._manage_accept(dialog, action_edit, new_feature, my_json, False)
            self._reset_my_json()

            return save


    def _start_editing(self, dialog, action_edit, result, layer):

        QgsProject.instance().blockSignals(True)
        self.iface.setActiveLayer(layer)
        tools_qt.set_action_checked(action_edit, True)
        tools_gw.enable_all(dialog, self.complet_result['body']['data'])
        self._enable_actions(dialog, True)
        layer.startEditing()
        QgsProject.instance().blockSignals(False)


    def _ask_for_save(self, action_edit, fid):

        msg = 'Are you sure to save this feature?'
        answer = tools_qt.show_question(msg, "Save feature", None, parameter=fid)
        if not answer:
            tools_qt.set_action_checked(action_edit, True)
            return False
        return True


    def _roll_back(self):
        """ Discard changes in current layer """
        self._disconnect_signals()
        try:
            self.iface.actionRollbackEdits().trigger()
        except TypeError:
            pass

        try:
            self.layer_new_feature.rollBack()
        except AttributeError:
            pass

        try:
            self.layer.rollBack()
        except AttributeError:
            pass
        except RuntimeError:
            pass


    def _open_section_form(self):

        dlg_sections = GwInfoCrossectUi()
        tools_gw.load_settings(dlg_sections)

        # Set dialog not resizable
        dlg_sections.setFixedSize(dlg_sections.size())

        feature = '"id":"' + self.feature_id + '"'
        body = tools_gw.create_body(feature=feature)
        json_result = tools_gw.execute_procedure('gw_fct_getinfocrossection', body)
        if not json_result or json_result['status'] == 'Failed':
            return False

        # Set image
        img = json_result['body']['data']['shapepng']
        tools_qt.add_image(dlg_sections, 'lbl_section_image', f"{self.plugin_dir}{os.sep}resources{os.sep}png{os.sep}{img}")

        # Set values into QLineEdits
        for field in json_result['body']['data']['fields']:
            widget = dlg_sections.findChild(QLineEdit, field['columnname'])
            if widget:
                if 'value' in field:
                    tools_qt.set_widget_text(dlg_sections, widget, field['value'])

        dlg_sections.btn_close.clicked.connect(partial(tools_gw.close_dialog, dlg_sections))
        tools_gw.open_dialog(dlg_sections, dlg_name='info_crossect')


    def _accept(self, dialog, complet_result, _json, p_widget=None, clear_json=False, close_dlg=True, new_feature=None, generic=False):
        """
        :param dialog:
        :param complet_result:
        :param _json:
        :param p_widget:
        :param clear_json:
        :param close_dlg:
        :return: (boolean)
        """

        QgsProject.instance().blockSignals(True)

        # Check if C++ object has been deleted
        if isdeleted(dialog):
            return False

        after_insert = False

        # Tab data
        p_table_id = complet_result['body']['feature']['tableName']
        id_name = complet_result['body']['feature']['idName']
        newfeature_id = complet_result['body']['feature']['id']
        parent_fields = complet_result['body']['data']['parentFields']
        fields_reload = ""
        list_mandatory = []
        for field in complet_result['body']['data']['fields']:
            if field.get('hidden', False):
                continue

            if p_widget and (field['widgetname'] == p_widget.objectName()):
                if field['widgetcontrols'] and 'autoupdateReloadFields' in field['widgetcontrols']:
                    fields_reload = field['widgetcontrols']['autoupdateReloadFields']

            if field['ismandatory']:
                widget = dialog.findChild(QWidget, field['widgetname'])
                widget.setStyleSheet(None)
                value = tools_qt.get_text(dialog, widget)
                if value in ('null', None, ''):
                    widget.setStyleSheet("border: 1px solid red")
                    list_mandatory.append(field['widgetname'])

        if list_mandatory:
            msg = "Some mandatory values are missing. Please check the widgets marked in red."
            tools_qgis.show_warning(msg, dialog=dialog)
            tools_qt.set_action_checked("actionEdit", True, dialog)
            QgsProject.instance().blockSignals(False)
            return False

        if _json != '' and str(_json) != '{}':
            if not generic and self._has_elev_and_y_json(_json):
                tools_qt.set_action_checked("actionEdit", True, dialog)
                QgsProject.instance().blockSignals(False)
                return False

            # If we create a new feature
            if self.new_feature_id is not None:
                new_feature.setAttribute(id_name, newfeature_id)
                after_insert = True
                for k, v in list(_json.items()):
                    if k in parent_fields:
                        new_feature.setAttribute(k, v)
                        _json.pop(k, None)

                if not self.layer_new_feature.isEditable():
                    self.layer_new_feature.startEditing()
                self.layer_new_feature.updateFeature(new_feature)

                status = self.layer_new_feature.commitChanges()
                if status is False:
                    error = self.layer_new_feature.commitErrors()
                    tools_log.log_warning(f"{error}")
                    QgsProject.instance().blockSignals(False)
                    return False

                self.new_feature_id = None
                self._enable_action(dialog, "actionCentered", True)
                self._enable_action(dialog, "actionSetToArc", True)
                global is_inserting
                is_inserting = False
                my_json = json.dumps(_json)
                if my_json == '' or str(my_json) == '{}':
                    if close_dlg:
                        if global_vars.session_vars['dialog_docker'] and dialog == global_vars.session_vars['dialog_docker'].widget():
                            tools_gw.close_docker()
                            return True
                        tools_gw.close_dialog(dialog)
                    return True


                if self.new_feature.attribute(id_name) is not None:
                    feature = f'"id":"{self.new_feature.attribute(id_name)}", '
                else:
                    feature = f'"id":"{self.feature_id}", '

            # If we make an info
            else:
                my_json = json.dumps(_json)
                feature = f'"id":"{self.feature_id}", '

            feature += f'"tableName":"{p_table_id}", '
            feature += f' "featureType":"{self.feature_type}" '
            extras = f'"fields":{my_json}, "reload":"{fields_reload}", "afterInsert":"{after_insert}"'
            body = tools_gw.create_body(feature=feature, extras=extras)

            # Get utils_grafanalytics_automatic_trigger param
            row = tools_gw.get_config_value("utils_grafanalytics_automatic_trigger", table='config_param_system')
            thread = row[0] if row else None
            if thread:
                thread = json.loads(thread)
                thread = tools_os.set_boolean(thread['status'], default=False)
                if 'closed' not in _json:
                    thread = False
            epa_type_changed = False
            if 'epa_type' in _json:
                epa_type_changed = True

            json_result = tools_gw.execute_procedure('gw_fct_setfields', body)
            if not json_result:
                QgsProject.instance().blockSignals(False)
                return False

            if clear_json:
                _json = {}

            self._reset_my_json(False)

            if "Accepted" in json_result['status']:
                msg_text = json_result['message']['text']
                if msg_text is None:
                    msg_text = 'Feature upserted'
                msg_level = json_result['message']['level']
                if msg_level is None:
                    msg_level = 1
                tools_qgis.show_message(msg_text, message_level=msg_level, dialog=dialog)
                self._reload_fields(dialog, json_result, p_widget)
                if epa_type_changed:
                    self._reload_epa_tab(dialog)

                if thread:
                    # If param is true show question and create thread
                    msg = "You closed a valve, this will modify the current mapzones and it may take a little bit of time."
                    if global_vars.user_level['level'] in ('1', '2'):
                        msg += " Would you like to continue?"
                        answer = tools_qt.show_question(msg)
                    else:
                        tools_qgis.show_info(msg)
                        answer = True

                    if answer:
                        params = {"body": body}
                        self.valve_thread = GwToggleValveTask("Update mapzones", params)
                        QgsApplication.taskManager().addTask(self.valve_thread)
                        QgsApplication.taskManager().triggerTask(self.valve_thread)
            elif "Failed" in json_result['status']:
                # If json_result['status'] is Failed message from database is showed user by get_json->manage_json_exception
                QgsProject.instance().blockSignals(False)
                return False

        # Tab EPA
        if not generic and self.my_json_epa != '' and str(self.my_json_epa) != '{}':
            feature = f'"id":"{self.feature_id}", '
            epa_type = tools_qt.get_text(dialog, 'tab_data_epa_type').lower()
            epa_table_id = 've_epa_' + epa_type
            if global_vars.project_type == 'ws' and self.feature_type == 'connec' and epa_type == 'junction':
                epa_table_id = 've_epa_connec'
            my_json = json.dumps(self.my_json_epa)
            feature += f'"tableName":"{epa_table_id}", '
            feature += f' "featureType":"{self.feature_type}" '
            extras = f'"fields":{my_json}, "afterInsert":"{after_insert}"'
            body = tools_gw.create_body(feature=feature, extras=extras)
            json_result = tools_gw.execute_procedure('gw_fct_setfields', body)
            self._reset_my_json_epa()
            if not json_result or "Failed" in json_result['status']:
                QgsProject.instance().blockSignals(False)
                return False

        # Force a map refresh
        tools_qgis.refresh_map_canvas()  # First refresh all the layers
        global_vars.iface.mapCanvas().refresh()  # Then refresh the map view itself

        if close_dlg:
            if global_vars.session_vars['dialog_docker'] and dialog == global_vars.session_vars['dialog_docker'].widget():
                self._manage_docker_close()
            else:
                tools_gw.close_dialog(dialog)
            return None

        return True


    def _manage_prev_action(self):
        if self.prev_action:
            self.prev_action.action.trigger()


    def _enable_actions(self, dialog, enabled):
        """ Enable actions according if layer is editable or not """

        try:
            actions_list = dialog.findChildren(QAction)
            static_actions = ('actionEdit', 'actionCentered', 'actionLink', 'actionHelp',
                              'actionSection', 'actionSetToArc',
                              'actionOrifice', 'actionOutlet', 'actionPump', 'actionWeir', 'actionDemand')

            for action in actions_list:
                if action.objectName() not in static_actions:
                    self._enable_action(dialog, action, enabled)

            # When we are inserting we want the activation of QAction to be governed by the database,
            # when we are editing, it will govern the editing state of the layer.
            global is_inserting
            if not is_inserting:
                return

            # Get index of selected tab
            index_tab = self.tab_main.currentIndex()
            tab_name = self.tab_main.widget(index_tab).objectName()

            if 'visibleTabs' not in self.complet_result['body']['form']:
                return
            for tab in self.visible_tabs:
                if tab['tabName'] == tab_name:
                    if tab['tabactions'] is not None:
                        for act in tab['tabactions']:
                            action = dialog.findChild(QAction, act['actionName'])
                            if action is not None and action.objectName() not in static_actions:
                                action.setEnabled(not act['disabled'])

        except RuntimeError:
            pass


    def _enable_action(self, dialog, action, enabled):

        if type(action) is str:
            action = dialog.findChild(QAction, action)
        if not action:
            return
        action.setEnabled(enabled)


    def _check_datatype_validator(self, dialog, widget, btn):
        """
        functions called in ->  getattr(tools_gw, f"check_{widget.property('datatype')}")(value, widget, btn)
            def check_integer(self, value, widget, btn_accept)
            def check_double(self, value, widget, btn_accept)
        """

        value = tools_qt.get_text(dialog, widget, return_string_null=False)
        try:
            getattr(self, f"_check_{widget.property('datatype')}")(value, widget, btn)
        except AttributeError:
            """ If the function called by getattr don't exist raise this exception """
            pass


    def _check_double(self, value, widget, btn_accept):
        """ Check if the value is double or not.
            This function is called in def check_datatype_validator(self, value, widget, btn)
            getattr(self, f"check_{widget.property('datatype')}")(value, widget, btn)
        """

        if value is None or bool(re.search("^\d*$", value)) or bool(re.search("^\d+\.\d+$", value)):
            widget.setStyleSheet(None)
            btn_accept.setEnabled(True)
        else:
            widget.setStyleSheet("border: 1px solid red")
            btn_accept.setEnabled(False)


    def _check_integer(self, value, widget, btn_accept):
        """ Check if the value is an integer or not.
            This function is called in def check_datatype_validator(self, value, widget, btn)
            getattr(self, f"check_{widget.property('datatype')}")(value, widget, btn)
        """

        if value is None or bool(re.search("^\d*$", value)):
            widget.setStyleSheet(None)
            btn_accept.setEnabled(True)
        else:
            widget.setStyleSheet("border: 1px solid red")
            btn_accept.setEnabled(False)


    def _check_min_max_value(self, dialog, widget, btn_accept):

        value = tools_qt.get_text(dialog, widget, return_string_null=False)
        try:
            if value and ((widget.property('minValue') and float(value) < float(widget.property('minValue')))
                    or (widget.property('maxValue') and float(value) > float(widget.property('maxValue')))):
                widget.setStyleSheet("border: 1px solid red")
                btn_accept.setEnabled(False)
            else:
                widget.setStyleSheet(None)
                btn_accept.setEnabled(True)
        except ValueError:
            widget.setStyleSheet("border: 1px solid red")
            btn_accept.setEnabled(False)


    def _check_tab_data(self, field):
        """ Check if current tab name is tab_data """

        if field.get('tabname') != 'tab_data':
            return False
        return True


    def _clean_my_json(self, widget):
        """ Delete keys if exist, when widget is autoupdate """

        try:
            self.my_json.pop(str(widget.property('columnname')), None)
        except KeyError:
            pass


    def _reset_my_json(self, reset_epa=True):
        """ Clear the my_json dictionary """

        self.my_json.clear()
        if reset_epa:
            self._reset_my_json_epa()


    def _reset_my_json_epa(self):
        """ Clear the my_json_epa dictionary """
        self.my_json_epa.clear()


    def _set_auto_update_lineedit(self, field, dialog, widget, new_feature=None):

        if widget.property('isfilter'):
            return widget
        if widget.property('widgetcontrols') is not None and 'saveValue' in widget.property('widgetcontrols'):
            if widget.property('widgetcontrols')['saveValue'] is False:
                return widget

        if self._check_tab_data(field):  # Tab data
            # "and field['widgettype'] != 'typeahead'" It is necessary so that the textchanged signal of the typeahead
            # does not jump, making it lose focus, which will cause the accept function to jump sent invalid parameters
            if field['isautoupdate'] and self.new_feature_id is None and field['widgettype'] != 'typeahead':
                _json = {}
                widget.editingFinished.connect(partial(self._clean_my_json, widget))
                widget.editingFinished.connect(partial(tools_gw.get_values, dialog, widget, _json))
                widget.editingFinished.connect(
                    partial(self._accept, dialog, self.complet_result, _json, widget, True, False, new_feature=new_feature))
            else:
                widget.editingFinished.connect(partial(tools_gw.get_values, dialog, widget, self.my_json))
        else:  # Other tabs
            widget.editingFinished.connect(partial(tools_gw.get_values, dialog, widget, self.my_json_epa))
            # TODO: Make autoupdate widgets work
        widget.textChanged.connect(partial(self._enabled_accept, dialog))
        widget.textChanged.connect(partial(self._check_datatype_validator, dialog, widget, dialog.btn_accept))
        widget.textChanged.connect(partial(self._check_min_max_value, dialog, widget, dialog.btn_accept))

        return widget


    def _set_auto_update_textarea(self, field, dialog, widget, new_feature):

        if widget.property('isfilter'): return widget
        if widget.property('widgetcontrols') is not None and 'saveValue' in widget.property('widgetcontrols'):
            if widget.property('widgetcontrols')['saveValue'] is False: return widget

        if self._check_tab_data(field):  # Tab data
            # "and field['widgettype'] != 'typeahead'" It is necessary so that the textchanged signal of the typeahead
            # does not jump, making it lose focus, which will cause the accept function to jump sent invalid parameters
            if field['isautoupdate'] and self.new_feature_id is None and field['widgettype'] != 'typeahead':
                _json = {}
                widget.textChanged.connect(partial(self._clean_my_json, widget))
                widget.textChanged.connect(partial(tools_gw.get_values, dialog, widget, _json))
                widget.textChanged.connect(
                    partial(self._accept, dialog, self.complet_result, _json, widget, True, False, new_feature))
            else:
                widget.textChanged.connect(partial(tools_gw.get_values, dialog, widget, self.my_json))
        else:  # Other tabs
            widget.textChanged.connect(partial(tools_gw.get_values, dialog, widget, self.my_json_epa))
            # TODO: Make autoupdate widgets work
        widget.textChanged.connect(partial(self._enabled_accept, dialog))
        widget.textChanged.connect(partial(self._check_datatype_validator, dialog, widget, dialog.btn_accept))
        widget.textChanged.connect(partial(self._check_min_max_value, dialog, widget, dialog.btn_accept))

        return widget


    def _set_auto_update_hyperlink(self, field, dialog, widget, new_feature=None):

        if self._check_tab_data(dialog):
            widget.editingFinished.connect(partial(tools_gw.get_values, dialog, widget, self.my_json))

        return widget


    def _reload_fields(self, dialog, result, p_widget):
        """
        :param dialog: QDialog where find and set widgets
        :param result: row with info (json)
        :param p_widget: Widget that has changed
        """

        if not p_widget:
            return

        changed_color = "#3ED396"
        # Restore QLineEdit stylesheet
        widget_list = dialog.tab_data.findChildren(QLineEdit)
        for widget in widget_list:
            is_readonly = widget.isReadOnly()
            if is_readonly:
                widget.setStyleSheet("QLineEdit {background: rgb(244, 244, 244); color: rgb(100, 100, 100)}")
            else:
                widget.setStyleSheet(None)

        # Restore QPushButton stylesheet
        widget_list = dialog.tab_data.findChildren(QPushButton)
        for widget in widget_list:
            widget.setStyleSheet(None)

        # Restore widget stylesheet
        for field in result['body']['data']['fields']:
            widget = dialog.findChild(QLineEdit, f'{field["widgetname"]}')
            if widget is None:
                widget = dialog.findChild(QPushButton, f'{field["widgetname"]}')
            if widget:
                cur_value = tools_qt.get_text(dialog, widget, return_string_null=False)
                value = field["value"]
                if str(cur_value) != str(value):
                    widget.setText(value)
                    if not isinstance(widget, QPushButton):
                        widget.setStyleSheet(f"border: 2px solid {changed_color}")
                    else:
                        changed_color = "#EB9438"
                    if getattr(widget, 'isReadOnly', False):
                        widget.setStyleSheet(f"QLineEdit {{background: rgb(244, 244, 244); color: rgb(100, 100, 100); "
                                             f"border: 2px solid {changed_color}}}")

            elif "message" in field:
                level = field['message']['level'] if 'level' in field['message'] else 0
                tools_qgis.show_message(field['message']['text'], level)


    def _enabled_accept(self, dialog):
        dialog.btn_accept.setEnabled(True)


    def _reload_epa_tab(self, dialog):
        epa_type = tools_qt.get_text(dialog, 'tab_data_epa_type')
        # call getinfofromid
        if epa_type.lower() == 'undefined':
            tools_qt.enable_tab_by_tab_name(self.tab_main, 'tab_epa', False)
            return

        tablename = 've_epa_' + epa_type.lower()
        if global_vars.project_type == 'ws' and self.feature_type == 'connec' and epa_type.lower() == 'junction':
            tablename = 've_epa_connec'
        feature = f'"tableName":"{tablename}", "id":"{self.feature_id}", "epaType": "{epa_type}"'
        body = tools_gw.create_body(feature=feature)
        function_name = 'gw_fct_getinfofromid'
        complet_result = tools_gw.execute_procedure(function_name, body)
        if complet_result:
            if complet_result['body']['form'].get('visibleTabs'):
                self.visible_tabs = complet_result['body']['form']['visibleTabs']
                self._show_actions(self.dlg_cf, self.tab_main.currentWidget().objectName())
            for lyt in dialog.findChildren(QGridLayout, QRegularExpression('lyt_epa')):
                i = 0
                while i < lyt.count():
                    widget = lyt.itemAt(i).widget()
                    if widget:
                        widget.deleteLater()
                    i += 1
            self._manage_dlg_widgets(complet_result, {}, False, reload_epa=True)
            tools_qt.enable_tab_by_tab_name(self.tab_main, 'tab_epa', True)
            if self.action_edit.isChecked():
                tools_gw.enable_all(dialog, complet_result['body']['data'])
            else:
                tools_gw.enable_widgets(dialog, complet_result['body']['data'], False)
            self._reset_my_json_epa()
            dialog.show()


    def _set_auto_update_combobox(self, field, dialog, widget, new_feature):

        if widget.property('isfilter'): return widget
        if widget.property('widgetcontrols') is not None and 'saveValue' in widget.property('widgetcontrols'):
            if widget.property('widgetcontrols')['saveValue'] is False: return widget

        if self._check_tab_data(field):  # Tab data
            if field['isautoupdate'] and self.new_feature_id is None:
                _json = {}
                widget.currentIndexChanged.connect(partial(self._clean_my_json, widget))
                widget.currentIndexChanged.connect(partial(tools_gw.get_values, dialog, widget, _json))
                widget.currentIndexChanged.connect(partial(
                    self._accept, dialog, self.complet_result, _json, None, True, False, new_feature))
            else:
                widget.currentIndexChanged.connect(partial(tools_gw.get_values, dialog, widget, self.my_json))
        else:  # Other tabs
            widget.currentIndexChanged.connect(partial(tools_gw.get_values, dialog, widget, self.my_json_epa))
            # TODO: Make autoupdate widgets work

        return widget


    def _set_auto_update_dateedit(self, field, dialog, widget, new_feature):

        if widget.property('isfilter'): return widget
        if widget.property('widgetcontrols') is not None and 'saveValue' in widget.property('widgetcontrols'):
            if widget.property('widgetcontrols')['saveValue'] is False: return widget

        if self._check_tab_data(field):  # Tab data
            if field['isautoupdate'] and self.new_feature_id is None:
                _json = {}
                widget.valueChanged.connect(partial(self._clean_my_json, widget))
                widget.valueChanged.connect(partial(tools_gw.get_values, dialog, widget, _json))
                widget.valueChanged.connect(partial(
                    self._accept, dialog, self.complet_result, _json, None, True, False, new_feature))
            else:
                widget.valueChanged.connect(partial(tools_gw.get_values, dialog, widget, self.my_json))
        else:  # Other tabs
            widget.valueChanged.connect(partial(tools_gw.get_values, dialog, widget, self.my_json_epa))
            # TODO: Make autoupdate widgets work

        return widget


    def _set_auto_update_spinbox(self, field, dialog, widget, new_feature):

        if widget.property('isfilter'): return widget
        if widget.property('isfilter'): return widget
        if widget.property('widgetcontrols') is not None and 'saveValue' in widget.property('widgetcontrols'):
            if widget.property('widgetcontrols')['saveValue'] is False: return widget

        if self._check_tab_data(field):  # Tab data
            if field['isautoupdate'] and self.new_feature_id is None:
                _json = {}
                widget.valueChanged.connect(partial(self._clean_my_json, widget))
                widget.valueChanged.connect(partial(tools_gw.get_values, dialog, widget, _json))
                widget.valueChanged.connect(partial(
                    self._accept, dialog, self.complet_result, _json, None, True, False, new_feature))
            else:
                widget.valueChanged.connect(partial(tools_gw.get_values, dialog, widget, self.my_json))
        else:  # Other tabs
            widget.valueChanged.connect(partial(tools_gw.get_values, dialog, widget, self.my_json_epa))
            # TODO: Make autoupdate widgets work

        return widget


    def _set_auto_update_checkbox(self, field, dialog, widget, new_feature):

        if widget.property('isfilter'): return widget
        if widget.property('widgetcontrols') is not None and 'saveValue' in widget.property('widgetcontrols'):
            if widget.property('widgetcontrols')['saveValue'] is False: return widget

        if self._check_tab_data(field):  # Tab data
            if field['isautoupdate'] and self.new_feature_id is None:
                _json = {}
                widget.stateChanged.connect(partial(self._clean_my_json, widget))
                widget.stateChanged.connect(partial(tools_gw.get_values, dialog, widget, _json))
                widget.stateChanged.connect(partial(
                    self._accept, dialog, self.complet_result, _json, None, True, False, new_feature))
            else:
                widget.stateChanged.connect(partial(tools_gw.get_values, dialog, widget, self.my_json))
        else:  # Other tabs
            widget.stateChanged.connect(partial(tools_gw.get_values, dialog, widget, self.my_json_epa))
            # TODO: Make autoupdate widgets work
        return widget


    def run_settopology(self, widget, **kwargs):
        """ Sets node_1/2 from lineedit & converts widget into button if function run successfully """

        dialog = kwargs['dialog']
        field = kwargs['field']
        complet_result = kwargs['complet_result']
        feature_id = complet_result['body']['feature']['id']
        text = tools_qt.get_text(dialog, widget, return_string_null=True)

        feature = f'"id": "{feature_id}"'
        extras = f'"fields":{{"{widget.property("columnname")}":"{text}"}}'
        body = tools_gw.create_body(feature=feature, extras=extras)
        json_response = tools_gw.execute_procedure('gw_fct_settopology', body)
        if json_response and json_response['status'] != "Failed":
            # Refresh canvas & send a message
            tools_qgis.refresh_map_canvas()
            tools_qgis.show_info("Node set correctly", dialog=dialog)

            # Delete lineedit
            widget.deleteLater()
            # Create button with field from kwargs and value from {text}
            kwargs['field']['value'] = f"{text}"
            new_widget = tools_gw._manage_button(**kwargs)
            if new_widget is None:
                return
            # Add button to layout
            layout = self.dlg_cf.findChild(QGridLayout, field['layoutname'])
            if layout is not None:
                layout.addWidget(new_widget, int(field['layoutorder']), 2)
            return
        tools_qgis.show_warning("Error setting node", dialog=dialog)


    def _open_catalog(self, tab_type, feature_type, child_type):

        self.catalog = GwCatalog()

        # Check feature_type
        if self.feature_type == 'connec':
            widget = f'{tab_type}_{self.feature_type}at_id'
        elif self.feature_type == 'gully':
            widget = f'{tab_type}_gratecat_id'
        else:
            widget = f'{tab_type}_{self.feature_type}cat_id'
        self.catalog.open_catalog(self.dlg_cf, widget, feature_type, child_type)


    def _show_actions(self, dialog, tab_name):
        """
        Hide all actions and show actions for the corresponding tab
            :param tab_name: corresponding tab
        """

        actions_list = dialog.findChildren(QAction)
        for action in actions_list:
            if not action.objectName():
                continue
            action.setVisible(False)

        if not self.visible_tabs:
            return

        for tab in self.visible_tabs:
            if tab['tabName'] == tab_name:
                if tab['tabactions'] is not None:
                    for act in tab['tabactions']:
                        action = dialog.findChild(QAction, act['actionName'])
                        if action is not None:
                            action.setToolTip(act['actionTooltip'])
                            action.setVisible(True)

        self._enable_actions(dialog, self.layer.isEditable())


    def _check_elev_y(self):
        """ Show a warning if feature has both y and elev values """

        do_check = tools_gw.get_config_value('edit_check_redundance_y_topelev_elev', table='config_param_system')
        if do_check is not None and not tools_os.set_boolean(do_check[0], False):
            return False

        msg = f"This {self.feature_type} has redundant data on "
        # ARC
        if self.feature_type == 'arc':
            msg = f"{msg} both (elev & y) values. Review it and use only one."
            fields1 = 'y1, custom_y1, elev1, custom_elev1'
            sql = f"SELECT {fields1} FROM v_edit_arc WHERE {self.field_id} = '{self.feature_id}'"
            row = tools_db.get_row(sql)
            if row:
                has_y = (row[0], row[1]) != (None, None)
                has_elev = (row[2], row[3]) != (None, None)
                if has_y and has_elev:
                    tools_qgis.show_warning(msg, dialog=self.dlg_cf)
                    return False

            fields2 = 'y2, custom_y2, elev2, custom_elev2'
            sql = f"SELECT {fields2} FROM v_edit_arc WHERE {self.field_id} = '{self.feature_id}'"
            row = tools_db.get_row(sql)
            if row:
                has_y = (row[0], row[1]) != (None, None)
                has_elev = (row[2], row[3]) != (None, None)
                if has_y and has_elev:
                    tools_qgis.show_warning(msg, dialog=self.dlg_cf)
                    return False
        # NODE
        elif self.feature_type == 'node':
            msg = f"{msg} all (elev & ymax & top_elev) values. Review it and use at most two."
            fields = 'ymax, custom_ymax, elev, custom_elev, top_elev, custom_top_elev'
            sql = f"SELECT {fields} FROM v_edit_node WHERE {self.field_id} = '{self.feature_id}'"
            row = tools_db.get_row(sql)
            if row:
                has_y = (row[0], row[1]) != (None, None)
                has_elev = (row[2], row[3]) != (None, None)
                has_top_elev = (row[4], row[5]) != (None, None)
                if False not in (has_y, has_elev, has_top_elev):
                    tools_qgis.show_warning(msg, dialog=self.dlg_cf)
                    return False
        return True


    def _has_elev_and_y_json(self, _json):
        """ :returns True if feature has both y and elev values. False otherwise  """

        do_check = tools_gw.get_config_value('edit_check_redundance_y_topelev_elev', table='config_param_system')
        if do_check is not None and not tools_os.set_boolean(do_check[0], False):
            return False

        keys_list = ("y1", "custom_y1", "elev1", "custom_elev1",
                     "y2", "custom_y2", "elev2", "custom_elev2",
                     "ymax", "custom_ymax", "elev", "custom_elev", "top_elev", "custom_top_elev")

        # Check that edited field is y or elev
        has_modified = any(k in _json for k in keys_list)
        if not has_modified:
            return False

        # Get edited fields
        modified = [k for k in _json if k in keys_list]

        if self.new_feature_id is not None:
            return self._has_elev_y_json(_json, modified)

        for k in modified:
            if _json.get(k) in (None, ''):
                continue
            if self.feature_type == 'arc':
                # If edited field is Y check if feature has ELEV field
                if 'y' in k:
                    has_elev = self._has_elev(arc_n=k[-1:])
                    if has_elev:
                        msg = f"This feature already has ELEV values! Review it and use only one"
                        tools_qgis.show_warning(msg, dialog=self.dlg_cf)
                    return has_elev
                # If edited field is ELEV check if feature has Y field
                if 'elev' in k:
                    has_y = self._has_y(arc_n=k[-1:])
                    if has_y:
                        msg = f"This feature already has Y values! Review it and use only one"
                        tools_qgis.show_warning(msg, dialog=self.dlg_cf)
                    return has_y
            elif self.feature_type == 'node':
                # If edited field is Y check if feature has ELEV & TOP_ELEV field
                if 'y' in k:
                    has_elev = self._has_elev()
                    has_top_elev = self._has_top_elev()
                    if has_elev and has_top_elev:
                        msg = f"This feature already has ELEV & TOP_ELEV values! Review it and use at most two"
                        tools_qgis.show_warning(msg, dialog=self.dlg_cf)
                    return has_elev and has_top_elev
                # If edited field is TOP_ELEV check if feature has Y & ELEV field
                if 'top_elev' in k:
                    has_y = self._has_y()
                    has_elev = self._has_elev()
                    if has_y and has_elev:
                        msg = f"This feature already has Y & ELEV values! Review it and use at most two"
                        tools_qgis.show_warning(msg, dialog=self.dlg_cf)
                    return has_y and has_elev
                # If edited field is ELEV check if feature has Y & TOP_ELEV field
                elif 'elev' in k:
                    has_y = self._has_y()
                    has_top_elev = self._has_top_elev()
                    if has_y and has_top_elev:
                        msg = f"This feature already has Y & TOP_ELEV values! Review it and use at most two"
                        tools_qgis.show_warning(msg, dialog=self.dlg_cf)
                    return has_y and has_top_elev

        return False


    def _has_elev_y_json(self, _json, modified):
        """If we're creating new feature, check which keys are in json"""

        if self.feature_type == 'node':
            msg = f"This node has redundant data on (top_elev, ymax & elev) values. Review it and use at most two."
            # y
            ymax = _json.get('ymax')
            custom_ymax = _json.get('custom_ymax')
            has_ymax = (ymax, custom_ymax) != (None, None)
            # elev
            elev = _json.get('elev')
            custom_elev = _json.get('custom_elev')
            has_elev = (elev, custom_elev) != (None, None)
            # top_elev
            top_elev = _json.get('top_elev')
            custom_top_elev = _json.get('custom_top_elev')
            has_top_elev = (top_elev, custom_top_elev) != (None, None)

            for k in modified:
                if _json.get(k) in (None, ''):
                    continue
                if 'ymax' in k:
                    if has_elev and has_top_elev:
                        tools_qgis.show_warning(msg, dialog=self.dlg_cf)
                        return True
                if 'top_elev' in k:
                    if has_elev and has_ymax:
                        tools_qgis.show_warning(msg, dialog=self.dlg_cf)
                        return True
                elif 'elev' in k:
                    if has_top_elev and has_ymax:
                        tools_qgis.show_warning(msg, dialog=self.dlg_cf)
                        return True

            return False

        elif self.feature_type == 'arc':
            msg = f"This arc has redundant data on both (elev & y) values. Review it and use only one."
            # y1
            y1 = _json.get('y1')
            custom_y1 = _json.get('custom_y1')
            has_y1 = (y1, custom_y1) != (None, None)
            # elev1
            elev1 = _json.get('elev1')
            custom_elev1 = _json.get('custom_elev1')
            has_elev1 = (elev1, custom_elev1) != (None, None)
            # y2
            y2 = _json.get('y2')
            custom_y2 = _json.get('custom_y2')
            has_y2 = (y2, custom_y2) != (None, None)
            # elev2
            elev2 = _json.get('elev2')
            custom_elev2 = _json.get('custom_elev2')
            has_elev2 = (elev2, custom_elev2) != (None, None)

            for k in modified:
                if _json.get(k) in (None, ''):
                    continue
                if 'y1' in k:
                    if has_elev1:
                        tools_qgis.show_warning(msg, dialog=self.dlg_cf)
                        return True
                if 'elev1' in k:
                    if has_y1:
                        tools_qgis.show_warning(msg, dialog=self.dlg_cf)
                        return True
                if 'y2' in k:
                    if has_elev2:
                        tools_qgis.show_warning(msg, dialog=self.dlg_cf)
                        return True
                if 'elev2' in k:
                    if has_y2:
                        tools_qgis.show_warning(msg, dialog=self.dlg_cf)
                        return True

            return False

        return False


    def _has_y(self, arc_n=1):
        """ :returns True if feature has y values. False otherwise """

        if self.feature_type == 'arc':
            if arc_n not in (1, 2):
                arc_n = 1
            fields = f'y{arc_n}, custom_y{arc_n}'
            sql = f"SELECT {fields} FROM v_edit_arc WHERE {self.field_id} = '{self.feature_id}'"
            row = tools_db.get_row(sql)
            if row:
                return (row[0], row[1]) != (None, None)

        elif self.feature_type == 'node':
            fields = 'ymax, custom_ymax'
            sql = f"SELECT {fields} FROM v_edit_node WHERE {self.field_id} = '{self.feature_id}'"
            row = tools_db.get_row(sql)
            if row:
                return (row[0], row[1]) != (None, None)

        return True


    def _has_elev(self, arc_n=1):
        """ :returns True if feature has elev values. False otherwise """

        if self.feature_type == 'arc':
            if arc_n not in (1, 2):
                arc_n = 1
            fields = f'elev{arc_n}, custom_elev{arc_n}'
            sql = f"SELECT {fields} FROM v_edit_arc WHERE {self.field_id} = '{self.feature_id}'"
            row = tools_db.get_row(sql)
            if row:
                return (row[0], row[1]) != (None, None)

        elif self.feature_type == 'node':
            fields = 'elev, custom_elev'
            sql = f"SELECT {fields} FROM v_edit_node WHERE {self.field_id} = '{self.feature_id}'"
            row = tools_db.get_row(sql)
            if row:
                return (row[0], row[1]) != (None, None)

        return True


    def _has_top_elev(self):
        """ :returns True if feature has top_elev values. False otherwise """

        if self.feature_type == 'node':
            fields = 'top_elev, custom_top_elev'
            sql = f"SELECT {fields} FROM v_edit_node WHERE {self.field_id} = '{self.feature_id}'"
            row = tools_db.get_row(sql)
            if row:
                return (row[0], row[1]) != (None, None)

        return True

    """ MANAGE TABS """

    def _tab_activation(self, dialog):
        """ Call functions depend on tab selection """

        # Get index of selected tab
        index_tab = self.tab_main.currentIndex()
        tab_name = self.tab_main.widget(index_tab).objectName()
        self._show_actions(dialog, tab_name)

        # Tab 'Elements'
        if self.tab_main.widget(index_tab).objectName() == 'tab_elements' and not self.tab_element_loaded:
            filter_fields = f'"{self.field_id}":{{"value":"{self.feature_id}","filterSign":"="}}'
            self._init_tab(self.complet_result, filter_fields)
            self.tab_element_loaded = True
        # Tab 'EPA'
        elif self.tab_main.widget(index_tab).objectName() == 'tab_epa' and not self.tab_epa_loaded:
            self._reload_epa_tab(dialog)
            filter_fields = f'"{self.field_id}":{{"value":"{self.feature_id}","filterSign":"="}}'
            self._init_tab(self.complet_result, filter_fields)
            self.tab_epa_loaded = True
        # Tab 'Relations'
        elif self.tab_main.widget(index_tab).objectName() == 'tab_relations' and not self.tab_relations_loaded:
            filter_fields = f'"{self.field_id}":{{"value":"{self.feature_id}","filterSign":"="}}'
            self._init_tab(self.complet_result, filter_fields)
            self.tab_relations_loaded = True
        # Tab 'Connections'
        elif self.tab_main.widget(index_tab).objectName() == 'tab_connections' and not self.tab_connections_loaded:
            filter_fields = f'"{self.field_id}":{{"value":"{self.feature_id}","filterSign":"="}}'
            self._init_tab(self.complet_result, filter_fields)
            self.tab_connections_loaded = True
        # Tab 'Hydrometer'
        elif self.tab_main.widget(index_tab).objectName() == 'tab_hydrometer' and not self.tab_hydrometer_loaded:
            filter_fields = f'"feature_id":{{"value":"{self.feature_id}","filterSign":"="}}'
            self._init_tab(self.complet_result, filter_fields, id_name="feature_id")
            self.tab_hydrometer_loaded = True
        # Tab 'Hydrometer values'
        elif self.tab_main.widget(index_tab).objectName() == 'tab_hydrometer_val' and not self.tab_hydrometer_val_loaded:
            filter_fields = f'"feature_id":{{"value":"{self.feature_id}","filterSign":"="}}'
            self._init_tab(self.complet_result, filter_fields, id_name="feature_id")
            self.tab_hydrometer_val_loaded = True
        # Tab 'Visit'
        elif self.tab_main.widget(index_tab).objectName() == 'tab_visit' and not self.tab_visit_loaded:
            filter_fields = f'"{self.field_id}":{{"value":"{self.feature_id}","filterSign":"="}}'
            self._init_tab(self.complet_result, filter_fields)
            self.tab_visit_loaded = True
        # Tab 'Event'
        elif self.tab_main.widget(index_tab).objectName() == 'tab_event' and not self.tab_event_loaded:
            filter_fields = f'"{self.field_id}":{{"value":"{self.feature_id}","filterSign":"="}}'
            self._init_tab(self.complet_result, filter_fields)
            self.tab_event_loaded = True
        # Tab 'Documents'
        elif self.tab_main.widget(index_tab).objectName() == 'tab_documents' and not self.tab_document_loaded:
            filter_fields = f'"{self.field_id}":{{"value":"{self.feature_id}","filterSign":"="}}'
            self._init_tab(self.complet_result, filter_fields)
            self.tab_document_loaded = True
        # Tab 'Plan'
        elif self.tab_main.widget(index_tab).objectName() == 'tab_plan' and not self.tab_plan_loaded:
            self._fill_tab_plan(self.complet_result)
            self.tab_plan_loaded = True


    def _init_tab(self, complet_result, filter_fields='', id_name=None):

        index_tab = self.tab_main.currentIndex()
        list_tables = self.tab_main.widget(index_tab).findChildren(QTableView)
        complet_list = []
        for table in list_tables:
            widgetname = table.objectName()
            columnname = table.property('columnname')
            if columnname is None:
                msg = f"widget {widgetname} in tab {self.tab_main.widget(index_tab).objectName()} has not columnname and cant be configured"
                tools_qgis.show_info(msg, 3)
                continue
            linkedobject = table.property('linkedobject')
            complet_list, widget_list = self._fill_tbl(complet_result, self.dlg_cf, widgetname, linkedobject, filter_fields, id_name)
            if complet_list is False:
                return False
            tools_gw.set_filter_listeners(complet_result, self.dlg_cf, widget_list, columnname, widgetname, self.feature_id)
        return complet_list


    def _fill_tbl(self, complet_result, dialog, widgetname, linkedobject, filter_fields, id_name=None):
        """ Put filter widgets into layout and set headers into QTableView """

        index_tab = self.tab_main.currentIndex()
        tab_name = self.tab_main.widget(index_tab).objectName().replace('tab_', "")
        complet_list = self._get_list(complet_result, '', tab_name, filter_fields, widgetname, 'form_feature', linkedobject, id_name)

        if complet_list is False:
            return False, False
        for field in complet_list['body']['data']['fields']:
            if 'hidden' in field and field['hidden']: continue

            widget = self.dlg_cf.findChild(QTableView, field['widgetname'])
            if widget is None: continue
            short_name = field['widgetname'].replace(f"{tab_name}_", "", 1)
            widget = tools_gw.add_tableview_header(widget, field)
            widget = tools_gw.fill_tableview_rows(widget, field)
            widget = tools_gw.set_tablemodel_config(dialog, widget, short_name, 1, True)
            tools_qt.set_tableview_config(widget, edit_triggers=QTableView.DoubleClicked)

        widget_list = []
        widget_list.extend(self.tab_main.widget(index_tab).findChildren(QComboBox, QRegularExpression(f"{tab_name}_")))
        widget_list.extend(self.tab_main.widget(index_tab).findChildren(QTableView, QRegularExpression(f"{tab_name}_")))
        widget_list.extend(self.tab_main.widget(index_tab).findChildren(QLineEdit, QRegularExpression(f"{tab_name}_")))
        widget_list.extend(self.tab_main.widget(index_tab).findChildren(QgsDateTimeEdit, QRegularExpression(f"{tab_name}_")))
        return complet_list, widget_list


    def _set_filter_listeners(self, complet_result, dialog, widget_list, columnname, widgetname):
        """
        functions called in -> widget.textChanged.connect(partial(getattr(tools_backend_calls, widgetfunction), **kwargs))
                            -> widget.currentIndexChanged.connect(partial(getattr(tools_backend_calls, widgetfunction), **kwargs))
           module = tools_backend_calls -> def open_rpt_result(**kwargs)
                                        -> def filter_table(self, **kwargs)
         """

        model = None
        for widget in widget_list:
            if type(widget) is QTableView:
                model = widget.model()

        # Emitting the text changed signal of a widget slows down the process, so instead of emitting a signal for each
        # widget, we will emit only the one of the last widget. This is enough for the correct filtering of the
        # QTableView and we gain in performance
        last_widget = None
        for widget in widget_list:
            if widget.property('isfilter') is not True: continue
            widgetfunction = False
            func_params = None
            if widget.property('widgetfunction') is not None and 'functionName' in widget.property('widgetfunction'):
                widgetfunction = widget.property('widgetfunction')['functionName']
                func_params = widget.property('widgetfunction').get('parameters')
            if widgetfunction is False: continue

            field_id = None
            if func_params is not None:
                field_id = func_params.get('field_id')

            linkedobject = ""
            if widget.property('linkedobject') is not None:
                linkedobject = widget.property('linkedobject')

            kwargs = {"complet_result": complet_result, "model": model, "dialog": dialog, "linkedobject": linkedobject,
                      "columnname": columnname, "widget": widget, "widgetname": widgetname, "widget_list": widget_list,
                      "feature_id": self.feature_id, "func_params": func_params, "field_id": field_id}
            if type(widget) is QLineEdit:
                widget.textChanged.connect(partial(getattr(tools_backend_calls, widgetfunction), **kwargs))
            elif type(widget) is QComboBox:
                widget.currentIndexChanged.connect(partial(getattr(tools_backend_calls, widgetfunction), **kwargs))
            elif type(widget) is QgsDateTimeEdit:
                widget.setDate(QDate.currentDate())
                widget.dateChanged.connect(partial(getattr(tools_backend_calls, widgetfunction), **kwargs))

            else:
                continue
            last_widget = widget

        # Emit signal changed
        if last_widget is not None:
            if type(last_widget) is QLineEdit:
                text = tools_qt.get_text(dialog, last_widget, False, False)
                last_widget.textChanged.emit(text)
            elif type(last_widget) is QComboBox:
                last_widget.currentIndexChanged.emit(last_widget.currentIndex())


    def _get_list(self, complet_result, form_name='', tab_name='', filter_fields='', widgetname='', formtype='', linkedobject='', id_name=None):

        form = f'"formName":"{form_name}", "tabName":"{tab_name}", "widgetname":"{widgetname}", "formtype":"{formtype}"'
        id_name = complet_result['body']['feature']['idName'] if id_name is None else id_name
        feature = f'"tableName":"{linkedobject}", "idName":"{id_name}", "id":"{self.feature_id}"'
        body = tools_gw.create_body(form, feature, filter_fields)
        json_result = tools_gw.execute_procedure('gw_fct_getlist', body)
        if json_result is None or json_result['status'] == 'Failed':
            return False
        complet_list = json_result
        if not complet_list:
            return False

        return complet_list


    """ FUNCTIONS RELATED WITH TAB PLAN """


    def _fill_tab_plan(self, complet_result):

        plan_layout = self.dlg_cf.findChild(QGridLayout, 'lyt_plan_1')

        if self.feature_type == 'arc' or self.feature_type == 'node':
            index_tab = self.tab_main.currentIndex()
            tab_name = self.tab_main.widget(index_tab).objectName()
            form = f'"tabName":"{tab_name}"'
            feature = f'"featureType":"{complet_result["body"]["feature"]["featureType"]}", '
            feature += f'"tableName":"{self.tablename}", '
            feature += f'"idName":"{self.field_id}", '
            feature += f'"id":"{self.feature_id}"'
            body = tools_gw.create_body(form, feature, filter_fields='')
            json_result = tools_gw.execute_procedure('gw_fct_getinfoplan', body)
            if not json_result or json_result['status'] == 'Failed':
                return False

            result = json_result['body']['data']
            if 'fields' not in result:
                tools_qgis.show_message("No listValues for: " + json_result['body']['data'], 2)
            else:
                for field in json_result['body']['data']['fields']:
                    label = QLabel()
                    if field['widgettype'] == 'divider':
                        for x in range(0, 2):
                            line = tools_gw.add_frame(field, x)
                            plan_layout.addWidget(line, field['layoutorder'], x)
                    else:
                        label = QLabel()
                        label.setTextInteractionFlags(Qt.TextSelectableByMouse)
                        label.setObjectName('lbl_' + field['label'])
                        label.setText(field['label'].capitalize())
                        if 'tooltip' in field:
                            label.setToolTip(field['tooltip'])
                        else:
                            label.setToolTip(field['label'].capitalize())

                    if field['widgettype'] == 'label':
                        widget = self._add_label(field)
                        widget.setAlignment(Qt.AlignRight)
                        label.setWordWrap(True)
                        plan_layout.addWidget(label, field['layoutorder'], 0)
                        plan_layout.addWidget(widget, field['layoutorder'], 1)

                plan_vertical_spacer = QSpacerItem(20, 40, QSizePolicy.Minimum, QSizePolicy.Expanding)
                plan_layout.addItem(plan_vertical_spacer)


    def _add_label(self, field):
        """ Add widgets QLineEdit type """

        widget = QLabel()
        widget.setTextInteractionFlags(Qt.TextSelectableByMouse)
        widget.setObjectName(field['widgetname'])
        if 'columnname' in field:
            widget.setProperty('columnname', field['columnname'])
        if 'value' in field:
            widget.setText(field['value'])

        return widget


    def _get_catalog(self, form_name, table_name, feature_type, feature_id, list_points, id_name):

        form = f'"formName":"{form_name}", "tabName":"data", "editable":"TRUE"'
        feature = f'"tableName":"{table_name}", "featureId":"{feature_id}", "feature_type":"{feature_type}"'
        extras = f'"coordinates":{{{list_points}}}'
        body = tools_gw.create_body(form, feature, extras=extras)
        json_result = tools_gw.execute_procedure('gw_fct_getcatalog', body)
        if json_result is None:
            return

        dlg_generic = GwInfoGenericUi()
        tools_gw.load_settings(dlg_generic)

        # Set signals
        dlg_generic.btn_close.clicked.connect(partial(tools_gw.close_dialog, dlg_generic))
        dlg_generic.dlg_closed.connect(partial(tools_gw.close_dialog, dlg_generic))
        dlg_generic.btn_accept.clicked.connect(partial(self._set_catalog, dlg_generic, form_name, table_name, feature_id, id_name))

        tools_gw.build_dialog_info(dlg_generic, json_result)

        # Open dialog
        dlg_generic.setWindowTitle(f"{(form_name.lower()).capitalize().replace('_', ' ')}")
        tools_gw.open_dialog(dlg_generic)


    def _set_catalog(self, dialog, form_name, table_name, feature_id, id_name):
        """ Insert table 'cat_work'. Add cat_work """

        # Manage mandatory fields
        missing_mandatory = False
        widgets = dialog.findChildren(QWidget)
        for widget in widgets:
            widget.setStyleSheet(None)
            # Check mandatory fields
            value = tools_qt.get_text(dialog, widget, False, False)
            if widget.property('ismandatory') and value in (None, ''):
                missing_mandatory = True
                tools_qt.set_stylesheet(widget, "border: 2px solid red")
        if missing_mandatory:
            message = "Mandatory field is missing. Please, set a value"
            tools_qgis.show_warning(message)
            return

        # Form handling so that the user cannot change values until the process is finished
        self.dlg_cf.setEnabled(False)

        # Get widgets values
        values = {}
        for widget in widgets:
            if widget.property('columnname') in (None, ''):
                continue
            values = tools_gw.get_values(dialog, widget, values, ignore_editability=True)
        fields = json.dumps(values)

        # Call gw_fct_setcatalog
        fields = f'"fields":{fields}'
        form = f'"formName":"{form_name}"'
        feature = f'"tableName":"{table_name}", "id":"{feature_id}", "idName":"{id_name}"'
        body = tools_gw.create_body(form, feature, extras=fields)
        result = tools_gw.execute_procedure('gw_fct_setcatalog', body)
        if result['status'] != 'Accepted':
            return

        # Set new value to the corresponding widget
        for field in result['body']['data']['fields']:
            widget = self.dlg_cf.findChild(QWidget, field['widgetname'])
            if widget.property('typeahead'):
                tools_qt.set_completer_object(QCompleter(), QStringListModel(), widget, field['comboIds'])
                tools_qt.set_widget_text(self.dlg_cf, widget, field['selectedId'])
                self.my_json[str(widget.property('columnname'))] = field['selectedId']
            elif type(widget) == QComboBox:
                widget = tools_gw.fill_combo(widget, field)
                tools_qt.set_combo_value(widget, field['selectedId'], 0)
                widget.setProperty('selectedId', field['selectedId'])
                self.my_json[str(widget.property('columnname'))] = field['selectedId']

        self._enable_buttons()
        tools_gw.close_dialog(dialog)


    def _enable_buttons(self):
        self.dlg_cf.setEnabled(True)


    def _mouse_moved(self, layer, point):
        """ Mouse motion detection """

        # Set active layer
        self.iface.setActiveLayer(layer)
        layer_name = tools_qgis.get_layer_source_table_name(layer)

        # Get clicked point
        self.vertex_marker.hide()
        event_point = self.snapper_manager.get_event_point(point=point)

        # Snapping
        result = self.snapper_manager.snap_to_current_layer(event_point)
        if result.isValid():
            layer = self.snapper_manager.get_snapped_layer(result)
            # Check feature
            viewname = tools_qgis.get_layer_source_table_name(layer)
            if viewname == layer_name:
                self.snapper_manager.add_marker(result, self.vertex_marker)


    def _get_id(self, dialog, action, option, emit_point, child_type, point, event):
        """ Get selected attribute from snapped feature """

        # @options{'key':['att to get from snapped feature', 'widget name destination']}
        options = {'arc': ['arc_id', 'tab_data_arc_id'], 'node': ['node_id', 'tab_data_parent_id'],
                   'set_to_arc': ['arc_id', '_set_to_arc']}

        if event == Qt.RightButton:
            self._cancel_snapping_tool(dialog, action)
            return

        try:
            # Refresh all layers to avoid selecting old deleted features
            global_vars.canvas.refreshAllLayers()
            # Get coordinates
            event_point = self.snapper_manager.get_event_point(point=point)
            # Snapping
            result = self.snapper_manager.snap_to_current_layer(event_point)
            if not result.isValid():
                return
            # Get the point. Leave selection
            snapped_feat = self.snapper_manager.get_snapped_feature(result)
            feat_id = snapped_feat.attribute(f'{options[option][0]}')
            if option in ('arc', 'node'):
                widget = dialog.findChild(QWidget, f"{options[option][1]}")
                widget.setFocus()
                tools_qt.set_widget_text(dialog, widget, str(feat_id))
            elif option == 'set_to_arc':
                # functions called in -> getattr(self, options[option][0])(feat_id, child_type)
                #       def _set_to_arc(self, feat_id, child_type)
                getattr(self, options[option][1])(feat_id, child_type)
        except Exception as e:
            tools_qgis.show_warning(f"Exception in info (def _get_id)", parameter=e)
        finally:
            self.snapper_manager.recover_snapping_options()
            self._cancel_snapping_tool(dialog, action)


    def _set_to_arc(self, feat_id, child_type):
        """
        Function called in def get_id(self, dialog, action, option, point, event):
            getattr(self, options[option][1])(feat_id, child_type)

            :param feat_id: Id of the snapped feature
        """

        w_dma_id = self.dlg_cf.findChild(QWidget, 'tab_data_dma_id')
        if isinstance(w_dma_id, QComboBox):
            dma_id = tools_qt.get_combo_value(self.dlg_cf, w_dma_id)
        else:
            dma_id = tools_qt.get_text(self.dlg_cf, w_dma_id)
        w_presszone_id = self.dlg_cf.findChild(QComboBox, 'tab_data_presszone_id')
        presszone_id = tools_qt.get_combo_value(self.dlg_cf, w_presszone_id)
        w_sector_id = self.dlg_cf.findChild(QComboBox, 'tab_data_sector_id')
        sector_id = tools_qt.get_combo_value(self.dlg_cf, w_sector_id)
        w_dqa_id = self.dlg_cf.findChild(QComboBox, 'tab_data_dqa_id')
        dqa_id = tools_qt.get_combo_value(self.dlg_cf, w_dqa_id)
        if dqa_id == -1:
            dqa_id = "null"

        feature = f'"featureType":"{child_type}", "id":"{self.feature_id}"'
        extras = (f'"arcId":"{feat_id}", "dmaId":"{dma_id}", "presszoneId":"{presszone_id}", "sectorId":"{sector_id}", '
                  f'"dqaId":"{dqa_id}"')
        body = tools_gw.create_body(feature=feature, extras=extras)
        json_result = tools_gw.execute_procedure('gw_fct_settoarc', body)
        if json_result is None:
            return

        if 'status' in json_result and json_result['status'] == 'Accepted':
            if json_result['message']:
                level = 1
                if 'level' in json_result['message']:
                    level = int(json_result['message']['level'])
                tools_qgis.show_message(json_result['message']['text'], level)


    def _cancel_snapping_tool(self, dialog, action):

        tools_qgis.disconnect_snapping(False, None, self.vertex_marker)
        tools_gw.disconnect_signal('info_snapping')
        dialog.blockSignals(False)
        action.setChecked(False)
        self.signal_activate.emit()


    """ FUNCTIONS ASSOCIATED TO BUTTONS FROM POSTGRES"""


    def _action_is_checked(self):
        """ Recover snapping options when action add feature is un-checked """

        if not self.iface.actionAddFeature().isChecked():
            self.snapper_manager.recover_snapping_options()
            tools_gw.disconnect_signal('info', 'add_feature_actionAddFeature_toggled_action_is_checked')


    def _open_new_feature(self, feature_id):
        """
        :param feature_id: Parameter sent by the featureAdded method itself
        :return:
        """

        self.snapper_manager.recover_snapping_options()
        self.info_layer.featureAdded.disconnect(self._open_new_feature)
        feature = tools_qt.get_feature_by_id(self.info_layer, feature_id)
        geom = feature.geometry()
        list_points = None
        if self.info_layer.geometryType() == 0:
            points = geom.asPoint()
            list_points = f'"x1":{points.x()}, "y1":{points.y()}'
        elif self.info_layer.geometryType() in (1, 2):
            points = geom.asPolyline()
            init_point = points[0]
            last_point = points[-1]
            list_points = f'"x1":{init_point.x()}, "y1":{init_point.y()}'
            list_points += f', "x2":{last_point.x()}, "y2":{last_point.y()}'
        else:
            tools_log.log_info("NO FEATURE TYPE DEFINED")

        tools_gw.init_docker()
        global is_inserting
        is_inserting = True

        self.info_feature = GwInfo('data')
        self.info_feature.prev_action = self.prev_action
        result, dialog = self.info_feature._get_feature_insert(point=list_points, feature_cat=self.feature_cat,
                                                               new_feature_id=feature_id, new_feature=feature,
                                                               layer_new_feature=self.info_layer, tab_type='data')

        # Restore user value (Settings/Options/Digitizing/Suppress attribute from pop-up after feature creation)
        QSettings().setValue("/Qgis/digitizing/disable_enter_attribute_values_dialog", self.suppres_form)
        config = self.info_layer.editFormConfig()
        config.setSuppress(self.conf_supp)
        self.info_layer.setEditFormConfig(config)
        if not result:
            self.info_layer.deleteFeature(feature.id())
            self.iface.actionRollbackEdits().trigger()
            is_inserting = False


    def _get_combo_child(self, dialog, widget, feature_type, tablename, field_id):
        """
        Find QComboBox child and populate it
            :param dialog: QDialog
            :param widget: QComboBox parent
            :param feature_type: PIPE, ARC, JUNCTION, VALVE...
            :param tablename: view of DB
            :param field_id: Field id of tablename
            :return: False if failed
        """

        combo_parent = widget.property('columnname')
        combo_id = tools_qt.get_combo_value(dialog, widget)

        feature = f'"featureType":"{feature_type}", '
        feature += f'"tableName":"{tablename}", '
        feature += f'"idName":"{field_id}"'
        extras = f'"comboParent":"{combo_parent}", "comboId":"{combo_id}"'
        body = tools_gw.create_body(feature=feature, extras=extras)
        result = tools_gw.execute_procedure('gw_fct_getchilds', body)
        if not result or result['status'] == 'Failed':
            return False

        for combo_child in result['body']['data']:
            if combo_child is not None:
                tools_gw.manage_combo_child(dialog, widget, combo_child)

    # endregion
# region Static functions used by the widgets in the custom form


def get_list(table_name, id_name=None, filter=None):
    """ Mount and execute the query for gw_fct_getlist """

    feature = f'"tableName":"{table_name}"'
    filter_fields = f'"limit": -1'
    if id_name and filter:
        filter_fields += f', "{id_name}": {{"filterSign":"=", "value":"{filter}"}}'
    body = tools_gw.create_body(feature=feature, filter_fields=filter_fields)
    json_result = tools_gw.execute_procedure('gw_fct_getlist', body)
    if json_result is None or json_result['status'] == 'Failed':
        return False
    complet_list = json_result
    if not complet_list:
        return False

    return complet_list


def fill_tbl(complet_list, tbl, info, view):
    if complet_list is False:
        return False, False

    # get view addparam
    addparam = None
    sql = f"SELECT addparam FROM sys_table WHERE id = '{view}'"
    row = tools_db.get_row(sql)
    if row:
        addparam = row[0]
        if addparam:
            addparam = addparam.get('pkey')

    setattr(info, f"my_json_{view}", {})
    # headers
    headers = complet_list['body']['form'].get('headers')
    non_editable_columns = []
    if headers:
        model = tbl.model()
        if model is None:
            model = QStandardItemModel()

        # Related by Qtable
        model.clear()
        tbl.setModel(model)
        tbl.horizontalHeader().setStretchLastSection(True)
        # Non-editable columns
        non_editable_columns = [item['header'] for item in headers if item.get('editable') is False]

    # values
    for field in complet_list['body']['data']['fields']:
        if 'hidden' in field and field['hidden']: continue
        model = tbl.model()
        if model is None:
            model = QStandardItemModel()
            tbl.setModel(model)
        model.removeRows(0, model.rowCount())

        if field['value']:
            tbl = tools_gw.add_tableview_header(tbl, field)
            tbl = tools_gw.fill_tableview_rows(tbl, field)
        tools_qt.set_tableview_config(tbl, edit_triggers=QTableView.DoubleClicked)
        model.dataChanged.connect(partial(tbl_data_changed, info, view, tbl, model, addparam))
    # editability
    tbl.model().flags = lambda index: epa_tbl_flags(index, model, non_editable_columns)


def epa_tbl_flags(index, model, non_editable_columns=None):

    column_name = model.headerData(index.column(), Qt.Horizontal, Qt.DisplayRole)
    if non_editable_columns and column_name in non_editable_columns:
        flags = Qt.ItemIsSelectable | Qt.ItemIsEnabled
        return flags

    return QStandardItemModel.flags(model, index)

# region Tab epa


def open_epa_dlg(**kwargs):
    # Get variables
    complet_result = kwargs['complet_result']
    info = kwargs['class']
    func_params = kwargs['func_params']
    ui = func_params['ui']
    ui_name = func_params['uiName']
    tableviews = func_params['tableviews']
    widgets = func_params.get('widgets')
    widgets_tablename = func_params.get('widgetsTablename')

    feature_id = complet_result['body']['feature']['id']
    id_name = complet_result['body']['feature']['idName']

    # Build dlg
    info.dlg = globals()[ui]()
    tools_gw.load_settings(info.dlg)

    # Fill widgets
    if widgets and widgets_tablename:
        fields = str(widgets).replace('[', '').replace(']', '').replace('\'', '')
        sql = f"SELECT {fields} FROM {widgets_tablename} WHERE {id_name} = '{feature_id}'"
        row = tools_db.get_row(sql)
        if row:
            for i, widget in enumerate(widgets):
                w = info.dlg.findChild(QLineEdit, widget)
                if not w:
                    continue
                tools_qt.set_widget_text(info.dlg, w, row[i])
    # Fill tableviews
    for tableview in tableviews:
        tbl = tableview['tbl']
        tbl = info.dlg.findChild(QTableView, tbl)
        if not tbl:
            continue
        view = tableview['view']
        add_view = tableview.get('add_view', view)
        pk = tableview.get('pk')
        if not pk:
            pk = id_name
        id_name = tableview.get('id_name', id_name)

        complet_list = get_list(view, id_name, feature_id)
        fill_tbl(complet_list, tbl, info, view)
        info.dlg.btn_accept.clicked.connect(partial(save_tbl_changes, complet_list, info, info.dlg))

        # Add & Delete buttons
        if 'dscenario' not in view:
            btn_add_base = info.dlg.findChild(QPushButton, 'btn_add_base')
            if btn_add_base:
                tools_gw.add_icon(btn_add_base, '111b', "24x24")
                btn_add_base.clicked.connect(partial(add_row_epa, tbl, add_view, pk, **kwargs))
            btn_delete_base = info.dlg.findChild(QPushButton, 'btn_delete_base')
            if btn_delete_base:
                tools_gw.add_icon(btn_delete_base, '112b', "24x24")
                btn_delete_base.clicked.connect(partial(delete_tbl_row, tbl, view, pk, **kwargs))
        else:
            btn_add_dscenario = info.dlg.findChild(QPushButton, 'btn_add_dscenario')
            if btn_add_dscenario:
                tools_gw.add_icon(btn_add_dscenario, '111b', "24x24")
                btn_add_dscenario.clicked.connect(partial(add_row_epa, tbl, add_view, pk, **kwargs))
            btn_delete_dscenario = info.dlg.findChild(QPushButton, 'btn_delete_dscenario')
            if btn_delete_dscenario:
                tools_gw.add_icon(btn_delete_dscenario, '112b', "24x24")
                btn_delete_dscenario.clicked.connect(partial(delete_tbl_row, tbl, view, pk, **kwargs))

    info.dlg.btn_cancel.clicked.connect(partial(tools_gw.close_dialog, info.dlg, True))
    info.dlg.finished.connect(partial(tools_gw.save_settings, info.dlg))
    # Open dlg
    tools_gw.open_dialog(info.dlg, dlg_name=ui_name)


def add_row_epa(tbl, tablename, pkey, **kwargs):
    # Get variables
    complet_result = kwargs['complet_result']
    info = kwargs['class']

    feature_id = complet_result['body']['feature']['id']
    id_name = complet_result['body']['feature']['idName']

    feature = f'"tableName":"{tablename}", "isEpa": true'
    body = tools_gw.create_body(feature=feature)
    json_result = tools_gw.execute_procedure('gw_fct_getinfofromid', body)
    if json_result is None or json_result['status'] == 'Failed':
        return
    result = json_result

    # Build dlg
    info.add_dlg = GwInfoGenericUi()
    tools_gw.load_settings(info.add_dlg)
    info.my_json_add = {}
    tools_gw.build_dialog_info(info.add_dlg, result, my_json=info.my_json_add)

    # Populate node_id
    tools_qt.set_widget_text(info.add_dlg, 'tab_none_node_id', feature_id)
    layout = info.add_dlg.findChild(QGridLayout, 'lyt_main_1')

    # Get every widget in the layout
    widgets = []
    for row in range(layout.rowCount()):
        for column in range(layout.columnCount()):
            item = layout.itemAtPosition(row, column)
            if item is not None:
                widget = item.widget()
                if widget is not None and type(widget) != QLabel:
                    widgets.append(widget)
    # Get all widget's values
    for widget in widgets:
        tools_gw.get_values(info.add_dlg, widget, info.my_json_add, ignore_editability=True)
    # Remove Nones from info.my_json_add
    keys_to_remove = []
    for key, value in info.my_json_add.items():
        if value is None:
            keys_to_remove.append(key)
    for key in keys_to_remove:
        del info.my_json_add[key]

    # Signals
    info.add_dlg.btn_close.clicked.connect(partial(tools_gw.close_dialog, info.add_dlg))
    info.add_dlg.dlg_closed.connect(partial(tools_gw.close_dialog, info.add_dlg))
    info.add_dlg.dlg_closed.connect(partial(refresh_epa_tbl, tbl, **kwargs))
    info.add_dlg.btn_accept.clicked.connect(partial(accept_add_dlg, info.add_dlg, tablename, pkey, feature_id, info.my_json_add))

    # Open dlg
    tools_gw.open_dialog(info.add_dlg, dlg_name='info_generic')


def refresh_epa_tbl(tblview, **kwargs):
    # Get variables
    complet_result = kwargs['complet_result']
    info = kwargs['class']
    func_params = kwargs['func_params']
    tableviews = func_params['tableviews']

    feature_id = complet_result['body']['feature']['id']
    id_name = complet_result['body']['feature']['idName']

    # Fill tableviews
    for tableview in tableviews:
        tbl = tableview['tbl']
        tbl = info.dlg.findChild(QTableView, tbl)
        if not tbl:
            continue
        view = tableview['view']
        if tbl != tblview:
            continue
        id_name = tableview.get('id_name', id_name)

        complet_list = get_list(view, id_name, feature_id)
        fill_tbl(complet_list, tbl, info, view)


def delete_tbl_row(tbl, tablename, pkey, **kwargs):
    # Get variables
    complet_result = kwargs['complet_result']
    info = kwargs['class']

    # Get selected row
    selected_list = tbl.selectionModel().selectedRows()
    if len(selected_list) == 0:
        message = "Any record selected"
        tools_qgis.show_warning(message, dialog=info.dlg)
        return

    values = []
    if pkey:
        if not isinstance(pkey, list):
            pkey = [pkey]
        values = []
        for index in selected_list:
            value = {}
            for pk in pkey:
                col_idx = tools_qt.get_col_index_by_col_name(tbl, pk)
                if col_idx is None:
                    col_idx = 0
                value[pk] = index.sibling(index.row(), col_idx).data()
            if value:
                values.append(value)

    message = "Are you sure you want to delete these records?"
    answer = tools_qt.show_question(message, "Delete records", values, force_action=True)
    if answer:
        for value in values:
            conditions = []
            for key, val in value.items():
                condition = f"{key} = '{val}'"
                conditions.append(condition)
            condition_str = " AND ".join(conditions)
            sql = f"DELETE FROM {tablename} WHERE {condition_str}"
            tools_db.execute_sql(sql)

        # Refresh tableview
        refresh_epa_tbl(tablename, **kwargs)


def accept_add_dlg(dialog, tablename, pkey, feature_id, my_json):
    if not my_json:
        return

    fields = json.dumps(my_json)
    id_val = ""
    if pkey:
        if not isinstance(pkey, list):
            pkey = [pkey]
        for pk in pkey:
            widget_name = f"tab_none_{pk}"
            value = tools_qt.get_widget_value(dialog, widget_name)
            id_val += f"{value}, "
        id_val = id_val[:-2]
    if not id_val:
        id_val = feature_id

    feature = f'"id":"{id_val}", '
    feature += f'"tableName":"{tablename}"'
    extras = f'"fields":{fields}'
    body = tools_gw.create_body(feature=feature, extras=extras)
    json_result = tools_gw.execute_procedure('gw_fct_upsertfields', body)
    if json_result and json_result.get('status') == 'Accepted':
        tools_gw.close_dialog(dialog)
        return
    tools_qgis.show_warning('Error', parameter=json_result, dialog=dialog)


def tbl_data_changed(info, view, tbl, model, addparam, index):

    # Get view pk
    ids = f''
    if addparam:
        for pk in addparam.split(','):
            col = tools_qt.get_col_index_by_col_name(tbl, pk.strip())
            if col is not False:
                ids += f"{model.index(index.row(), col).data()}, "
        ids = ids.strip(', ')
    else:
        ids = f"{model.index(index.row(), 0).data()}"

    if ids not in getattr(info, f"my_json_{view}"):
        getattr(info, f"my_json_{view}")[ids] = {}

    # Get edited cell
    fieldname = model.headerData(index.column(), Qt.Horizontal)
    field = index.data()

    # Fill my_json
    if str(field) == '' or field is None:
        getattr(info, f"my_json_{view}")[ids][fieldname] = None
    else:
        getattr(info, f"my_json_{view}")[ids][fieldname] = str(field)


def save_tbl_changes(complet_list, info, dialog):

    view = complet_list['body']['feature']['tableName']
    my_json = getattr(info, f"my_json_{view}")
    if not my_json:
        tools_gw.close_dialog(dialog)
        return

    # For each edited row
    for k, v in my_json.items():
        fields = json.dumps(v)
        if not fields:
            continue

        feature = f'"id":"{k}", '
        feature += f'"tableName":"{view}"'
        extras = f'"fields":{fields}'
        body = tools_gw.create_body(feature=feature, extras=extras)
        json_result = tools_gw.execute_procedure('gw_fct_upsertfields', body)
        if json_result and json_result.get('status') == 'Accepted':
            tools_gw.close_dialog(dialog)
            return
        tools_qgis.show_warning('Error', parameter=json_result, dialog=dialog)

# endregion

# region Tab element


def open_selected_element(**kwargs):
    """
    Open form of selected element of the @qtable??
        function called in module tools_gw: def add_tableview(complet_result, field, module=sys.modules[__name__])
        at lines:   widget.doubleClicked.connect(partial(getattr(module, function_name), **kwargs))
    """
    func_params = kwargs['func_params']
    qtable = kwargs['qtable'] if 'qtable' in kwargs else tools_qt.get_widget(kwargs['dialog'], f"{func_params['targetwidget']}")
    # Get selected rows
    selected_list = qtable.selectionModel().selectedRows()
    if len(selected_list) == 0:
        message = "Any record selected"
        tools_qgis.show_warning(message)
        return

    index = selected_list[0]
    row = index.row()
    column_index = tools_qt.get_col_index_by_col_name(qtable, func_params['columnfind'])
    element_id = index.sibling(row, column_index).data()

    # Open selected element
    manage_element(element_id,  **kwargs)


def manage_element(element_id, **kwargs):

    """ Function called in class tools_gw.add_button(...) -->
            widget.clicked.connect(partial(getattr(self, function_name), **kwargs)) """

    feature = None
    complet_result = kwargs['complet_result']
    feature_type = complet_result['body']['feature']['featureType']
    feature_id = complet_result['body']['feature']['id']
    field_id = str(complet_result['body']['feature']['idName'])
    table_parent = str(complet_result['body']['feature']['tableParent'])
    schema_name = str(complet_result['body']['feature']['schemaName'])

    # When click button 'new_element' element id is the signal emited by the button
    if element_id is False:
        layer = tools_qgis.get_layer_by_tablename(table_parent, False, False, schema_name)
        if layer:
            expr_filter = f"{field_id} = '{feature_id}'"
            feature = tools_qgis.get_feature_by_expr(layer, expr_filter)

    elem = GwElement()
    elem.get_element(True, feature, feature_type)

    # If element exist
    if element_id:
        tools_qt.set_widget_text(elem.dlg_add_element, "element_id", element_id)
        elem.dlg_add_element.btn_accept.clicked.connect(partial(_reload_table, **kwargs))
    # If we are creating a new element
    else:
        elem.dlg_add_element.btn_accept.clicked.connect(partial(_manage_element_new, elem, **kwargs))


def _manage_element_new(elem, **kwargs):
    """ Get inserted element_id and add it to current feature """
    if elem.element_id is None:
        return

    dialog = kwargs['dialog']
    func_params = kwargs['func_params']
    tools_qt.set_widget_text(dialog, f"{func_params['sourcewidget']}", elem.element_id)
    tools_backend_calls.add_object(**kwargs)


def _reload_table(**kwargs):
    """ Get inserted element_id and add it to current feature """
    dialog = kwargs['dialog']
    index_tab = dialog.tab_main.currentIndex()
    tab_name = dialog.tab_main.widget(index_tab).objectName()

    list_tables = dialog.tab_main.widget(index_tab).findChildren(QTableView)
    complet_result = kwargs['complet_result']
    feature_id = complet_result['body']['feature']['id']
    field_id = str(complet_result['body']['feature']['idName'])
    widget_list = []
    widget_list.extend(dialog.tab_main.widget(index_tab).findChildren(QComboBox, QRegExp(f"{tab_name}_")))
    widget_list.extend(dialog.tab_main.widget(index_tab).findChildren(QTableView, QRegExp(f"{tab_name}_")))
    widget_list.extend(dialog.tab_main.widget(index_tab).findChildren(QLineEdit, QRegExp(f"{tab_name}_")))

    for table in list_tables:
        widgetname = table.objectName()
        columnname = table.property('columnname')
        if columnname is None:
            msg = f"widget {widgetname} in tab {dialog.tab_main.widget(index_tab).objectName()} has not columnname and can't be configured"
            tools_qgis.show_info(msg, 1)
            continue

        # Get value from filter widgets
        filter_fields = tools_backend_calls.get_filter_qtableview(dialog, widget_list, kwargs['complet_result'])

        # if tab dont have any filter widget
        if filter_fields in ('', None):
            filter_fields = f'"{field_id}":{{"value":"{feature_id}","filterSign":"="}}'

        linkedobject = table.property('linkedobject')
        complet_list, widget_list = tools_backend_calls.fill_tbl(complet_result, dialog, widgetname, linkedobject, filter_fields)
        if complet_list is False:
            return False

# endregion

# region Tab relation


def open_selected_feature(**kwargs):
    """
    Open selected feature from @qtable
        function called in -> def add_tableview(complet_result, field, dialog, module=sys.modules[__name__])
        at line: widget.doubleClicked.connect(partial(getattr(module, function_name), **kwargs))
    """
    qtable = kwargs['qtable']
    complet_list = kwargs['complet_result']
    func_params = kwargs['func_params']

    # Get selected rows
    selected_list = qtable.selectionModel().selectedRows()
    if len(selected_list) == 0:
        message = "Any record selected"
        tools_qgis.show_warning(message)
        return

    index = selected_list[0]
    row = index.row()
    column_index = tools_qt.get_col_index_by_col_name(qtable, func_params['columnfind'])
    feature_id = index.sibling(row, column_index).data()
    table_name = complet_list['body']['feature']['tableName']
    if 'tablefind' in func_params:
        column_index = tools_qt.get_col_index_by_col_name(qtable, func_params['tablefind'])
        table_name = index.sibling(row, column_index).data()
    info_feature = GwInfo('tab_data')
    complet_result, dialog = info_feature.open_form(table_name=table_name, feature_id=feature_id, tab_type='tab_data')
    if not complet_result:
        tools_log.log_info("FAIL open_selected_feature")
        return

# endregion

# region Tab hydrometer


def open_selected_hydro(**kwargs):
    qtable = kwargs['qtable']

    selected_list = qtable.selectionModel().selectedRows()
    if len(selected_list) == 0:
        message = "Any record selected"
        tools_qgis.show_warning(message)
        return

    index = selected_list[0]
    row = index.row()

    table_name = 'v_ui_hydrometer'
    column_index = tools_qt.get_col_index_by_col_name(qtable, 'hydrometer_id')
    feature_id = index.sibling(row, column_index).data()

    # return
    info_feature = GwInfo('tab_data')
    complet_result, dialog = info_feature.open_form(table_name=table_name, feature_id=feature_id,
                                                    tab_type='tab_data')
    if not complet_result:
        tools_log.log_info("FAIL open_selected_hydro")
        return


def open_hydro_url(**kwargs):
    func_params = kwargs['func_params']
    targetwidget = func_params['targetwidget']
    tbl_hydrometer = tools_qt.get_widget(kwargs['dialog'], f"{targetwidget}")

    selected_list = tbl_hydrometer.selectionModel().selectedRows()
    if len(selected_list) == 0:
        message = "Any record selected"
        tools_qgis.show_warning(message)
        return

    row = selected_list[0].row()
    url = tbl_hydrometer.model().record(row).value("hydrometer_link")
    if url != '':
        status, message = tools_os.open_file(url)
        if status is False and message is not None:
            tools_qgis.show_warning(message, parameter=url)

# endregion

# region Tab visit


def open_visit_files(**kwargs):
    func_params = kwargs['func_params']
    qtable = tools_qt.get_widget(kwargs['dialog'], f"{func_params.get('targetwidget')}")

    # Get selected row
    selected_list = qtable.selectionModel().selectedRows()
    message = "Any record selected"
    if not selected_list:
        tools_qgis.show_warning(message)
        return
    selected_row = selected_list[0].row()
    if not selected_row:
        tools_qgis.show_warning(message)
        return
    visit_id = qtable.model().record(selected_row).value("visit_id")

    sql = (f"SELECT value FROM om_visit_event_photo"
           f" WHERE visit_id = '{visit_id}'")
    rows = tools_db.get_rows(sql)
    for path in rows:
        # Open selected document
        status, message = tools_os.open_file(path[0])
        if status is False and message is not None:
            tools_qgis.show_warning(message, parameter=path[0])

# endregion

# region Tab event


def new_visit(**kwargs):
    """ Call button 64: om_add_visit """

    dlg_cf = kwargs['dialog']
    feature_type = kwargs['complet_result']['body']['feature']['childType']
    feature_id = kwargs['complet_result']['body']['feature']['id']
    # Get expl_id to save it on om_visit and show the geometry of visit
    expl_id = tools_qt.get_combo_value(dlg_cf, 'tab_data_expl_id', 0)
    if expl_id == -1:
        msg = "Widget expl_id not found"
        tools_qgis.show_warning(msg)
        return

    date_event_from = dlg_cf.findChild(QDateEdit, "date_event_from")
    date_event_to = dlg_cf.findChild(QDateEdit, "date_event_to")
    tbl_event_cf = dlg_cf.findChild(QTableView, "tbl_event_cf")
    manage_visit = GwVisit()
    manage_visit.visit_added.connect(partial(_update_visit_table, feature_type, date_event_from, date_event_to, tbl_event_cf))
    # TODO: the following query fix a (for me) misterious bug
    # the DB connection is not available during manage_visit.manage_visit first call
    # so the workaroud is to do a unuseful query to have the dao active
    sql = "SELECT id FROM om_visit LIMIT 1;"
    tools_db.get_rows(sql)
    manage_visit.get_visit(feature_type=feature_type, feature_id=feature_id, expl_id=expl_id,
                           is_new_from_cf=True)


def _update_visit_table(feature_type, date_event_from, date_event_to, tbl_event_cf):
    """ Convenience fuction set as slot to update table after a Visit GUI close. """
    table_name = "v_ui_event_x_" + feature_type
    tools_gw.set_dates_from_to(date_event_from, date_event_to, table_name, 'visit_start', 'visit_end')
    tbl_event_cf.model().select()


def open_visit_document(**kwargs):
    """ Open document of selected record of the table """

    # search visit_id in table (targetwidget, columnfind)
    func_params = kwargs['func_params']
    qtable = kwargs['qtable'] if 'qtable' in kwargs else tools_qt.get_widget(kwargs['dialog'], f"{func_params.get('targetwidget')}")
    # Get selected rows
    selected_list = qtable.selectionModel().selectedRows()
    if len(selected_list) == 0:
        message = "Any record selected"
        tools_qgis.show_warning(message)
        return

    index = selected_list[0]
    row = index.row()
    column_index = tools_qt.get_col_index_by_col_name(qtable, func_params['columnfind'])
    visit_id = index.sibling(row, column_index).data()

    # Get all documents for one visit
    sql = (f"SELECT doc_id FROM doc_x_visit"
           f" WHERE visit_id = '{visit_id}'")
    rows = tools_db.get_rows(sql)
    if not rows:
        return

    num_doc = len(rows)
    if num_doc == 1:
        # If just one document is attached directly open

        # Get path of selected document
        sql = (f"SELECT path"
               f" FROM v_ui_doc"
               f" WHERE id = '{rows[0][0]}'")
        row = tools_db.get_row(sql)
        if not row:
            return

        path = str(row[0])

        # Parse a URL into components
        url = parse.urlsplit(path)

        # Open selected document
        # Check if path is URL
        if url.scheme == "http" or url.scheme == "https":
            webbrowser.open(path)
        else:

            if not os.path.exists(path):
                message = "File not found"
                tools_qgis.show_warning(message, parameter=path)
            else:
                status, message = tools_os.open_file(path)
                if status is False and message is not None:
                    tools_qgis.show_warning(message, parameter=path)

    else:
        # If more then one document is attached open dialog with list of documents
        dlg_load_doc = GwVisitDocumentUi()
        tools_gw.load_settings(dlg_load_doc)
        dlg_load_doc.rejected.connect(partial(tools_gw.close_dialog, dlg_load_doc))

        btn_open_doc = dlg_load_doc.findChild(QPushButton, "btn_open")
        tbl_list_doc = dlg_load_doc.findChild(QListWidget, "tbl_list_doc")
        lbl_visit_id = dlg_load_doc.findChild(QLineEdit, "visit_id")

        lbl_visit_id.setText(str(visit_id))
        btn_open_doc.clicked.connect(partial(open_selected_doc, tbl_list_doc))
        tbl_list_doc.itemDoubleClicked.connect(partial(open_selected_doc, tbl_list_doc))
        for row in rows:
            item_doc = QListWidgetItem(str(row[0]))
            tbl_list_doc.addItem(item_doc)

        tools_gw.open_dialog(dlg_load_doc, dlg_name='visit_document')


def open_selected_doc(tbl_list_doc):

    # Selected item from list
    if tbl_list_doc.currentItem() is None:
        msg = "No document selected."
        tools_qgis.show_message(msg, 1)
        return

    selected_document = tbl_list_doc.currentItem().text()

    # Get path of selected document
    sql = (f"SELECT path FROM v_ui_doc"
           f" WHERE id = '{selected_document}'")
    row = tools_db.get_row(sql)
    if not row:
        return

    path = str(row[0])

    # Parse a URL into components
    url = parse.urlsplit(path)

    # Open selected document
    # Check if path is URL
    if url.scheme == "http" or url.scheme == "https":
        webbrowser.open(path)
    else:
        if not os.path.exists(path):
            message = "File not found"
            tools_qgis.show_warning(message, parameter=path)
        else:
            status, message = tools_os.open_file(path)
            if status is False and message is not None:
                tools_qgis.show_warning(message, parameter=path)


def open_gallery(**kwargs):
    """ Open gallery of selected record of the table """

    dialog = kwargs['dialog']
    func_params = kwargs['func_params']
    qtable = kwargs['qtable'] if 'qtable' in kwargs else tools_qt.get_widget(dialog, f"{func_params.get('targetwidget')}")

    # Get selected rows
    selected_list = qtable.selectionModel().selectedRows()
    if len(selected_list) == 0:
        message = "Any record selected"
        tools_qgis.show_warning(message)
        return

    index = selected_list[0]
    row = index.row()
    ids = {}
    i = 0
    for col in func_params['columnfind']:
        column_index = tools_qt.get_col_index_by_col_name(qtable, func_params['columnfind'][i])
        ids[col] = index.sibling(row, column_index).data()
        i += 1
    visit_id = ids['visit_id']
    event_id = ids['event_id']

    # Open Gallery
    gal = GwVisitGallery()
    gal.manage_gallery()
    gal.fill_gallery(visit_id, event_id)


def open_visit_event(**kwargs):
    """
    Open event of selected record of the table
        Function called in:
            def add_button(**kwargs) -> widget.clicked.connect(partial(getattr(module, function_name), **kwargs))
            def add_tableview(complet_result, field, dialog, module=sys.modules[__name__]) ->
                                        widget.doubleClicked.connect(partial(getattr(module, function_name), **kwargs))
    """

    dialog = kwargs['dialog']
    func_params = kwargs['func_params']
    qtable = kwargs['qtable'] if 'qtable' in kwargs else tools_qt.get_widget(dialog, f"{func_params.get('targetwidget')}")
    complet_result = kwargs['complet_result']

    # Get selected rows
    selected_list = qtable.selectionModel().selectedRows()
    if len(selected_list) == 0:
        message = "Any record selected"
        tools_qgis.show_warning(message)
        return

    index = selected_list[0]
    row = index.row()
    ids = {}
    i = 0
    for col in func_params['columnfind']:
        column_index = tools_qt.get_col_index_by_col_name(qtable, func_params['columnfind'][i])
        ids[col] = index.sibling(row, column_index).data()
        i += 1
    visit_id = ids['visit_id']
    event_id = ids['event_id']

    # Open dialog event_standard
    dlg_event_full = GwVisitEventFullUi()
    tools_gw.load_settings(dlg_event_full)
    dlg_event_full.rejected.connect(partial(tools_gw.close_dialog, dlg_event_full))
    # Get all data for one visit
    sql = (f"SELECT * FROM om_visit_event"
           f" WHERE id = '{event_id}' AND visit_id = '{visit_id}';")
    row = tools_db.get_row(sql)
    if not row:
        return

    tools_qt.set_widget_text(dlg_event_full, dlg_event_full.id, row['id'])
    tools_qt.set_widget_text(dlg_event_full, dlg_event_full.event_code, row['event_code'])
    tools_qt.set_widget_text(dlg_event_full, dlg_event_full.visit_id, row['visit_id'])
    tools_qt.set_widget_text(dlg_event_full, dlg_event_full.position_id, row['position_id'])
    tools_qt.set_widget_text(dlg_event_full, dlg_event_full.position_value, row['position_value'])
    tools_qt.set_widget_text(dlg_event_full, dlg_event_full.parameter_id, row['parameter_id'])
    tools_qt.set_widget_text(dlg_event_full, dlg_event_full.value, row['value'])
    tools_qt.set_widget_text(dlg_event_full, dlg_event_full.value1, row['value1'])
    tools_qt.set_widget_text(dlg_event_full, dlg_event_full.value2, row['value2'])
    tools_qt.set_widget_text(dlg_event_full, dlg_event_full.geom1, row['geom1'])
    tools_qt.set_widget_text(dlg_event_full, dlg_event_full.geom2, row['geom2'])
    tools_qt.set_widget_text(dlg_event_full, dlg_event_full.geom3, row['geom3'])
    tools_qt.set_widget_text(dlg_event_full, dlg_event_full.xcoord, row['xcoord'])
    tools_qt.set_widget_text(dlg_event_full, dlg_event_full.ycoord, row['ycoord'])
    tools_qt.set_widget_text(dlg_event_full, dlg_event_full.compass, row['compass'])
    tools_qt.set_widget_text(dlg_event_full, dlg_event_full.tstamp, row['tstamp'])
    tools_qt.set_widget_text(dlg_event_full, dlg_event_full.text, row['text'])
    tools_qt.set_widget_text(dlg_event_full, dlg_event_full.index_val, row['index_val'])
    tools_qt.set_widget_text(dlg_event_full, dlg_event_full.is_last, row['is_last'])
    _populate_tbl_docs_x_event(dlg_event_full, visit_id, event_id)

    # Set all QLineEdit readOnly(True)

    widget_list = dlg_event_full.findChildren(QTextEdit)
    aux = dlg_event_full.findChildren(QLineEdit)
    for w in aux:
        widget_list.append(w)
    for widget in widget_list:
        widget.setReadOnly(True)
        widget.setStyleSheet("QWidget { background: rgb(242, 242, 242);"
                             " color: rgb(100, 100, 100)}")
    dlg_event_full.btn_close.clicked.connect(partial(tools_gw.close_dialog, dlg_event_full))
    dlg_event_full.tbl_docs_x_event.doubleClicked.connect(partial(_open_file, dlg_event_full))
    tools_qt.set_tableview_config(dlg_event_full.tbl_docs_x_event)
    tools_gw.open_dialog(dlg_event_full, 'visit_event_full')


def _populate_tbl_docs_x_event(dlg_event_full, visit_id, event_id):

    # Create and set model
    model = QStandardItemModel()
    dlg_event_full.tbl_docs_x_event.setModel(model)
    dlg_event_full.tbl_docs_x_event.horizontalHeader().setStretchLastSection(True)
    dlg_event_full.tbl_docs_x_event.horizontalHeader().setSectionResizeMode(3)
    # Get columns name and set headers of model with that
    columns_name = tools_db.get_columns_list('om_visit_event_photo')
    headers = []
    for x in columns_name:
        headers.append(x[0])
    headers = ['value', 'filetype', 'fextension']
    model.setHorizontalHeaderLabels(headers)

    # Get values in order to populate model
    sql = (f"SELECT value, filetype, fextension FROM om_visit_event_photo "
           f"WHERE visit_id='{visit_id}' AND event_id='{event_id}'")
    rows = tools_db.get_rows(sql)
    if rows is None:
        return

    for row in rows:
        item = []
        for value in row:
            if value is not None:
                if type(value) != str:
                    item.append(QStandardItem(str(value)))
                else:
                    item.append(QStandardItem(value))
            else:
                item.append(QStandardItem(None))
        if len(row) > 0:
            model.appendRow(item)


def _open_file(dlg_event_full):

    # Get row index
    index = dlg_event_full.tbl_docs_x_event.selectionModel().selectedRows()[0]
    column_index = tools_qt.get_col_index_by_col_name(dlg_event_full.tbl_docs_x_event, 'value')
    path = index.sibling(index.row(), column_index).data()
    status, message = tools_os.open_file(path)
    if status is False and message is not None:
        tools_qgis.show_warning(message, parameter=path)

# endregion

# endregion<|MERGE_RESOLUTION|>--- conflicted
+++ resolved
@@ -38,13 +38,8 @@
     GwInfoCrossectUi, GwInterpolate, GwInfoEpaDemandUi, GwInfoEpaOrificeUi, GwInfoEpaOutletUi, GwInfoEpaPumpUi, \
     GwInfoEpaWeirUi, GwInfoEpaDwfUi
 from ... import global_vars
-<<<<<<< HEAD
-from ...lib import tools_qgis, tools_qt, tools_log, tools_db, tools_os
-from ...lib.tools_qt import GwHyperLinkLineEdit
-=======
 from ...libs import lib_vars, tools_qgis, tools_qt, tools_log, tools_db, tools_os
 from ...libs.tools_qt import GwHyperLinkLineEdit
->>>>>>> 292d872d
 
 global is_inserting
 is_inserting = False
@@ -61,9 +56,9 @@
 
         self.iface = global_vars.iface
         self.settings = global_vars.giswater_settings
-        self.plugin_dir = global_vars.plugin_dir
+        self.plugin_dir = lib_vars.plugin_dir
         self.canvas = global_vars.canvas
-        self.schema_name = global_vars.schema_name
+        self.schema_name = lib_vars.schema_name
 
         self.new_feature_id = None
         self.layer_new_feature = None
@@ -115,9 +110,9 @@
             self.visible_tabs = []
 
             # Get project variables
-            qgis_project_add_schema = global_vars.project_vars['add_schema']
-            qgis_project_main_schema = global_vars.project_vars['main_schema']
-            qgis_project_role = global_vars.project_vars['project_role']
+            qgis_project_add_schema = lib_vars.project_vars['add_schema']
+            qgis_project_main_schema = lib_vars.project_vars['main_schema']
+            qgis_project_role = lib_vars.project_vars['project_role']
 
             self.new_feature = new_feature
 
@@ -170,7 +165,7 @@
             # Comes from QPushButtons node1 or node2 from custom form or RightButton
             elif feature_id:
                 if is_add_schema:
-                    add_schema = global_vars.project_vars['add_schema']
+                    add_schema = lib_vars.project_vars['add_schema']
                     extras = f'"addSchema":"{add_schema}"'
                 else:
                     extras = '"addSchema":""'
@@ -549,16 +544,16 @@
         title = self._set_dlg_title(complet_result)
 
         # Connect dialog signals
-        if global_vars.session_vars['dialog_docker'] and is_docker and global_vars.session_vars['info_docker']:
+        if lib_vars.session_vars['dialog_docker'] and is_docker and lib_vars.session_vars['info_docker']:
             # Delete last form from memory
-            last_info = global_vars.session_vars['dialog_docker'].findChild(GwMainWindow, 'dlg_info_feature')
+            last_info = lib_vars.session_vars['dialog_docker'].findChild(GwMainWindow, 'dlg_info_feature')
             if last_info:
                 last_info.setParent(None)
                 del last_info
 
             tools_gw.docker_dialog(dlg_cf)
-            global_vars.session_vars['dialog_docker'].widget().dlg_closed.connect(self._manage_docker_close)
-            global_vars.session_vars['dialog_docker'].setWindowTitle(title)
+            lib_vars.session_vars['dialog_docker'].widget().dlg_closed.connect(self._manage_docker_close)
+            lib_vars.session_vars['dialog_docker'].setWindowTitle(title)
             btn_cancel.clicked.connect(self._manage_docker_close)
 
         else:
@@ -1002,7 +997,7 @@
 
         project_type = tools_gw.get_project_type()
         # Get PDF file
-        pdf_folder = os.path.join(global_vars.plugin_dir, f'resources{os.sep}png')
+        pdf_folder = os.path.join(lib_vars.plugin_dir, f'resources{os.sep}png')
         pdf_path = os.path.join(pdf_folder, f"{project_type}_{feature_type}_{locale}.png")
 
         # Open PDF if exists. If not open Spanish version
@@ -1127,7 +1122,6 @@
             dlg_interpolate.rejected.connect(partial(self._manage_interpolate_rejected))
             dlg_interpolate.rb_interpolate.clicked.connect(partial(self._change_rb_type, dlg_interpolate, dlg_interpolate.rb_interpolate, complet_result, ep))
             dlg_interpolate.rb_extrapolate.clicked.connect(partial(self._change_rb_type, dlg_interpolate, dlg_interpolate.rb_extrapolate, complet_result, ep))
-            dlg_interpolate.btn_accept.setEnabled(False)
 
             tools_gw.open_dialog(dlg_interpolate, dlg_name='dialog_text')
 
@@ -1201,14 +1195,12 @@
                     self.rb_interpolate.append(rb)
                     dlg_interpolate.lbl_text.setText(f"Node1: {self.node1}\nNode2:")
                     tools_qgis.show_message(message, message_level=0, parameter=self.node1)
-                    dlg_interpolate.btn_accept.setEnabled(False)
                 elif self.node1 != str(element_id):
                     self.node2 = str(element_id)
                     tools_qgis.draw_point(QgsPointXY(result.point()), rb, color=QColor(0, 150, 55, 100), width=10)
                     self.rb_interpolate.append(rb)
                     dlg_interpolate.lbl_text.setText(f"Node1: {self.node1}\nNode2: {self.node2}")
                     tools_qgis.show_message(message, message_level=0, parameter=self.node2)
-                    dlg_interpolate.btn_accept.setEnabled(True)
 
         if self.node1 and self.node2:
 
@@ -1523,7 +1515,7 @@
         self._roll_back()
         tools_gw.reset_rubberband(self.rubber_band)
         self._remove_layer_selection()
-        global_vars.session_vars['dialog_docker'].widget().dlg_closed.disconnect()
+        lib_vars.session_vars['dialog_docker'].widget().dlg_closed.disconnect()
         self._reset_my_json()
         tools_gw.close_docker()
 
@@ -1618,7 +1610,7 @@
             if save:
                 self._manage_accept(dialog, action_edit, new_feature, self.my_json, False, generic)
             elif self.new_feature_id is not None:
-                if global_vars.session_vars['dialog_docker'] and global_vars.session_vars['info_docker']:
+                if lib_vars.session_vars['dialog_docker'] and lib_vars.session_vars['info_docker']:
                     self._manage_docker_close()
                 else:
                     tools_gw.close_dialog(dialog)
@@ -1821,7 +1813,7 @@
                 my_json = json.dumps(_json)
                 if my_json == '' or str(my_json) == '{}':
                     if close_dlg:
-                        if global_vars.session_vars['dialog_docker'] and dialog == global_vars.session_vars['dialog_docker'].widget():
+                        if lib_vars.session_vars['dialog_docker'] and dialog == lib_vars.session_vars['dialog_docker'].widget():
                             tools_gw.close_docker()
                             return True
                         tools_gw.close_dialog(dialog)
@@ -1880,7 +1872,7 @@
                 if thread:
                     # If param is true show question and create thread
                     msg = "You closed a valve, this will modify the current mapzones and it may take a little bit of time."
-                    if global_vars.user_level['level'] in ('1', '2'):
+                    if lib_vars.user_level['level'] in ('1', '2'):
                         msg += " Would you like to continue?"
                         answer = tools_qt.show_question(msg)
                     else:
@@ -1900,10 +1892,7 @@
         # Tab EPA
         if not generic and self.my_json_epa != '' and str(self.my_json_epa) != '{}':
             feature = f'"id":"{self.feature_id}", '
-            epa_type = tools_qt.get_text(dialog, 'tab_data_epa_type').lower()
-            epa_table_id = 've_epa_' + epa_type
-            if global_vars.project_type == 'ws' and self.feature_type == 'connec' and epa_type == 'junction':
-                epa_table_id = 've_epa_connec'
+            epa_table_id = 've_epa_' + tools_qt.get_text(dialog, 'tab_data_epa_type').lower()
             my_json = json.dumps(self.my_json_epa)
             feature += f'"tableName":"{epa_table_id}", '
             feature += f' "featureType":"{self.feature_type}" '
@@ -1920,7 +1909,7 @@
         global_vars.iface.mapCanvas().refresh()  # Then refresh the map view itself
 
         if close_dlg:
-            if global_vars.session_vars['dialog_docker'] and dialog == global_vars.session_vars['dialog_docker'].widget():
+            if lib_vars.session_vars['dialog_docker'] and dialog == lib_vars.session_vars['dialog_docker'].widget():
                 self._manage_docker_close()
             else:
                 tools_gw.close_dialog(dialog)
@@ -2193,8 +2182,6 @@
             return
 
         tablename = 've_epa_' + epa_type.lower()
-        if global_vars.project_type == 'ws' and self.feature_type == 'connec' and epa_type.lower() == 'junction':
-            tablename = 've_epa_connec'
         feature = f'"tableName":"{tablename}", "id":"{self.feature_id}", "epaType": "{epa_type}"'
         body = tools_gw.create_body(feature=feature)
         function_name = 'gw_fct_getinfofromid'
@@ -2212,10 +2199,6 @@
                     i += 1
             self._manage_dlg_widgets(complet_result, {}, False, reload_epa=True)
             tools_qt.enable_tab_by_tab_name(self.tab_main, 'tab_epa', True)
-            if self.action_edit.isChecked():
-                tools_gw.enable_all(dialog, complet_result['body']['data'])
-            else:
-                tools_gw.enable_widgets(dialog, complet_result['body']['data'], False)
             self._reset_my_json_epa()
             dialog.show()
 
@@ -2648,9 +2631,8 @@
             filter_fields = f'"{self.field_id}":{{"value":"{self.feature_id}","filterSign":"="}}'
             self._init_tab(self.complet_result, filter_fields)
             self.tab_element_loaded = True
-        # Tab 'EPA'
+        # Tab 'Relations'
         elif self.tab_main.widget(index_tab).objectName() == 'tab_epa' and not self.tab_epa_loaded:
-            self._reload_epa_tab(dialog)
             filter_fields = f'"{self.field_id}":{{"value":"{self.feature_id}","filterSign":"="}}'
             self._init_tab(self.complet_result, filter_fields)
             self.tab_epa_loaded = True
@@ -3576,8 +3558,10 @@
         return
 
     dialog = kwargs['dialog']
+    index_tab = dialog.tab_main.currentIndex()
+    tab_name = dialog.tab_main.widget(index_tab).objectName()
     func_params = kwargs['func_params']
-    tools_qt.set_widget_text(dialog, f"{func_params['sourcewidget']}", elem.element_id)
+    tools_qt.set_widget_text(dialog, f"{tab_name}_{func_params['sourcewidget']}", elem.element_id)
     tools_backend_calls.add_object(**kwargs)
 
 
