"""
This file is part of Giswater 3
The program is free software: you can redistribute it and/or modify it under the terms of the GNU
General Public License as published by the Free Software Foundation, either version 3 of the License,
or (at your option) any later version.
"""
# -*- coding: utf-8 -*-
from functools import partial

from qgis.PyQt.QtCore import QRegExp
from qgis.PyQt.QtGui import QRegExpValidator
from qgis.PyQt.QtWidgets import QAbstractItemView, QPushButton, QTableView, QComboBox

from ..utils import tools_gw
from ..ui.ui_manager import GwElementUi, GwElementManagerUi
from ..utils.snap_manager import GwSnapManager
from ... import global_vars
<<<<<<< HEAD
from ...lib import tools_qgis, tools_qt, tools_db, tools_os
=======
from ...libs import lib_vars, tools_qgis, tools_qt, tools_db, tools_os
>>>>>>> 292d872d


class GwElement:

    def __init__(self):
        """ Class to control 'Add element' of toolbar 'edit' """

        self.iface = global_vars.iface
        self.schema_name = global_vars.schema_name
        self.canvas = global_vars.canvas
        self.snapper_manager = GwSnapManager(self.iface)
        self.vertex_marker = self.snapper_manager.vertex_marker
        self.dlg_add_element = None


    def get_element(self, new_element_id=True, feature=None, feature_type=None, selected_object_id=None, list_tabs=None):
        """ Button 33: Add element """

        self.rubber_band = tools_gw.create_rubberband(self.canvas)
        self.new_element_id = new_element_id

        # Create the dialog and signals
        self.dlg_add_element = GwElementUi()
        tools_gw.load_settings(self.dlg_add_element)
        self.element_id = None

        # Capture the current layer to return it at the end of the operation
        cur_active_layer = self.iface.activeLayer()

        widget_list = self.dlg_add_element.findChildren(QTableView)
        for widget in widget_list:
            tools_qt.set_tableview_config(widget)

        # Get layers of every feature_type

        # Setting lists
        self.ids = []
        self.list_ids = {}
        self.list_ids['arc'] = []
        self.list_ids['node'] = []
        self.list_ids['connec'] = []
        self.list_ids['gully'] = []
        self.list_ids['element'] = []

        # Setting layers
        self.layers = {}
        self.layers['arc'] = []
        self.layers['node'] = []
        self.layers['connec'] = []
        self.layers['gully'] = []
        self.layers['element'] = []

        self.layers['arc'] = tools_gw.get_layers_from_feature_type('arc')
        self.layers['node'] = tools_gw.get_layers_from_feature_type('node')
        self.layers['connec'] = tools_gw.get_layers_from_feature_type('connec')
        self.layers['element'] = tools_gw.get_layers_from_feature_type('element')
        self.point_xy = {"x": None, "y": None}

        params = ['arc', 'node', 'connec', 'gully']
        if list_tabs:
            for i in params:
                if i not in list_tabs:
                    tools_qt.remove_tab(self.dlg_add_element.tab_feature, f'tab_{i}')
        else:
            # Remove 'gully' if not 'UD'
            self.project_type = tools_gw.get_project_type()
            if self.project_type != 'ud':
                tools_qt.remove_tab(self.dlg_add_element.tab_feature, 'tab_gully')
            else:
                self.layers['gully'] = tools_gw.get_layers_from_feature_type('gully')

        # Set icons
        tools_gw.add_icon(self.dlg_add_element.btn_add_geom, "133")
        tools_gw.add_icon(self.dlg_add_element.btn_insert, "111", sub_folder="24x24")
        tools_gw.add_icon(self.dlg_add_element.btn_delete, "112", sub_folder="24x24")
        tools_gw.add_icon(self.dlg_add_element.btn_snapping, "137")

        # Remove all previous selections
        self.layers = tools_gw.remove_selection(True, layers=self.layers)
        if feature:
            layer = self.layers[feature_type][0]
            layer.selectByIds([feature.id()])

        self._check_date(self.dlg_add_element.builtdate, self.dlg_add_element.btn_accept, 1)
        self._check_date(self.dlg_add_element.enddate, self.dlg_add_element.btn_accept, 1)

        # Get layer element and save if is visible or not for restore when finish process
        layer_element = tools_qgis.get_layer_by_tablename("v_edit_element")
        layer_is_visible = False
        if layer_element:
            layer_is_visible = tools_qgis.is_layer_visible(layer_element)

        recursive = False
        if layer_is_visible:
            recursive = True

        # Adding auto-completion to a QLineEdit
        table_object = "element"
        tools_gw.set_completer_object(self.dlg_add_element, table_object, field_id='element_id')

        # Set signals
        excluded_layers = ["v_edit_arc", "v_edit_node", "v_edit_connec", "v_edit_element", "v_edit_gully",
                           "v_edit_element"]
        self.excluded_layers = excluded_layers
        layers_visibility = tools_gw.get_parent_layers_visibility()
        self.dlg_add_element.rejected.connect(partial(tools_gw.restore_parent_layers_visibility, layers_visibility))
        self.dlg_add_element.btn_accept.clicked.connect(partial(self._manage_element_accept, table_object))
        self.dlg_add_element.btn_accept.clicked.connect(
            partial(tools_qgis.set_layer_visible, layer_element, recursive, layer_is_visible))
        self.dlg_add_element.btn_cancel.clicked.connect(lambda: setattr(self, 'layers', tools_gw.manage_close(
            self.dlg_add_element, table_object, cur_active_layer, layers=self.layers)))
        self.dlg_add_element.btn_cancel.clicked.connect(
            partial(tools_qgis.set_layer_visible, layer_element, recursive, layer_is_visible))
        self.dlg_add_element.rejected.connect(lambda: setattr(self, 'layers', tools_gw.manage_close(
            self.dlg_add_element, table_object, cur_active_layer, layers=self.layers)))
        self.dlg_add_element.rejected.connect(
            partial(tools_qgis.set_layer_visible, layer_element, recursive, layer_is_visible))
        self.dlg_add_element.tab_feature.currentChanged.connect(
            partial(tools_gw.get_signal_change_tab, self.dlg_add_element, excluded_layers))
        self.dlg_add_element.rejected.connect(lambda: tools_gw.reset_rubberband(self.rubber_band))

        self.dlg_add_element.element_id.textChanged.connect(
            partial(self._fill_dialog_element, self.dlg_add_element, table_object, None))
        self.dlg_add_element.btn_insert.clicked.connect(
            partial(tools_gw.insert_feature, self, self.dlg_add_element, table_object, False, False, None, None))
        self.dlg_add_element.btn_delete.clicked.connect(
            partial(tools_gw.delete_records, self, self.dlg_add_element, table_object, False, None, None))
        self.dlg_add_element.btn_snapping.clicked.connect(
            partial(tools_gw.selection_init, self, self.dlg_add_element, table_object, False))

        self.dlg_add_element.btn_add_geom.clicked.connect(self._get_point_xy)
        self.dlg_add_element.state.currentIndexChanged.connect(partial(self._filter_state_type))

        self.dlg_add_element.tbl_element_x_arc.clicked.connect(partial(tools_qgis.highlight_feature_by_id,
                                                                       self.dlg_add_element.tbl_element_x_arc, "v_edit_arc", "arc_id", self.rubber_band, 5))
        self.dlg_add_element.tbl_element_x_node.clicked.connect(partial(tools_qgis.highlight_feature_by_id,
                                                                        self.dlg_add_element.tbl_element_x_node, "v_edit_node", "node_id", self.rubber_band, 10))
        self.dlg_add_element.tbl_element_x_connec.clicked.connect(partial(tools_qgis.highlight_feature_by_id,
                                                                          self.dlg_add_element.tbl_element_x_connec, "v_edit_connec", "connec_id", self.rubber_band, 10))
        self.dlg_add_element.tbl_element_x_gully.clicked.connect(partial(tools_qgis.highlight_feature_by_id,
                                                                         self.dlg_add_element.tbl_element_x_gully, "v_edit_gully", "gully_id", self.rubber_band, 10))

        # Fill combo boxes of the form and related events
        self.dlg_add_element.element_type.currentIndexChanged.connect(partial(self._filter_elementcat_id))
        self.dlg_add_element.element_type.currentIndexChanged.connect(partial(self._update_location_cmb))

        # TODO maybe all this values can be in one Json query
        # Fill combo boxes
        sql = "SELECT DISTINCT(elementtype_id), elementtype_id FROM cat_element ORDER BY elementtype_id"
        rows = tools_db.get_rows(sql)
        tools_qt.fill_combo_values(self.dlg_add_element.element_type, rows, 1)

        sql = "SELECT expl_id, name FROM exploitation WHERE expl_id != '0' ORDER BY name"
        rows = tools_db.get_rows(sql)
        tools_qt.fill_combo_values(self.dlg_add_element.expl_id, rows, 1)

        # Set explotation vdefault for combo expl_id
        sql = "SELECT value FROM config_param_user WHERE parameter='edit_exploitation_vdefault' AND cur_user=current_user"
        row = tools_db.get_row(sql)
        if row is not None:
            tools_qt.set_combo_value(self.dlg_add_element.expl_id, row[0], 0)

        sql = "SELECT DISTINCT(id), name FROM value_state"
        rows = tools_db.get_rows(sql)
        tools_qt.fill_combo_values(self.dlg_add_element.state, rows, 1)

        self._filter_state_type()

        sql = ("SELECT location_type, location_type FROM man_type_location"
               " WHERE feature_type = 'ELEMENT' "
               " ORDER BY location_type")
        rows = tools_db.get_rows(sql)
        tools_qt.fill_combo_values(self.dlg_add_element.location_type, rows, 1)
        if rows:
            tools_qt.set_combo_value(self.dlg_add_element.location_type, rows[0][0], 0)

        sql = "SELECT DISTINCT(id), id FROM cat_owner"
        rows = tools_db.get_rows(sql)
        tools_qt.fill_combo_values(self.dlg_add_element.ownercat_id, rows, 1, add_empty=True)

        sql = "SELECT DISTINCT(id), id FROM cat_builder"
        rows = tools_db.get_rows(sql)
        tools_qt.fill_combo_values(self.dlg_add_element.buildercat_id, rows, 1, add_empty=True)

        sql = "SELECT DISTINCT(id), id FROM cat_work"
        rows = tools_db.get_rows(sql)
        tools_qt.fill_combo_values(self.dlg_add_element.workcat_id, rows, 1, add_empty=True)
        self.dlg_add_element.workcat_id.currentIndexChanged.connect(partial(
            tools_qt.set_stylesheet, self.dlg_add_element.workcat_id, None))

        sql = "SELECT DISTINCT(id), id FROM cat_work"
        rows = tools_db.get_rows(sql)
        tools_qt.fill_combo_values(self.dlg_add_element.workcat_id_end, rows, 1, add_empty=True)

        sql = "SELECT id, idval FROM edit_typevalue WHERE typevalue = 'value_verified'"
        rows = tools_db.get_rows(sql)
        tools_qt.fill_combo_values(self.dlg_add_element.verified, rows, 1, add_empty=True)
        self._filter_elementcat_id()

        if self.new_element_id:
            self._set_default_values()

        # Adding auto-completion to a QLineEdit for default feature
        if feature_type is None:
            feature_type = "arc"
        viewname = f"v_edit_{feature_type}"
        tools_gw.set_completer_widget(viewname, self.dlg_add_element.feature_id, str(feature_type) + "_id")

        if feature:
            self.dlg_add_element.tabWidget.currentChanged.connect(partial(
                self._fill_tbl_new_element, self.dlg_add_element, feature_type, feature[feature_type + "_id"]))

        # Set default tab 'arc'
        self.dlg_add_element.tab_feature.setCurrentIndex(0)
        self.feature_type = feature_type
        tools_gw.get_signal_change_tab(self.dlg_add_element, excluded_layers)

        # Force layer v_edit_element set active True
        if layer_element:
            tools_qgis.set_layer_visible(layer_element)

        # If is a new element dont need set enddate
        if self.new_element_id is True:
            tools_qt.set_widget_text(self.dlg_add_element, 'num_elements', '1')

        self._update_location_cmb()
        if not self.new_element_id:
            tools_qt.set_widget_text(self.dlg_add_element, 'element_id', selected_object_id)
            self._fill_dialog_element(self.dlg_add_element, 'element', None)

        # Open the dialog
        tools_gw.open_dialog(self.dlg_add_element, dlg_name='element', hide_config_widgets=True)
        return self.dlg_add_element

    def open_element_dialog(self):
        self.get_element()

    def get_element_dialog(self):
        return self.dlg_add_element

    def _update_location_cmb(self):

        element_type = tools_qt.get_text(self.dlg_add_element, self.dlg_add_element.element_type)
        sql = (f"SELECT location_type, location_type FROM man_type_location"
               f" WHERE feature_type = 'ELEMENT' "
               f" AND ('{element_type}' = ANY(featurecat_id::text[]) OR featurecat_id is null)"
               f" ORDER BY location_type")
        rows = tools_db.get_rows(sql)
        tools_qt.fill_combo_values(self.dlg_add_element.location_type, rows, add_empty=True)
        if rows:
            tools_qt.set_combo_value(self.dlg_add_element.location_type, rows[0][0], 0)


    def manage_elements(self):
        """ Button 67: Edit element """

        # Create the dialog
        self.dlg_man = GwElementManagerUi()
        tools_gw.load_settings(self.dlg_man)
        self.dlg_man.tbl_element.setSelectionBehavior(QAbstractItemView.SelectRows)

        # Adding auto-completion to a QLineEdit
        table_object = "v_edit_element"
        tools_gw.set_completer_object(self.dlg_man, table_object, field_id='element_id')

        # Set a model with selected filter. Attach that model to selected table
        message = tools_qt.fill_table(self.dlg_man.tbl_element, f"{self.schema_name}.{table_object}")
        if message:
            tools_qgis.show_warning(message)
        tools_gw.set_tablemodel_config(self.dlg_man, self.dlg_man.tbl_element, table_object)

        # Set signals
        self.dlg_man.element_id.textChanged.connect(partial(
            tools_qt.filter_by_id, self.dlg_man, self.dlg_man.tbl_element, self.dlg_man.element_id, table_object, "element_id"))
        self.dlg_man.tbl_element.doubleClicked.connect(partial(
            self._open_selected_object_element, self.dlg_man, self.dlg_man.tbl_element, table_object))
        self.dlg_man.btn_cancel.clicked.connect(partial(tools_gw.close_dialog, self.dlg_man))
        self.dlg_man.rejected.connect(partial(tools_gw.close_dialog, self.dlg_man))
        self.dlg_man.btn_delete.clicked.connect(partial(
            tools_gw.delete_selected_rows, self.dlg_man.tbl_element, table_object))
        self.dlg_man.btn_create.clicked.connect(partial(self.open_element_dialog))

        # Open form
        tools_gw.open_dialog(self.dlg_man, dlg_name='element_manager')


    # region private functions

    def _get_point_xy(self):

        self.snapper_manager.add_point(self.vertex_marker)
        self.point_xy = self.snapper_manager.point_xy


    def _set_default_values(self):
        """ Set default values """

        row = tools_gw.get_config_value("edit_elementcat_vdefault")
        if row is not None and row[0]:
            sql = f"SELECT elementtype_id, elementtype_id FROM cat_element WHERE id = '{row[0]}'"
            element_type = tools_db.get_row(sql)
            tools_qt.set_combo_value(self.dlg_add_element.element_type, element_type[0], 0)

        self._manage_combo(self.dlg_add_element.elementcat_id, 'edit_elementcat_vdefault')
        self._manage_combo(self.dlg_add_element.state, 'edit_state_vdefault')
        self._manage_combo(self.dlg_add_element.state_type, 'edit_statetype_1_vdefault')
        self._manage_combo(self.dlg_add_element.ownercat_id, 'edit_ownercat_vdefault')
        self._manage_combo(self.dlg_add_element.workcat_id, 'edit_workcat_vdefault')
        self._manage_combo(self.dlg_add_element.workcat_id_end, 'edit_workcat_id_end_vdefault')
        self._manage_combo(self.dlg_add_element.verified, 'edit_verified_vdefault')

        builtdate_vdef = tools_gw.get_config_value('edit_builtdate_vdefault')
        enddate_vdef = tools_gw.get_config_value('edit_enddate_vdefault')
        if builtdate_vdef:
            self.dlg_add_element.builtdate.setText(builtdate_vdef[0].replace('/', '-'))
        if enddate_vdef:
            self.dlg_add_element.enddate.setText(enddate_vdef[0].replace('/', '-'))


    def _manage_combo(self, combo, parameter):

        row = tools_gw.get_config_value(parameter)
        if row:
            tools_qt.set_combo_value(combo, row[0], 0)


    def _filter_state_type(self):

        state = tools_qt.get_combo_value(self.dlg_add_element, self.dlg_add_element.state, 0)
        sql = (f"SELECT DISTINCT(id), name FROM value_state_type "
               f"WHERE state = {state}")
        rows = tools_db.get_rows(sql)
        tools_qt.fill_combo_values(self.dlg_add_element.state_type, rows, 1)


    def _fill_tbl_new_element(self, dialog, feature_type, feature_id):

        widget = "tbl_element_x_" + feature_type
        widget = dialog.findChild(QTableView, widget)
        widget.setSelectionBehavior(QAbstractItemView.SelectRows)
        expr_filter = f"{feature_type}_id = '{feature_id}'"

        # Set model of selected widget
        table_name = f"{self.schema_name}.v_edit_{feature_type}"
        message = tools_qt.fill_table(widget, table_name, expr_filter)
        if message:
            tools_qgis.show_warning(message)

        # Adding auto-completion to a QLineEdit
        self.table_object = "element"
        tools_gw.set_completer_object(dialog, self.table_object, field_id='element_id')


    def _manage_element_accept(self, table_object):
        """ Insert or update table 'element'. Add element to selected feature """

        # Get values from dialog
        element_id = tools_qt.get_text(self.dlg_add_element, "element_id", return_string_null=False)
        code = tools_qt.get_text(self.dlg_add_element, "code", return_string_null=False)
        elementcat_id = tools_qt.get_combo_value(self.dlg_add_element, self.dlg_add_element.elementcat_id)
        ownercat_id = tools_qt.get_combo_value(self.dlg_add_element, self.dlg_add_element.ownercat_id)
        location_type = tools_qt.get_combo_value(self.dlg_add_element, self.dlg_add_element.location_type)
        buildercat_id = tools_qt.get_combo_value(self.dlg_add_element, self.dlg_add_element.buildercat_id)
        builtdate = tools_qt.get_text(self.dlg_add_element, "builtdate", return_string_null=False)
        enddate = tools_qt.get_text(self.dlg_add_element, "enddate", return_string_null=False)
        workcat_id = tools_qt.get_combo_value(self.dlg_add_element, self.dlg_add_element.workcat_id)
        workcat_id_end = tools_qt.get_combo_value(self.dlg_add_element, self.dlg_add_element.workcat_id_end)
        comment = tools_qt.get_text(self.dlg_add_element, "comment", return_string_null=False)
        observ = tools_qt.get_text(self.dlg_add_element, "observ", return_string_null=False)
        link = tools_qt.get_text(self.dlg_add_element, "link", return_string_null=False)
        verified = tools_qt.get_combo_value(self.dlg_add_element, self.dlg_add_element.verified)
        rotation = tools_qt.get_text(self.dlg_add_element, "rotation")
        if rotation == 0 or rotation is None or rotation == 'null':
            rotation = '0'
        undelete = self.dlg_add_element.undelete.isChecked()

        # Check mandatory fields
        message = "You need to insert value for field"
        if elementcat_id == '':
            tools_qgis.show_warning(message, parameter="elementcat_id", dialog=self.dlg_add_element)
            return
        num_elements = tools_qt.get_text(self.dlg_add_element, "num_elements", return_string_null=False)
        if num_elements == '':
            tools_qgis.show_warning(message, parameter="num_elements", dialog=self.dlg_add_element)
            return
        state = tools_qt.get_combo_value(self.dlg_add_element, self.dlg_add_element.state)
        if state == '':
            tools_qgis.show_warning(message, parameter="state_id", dialog=self.dlg_add_element)
            return

        state_type = tools_qt.get_combo_value(self.dlg_add_element, self.dlg_add_element.state_type)
        expl_id = tools_qt.get_combo_value(self.dlg_add_element, self.dlg_add_element.expl_id)

        # Get SRID
        srid = global_vars.data_epsg

        # Check if this element already exists
        sql = (f"SELECT DISTINCT(element_id)"
               f" FROM {table_object}"
               f" WHERE element_id = '{element_id}'")
        row = tools_db.get_row(sql, log_info=False)
        if row is None:
            # If object not exist perform an INSERT
            if element_id == '':
                sql = ("INSERT INTO v_edit_element (elementcat_id,  num_elements, state, state_type"
                       ", expl_id, rotation, comment, observ, link, undelete, builtdate, enddate, ownercat_id"
                       ", location_type, buildercat_id, workcat_id, workcat_id_end, verified, the_geom, code)")
                sql_values = (f" VALUES ('{elementcat_id}', '{num_elements}', '{state}', '{state_type}', "
                              f"'{expl_id}', '{rotation}', $${comment}$$, $${observ}$$, "
                              f"$${link}$$, '{undelete}'")
            else:
                sql = ("INSERT INTO v_edit_element (element_id, elementcat_id, num_elements, state, state_type"
                       ", expl_id, rotation, comment, observ, link, undelete, builtdate, enddate, ownercat_id"
                       ", location_type, buildercat_id, workcat_id, workcat_id_end, verified, the_geom, code)")

                sql_values = (f" VALUES ('{element_id}', '{elementcat_id}', '{num_elements}',  '{state}', "
                              f"'{state_type}', '{expl_id}', '{rotation}', $${comment}$$, $${observ}$$, $${link}$$, "
                              f"'{undelete}'")
            if builtdate:
                sql_values += f", '{builtdate}'"
            else:
                sql_values += ", null"
            if enddate:
                sql_values += f", '{enddate}'"
            else:
                sql_values += ", null"
            if ownercat_id:
                sql_values += f", '{ownercat_id}'"
            else:
                sql_values += ", null"
            if location_type:
                sql_values += f", '{location_type}'"
            else:
                sql_values += ", null"
            if buildercat_id:
                sql_values += f", '{buildercat_id}'"
            else:
                sql_values += ", null"
            if workcat_id:
                sql_values += f", '{workcat_id}'"
            else:
                sql_values += ", null"
            if workcat_id_end:
                sql_values += f", '{workcat_id_end}'"
            else:
                sql_values += ", null"
            if verified:
                sql_values += f", '{verified}'"
            else:
                sql_values += ", null"
            if str(self.point_xy['x']) not in ("", None, "None"):
                sql_values += f", ST_SetSRID(ST_MakePoint({self.point_xy['x']},{self.point_xy['y']}), {srid})"
                self.point_xy['x'] = ""
            else:
                sql_values += ", null"
            if code:
                sql_values += f", $${code}$$"
            else:
                sql_values += ", null"
            if element_id == '':
                sql += sql_values + ") RETURNING element_id;"
                new_elem_id = tools_db.execute_returning(sql)
                sql_values = ""
                sql = ""
                element_id = str(new_elem_id[0])
            else:
                sql_values += ");\n"
            sql += sql_values
        # If object already exist perform an UPDATE
        else:
            message = "Are you sure you want to update the data?"
            answer = tools_qt.show_question(message)
            if not answer:
                return
            sql = (f"UPDATE element"
                   f" SET elementcat_id = '{elementcat_id}', num_elements = '{num_elements}', state = '{state}'"
                   f", state_type = '{state_type}', expl_id = '{expl_id}', rotation = '{rotation}'"
                   f", comment = $${comment}$$, observ = $${observ}$$"
                   f", link = $${link}$$, undelete = '{undelete}'")
            if builtdate:
                sql += f", builtdate = '{builtdate}'"
            else:
                sql += ", builtdate = null"
            if enddate:
                sql += f", enddate = '{enddate}'"
            else:
                sql += ", enddate = null"
            if ownercat_id:
                sql += f", ownercat_id = '{ownercat_id}'"
            else:
                sql += ", ownercat_id = null"
            if location_type:
                sql += f", location_type = '{location_type}'"
            else:
                sql += ", location_type = null"
            if buildercat_id:
                sql += f", buildercat_id = '{buildercat_id}'"
            else:
                sql += ", buildercat_id = null"
            if workcat_id:
                sql += f", workcat_id = '{workcat_id}'"
            else:
                sql += ", workcat_id = null"
            if code:
                sql += f", code = $${code}$$"
            else:
                sql += ", code = null"
            if workcat_id_end:
                sql += f", workcat_id_end = '{workcat_id_end}'"
            else:
                sql += ", workcat_id_end = null"
            if verified:
                sql += f", verified = '{verified}'"
            else:
                sql += ", verified = null"
            if str(self.point_xy['x']) not in ("", None, "None"):
                sql += f", the_geom = ST_SetSRID(ST_MakePoint({self.point_xy['x']},{self.point_xy['y']}), {srid})"

            sql += f" WHERE element_id = '{element_id}';"
        # Manage records in tables @table_object_x_@feature_type
        sql += (f"\nDELETE FROM element_x_node"
                f" WHERE element_id = '{element_id}';")
        sql += (f"\nDELETE FROM element_x_arc"
                f" WHERE element_id = '{element_id}';")
        sql += (f"\nDELETE FROM element_x_connec"
                f" WHERE element_id = '{element_id}';")

        if self.list_ids['arc']:
            for feature_id in self.list_ids['arc']:
                sql += (f"\nINSERT INTO element_x_arc (element_id, arc_id)"
                        f" VALUES ('{element_id}', '{feature_id}');")
        if self.list_ids['node']:
            for feature_id in self.list_ids['node']:
                sql += (f"\nINSERT INTO element_x_node (element_id, node_id)"
                        f" VALUES ('{element_id}', '{feature_id}');")
        if self.list_ids['connec']:
            for feature_id in self.list_ids['connec']:
                sql += (f"\nINSERT INTO element_x_connec (element_id, connec_id)"
                        f" VALUES ('{element_id}', '{feature_id}');")
        status = tools_db.execute_sql(sql)
        if status:
            self.element_id = element_id
            self.layers = tools_gw.manage_close(self.dlg_add_element, table_object, layers=self.layers)


    def _filter_elementcat_id(self):
        """ Filter QComboBox @elementcat_id according QComboBox @elementtype_id """

        element_type = tools_qt.get_combo_value(self.dlg_add_element, self.dlg_add_element.element_type, 1)
        sql = (f"SELECT DISTINCT(id), id FROM cat_element"
               f" WHERE elementtype_id = '{element_type}'"
               f" ORDER BY id")
        rows = tools_db.get_rows(sql)
        tools_qt.fill_combo_values(self.dlg_add_element.elementcat_id, rows, 1)


    def _open_selected_object_element(self, dialog, widget, table_object):

        selected_list = widget.selectionModel().selectedRows()
        if len(selected_list) == 0:
            message = "Any record selected"
            tools_qgis.show_warning(message, dialog=dialog)
            return

        row = selected_list[0].row()

        # Get object_id from selected row
        field_object_id = "element_id"
        selected_object_id = widget.model().record(row).value(field_object_id)

        # Close this dialog and open selected object
        keep_open_form = tools_gw.get_config_parser('dialogs_actions', 'element_manager_keep_open', "user", "init", prefix=True)
        if tools_os.set_boolean(keep_open_form, False) is not True:
            dialog.close()

        self.get_element(new_element_id=False, selected_object_id=selected_object_id)


    def _check_date(self, widget, button=None, regex_type=1):
        """ Set QRegExpression in order to validate QLineEdit(widget) field type date.
        Also allow to enable or disable a QPushButton(button), like typical accept button
        @Type=1 (yyy-mm-dd), @Type=2 (dd-mm-yyyy)
        """

        reg_exp = ""
        placeholder = "yyyy-mm-dd"
        if regex_type == 1:
            widget.setPlaceholderText("yyyy-mm-dd")
            placeholder = "yyyy-mm-dd"
            reg_exp = QRegExp("(((\d{4})([-])(0[13578]|10|12)([-])(0[1-9]|[12][0-9]|3[01]))|"
                              "((\d{4})([-])(0[469]|11)([-])([0][1-9]|[12][0-9]|30))|"
                              "((\d{4})([-])(02)([-])(0[1-9]|1[0-9]|2[0-8]))|"
                              "(([02468][048]00)([-])(02)([-])(29))|"
                              "(([13579][26]00)([-])(02)([-])(29))|"
                              "(([0-9][0-9][0][48])([-])(02)([-])(29))|"
                              "(([0-9][0-9][2468][048])([-])(02)([-])(29))|"
                              "(([0-9][0-9][13579][26])([-])(02)([-])(29)))")
        elif regex_type == 2:
            widget.setPlaceholderText("dd-mm-yyyy")
            placeholder = "dd-mm-yyyy"
            reg_exp = QRegExp("(((0[1-9]|[12][0-9]|3[01])([-])(0[13578]|10|12)([-])(\d{4}))|"
                              "(([0][1-9]|[12][0-9]|30)([-])(0[469]|11)([-])(\d{4}))|"
                              "((0[1-9]|1[0-9]|2[0-8])([-])(02)([-])(\d{4}))|"
                              "((29)(-)(02)([-])([02468][048]00))|"
                              "((29)([-])(02)([-])([13579][26]00))|"
                              "((29)([-])(02)([-])([0-9][0-9][0][48]))|"
                              "((29)([-])(02)([-])([0-9][0-9][2468][048]))|"
                              "((29)([-])(02)([-])([0-9][0-9][13579][26])))")
        elif regex_type == 3:
            widget.setPlaceholderText("yyyy/mm/dd")
            placeholder = "yyyy/mm/dd"
            reg_exp = QRegExp("(((\d{4})([/])(0[13578]|10|12)([/])(0[1-9]|[12][0-9]|3[01]))|"
                              "((\d{4})([/])(0[469]|11)([/])([0][1-9]|[12][0-9]|30))|"
                              "((\d{4})([/])(02)([/])(0[1-9]|1[0-9]|2[0-8]))|"
                              "(([02468][048]00)([/])(02)([/])(29))|"
                              "(([13579][26]00)([/])(02)([/])(29))|"
                              "(([0-9][0-9][0][48])([/])(02)([/])(29))|"
                              "(([0-9][0-9][2468][048])([/])(02)([/])(29))|"
                              "(([0-9][0-9][13579][26])([/])(02)([/])(29)))")
        elif regex_type == 4:
            widget.setPlaceholderText("dd/mm/yyyy")
            placeholder = "dd/mm/yyyy"
            reg_exp = QRegExp("(((0[1-9]|[12][0-9]|3[01])([/])(0[13578]|10|12)([/])(\d{4}))|"
                              "(([0][1-9]|[12][0-9]|30)([/])(0[469]|11)([/])(\d{4}))|"
                              "((0[1-9]|1[0-9]|2[0-8])([/])(02)([/])(\d{4}))|"
                              "((29)(-)(02)([/])([02468][048]00))|"
                              "((29)([/])(02)([/])([13579][26]00))|"
                              "((29)([/])(02)([/])([0-9][0-9][0][48]))|"
                              "((29)([/])(02)([/])([0-9][0-9][2468][048]))|"
                              "((29)([/])(02)([/])([0-9][0-9][13579][26])))")

        widget.setValidator(QRegExpValidator(reg_exp))
        widget.textChanged.connect(partial(self._check_regex, widget, reg_exp, button, placeholder))


    def _check_regex(self, widget, reg_exp, button, placeholder, text):

        is_valid = False
        if reg_exp.exactMatch(text) is True:
            widget.setStyleSheet(None)
            is_valid = True
        elif str(text) == '':
            widget.setStyleSheet(None)
            widget.setPlaceholderText(placeholder)
            is_valid = True
        elif reg_exp.exactMatch(text) is False:
            widget.setStyleSheet("border: 1px solid red")
            is_valid = False

        if button is not None and type(button) == QPushButton:
            if is_valid is False:
                button.setEnabled(False)
            else:
                button.setEnabled(True)


    def _fill_dialog_element(self, dialog, table_object, single_tool_mode=None):

        # Reset list of selected records
        self.ids, self.list_ids = tools_gw.reset_feature_list()

        list_feature_type = ['arc', 'node', 'connec', 'element']
        if global_vars.project_type == 'ud':
            list_feature_type.append('gully')

        object_id = tools_qt.get_text(dialog, table_object + "_id")

        # Check if we already have data with selected object_id
        sql = (f"SELECT * "
               f" FROM {table_object}"
               f" WHERE {table_object}_id = '{object_id}'")
        row = tools_db.get_row(sql, log_info=False)

        # If object_id not found: Clear data
        if not row:
            # Reset widgets
            widgets = ["elementcat_id", "state", "expl_id", "ownercat_id", "location_type", "buildercat_id",
                       "workcat_id", "workcat_id_end", "comment", "observ", "path", "rotation", "verified",
                       "num_elements"]
            for widget_name in widgets:
                tools_qt.set_widget_text(dialog, widget_name, "")

            self._set_combo_from_param_user(dialog, 'state', 'value_state', 'edit_state_vdefault', field_name='name')
            self._set_combo_from_param_user(dialog, 'expl_id', 'exploitation', 'edit_exploitation_vdefault',
                                           field_id='expl_id', field_name='name')

            builtdate = tools_gw.get_config_value('edit_builtdate_vdefault')
            if builtdate: self.dlg_add_element.builtdate.setText(builtdate[0].replace('/', '-'))
            enddate = tools_gw.get_config_value('edit_enddate_vdefault')
            if enddate: self.dlg_add_element.enddate.setText(enddate[0].replace('/', '-'))
            self._set_combo_from_param_user(dialog, 'workcat_id', 'cat_work', 'edit_workcat_vdefault',
                                           field_id='id', field_name='id')
            if single_tool_mode is not None:
                self.layers = tools_gw.remove_selection(single_tool_mode, self.layers)
            else:
                self.layers = tools_gw.remove_selection(True, self.layers)

            for feature_type in list_feature_type:
                tools_qt.reset_model(dialog, table_object, feature_type)

            return

        tools_qt.set_widget_text(dialog, "code", row['code'])
        sql = (f"SELECT elementtype_id FROM cat_element"
               f" WHERE id = '{row['elementcat_id']}'")
        row_type = tools_db.get_row(sql)
        if row_type:
            tools_qt.set_widget_text(dialog, "element_type", f"{row_type[0]}")

        # Fill input widgets with data of the @row
        cmb_widgets = ["elementcat_id", "state", "state_type", "expl_id", "ownercat_id", "location_type", "buildercat_id", "workcat_id",
                   "workcat_id_end", "verified"]
        widgets = ["comment", "observ", "link", "rotation", "num_elements"]
        for widget_name in cmb_widgets:
            widget = dialog.findChild(QComboBox, widget_name)
            tools_qt.set_combo_value(widget, f"{row[widget_name]}", 0)
        for widget_name in widgets:
            tools_qt.set_widget_text(dialog, widget_name, f"{row[widget_name]}")

        tools_qt.set_widget_text(dialog, "builtdate", row['builtdate'])
        tools_qt.set_widget_text(dialog, "enddate", row['enddate'])
        if str(row['undelete']) == 'True':
            dialog.undelete.setChecked(True)

        # Check related @feature_type
        for feature_type in list_feature_type:
            tools_gw.get_rows_by_feature_type(self, dialog, table_object, feature_type)


    def _set_combo_from_param_user(self, dialog, widget, table_name, parameter, field_id='id', field_name='id'):
        """ Executes query and set combo box """

        sql = (f"SELECT t1.{field_name} FROM {table_name} as t1"
               f" INNER JOIN config_param_user as t2 ON t1.{field_id}::text = t2.value::text"
               f" WHERE parameter = '{parameter}' AND cur_user = current_user")
        row = tools_db.get_row(sql)
        if row:
            tools_qt.set_widget_text(dialog, widget, row[0])


    # endregion<|MERGE_RESOLUTION|>--- conflicted
+++ resolved
@@ -15,11 +15,7 @@
 from ..ui.ui_manager import GwElementUi, GwElementManagerUi
 from ..utils.snap_manager import GwSnapManager
 from ... import global_vars
-<<<<<<< HEAD
-from ...lib import tools_qgis, tools_qt, tools_db, tools_os
-=======
 from ...libs import lib_vars, tools_qgis, tools_qt, tools_db, tools_os
->>>>>>> 292d872d
 
 
 class GwElement:
@@ -28,7 +24,7 @@
         """ Class to control 'Add element' of toolbar 'edit' """
 
         self.iface = global_vars.iface
-        self.schema_name = global_vars.schema_name
+        self.schema_name = lib_vars.schema_name
         self.canvas = global_vars.canvas
         self.snapper_manager = GwSnapManager(self.iface)
         self.vertex_marker = self.snapper_manager.vertex_marker
@@ -414,7 +410,7 @@
         expl_id = tools_qt.get_combo_value(self.dlg_add_element, self.dlg_add_element.expl_id)
 
         # Get SRID
-        srid = global_vars.data_epsg
+        srid = lib_vars.data_epsg
 
         # Check if this element already exists
         sql = (f"SELECT DISTINCT(element_id)"
