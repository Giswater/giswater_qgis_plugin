--- conflicted
+++ resolved
@@ -632,7 +632,6 @@
         self.get_element(new_element_id=False, selected_object_id=selected_object_id)
 
 
-<<<<<<< HEAD
     def _check_date(self, widget, button=None, regex_type=1):
         """ Set QRegExpression in order to validate QLineEdit(widget) field type date.
         Also allow to enable or disable a QPushButton(button), like typical accept button
@@ -713,8 +712,6 @@
                 button.setEnabled(True)
 
 
-=======
->>>>>>> 9bb8d291
     def _fill_dialog_element(self, dialog, table_object, single_tool_mode=None):
 
         # Reset list of selected records
