--- conflicted
+++ resolved
@@ -290,105 +290,6 @@
         if tab:
             main_tab.setCurrentWidget(tab)
 
-<<<<<<< HEAD
-    def _get_layers(self):
-
-        # self.arc_layers = [lyr for lyr in [tools_qgis.get_layer_by_tablename('v_edit_arc')] if lyr is not None]
-        # self.node_layers = [lyr for lyr in [tools_qgis.get_layer_by_tablename('v_edit_node')] if lyr is not None]
-        # self.connec_layers = [lyr for lyr in [tools_qgis.get_layer_by_tablename('v_edit_connec')] if lyr is not None]
-        # self.gully_layers = [lyr for lyr in [tools_qgis.get_layer_by_tablename('v_edit_gully')] if lyr is not None]
-        # self.link_layers = [lyr for lyr in [tools_qgis.get_layer_by_tablename('v_edit_link')] if lyr is not None]
-
-        filter_layers = {}
-        filter_layers['muni'] = []
-        filter_layers['expl'] = []
-        filter_layers['sector'] = []
-
-        for layer in QgsProject.instance().mapLayers().values():
-            if "muni_id" in [field.name() for field in layer.fields()]:
-                filter_layers['muni'].append(tools_qgis.get_layer_source_table_name(layer))
-            if "expl_id" in [field.name() for field in layer.fields()] or "expl_id2" in [field.name() for field in layer.fields()]:
-                filter_layers['expl'].append(tools_qgis.get_layer_source_table_name(layer))
-            if "sector_id" in [field.name() for field in layer.fields()]:
-                filter_layers['sector'].append(tools_qgis.get_layer_source_table_name(layer))
-
-        return filter_layers
-        # return self.arc_layers, self.node_layers, self.connec_layers, self.gully_layers, self.link_layers
-
-    def _apply_filter(self, muni_filter: str, sector_filter: str) -> None:
-        """
-        Apply a subset filter to layers based on the project type.
-
-        :param subset_filter: SQL-like filter string to apply to the layers.
-        """
-
-        # Iterate over all layers in the current QGIS project
-        for layer in QgsProject.instance().mapLayers().values():
-            if isinstance(layer, QgsVectorLayer):
-                # Get the field names once to avoid multiple iterations
-                field_names = {field.name() for field in layer.fields()}
-
-                # If neither filter is set and the layer contains 'muni_id' or 'sector_id' fields, remove any existing subset string
-                if not any([muni_filter, sector_filter]) and any(field in field_names for field in ['muni_id', 'sector_id']):
-                    layer.setSubsetString(None)
-                    continue
-
-                # Initialize the list to hold the subset filters
-                subset_filter = []
-
-                # Add 'muni_filter' to the subset filter if the 'muni_id' field exists and 'muni_filter' is set
-                subset_filter = [
-                    muni_filter if "muni_id" in field_names and muni_filter else None,
-                    sector_filter if "sector_id" in field_names and sector_filter else None,
-                ]
-
-                # Remove any 'None' values from the subset filter list
-                subset_filter = [f for f in subset_filter if f]
-
-                # Apply the subset filter to the layer; if the list is empty, set it to None
-                layer.setSubsetString(" AND ".join(subset_filter) if subset_filter else None)
-
-    def _build_filter(self) -> str:
-
-        # Call get_selectors
-        extras = f'"selectorType":"selector_basic", "filterText":""'
-        body = tools_gw.create_body(extras=extras)
-        json_result = tools_gw.execute_procedure('gw_fct_getselectors', body)
-
-        muni_filter = ''
-        sector_filter = ''
-
-        if json_result is not None:
-            try:
-                form_tabs = json_result.get('body', {}).get('form', {}).get('formTabs', [])
-                for selector in form_tabs:
-                    if selector.get('tableName') == 'selector_municipality':
-                        filter = []
-                        for field in selector.get('fields', []):
-                            if field.get('value'):
-                                column_name = field.get('columnname')
-                                if column_name:
-                                    filter.append(f"{field[column_name]}")
-                        if filter:
-                            muni_filter = (f"ARRAY[muni_id] && ARRAY[{','.join(filter)}]")
-
-                    elif selector.get('tableName') == 'selector_sector':
-                        filter = []
-                        for field in selector.get('fields', []):
-                            if field.get('value'):
-                                column_name = field.get('columnname')
-                                if column_name:
-                                    filter.append(f"{field[column_name]}")
-                        if filter:
-                            sector_filter = (f"ARRAY[sector_id] && ARRAY[{','.join(filter)}]")
-
-            except KeyError as e:
-                print(f"KeyError encountered: {e}")
-
-        return muni_filter, sector_filter
-
-=======
->>>>>>> 1d3aa563
     # region private functions
 
     def _show_help(self, dialog, selection_modes):
