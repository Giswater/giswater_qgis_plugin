"""
This file is part of Giswater 3
The program is free software: you can redistribute it and/or modify it under the terms of the GNU
General Public License as published by the Free Software Foundation, either version 3 of the License,
or (at your option) any later version.
"""
# -*- coding: utf-8 -*-
from qgis.gui import QgsVertexMarker
from qgis.PyQt.QtCore import Qt, QDate, QStringListModel, pyqtSignal
from qgis.PyQt.QtGui import QStandardItemModel, QStandardItem
from qgis.PyQt.QtWidgets import QAbstractItemView, QDialogButtonBox, QCompleter, QLineEdit, QFileDialog, QTableView, \
    QTextEdit, QPushButton, QComboBox, QTabWidget

import os
import sys
import subprocess
import webbrowser
from datetime import datetime
from functools import partial

from lib import qt_tools
from core.models.om_visit_event import OmVisitEvent
from core.models.om_visit import OmVisit
from core.models.om_visit_x_arc import OmVisitXArc
from core.models.om_visit_x_connec import OmVisitXConnec
from core.models.om_visit_x_node import OmVisitXNode
from core.models.om_visit_x_gully import OmVisitXGully
from core.models.om_visit_parameter import OmVisitParameter
from ....ui_manager import VisitUi, VisitEvent, VisitEventRehab, LotVisitManagerUi
from ..edit.document import GwDocument
from ...utils.giswater_tools import close_dialog, load_settings, open_dialog
from .... import global_vars
from ....actions.parent_functs import set_icon, document_delete, document_open, create_body, \
    set_dates_from_to, get_values_from_catalog
from ....actions.parent_manage_funct import set_selectionbehavior, add_point, \
    check_expression, disconnect_signal_selection_changed, connect_signal_selection_changed, remove_selection, \
    select_features_by_ids, refresh_map_canvas, fill_widget_with_fields, fill_table_object, enable_feature_type, \
    insert_feature, delete_records, selection_init, set_completer_feature_id, set_table_model, lazy_configuration, \
    set_table_columns, delete_selected_object, set_completer_object, hide_generic_layers, selection_changed


class GwVisitManager:

    # event emitted when a new Visit is added when GUI is closed/accepted
    visit_added = pyqtSignal(int)

    def __init__(self):
        """ Class to control 'Add visit' of toolbar 'edit' """

        self.controller = global_vars.controller
        self.canvas = global_vars.canvas
        self.schema_name = global_vars.schema_name
        self.iface = global_vars.iface

        self.geom_type = None
        self.event_parameter_id = None
        self.event_feature_type = None

        self.vertex_marker = QgsVertexMarker(global_vars.canvas)

        self.lazy_widget = None
        self.lazy_init_function = None


    def manage_visit(self, visit_id=None, geom_type=None, feature_id=None, single_tool=True, expl_id=None, tag=None,
<<<<<<< HEAD
                     open_dlg=True, is_new_from_cf=False):
=======
                     open_dialog=True, is_new_from_cf=False):
>>>>>>> 26e46ecb
        """ Button 64. Add visit.
        if visit_id => load record related to the visit_id
        if geom_type => lock geom_type in relations tab
        if feature_id => load related feature basing on geom_type in relation
        if single_tool notify that the tool is used called from another dialog."""

        # parameter to set if the dialog is working as single tool or integrated in another tool
        global_vars.single_tool_mode = single_tool

        # bool to distinguish if we entered to edit an exisiting Visit or creating a new one
        self.it_is_new_visit = (not visit_id)
        self.visit_id_value = visit_id

        # set vars to manage if GUI have to lock the relation
        self.locked_geom_type = geom_type
        self.locked_feature_id = feature_id

        # Create the dialog and signals and related ORM Visit class
        self.current_visit = OmVisit(self.controller)
        self.dlg_add_visit = VisitUi(tag)
        load_settings(self.dlg_add_visit)

        # Get expl_id from previus dialog
        self.expl_id = expl_id

        # Get layers of every geom_type

        # Setting lists
        self.ids = []
        self.list_ids = {}
        self.list_ids['arc'] = []
        self.list_ids['node'] = []
        self.list_ids['connec'] = []
        self.list_ids['gully'] = []
        self.list_ids['element'] = []

        # Setting layers
        self.layers = {}
        self.layers['arc'] = []
        self.layers['node'] = []
        self.layers['connec'] = []
        self.layers['gully'] = []
        self.layers['element'] = []

        self.layers['arc'] = self.controller.get_group_layers('arc')
        self.layers['node'] = self.controller.get_group_layers('node')
        self.layers['connec'] = self.controller.get_group_layers('connec')
        self.layers['element'] = self.controller.get_group_layers('element')
        if self.controller.get_project_type() == 'ud':
            self.layers['gully'] = self.controller.get_group_layers('gully')

        # Remove 'gully' for 'WS'
        if self.controller.get_project_type() == 'ws':
            self.dlg_add_visit.tab_feature.removeTab(3)

        # Feature type of selected parameter
        self.feature_type_parameter = None

        # Reset geometry
        self.point_xy = {"x": None, "y": None}

        # Set icons
        set_icon(self.dlg_add_visit.btn_feature_insert, "111")
        set_icon(self.dlg_add_visit.btn_feature_delete, "112")
        set_icon(self.dlg_add_visit.btn_feature_snapping, "137")
        set_icon(self.dlg_add_visit.btn_doc_insert, "111")
        set_icon(self.dlg_add_visit.btn_doc_delete, "112")
        set_icon(self.dlg_add_visit.btn_doc_new, "134")
        set_icon(self.dlg_add_visit.btn_open_doc, "170")
        set_icon(self.dlg_add_visit.btn_add_geom, "133")

        # tab events
        self.tabs = self.dlg_add_visit.findChild(QTabWidget, 'tab_widget')
        self.button_box = self.dlg_add_visit.findChild(QDialogButtonBox, 'button_box')
        if visit_id is None:
            self.button_box.button(QDialogButtonBox.Ok).setEnabled(False)

        # Tab 'Data'/'Visit'
        self.visit_id = self.dlg_add_visit.findChild(QLineEdit, "visit_id")
        self.user_name = self.dlg_add_visit.findChild(QLineEdit, "user_name")
        self.ext_code = self.dlg_add_visit.findChild(QLineEdit, "ext_code")
        self.visitcat_id = self.dlg_add_visit.findChild(QComboBox, "visitcat_id")

        # tab 'Event'
        self.tbl_event = self.dlg_add_visit.findChild(QTableView, "tbl_event")
        self.parameter_type_id = self.dlg_add_visit.findChild(QComboBox, "parameter_type_id")
        self.parameter_id = self.dlg_add_visit.findChild(QComboBox, "parameter_id")
        self.feature_type = self.dlg_add_visit.findChild(QComboBox, "feature_type")

        # tab 'Document'
        self.doc_id = self.dlg_add_visit.findChild(QLineEdit, "doc_id")
        self.btn_doc_insert = self.dlg_add_visit.findChild(QPushButton, "btn_doc_insert")
        self.btn_doc_delete = self.dlg_add_visit.findChild(QPushButton, "btn_doc_delete")
        self.btn_doc_new = self.dlg_add_visit.findChild(QPushButton, "btn_doc_new")
        self.btn_open_doc = self.dlg_add_visit.findChild(QPushButton, "btn_open_doc")
        self.tbl_document = self.dlg_add_visit.findChild(QTableView, "tbl_document")
        self.tbl_document.setSelectionBehavior(QAbstractItemView.SelectRows)

        set_selectionbehavior(self.dlg_add_visit)

        # Check the default dates, if it does not exist force today
        _date = QDate.currentDate()
        date_string = self.controller.get_config('om_visit_startdate_vdefault')
        if date_string:
            _date = datetime.strptime(date_string[0], '%Y/%m/%d')
        self.dlg_add_visit.startdate.setDate(_date)

<<<<<<< HEAD
=======
        # Check the default dates, if it does not exist force today
        _date = QDate.currentDate()
        date_string = self.controller.get_config('om_visit_startdate_vdefault')
        if date_string:
            _date = datetime.strptime(date_string[0], '%Y/%m/%d')
        self.dlg_add_visit.startdate.setDate(_date)

>>>>>>> 26e46ecb
        date_string = self.controller.get_config('om_visit_enddate_vdefault')
        if date_string is not None:
            _date = datetime.strptime(date_string[0], '%Y/%m/%d')
        self.dlg_add_visit.enddate.setDate(_date)

        # set User name get from controller login
        if self.controller.user and self.user_name:
            self.user_name.setText(str(self.controller.user))

        # set the start tab to be shown (e.g. tab_visit)
        self.current_tab_index = self.tab_index('tab_visit')
        self.tabs.setCurrentIndex(self.current_tab_index)

        # Set signals
        self.set_signals()

        # Set autocompleters of the form
        self.set_completers()

        # Show id of visit. If not set, infer a new value
        self.fill_combos(visit_id=visit_id)
        if not visit_id:
            visit_id = self.current_visit.nextval()

        self.visit_id.setText(str(visit_id))

        if self.controller.get_project_type() == 'ud':
            self.event_feature_type_selected(self.dlg_add_visit, "gully")
        self.event_feature_type_selected(self.dlg_add_visit, "node")
        self.event_feature_type_selected(self.dlg_add_visit, "connec")
        self.event_feature_type_selected(self.dlg_add_visit, "arc")

        # Force tab_feature_changed
        self.tab_feature_changed(self.dlg_add_visit, 'visit', excluded_layers=["v_edit_element"], layers=self.layers)

        # Manage relation locking
        if self.locked_geom_type:
            self.set_locked_relation()

        # Disable widgets when the visit is not new
        if self.it_is_new_visit is False:
            self.dlg_add_visit.btn_feature_insert.setEnabled(False)
            self.dlg_add_visit.btn_feature_delete.setEnabled(False)
            self.dlg_add_visit.btn_feature_snapping.setEnabled(False)
            self.dlg_add_visit.tab_feature.setEnabled(False)

        # Zoom to selected geometry or relations
        if self.it_is_new_visit is False:
            visit_layer = self.controller.get_layer_by_tablename('v_edit_om_visit')
            if visit_layer:
                visit_layer.selectByExpression(f'"id"={visit_id}')
                box = visit_layer.boundingBoxOfSelected()
                visit_layer.removeSelection()
                if not box.isNull():
                    self.zoom_box(box)
                else:
                    for layer in self.layers[self.geom_type]:
                        box = layer.boundingBoxOfSelected()
                        self.zoom_box(box)

        # Open the dialog
        if open_dlg:
            # If the new visit dont come from info emit signal
            if is_new_from_cf is False:
                self.feature_type.currentIndexChanged.emit(0)
            open_dialog(self.dlg_add_visit, dlg_name="visit")


    def zoom_box(self, box):
        """
        :param box: (QgsRectangle)
        """
        # When it is a point, and only one, it must be converted into a rectangle to be able to zoom
        if not box.isNull():
            if box.xMinimum() == box.xMaximum() and box.yMinimum() == box.yMaximum():
                box.setXMaximum(box.xMaximum() + 0.0001)
                box.setYMaximum(box.yMaximum() + 0.0001)
                box.setXMaximum(box.xMinimum() + 0.0001)
                box.setYMaximum(box.yMinimum() + 0.0001)
            box.set(box.xMinimum() - 10, box.yMinimum() - 10, box.xMaximum() + 10, box.yMaximum() + 10)
            self.iface.mapCanvas().setExtent(box)
            self.iface.mapCanvas().refresh()


    def open_selected_object_visit(self, dialog, widget, table_object):

        selected_list = widget.selectionModel().selectedRows()
        if len(selected_list) == 0:
            message = "Any record selected"
            self.controller.show_warning(message)
            return

        row = selected_list[0].row()

        # Get object_id from selected row
        field_object_id = "id"
        if "v_ui_om_visitman_x_" in table_object:
            field_object_id = "visit_id"
        selected_object_id = widget.model().record(row).value(field_object_id)

        # Close this dialog and open selected object
        dialog.close()

        if table_object == "v_ui_om_visit":
            self.manage_visit(visit_id=selected_object_id)
        elif "v_ui_om_visitman_x_" in table_object:
            self.manage_visit(visit_id=selected_object_id)


    def zoom_box(self, box):
        # When it is a point, and only one, it must be converted into a rectangle to be able to zoom
        if not box.isNull():
            if box.xMinimum() == box.xMaximum() and box.yMinimum() == box.yMaximum():
                box.setXMaximum(box.xMaximum() + 0.0001)
                box.setYMaximum(box.yMaximum() + 0.0001)
                box.setXMaximum(box.xMinimum() + 0.0001)
                box.setYMaximum(box.yMinimum() + 0.0001)
            box.set(box.xMinimum() - 10, box.yMinimum() - 10, box.xMaximum() + 10, box.yMaximum() + 10)
            self.iface.mapCanvas().setExtent(box)
            self.iface.mapCanvas().refresh()


    def set_signals(self):

        self.dlg_add_visit.rejected.connect(self.manage_rejected)
        self.dlg_add_visit.rejected.connect(partial(close_dialog, self.dlg_add_visit))
        self.dlg_add_visit.accepted.connect(partial(self.update_relations, self.dlg_add_visit))
        self.dlg_add_visit.accepted.connect(self.manage_accepted)
        self.dlg_add_visit.btn_event_insert.clicked.connect(self.event_insert)
        self.dlg_add_visit.btn_event_delete.clicked.connect(self.event_delete)
        self.dlg_add_visit.btn_event_update.clicked.connect(self.event_update)
        self.tabs.currentChanged.connect(partial(self.manage_tab_changed, self.dlg_add_visit))
        self.visit_id.textChanged.connect(partial(self.manage_visit_id_change, self.dlg_add_visit))
        self.dlg_add_visit.btn_doc_insert.clicked.connect(self.document_insert)
        self.dlg_add_visit.btn_doc_delete.clicked.connect(
            partial(document_delete, self.tbl_document, "doc_x_visit"))
        self.dlg_add_visit.btn_doc_new.clicked.connect(self.manage_document)
        self.dlg_add_visit.btn_open_doc.clicked.connect(partial(document_open, self.tbl_document))
        self.tbl_document.doubleClicked.connect(partial(document_open, self.tbl_document))
        self.dlg_add_visit.btn_add_geom.clicked.connect(self.add_feature_clicked)

        # Fill combo boxes of the form and related events
        self.parameter_type_id.currentIndexChanged.connect(partial(self.set_parameter_id_combo, self.dlg_add_visit))
        self.feature_type.currentIndexChanged.connect(
            partial(self.event_feature_type_selected, self.dlg_add_visit, None))
        self.feature_type.currentIndexChanged.connect(partial(self.manage_tabs_enabled, True))
        self.parameter_id.currentIndexChanged.connect(self.get_feature_type_of_parameter)


    def add_feature_clicked(self):
        self.previous_map_tool = global_vars.canvas.mapTool()
        self.point_xy = add_point(self.vertex_marker)


    def set_locked_relation(self):
        """ Set geom_type and listed feature_id in @table_name to lock it """

        # Enable tab
        index = self.tab_index('tab_relations')
        self.tabs.setTabEnabled(index, True)

        # set geometry_type
        feature_type_index = self.feature_type.findText(self.locked_geom_type.upper())
        if feature_type_index < 0:
            return

        # set default combo box value = trigger model and selection of related features
        if self.feature_type.currentIndex() != feature_type_index:
            self.feature_type.setCurrentIndex(feature_type_index)
        else:
            self.feature_type.currentIndexChanged.emit(feature_type_index)

        # Load feature if in @table_name. Select list of related features
        # Set 'expr_filter' with features that are in the list
        if self.locked_feature_id:
            expr_filter = f'"{self.geom_type}_id" IN (\'{self.locked_feature_id}\')'
            (is_valid, expr) = check_expression(expr_filter)
            if not is_valid:
                return

            # do selection allowing @table_name to be linked to canvas selectionChanged
            widget_name = f'tbl_visit_x_{self.geom_type}'
            widget_table = qt_tools.getWidget(self.dlg_add_visit, widget_name)
            disconnect_signal_selection_changed()
            connect_signal_selection_changed(self.dlg_add_visit, widget_table, geom_type=self.geom_type)
            select_features_by_ids(self.geom_type, expr)
            disconnect_signal_selection_changed()


    def manage_accepted(self):
        """Do all action when closed the dialog with Ok.
        e.g. all necessary commits and cleanings.
        A) Trigger SELECT gw_fct_om_visit_multiplier (visit_id, feature_type)
        for multiple visits management."""

        # tab Visit
        if self.current_tab_index == self.tab_index('tab_visit'):
            self.manage_leave_visit_tab()

        # Remove all previous selections
        disconnect_signal_selection_changed()
        self.layers = remove_selection(layers=self.layers)

        # Update geometry field (if user have selected a point)
        if self.point_xy['x'] is not None:
            self.update_geom()

        # If new visit, execute PG function
        if self.it_is_new_visit:
            self.execute_pgfunction()

        # notify that a new visit has been added
        self.visit_added.emit(self.current_visit.id)

        layer = self.controller.get_layer_by_tablename('v_edit_om_visit')
        if layer:
            layer.dataProvider().forceReload()
        refresh_map_canvas()


    def execute_pgfunction(self):
        """ Execute function 'gw_fct_om_visit_multiplier' """

        feature = f'"id":"{self.current_visit.id}"'
        body = create_body(feature=feature)
        sql = f"SELECT gw_fct_om_visit_multiplier({body})::text"
        row = self.controller.get_row(sql, log_sql=True)
        self.controller.log_info(f"execute_pgfunction: {row}")


    def update_geom(self):
        """ Update geometry field """

        srid = global_vars.srid
        sql = (f"UPDATE om_visit"
               f" SET the_geom = ST_SetSRID(ST_MakePoint({self.point_xy['x']},{self.point_xy['y']}), {srid})"
               f" WHERE id = {self.current_visit.id}")
        self.controller.execute_sql(sql)


    def get_geom(self):
        sql = f"SELECT St_AsText((select the_geom from om_visit where id={self.current_visit.id})::text)"
        row = self.controller.get_row(sql, log_sql=True)
        return row


    def manage_rejected(self):
        """Do all action when closed the dialog with Cancel or X.
        e.g. all necessary rollbacks and cleanings."""
        try:
            self.canvas.setMapTool(self.previous_map_tool)
            # removed current working visit. This should cascade removing of all related records
            if hasattr(self, 'it_is_new_visit') and self.it_is_new_visit:
                self.current_visit.delete()

            # Remove all previous selections
            disconnect_signal_selection_changed()
            self.layers = remove_selection(layers=self.layers)
        except Exception as e:
            self.controller.log_info(f"manage_rejected: {e}")


    def tab_index(self, tab_name):
        """Get the index of a tab basing on objectName."""

        for idx in range(self.tabs.count()):
            if self.tabs.widget(idx).objectName() == tab_name:
                return idx
        return -1


    def manage_visit_id_change(self, dialog, text):
        """manage action when the visit id is changed.
        A) Update current Visit record
        B) Fill the GUI values of the current visit
        C) load all related events in the relative table
        D) load all related documents in the relative table."""

        self.event_parameter_id = None
        self.event_feature_type = None
        qt_tools.setWidgetEnabled(self.dlg_add_visit, 'parameter_id', True)

        # A) Update current Visit record
        self.current_visit.id = int(text)
        exist = self.current_visit.fetch()
        if exist:
            # B) Fill the GUI values of the current visit
            fill_widget_with_fields(self.dlg_add_visit, self.current_visit, self.current_visit.field_names())
            # Get parameter_id and feature_type from his event
            self.event_parameter_id, self.event_feature_type = self.get_data_from_event(self.visit_id_value)
            qt_tools.set_combo_itemData(self.dlg_add_visit.parameter_id, self.event_parameter_id, 0)

        # C) load all related events in the relative table
        self.filter = f"visit_id = '{text}'"
        table_name = f"{self.schema_name}.v_ui_om_event"
        fill_table_object(self.tbl_event, table_name, self.filter)
        self.set_configuration(dialog, self.tbl_event, table_name)
        self.manage_events_changed()

        # D) load all related documents in the relative table
        table_name = f"{self.schema_name}.v_ui_doc_x_visit"
        fill_table_object(self.tbl_document, table_name, self.filter)
        self.set_configuration(dialog, self.tbl_document, table_name)

        # E) load all related Relations in the relative table
        self.set_feature_type_by_visit_id()


    def set_feature_type_by_visit_id(self):
        """Set the feature_type in Relation tab basing on visit_id.
        The steps to follow are:
        1) check geometry type looking what table contain records related with visit_id
        2) set gemetry type."""

        feature_type = None
        feature_type_index = None
        for index in range(self.feature_type.count()):
            # feture_type combobox is filled before the visit_id is changed
            # it will contain all the geometry type allows basing on project type
            geom_type = self.feature_type.itemText(index).lower()
            if geom_type != '' and geom_type != 'all':
                table_name = f'om_visit_x_{geom_type}'
                sql = f"SELECT id FROM {table_name} WHERE visit_id = '{self.current_visit.id}'"
                rows = self.controller.get_rows(sql, log_info=False)
                if not rows or not rows[0]:
                    continue

                feature_type = geom_type
                feature_type_index = index
                break

        # if no related records found do nothing
        if not feature_type:
            return

        # set default combo box value = trigger model and selection
        # of related features
        if self.feature_type.currentIndex() != feature_type_index:
            self.feature_type.setCurrentIndex(feature_type_index)
        else:
            self.feature_type.currentIndexChanged.emit(feature_type_index)


    def manage_leave_visit_tab(self):
        """ manage all the action when leaving the tab_visit
        A) Manage sync between GUI values and Visit record in DB."""

        # A) fill Visit basing on GUI values
        self.current_visit.id = int(self.visit_id.text())
        self.current_visit.startdate = qt_tools.getCalendarDate(self.dlg_add_visit, 'startdate')
        self.current_visit.enddate = qt_tools.getCalendarDate(self.dlg_add_visit, 'enddate')
        self.current_visit.user_name = self.user_name.text()
        self.current_visit.ext_code = self.ext_code.text()
        self.current_visit.visitcat_id = qt_tools.get_item_data(self.dlg_add_visit, 'visitcat_id', 0)
        self.current_visit.descript = qt_tools.getWidgetText(self.dlg_add_visit, 'descript', False, False)
        self.current_visit.status = qt_tools.get_item_data(self.dlg_add_visit, 'status', 0)
        if self.expl_id:
            self.current_visit.expl_id = self.expl_id

        # update or insert but without closing the transaction
        self.current_visit.upsert()


    def update_relations(self, dialog, delete_old_relations=True):
        """ Save current selected features in every table of geom_type """

        if delete_old_relations:
            for index in range(self.feature_type.count()):
                # Remove all old relations related with current visit_id and @geom_type
                geom_type = self.feature_type.itemText(index).lower()
                self.delete_relations_geom_type(geom_type)

        feature_type = qt_tools.getWidgetText(self.dlg_add_visit, self.feature_type).lower()
        # Save new relations listed in every table of geom_type
        if feature_type == 'all':
            self.update_relations_geom_type("arc")
            self.update_relations_geom_type("node")
            self.update_relations_geom_type("connec")
            if self.controller.get_project_type() == 'ud':
                self.update_relations_geom_type("gully")
        else:
            self.update_relations_geom_type(self.geom_type)

        widget_name = f"tbl_visit_x_{self.geom_type}"
        enable_feature_type(dialog, widget_name, ids=self.ids)


    def delete_relations_geom_type(self, geom_type):
        """ Remove all old relations related with current visit_id and @geom_type """

        if geom_type == '' or geom_type.lower() == 'all':
            return

        db_record = None
        if geom_type == 'arc':
            db_record = OmVisitXArc(self.controller)
        elif geom_type == 'node':
            db_record = OmVisitXNode(self.controller)
        elif geom_type == 'connec':
            db_record = OmVisitXConnec(self.controller)
        elif geom_type == 'gully':
            db_record = OmVisitXGully(self.controller)

        # remove all actual saved records related with visit_id
        where_clause = f"visit_id = '{self.visit_id.text()}'"

        if db_record:
            db_record.delete(where_clause=where_clause)


    def update_relations_geom_type(self, geom_type):
        """ Update relations of specific @geom_type """

        if geom_type == '' or geom_type.lower() == 'all':
            return

        # for each showed element of a specific geom_type create an db entry
        column_name = f"{geom_type}_id"
        widget = qt_tools.getWidget(self.dlg_add_visit, f"tbl_visit_x_{geom_type}")
        if not widget:
            message = "Widget not found"
            self.controller.log_info(message, parameter=f"tbl_visit_x_{geom_type}")
            return None

        # do nothing if model is None or no element is present
        if not widget.model():  # or not widget.rowCount():
            self.controller.log_info(f"Widget model is none: tbl_visit_x_{geom_type}")
            return

        db_record = None
        if geom_type == 'arc':
            db_record = OmVisitXArc(self.controller)
        elif geom_type == 'node':
            db_record = OmVisitXNode(self.controller)
        elif geom_type == 'connec':
            db_record = OmVisitXConnec(self.controller)
        elif geom_type == 'gully':
            db_record = OmVisitXGully(self.controller)

        if db_record:
            for row in range(widget.model().rowCount()):
                # get modelIndex to get data
                index = widget.model().index(row, 0)

                # set common fields
                db_record.id = db_record.max_pk() + 1
                db_record.visit_id = int(self.visit_id.text())

                # set value for column <geom_type>_id
                # db_record.column_name = index.data()
                setattr(db_record, column_name, index.data())

                # than save the showed records
                db_record.upsert()


    def manage_tab_changed(self, dialog, index):
        """ Do actions when tab is exit and entered. Actions depend on tab index """

        # manage leaving tab
        # tab Visit
        if self.current_tab_index == self.tab_index('tab_visit'):
            self.manage_leave_visit_tab()
            # need to create the relation record that is done only
            # changing tab
            if self.locked_geom_type:
                self.update_relations(dialog)

        # manage arriving tab
        self.current_tab_index = index

        # Set user devault parameter
        parameter_id = self.controller.get_config('om_visit_parameter_vdefault')
        if parameter_id:
            qt_tools.set_combo_itemData(self.dlg_add_visit.parameter_id, parameter_id[0], 0)
<<<<<<< HEAD
=======

>>>>>>> 26e46ecb

    def set_parameter_id_combo(self, dialog):
        """ Set parameter_id combo basing on current selections """

        dialog.parameter_id.clear()
        sql = (f"SELECT id, descript "
               f"FROM config_visit_parameter "
               f"WHERE UPPER(parameter_type) = '{self.parameter_type_id.currentText().upper()}' ")
        if self.feature_type.currentText() != '':
            sql += f"AND UPPER(feature_type) = '{self.feature_type.currentText().upper()}' "
        sql += f"ORDER BY id"
        rows = self.controller.get_rows(sql)
        print(rows)
        if rows:
            qt_tools.set_item_data(dialog.parameter_id, rows, 1)

        # Set user devault parameter
        parameter_id = self.controller.get_config('om_visit_parameter_vdefault')
<<<<<<< HEAD
        print(parameter_id)
        if parameter_id:
            qt_tools.set_combo_itemData(self.dlg_add_visit.parameter_id, parameter_id[0], 0)
=======
        if parameter_id:
            qt_tools.set_combo_itemData(self.dlg_add_visit.parameter_id, parameter_id[0], 0)

>>>>>>> 26e46ecb

    def get_feature_type_of_parameter(self):
        """ Get feature type of selected parameter """

        sql = (f"SELECT feature_type "
               f"FROM config_visit_parameter "
               f"WHERE descript = '{self.parameter_id.currentText()}'")
        row = self.controller.get_row(sql)
        if row:
            self.feature_type_parameter = row[0]
            self.geom_type = self.feature_type_parameter.lower()
            self.manage_tabs_enabled(True)


    def connect_signal_tab_feature_signal(self, connect=True):

        try:
            widget_name = f"tbl_visit_x_{self.geom_type}"
            if connect:
                self.dlg_add_visit.tab_feature.currentChanged.connect(partial(
                    self.tab_feature_changed, self.dlg_add_visit, 'visit', excluded_layers=["v_edit_element"]))
            else:
                self.dlg_add_visit.tab_feature.currentChanged.disconnect()
        except Exception as e:
            self.controller.log_info(f"connect_signal_tab_feature_signal error: {e}")


    def manage_tabs_enabled(self, disable_tabs=False):
        """ Enable/Disable tabs depending geom_type """

        if self.geom_type is None:
            return

        self.connect_signal_tab_feature_signal(False)

        # If geom_type = 'all': enable all tabs
        if self.geom_type == 'all':
            for i in range(self.dlg_add_visit.tab_feature.count()):
                self.dlg_add_visit.tab_feature.setTabEnabled(i, True)
            self.connect_signal_tab_feature_signal(True)
            return

        # Disable all tabs
        if disable_tabs:
            for i in range(self.dlg_add_visit.tab_feature.count()):
                self.dlg_add_visit.tab_feature.setTabEnabled(i, False)

        self.manage_geom_type_selected()


    def manage_geom_type_selected(self):

        tab_index = 0
        if self.geom_type == 'arc':
            tab_index = 0
        elif self.geom_type == 'node':
            tab_index = 1
        elif self.geom_type == 'connec':
            tab_index = 2
        elif self.geom_type == 'gully':
            tab_index = 3

        # Enable only tab of this geometry type
        self.dlg_add_visit.tab_feature.setTabEnabled(tab_index, True)
        self.dlg_add_visit.tab_feature.setCurrentIndex(tab_index)

        self.connect_signal_tab_feature_signal(True)

        # self.hide_generic_layers(excluded_layers=excluded_layers)
        widget_name = f"tbl_visit_x_{self.geom_type}"
        viewname = f"v_edit_{self.geom_type}"
        widget_table = qt_tools.getWidget(self.dlg_add_visit, widget_name)

        try:
            self.dlg_add_visit.btn_feature_insert.clicked.disconnect()
            self.dlg_add_visit.btn_feature_delete.clicked.disconnect()
            self.dlg_add_visit.btn_feature_snapping.clicked.disconnect()
        except Exception as e:
            self.controller.log_info(f"manage_geom_type_selected exception: {e}")
        finally:
            # TODO: Set variables self.ids, self.layers, self.list_ids using return parameters
            self.dlg_add_visit.btn_feature_insert.clicked.connect(
                partial(insert_feature, self.dlg_add_visit, widget_table, geom_type=self.geom_type, ids=self.ids,
                        layers=self.layers, list_ids=self.list_ids, lazy_widget=self.lazy_widget,
                        lazy_init_function=self.lazy_init_function))
            # TODO: Set variables self.ids, self.layers, self.list_ids using return parameters
            self.dlg_add_visit.btn_feature_delete.clicked.connect(
                partial(delete_records, self.dlg_add_visit, widget_table, geom_type=self.geom_type, layers=self.layers,
                        ids=self.ids, list_ids=self.list_ids, lazy_widget=self.lazy_widget,
                        lazy_init_function=self.lazy_init_function))
            self.dlg_add_visit.btn_feature_snapping.clicked.connect(
                partial(self.feature_snapping_clicked, self.dlg_add_visit, widget_table))

        # Adding auto-completion to a QLineEdit
        set_completer_feature_id(self.dlg_add_visit.feature_id, self.geom_type, viewname)


    def config_relation_table(self, dialog):
        """Set all actions related to the table, model and selectionModel.
        It's necessary a centralised call because base class can create a None model
        where all callbacks are lost ance can't be registered."""

        if self.geom_type == '':
            return

        # configure model visibility
        table_name = f"v_edit_{self.geom_type}"
        self.set_configuration(dialog, "tbl_visit_x_arc", table_name)
        self.set_configuration(dialog, "tbl_visit_x_node", table_name)
        self.set_configuration(dialog, "tbl_visit_x_connec", table_name)
        self.set_configuration(dialog, "tbl_visit_x_gully", table_name)


    def event_feature_type_selected(self, dialog, geom_type=None):
        """ Manage selection change in feature_type combo box.
        THis means that have to set completer for feature_id QTextLine and
        setup model for features to select table """

        # 1) set the model linked to selecte features
        # 2) check if there are features related to the current visit
        # 3) if so, select them => would appear in the table associated to the model
        if geom_type is None:
            geom_type = self.feature_type.currentText().lower()

        self.geom_type = geom_type
        if geom_type == '':
            return

        # Fill combo parameter_id depending geom_type
        self.fill_combo_parameter_id()

        if self.event_parameter_id:
            qt_tools.set_combo_itemData(self.dlg_add_visit.parameter_id, self.event_parameter_id, 0)

        if geom_type.lower() == 'all':
            return

        viewname = f"v_edit_{geom_type}"
        set_completer_feature_id(dialog.feature_id, geom_type, viewname)

        # set table model and completer
        # set a fake where expression to avoid to set model to None
        fake_filter = f'{geom_type}_id IN (-1)'
        widget_name = f'tbl_visit_x_{geom_type}'
        set_table_model(dialog, widget_name, geom_type, fake_filter)

        # set the callback to setup all events later
        # its not possible to setup listener in this moment beacouse set_table_model without
        # a valid expression parameter return a None model => no events can be triggered
        widget_table = qt_tools.getWidget(dialog, widget_name)
        self.lazy_widget, self.lazy_init_function = lazy_configuration(widget_table, self.config_relation_table)

        # check if there are features related to the current visit
        if not self.visit_id.text():
            return

        self.get_features_visit_geom_type(self.visit_id.text(), geom_type, widget_table)


    def get_features_visit_geom_type(self, visit_id, geom_type, widget_table=None):
        """ Get features from table om_visit_x@geom_type of selected @visit_id
        Select them in canvas and automatically load them into @widget_table """

        table_name = f'om_visit_x_{geom_type}'
        sql = f"SELECT {geom_type}_id FROM {table_name} WHERE visit_id = '{visit_id}'"
        rows = self.controller.get_rows(sql, log_info=False)
        if not rows or not rows[0]:
            return

        ids = [f"'{x[0]}'" for x in rows]

        # Select list of related features
        # Set 'expr_filter' with features that are in the list
        expr_filter = f"{geom_type}_id IN ({','.join(ids)})"
        (is_valid, expr) = check_expression(expr_filter)  # @UnusedVariable
        if not is_valid:
            return

        if widget_table is None:
            widget_name = f'tbl_visit_x_{geom_type}'
            widget_table = qt_tools.getWidget(self.dlg_add_visit, widget_name)

        # Do selection allowing @widget_table to be linked to canvas selectionChanged
        disconnect_signal_selection_changed()
        connect_signal_selection_changed(self.dlg_add_visit, widget_table, geom_type=geom_type)
        select_features_by_ids(geom_type, expr)
        disconnect_signal_selection_changed()


    def edit_visit(self, geom_type=None, feature_id=None):
        """ Button 65: Edit visit """

        # Create the dialog
        self.dlg_man = LotVisitManagerUi()
        load_settings(self.dlg_man)
        self.dlg_man.tbl_visit.setSelectionBehavior(QAbstractItemView.SelectRows)

        if geom_type is None:
            # Set a model with selected filter. Attach that model to selected table
            qt_tools.setWidgetText(self.dlg_man, self.dlg_man.lbl_filter, 'Filter by ext_code')
            filed_to_filter = "ext_code"
            table_object = "v_ui_om_visit"
            expr_filter = ""
            fill_table_object(self.dlg_man.tbl_visit, self.schema_name + "." + table_object)
            set_table_columns(self.dlg_man, self.dlg_man.tbl_visit, table_object)
        else:
            # Set a model with selected filter. Attach that model to selected table
            qt_tools.setWidgetText(self.dlg_man, self.dlg_man.lbl_filter, 'Filter by code')
            filed_to_filter = "code"
            table_object = "v_ui_om_visitman_x_" + str(geom_type)
            expr_filter = f"{geom_type}_id = '{feature_id}'"
            # Refresh model with selected filter
            fill_table_object(self.dlg_man.tbl_visit, self.schema_name + "." + table_object, expr_filter)
            set_table_columns(self.dlg_man, self.dlg_man.tbl_visit, table_object)

        # manage save and rollback when closing the dialog
        self.dlg_man.rejected.connect(partial(close_dialog, self.dlg_man))
        self.dlg_man.accepted.connect(partial(self.open_selected_object_visit, self.dlg_man,
                                      self.dlg_man.tbl_visit, table_object))

        # Set signals
        self.dlg_man.tbl_visit.doubleClicked.connect(
            partial(self.open_selected_object_visit, self.dlg_man, self.dlg_man.tbl_visit, table_object))
        self.dlg_man.btn_open.clicked.connect(
            partial(self.open_selected_object_visit, self.dlg_man, self.dlg_man.tbl_visit, table_object))
        self.dlg_man.btn_delete.clicked.connect(
            partial(delete_selected_object, self.dlg_man.tbl_visit, table_object))
        self.dlg_man.txt_filter.textChanged.connect(partial(self.filter_visit, self.dlg_man, self.dlg_man.tbl_visit,
            self.dlg_man.txt_filter, table_object, expr_filter, filed_to_filter))

        # set timeStart and timeEnd as the min/max dave values get from model
        set_dates_from_to(self.dlg_man.date_event_from, self.dlg_man.date_event_to,
                          'om_visit', 'startdate', 'enddate')

        # set date events
        self.dlg_man.date_event_from.dateChanged.connect(partial(self.filter_visit, self.dlg_man,
            self.dlg_man.tbl_visit, self.dlg_man.txt_filter, table_object, expr_filter, filed_to_filter))
        self.dlg_man.date_event_to.dateChanged.connect(partial(self.filter_visit, self.dlg_man,
            self.dlg_man.tbl_visit, self.dlg_man.txt_filter, table_object, expr_filter, filed_to_filter))

        # Open form
        open_dialog(self.dlg_man, dlg_name="lot_visitmanager")


    def filter_visit(self, dialog, widget_table, widget_txt, table_object, expr_filter, filed_to_filter):
        """ Filter om_visit in self.dlg_man.tbl_visit based on (id AND text AND between dates) """

        object_id = qt_tools.getWidgetText(dialog, widget_txt)
        visit_start = dialog.date_event_from.date()
        visit_end = dialog.date_event_to.date()
        if visit_start > visit_end:
            message = "Selected date interval is not valid"
            self.controller.show_warning(message)
            return

        # Create interval dates
        format_low = 'yyyy-MM-dd 00:00:00.000'
        format_high = 'yyyy-MM-dd 23:59:59.999'
        interval = f"'{visit_start.toString(format_low)}'::timestamp AND '{visit_end.toString(format_high)}'::timestamp"

        if table_object == "v_ui_om_visit":
            expr_filter += f"(startdate BETWEEN {interval}) AND (enddate BETWEEN {interval})"
            if object_id != 'null':
                expr_filter += f" AND {filed_to_filter}::TEXT ILIKE '%{object_id}%'"
        else:
            expr_filter += f"AND (visit_start BETWEEN {interval}) AND (visit_end BETWEEN {interval})"
            if object_id != 'null':
                expr_filter += f" AND {filed_to_filter}::TEXT ILIKE '%{object_id}%'"

        # Refresh model with selected filter
        widget_table.model().setFilter(expr_filter)
        widget_table.model().select()


    def fill_combos(self, visit_id=None):
        """ Fill combo boxes of the form """

        # Visit tab
        # Fill ComboBox visitcat_id
        # save result in self.visitcat_ids to get id depending on selected combo
        sql = ("SELECT id, name"
               " FROM om_visit_cat"
               " WHERE active is true"
               " ORDER BY name")
        self.visitcat_ids = self.controller.get_rows(sql)

        if self.visitcat_ids:
            qt_tools.set_item_data(self.dlg_add_visit.visitcat_id, self.visitcat_ids, 1)
            # now get default value to be show in visitcat_id
            row = self.controller.get_config('om_visit_cat_vdefault')
            if row:
                # if int then look for default row ans set it
                try:
                    qt_tools.set_combo_itemData(self.dlg_add_visit.visitcat_id, row[0], 0)
                    for i in range(0, self.dlg_add_visit.visitcat_id.count()):
                        elem = self.dlg_add_visit.visitcat_id.itemData(i)
                        if str(row[0]) == str(elem[0]):
                            qt_tools.setWidgetText(self.dlg_add_visit.visitcat_id, (elem[1]))
                except TypeError:
                    pass
                except ValueError:
                    pass
            elif visit_id is not None:
                sql = (f"SELECT visitcat_id"
                       f" FROM om_visit"
                       f" WHERE id = '{visit_id}' ")
                id_visitcat = self.controller.get_row(sql)
                sql = (f"SELECT id, name"
                       f" FROM om_visit_cat"
                       f" WHERE active is true AND id = '{id_visitcat[0]}' "
                       f" ORDER BY name")
                row = self.controller.get_row(sql)
                qt_tools.set_combo_itemData(self.dlg_add_visit.visitcat_id, str(row[1]), 1)

        # Fill ComboBox status
<<<<<<< HEAD
        rows = get_values_from_catalog('om_typevalue', 'visit_cat_status')
=======
        rows = self.get_values_from_catalog('om_typevalue', 'visit_cat_status')
>>>>>>> 26e46ecb
        if rows:
            qt_tools.set_item_data(self.dlg_add_visit.status, rows, 1, sort_combo=True)
            status = self.controller.get_config('om_visit_status_vdefault')
            if status:
                qt_tools.set_combo_itemData(self.dlg_add_visit.status, str(status[0]), 0)

            if visit_id is not None:
                sql = (f"SELECT status "
                       f"FROM om_visit "
                       f"WHERE id = '{visit_id}'")
                status = self.controller.get_row(sql)
                qt_tools.set_combo_itemData(self.dlg_add_visit.status, str(status[0]), 0)

        # Relations tab
        # fill feature_type
        sql = ("SELECT 'ALL' as id "
               "UNION SELECT id "
               "FROM sys_feature_type "
               "WHERE classlevel = 1 OR classlevel = 2"
               "ORDER BY id")
        rows = self.controller.get_rows(sql)
        qt_tools.fillComboBox(self.dlg_add_visit, "feature_type", rows, False)

        # Event tab
        # Fill ComboBox parameter_type_id
        sql = "SELECT id, idval FROM om_typevalue WHERE typevalue = 'visit_param_type' ORDER by idval"
        parameter_type_ids = self.controller.get_rows(sql)
        qt_tools.set_item_data(self.dlg_add_visit.parameter_type_id, parameter_type_ids, 1)

        # now get default value to be show in parameter_type_id
        row = self.controller.get_config('om_param_type_vdefault', log_info=False)
        if row:
            qt_tools.set_combo_itemData(self.dlg_add_visit.parameter_type_id, row[0], 0)


    def fill_combo_parameter_id(self):
        """ Fill combo parameter_id depending geom_type """

        sql = (f"SELECT id, descript "
               f"FROM config_visit_parameter ")
        where = None
        parameter_type_id = qt_tools.getWidgetText(self.dlg_add_visit, "parameter_type_id")
        if parameter_type_id:
            where = f"WHERE parameter_type = '{parameter_type_id}' "
        if self.geom_type:
            if where is None:
                where = f"WHERE UPPER(feature_type) = '{self.geom_type.upper()}' "
            else:
                where += f"AND UPPER(feature_type) = '{self.geom_type.upper()}' "

        sql += where
        sql += f"ORDER BY id"
        rows = self.controller.get_rows(sql)
        qt_tools.set_item_data(self.dlg_add_visit.parameter_id, rows, 1)


    def set_completers(self):
        """ Set autocompleters of the form """

        # Adding auto-completion to a QLineEdit - visit_id
        self.completer = QCompleter()
        self.dlg_add_visit.visit_id.setCompleter(self.completer)
        model = QStringListModel()

        sql = "SELECT DISTINCT(id) FROM om_visit"
        rows = self.controller.get_rows(sql)
        values = []
        if rows:
            for row in rows:
                values.append(str(row[0]))

        model.setStringList(values)
        self.completer.setModel(model)

        # Adding auto-completion to a QLineEdit - document_id
        self.completer = QCompleter()
        self.dlg_add_visit.doc_id.setCompleter(self.completer)
        model = QStringListModel()

        sql = "SELECT DISTINCT(id) FROM v_ui_document"
        rows = self.controller.get_rows(sql)
        values = []
        if rows:
            for row in rows:
                values.append(str(row[0]))

        model.setStringList(values)
        self.completer.setModel(model)


    def manage_document(self, qtable):
        """Access GUI to manage documents e.g Execute action of button 34 """

        visit_id = qt_tools.getText(self.dlg_add_visit, self.dlg_add_visit.visit_id)
        manage_document = GwDocument(single_tool=False)
        dlg_docman = manage_document.manage_document(
            tablename='visit', qtable=self.dlg_add_visit.tbl_document, item_id=visit_id)
        qt_tools.remove_tab_by_tabName(dlg_docman.tabWidget, 'tab_rel')
        dlg_docman.btn_accept.clicked.connect(partial(set_completer_object, dlg_docman, 'doc'))


    def event_insert(self):
        """Add and event basing on form associated to the selected parameter_id."""

        # Parameter to save all selected files associated to events
        self.files_added = []
        self.files_all = []

        # check a parameter_id is selected (can be that no value is available)
        parameter_id = qt_tools.get_item_data(self.dlg_add_visit, self.dlg_add_visit.parameter_id, 0)
        parameter_text = qt_tools.get_item_data(self.dlg_add_visit, self.dlg_add_visit.parameter_id, 1)

        if not parameter_id or parameter_id == -1:
            message = "You need to select a valid parameter id"
            self.controller.show_info_box(message)
            return

        # get form associated
        sql = (f"SELECT form_type"
               f" FROM config_visit_parameter"
               f" WHERE id = '{parameter_id}'")
        row = self.controller.get_row(sql)
        form_type = str(row[0])
        dlg_name = None
        if form_type in ('event_ud_arc_standard', 'event_standard'):
            self.dlg_event = VisitEvent()
            load_settings(self.dlg_event)
            self.populate_position_id()
            dlg_name = 'visit_event'
        elif form_type == 'event_ud_arc_rehabit':
            self.dlg_event = VisitEventRehab()
            load_settings(self.dlg_event)
            self.populate_position_id()
            dlg_name = 'visit_event_rehab'
            self.dlg_event.position_id.setEnabled(True)
            self.dlg_event.position_value.setEnabled(True)
        else:
            message = "Unrecognised form type"
            self.controller.show_info_box(message, parameter=form_type)
            return

        # form_type event_ud_arc_rehabit dont have widget value
        if form_type != 'event_ud_arc_rehabit':
            val = self.controller.get_config('om_visit_paramvalue_vdefault')
            if val:
                qt_tools.setWidgetText(self.dlg_event, self.dlg_event.value, val[0])

        # Manage QTableView docx_x_event
        qt_tools.set_qtv_config(self.dlg_event.tbl_docs_x_event)
        self.dlg_event.tbl_docs_x_event.doubleClicked.connect(self.open_file)
        self.populate_tbl_docs_x_event()

        # set fixed values
        self.dlg_event.parameter_id.setText(parameter_text)

        # create an empty Event
        event = OmVisitEvent(self.controller)
        event.id = event.max_pk() + 1
        event.parameter_id = parameter_id
        event.visit_id = int(self.visit_id.text())

        self.dlg_event.btn_add_file.clicked.connect(partial(self.get_added_files, event.visit_id, event.id, save=False))
        self.dlg_event.btn_delete_file.clicked.connect(
            partial(self.delete_files, self.dlg_event.tbl_docs_x_event, event.visit_id, event.id))

        self.dlg_event.setWindowFlags(Qt.WindowStaysOnTopHint)
        self.controller.manage_translation(dlg_name, self.dlg_event)
        ret = self.dlg_event.exec_()

        # check return
        if not ret:
            # clicked cancel
            return

        for field_name in event.field_names():
            value = None
            if not hasattr(self.dlg_event, field_name):
                continue
            if type(getattr(self.dlg_event, field_name)) is QLineEdit:
                if field_name == 'parameter_id':
                    value = parameter_id
                else:
                    value = getattr(self.dlg_event, field_name).text()
            if type(getattr(self.dlg_event, field_name)) is QTextEdit:
                value = getattr(self.dlg_event, field_name).toPlainText()
            if type(getattr(self.dlg_event, field_name)) is QComboBox:
                value = qt_tools.get_item_data(self.dlg_event, getattr(self.dlg_event, field_name), index=0)

            if value:
                setattr(event, field_name, value)

        # save new event
        event.upsert()
        self.save_files_added(event.visit_id, event.id)

        # update Table
        self.tbl_event.model().select()
        self.manage_events_changed()


    def open_file(self):

        # Get row index
        index = self.dlg_event.tbl_docs_x_event.selectionModel().selectedRows()[0]
        column_index = qt_tools.get_col_index_by_col_name(self.dlg_event.tbl_docs_x_event, 'value')
        path = index.sibling(index.row(), column_index).data()
        if os.path.exists(path):
            # Open the document
            if sys.platform == "win32":
                os.startfile(path)
            else:
                opener = "open" if sys.platform == "darwin" else "xdg-open"
                subprocess.call([opener, path])
        else:
            webbrowser.open(path)


    def populate_tbl_docs_x_event(self, event_id=0):

        # Create and set model
        model = QStandardItemModel()
        self.dlg_event.tbl_docs_x_event.setModel(model)
        self.dlg_event.tbl_docs_x_event.horizontalHeader().setStretchLastSection(True)
        self.dlg_event.tbl_docs_x_event.horizontalHeader().setSectionResizeMode(3)

        # Get columns name and set headers of model with that
        columns_name = self.controller.get_columns_list('om_visit_event_photo')
        headers = []
        for x in columns_name:
            headers.append(x[0])
        headers = ['value', 'filetype', 'fextension']
        model.setHorizontalHeaderLabels(headers)

        # Get values in order to populate model
        visit_id = qt_tools.getWidgetText(self.dlg_add_visit, self.dlg_add_visit.visit_id)
        sql = (f"SELECT value, filetype, fextension FROM om_visit_event_photo "
               f"WHERE visit_id='{visit_id}' AND event_id='{event_id}'")
        rows = self.controller.get_rows(sql)
        if rows is None:
            return

        for row in rows:
            item = []
            if row[0] not in self.files_all:
                self.files_all.append(str(row[0]))
            for _file in row:
                if _file is not None:
                    if type(_file) != str:
                        item.append(QStandardItem(str(_file)))
                    else:
                        item.append(QStandardItem(_file))
                else:
                    item.append(QStandardItem(None))

            if len(row) > 0:
                model.appendRow(item)


    def get_added_files(self, visit_id, event_id, save):
        """  Get path of new files """

        file_dialog = QFileDialog()
        file_dialog.setFileMode(QFileDialog.Directory)
        # Get file types from catalog and populate QFileDialog filter
        sql = "SELECT filetype, fextension FROM config_file"
        rows = self.controller.get_rows(sql)
        f_types = rows
        file_types = ""
        for row in rows:
            file_types += f"{row[0]} (*.{row[1]});;"
        file_types += "All (*.*)"
        new_files, filter_ = QFileDialog.getOpenFileNames(None, "Save file path", "", file_types)

        # Add files to QtableView
        if new_files:
            for path in new_files:
                item = []
                if path not in self.files_all and path not in self.files_added:
                    self.files_all.append(path)
                    self.files_added.append(path)
                    filename, file_extension = os.path.splitext(path)
                    file_extension = file_extension.replace('.', '')

                    # Set default file_type = extension, but look for matches with the catalog
                    file_type = file_extension
                    for _types in f_types:
                        if _types[1] == file_extension:
                            file_type = _types[0]
                            break

                    item.append(path)
                    item.append(file_type)
                    item.append(file_extension)
                    row = []
                    for value in item:
                        row.append(QStandardItem(str(value)))
                    if len(row) > 0:
                        self.dlg_event.tbl_docs_x_event.model().appendRow(row)
            if save:
                self.save_files_added(visit_id, event_id)


    def save_files_added(self, visit_id, event_id):
        """ Save new files into DataBase """

        if self.files_added:
            sql = "SELECT filetype, fextension FROM config_file"
            f_types = self.controller.get_rows(sql)
            sql = ""
            for path in self.files_added:
                filename, file_extension = os.path.splitext(path)
                # Set default file_type = extension, but look for matches with the catalog
                file_extension = file_extension.replace('.', '')
                file_type = file_extension
                for _types in f_types:
                    if _types[1] == file_extension:
                        file_type = _types[0]
                        break

                sql += (f"INSERT INTO om_visit_event_photo "
                        f"(visit_id, event_id, value, filetype, fextension) "
                        f" VALUES('{visit_id}', '{event_id}', '{path}', "
                        f"'{file_type}', ' {file_extension}'); \n")
            self.controller.execute_sql(sql)


    def delete_files(self, qtable, visit_id, event_id):
        """ Delete rows from table om_visit_event_photo, NOT DELETE FILES FROM DISC """

        # Get selected rows
        selected_list = qtable.selectionModel().selectedRows()
        if len(selected_list) == 0:
            message = "Any record selected"
            self.controller.show_info_box(message)
            return

        list_values = ""

        for x in range(0, len(selected_list)):
            # Get index of row and row[index]
            row_index = selected_list[x]
            row = row_index.row()
            col_index = qt_tools.get_col_index_by_col_name(qtable, 'value')
            value = row_index.sibling(row, col_index).data()
            if value in self.files_added:
                self.files_added.remove(value)
            if value in self.files_all:
                self.files_all.remove(value)
            list_values += "'" + str(value) + "',\n"
        list_values = list_values[:-2]

        message = "Are you sure you want to delete these records?"
        title = "Delete records"
        answer = self.controller.ask_question(message, title, list_values)
        if answer:
            sql = (f"DELETE FROM om_visit_event_photo "
                   f"WHERE visit_id='{visit_id}' "
                   f"AND event_id='{event_id}' "
                   f"AND value IN ({list_values})")
            self.controller.execute_sql(sql)
            self.populate_tbl_docs_x_event(event_id)
        else:
            return


    def manage_events_changed(self):
        """Action when at a Event model is changed.
        A) if some record is available => enable OK button of VisitDialog"""

        state = (self.tbl_event.model().rowCount() > 0)
        self.button_box.button(QDialogButtonBox.Ok).setEnabled(state)


    def event_update(self):
        """Update selected event."""

        # Parameter to save all selected files associated to events
        self.files_added = []
        self.files_all = []
        if not self.tbl_event.selectionModel().hasSelection():
            message = "Any record selected"
            self.controller.show_info_box(message)
            return
        # check a parameter_id is selected (can be that no value is available)
        parameter_id = qt_tools.get_item_data(self.dlg_add_visit, self.dlg_add_visit.parameter_id, 0)

        # Get selected rows
        # TODO: use tbl_event.model().fieldIndex(event.pk()) to be pk name independent
        # 0 is the column of the pk 0 'id'
        selected_list = self.tbl_event.selectionModel().selectedRows(0)
        if selected_list == 0:
            message = "Any record selected"
            self.controller.show_info_box(message)
            return

        elif len(selected_list) > 1:
            message = "More then one event selected. Select just one"
            self.controller.show_warning(message)
            return

        # fetch the record
        event = OmVisitEvent(self.controller)
        event.id = selected_list[0].data()
        if not event.fetch():
            return

        # get parameter_id code to select the widget useful to edit the event
        om_event_parameter = OmVisitParameter(self.controller)
        om_event_parameter.id = event.parameter_id
        if not om_event_parameter.fetch():
            return
        dlg_name = None
        if om_event_parameter.form_type == 'event_ud_arc_standard':
            _value = self.dlg_add_visit.tbl_event.model().record(0).value('value')
            position_value = self.dlg_add_visit.tbl_event.model().record(0).value('position_value')
            text = self.dlg_add_visit.tbl_event.model().record(0).value('text')
            self.dlg_event = VisitEvent()
            load_settings(self.dlg_event)
            # disable position_x fields because not allowed in multiple view
            self.populate_position_id()
            dlg_name = 'visit_event'
            # set fixed values
            qt_tools.setWidgetText(self.dlg_event, self.dlg_event.value, _value)
            qt_tools.setWidgetText(self.dlg_event, self.dlg_event.position_value, position_value)
            qt_tools.setWidgetText(self.dlg_event, self.dlg_event.text, text)
            self.dlg_event.position_id.setEnabled(False)
            self.dlg_event.position_value.setEnabled(False)

        elif om_event_parameter.form_type == 'event_ud_arc_rehabit':
            position_value = self.dlg_add_visit.tbl_event.model().record(0).value('position_value')
            value1 = self.dlg_add_visit.tbl_event.model().record(0).value('value1')
            value2 = self.dlg_add_visit.tbl_event.model().record(0).value('value2')
            geom1 = self.dlg_add_visit.tbl_event.model().record(0).value('geom1')
            geom2 = self.dlg_add_visit.tbl_event.model().record(0).value('geom2')
            geom3 = self.dlg_add_visit.tbl_event.model().record(0).value('geom3')
            text = self.dlg_add_visit.tbl_event.model().record(0).value('text')
            self.dlg_event = VisitEventRehab()
            load_settings(self.dlg_event)
            self.populate_position_id()
            dlg_name = 'visit_event_rehab'
            self.dlg_event.position_value.setText(str(position_value))
            self.dlg_event.value1.setText(str(value1))
            self.dlg_event.value2.setText(str(value2))
            self.dlg_event.geom1.setText(str(geom1))
            self.dlg_event.geom2.setText(str(geom2))
            self.dlg_event.geom3.setText(str(geom3))
            qt_tools.setWidgetText(self.dlg_event, self.dlg_event.text, text)
            # disable position_x fields because not allowed in multiple view
            self.dlg_event.position_id.setEnabled(True)
            self.dlg_event.position_value.setEnabled(True)

        elif om_event_parameter.form_type == 'event_standard':
            index = selected_list[0]
            row = index.row()
            column_index = qt_tools.get_col_index_by_col_name(self.dlg_add_visit.tbl_event, 'parameter_id')
            parameter_id = index.sibling(row, column_index).data()
            column_index = qt_tools.get_col_index_by_col_name(self.dlg_add_visit.tbl_event, 'event_code')
            event_code = index.sibling(row, column_index).data()
            column_index = qt_tools.get_col_index_by_col_name(self.dlg_add_visit.tbl_event, 'value')
            _value = index.sibling(row, column_index).data()
            column_index = qt_tools.get_col_index_by_col_name(self.dlg_add_visit.tbl_event, 'text')
            text = index.sibling(row, column_index).data()

            self.dlg_event = VisitEvent()
            load_settings(self.dlg_event)
            if event_code not in ('NULL', None):
                qt_tools.setWidgetText(self.dlg_event, self.dlg_event.event_code, event_code)
            if _value not in ('NULL', None):
                qt_tools.setWidgetText(self.dlg_event, self.dlg_event.value, _value)
            if text not in ('NULL', None):
                qt_tools.setWidgetText(self.dlg_event, self.dlg_event.text, text)

        # Manage QTableView docx_x_event
        qt_tools.set_qtv_config(self.dlg_event.tbl_docs_x_event)
        self.dlg_event.tbl_docs_x_event.doubleClicked.connect(self.open_file)
        self.dlg_event.btn_add_file.clicked.connect(partial(self.get_added_files, event.visit_id, event.id, save=True))
        self.dlg_event.btn_delete_file.clicked.connect(
            partial(self.delete_files, self.dlg_event.tbl_docs_x_event, event.visit_id, event.id))
        self.populate_tbl_docs_x_event(event.id)

        # fill widget values if the values are present
        for field_name in event.field_names():
            if not hasattr(self.dlg_event, field_name):
                continue
            value = None
            if type(getattr(self.dlg_event, field_name)) is QLineEdit:
                value = getattr(self.dlg_event, field_name).text()
            elif type(getattr(self.dlg_event, field_name)) is QTextEdit:
                value = getattr(self.dlg_event, field_name).toPlainText()
            if type(getattr(self.dlg_event, field_name)) is QComboBox:
                value = qt_tools.get_item_data(self.dlg_event, getattr(self.dlg_event, field_name), index=0)
            if value and str(value) != 'NULL':
                setattr(event, field_name, value)

        # set fixed values
        self.dlg_event.parameter_id.setText(parameter_id)

        self.dlg_event.setWindowFlags(Qt.WindowStaysOnTopHint)
        self.controller.manage_translation(dlg_name, self.dlg_event)
        if self.dlg_event.exec_():

            # set record values basing on widget
            for field_name in event.field_names():
                if not hasattr(self.dlg_event, field_name):
                    continue
                value = None
                if type(getattr(self.dlg_event, field_name)) is QLineEdit:
                    value = getattr(self.dlg_event, field_name).text()
                elif type(getattr(self.dlg_event, field_name)) is QTextEdit:
                    value = getattr(self.dlg_event, field_name).toPlainText()
                elif type(getattr(self.dlg_event, field_name)) is QComboBox:
                    value = qt_tools.get_item_data(self.dlg_event, getattr(self.dlg_event, field_name), index=0)
                if value and str(value) != 'NULL':
                    setattr(event, field_name, value)

            # update the record
            event.upsert()

        self.save_files_added(event.visit_id, event.id)

        # update Table
        self.tbl_event.model().select()
        self.tbl_event.setModel(self.tbl_event.model())
        self.manage_events_changed()


    def event_delete(self):
        """Delete a selected event."""

        if not self.tbl_event.selectionModel().hasSelection():
            message = "Any record selected"
            self.controller.show_info_box(message)
            return

        # a fake event to get some ancyllary data
        event = OmVisitEvent(self.controller)

        # Get selected rows
        # TODO: use tbl_event.model().fieldIndex(event.pk()) to be pk name independent
        # 0 is the column of the pk 0 'id'
        selected_list = self.tbl_event.selectionModel().selectedRows(0)
        selected_id = []
        list_id = ""
        any_docs = False
        for index in selected_list:
            selected_id.append(str(index.data()))
            list_id += "Event_id: " + str(index.data())
            sql = (f"SELECT value FROM om_visit_event_photo "
                   f"WHERE event_id='{index.data()}'")
            rows = self.controller.get_rows(sql)
            if rows:
                any_docs = True
                list_id += "(Docs associated)"
            list_id += "\n"

        # ask for deletion
        message = "Are you sure you want to delete these records?"
        if any_docs:
            message += "\nSome events have documents"
        title = "Delete records"
        answer = self.controller.ask_question(message, title, list_id)
        if not answer:
            return

        # do the action
        if not event.delete(pks=selected_id):
            message = "Error deleting records"
            self.controller.show_warning(message)
            return

        message = "Records deleted"
        self.controller.show_info(message)

        # update Table
        self.tbl_event.model().select()
        self.manage_events_changed()


    def document_insert(self):
        """Insert a document related to the current visit."""

        doc_id = self.doc_id.text()
        visit_id = self.visit_id.text()
        if not doc_id:
            message = "You need to insert doc_id"
            self.controller.show_warning(message)
            return
        if not visit_id:
            message = "You need to insert visit_id"
            self.controller.show_warning(message)
            return

        # Insert into new table
        sql = (f"INSERT INTO doc_x_visit (doc_id, visit_id)"
               f" VALUES ('{doc_id}', {visit_id})")
        status = self.controller.execute_sql(sql)
        if status:
            message = "Document inserted successfully"
            self.controller.show_info(message)

        self.dlg_add_visit.tbl_document.model().select()


    def set_configuration(self, dialog, widget, table_name):
        """ Configuration of tables. Set visibility and width of columns """

        widget = qt_tools.getWidget(dialog, widget)
        if not widget:
            return

        # Set width and alias of visible columns
        columns_to_delete = []
        sql = (f"SELECT columnindex, width, alias, status"
               f" FROM config_form_tableview"
               f" WHERE tablename = '{table_name}'"
               f" ORDER BY columnindex")
        rows = self.controller.get_rows(sql, log_info=False)
        if not rows:
            return

        for row in rows:
            if not row['status']:
                columns_to_delete.append(row['columnindex'] - 1)
            else:
                width = row['width']
                if width is None:
                    width = 100
                widget.setColumnWidth(row['columnindex'] - 1, width)
                widget.model().setHeaderData(
                    row['columnindex'] - 1, Qt.Horizontal, row['alias'])

        # Set order
        widget.model().setSort(0, Qt.AscendingOrder)
        widget.model().select()

        # Delete columns
        for column in columns_to_delete:
            widget.hideColumn(column)


    def populate_position_id(self):

        self.dlg_event.position_id.setEnabled(self.geom_type == 'arc')
        self.dlg_event.position_value.setEnabled(self.geom_type == 'arc')
        node_list = []
        if self.geom_type != 'all':
            widget_name = f"tbl_visit_x_{self.geom_type}"
            widget_table = qt_tools.getWidget(self.dlg_add_visit, widget_name)
            node_1 = widget_table.model().record(0).value('node_1')
            node_2 = widget_table.model().record(0).value('node_2')
        else:
            node_1 = None
            node_2 = None

        node_list.append([node_1, f"node 1: {node_1}"])
        node_list.append([node_2, f"node 2: {node_2}"])
        qt_tools.set_item_data(self.dlg_event.position_id, node_list, 1, True, False)


    def tab_feature_changed(self, dialog, table_object='visit', excluded_layers=[], layers=None):
        """ Set geom_type and layer depending selected tab """

        # Get selected tab to set geometry type
        tab_position = dialog.tab_feature.currentIndex()
        if tab_position == 0:
            self.geom_type = "arc"
        elif tab_position == 1:
            self.geom_type = "node"
        elif tab_position == 2:
            self.geom_type = "connec"
        elif tab_position == 3:
            self.geom_type = "gully"

        if self.geom_type == '':
            return

        hide_generic_layers(excluded_layers=excluded_layers)
        widget_name = f"tbl_{table_object}_x_{self.geom_type}"
        viewname = f"v_edit_{self.geom_type}"
        widget_table = qt_tools.getWidget(dialog, widget_name)

        try:
            self.dlg_add_visit.btn_feature_insert.clicked.disconnect()
            self.dlg_add_visit.btn_feature_delete.clicked.disconnect()
            self.dlg_add_visit.btn_feature_snapping.clicked.disconnect()
        except Exception as e:
            self.controller.log_info(f"tab_feature_changed exception: {e}")
        finally:
            # TODO: Set variables self.ids, self.layers, self.list_ids using return parameters
            self.dlg_add_visit.btn_feature_insert.clicked.connect(
                partial(insert_feature, self.dlg_add_visit, widget_table, self.geom_type, ids=self.ids,
                        layers=self.layers, list_ids=self.list_ids))
            # TODO: Set variables self.ids, self.layers, self.list_ids using return parameters
            self.dlg_add_visit.btn_feature_delete.clicked.connect(
                partial(delete_records, self.dlg_add_visit, widget_table, geom_type=self.geom_type, layers=self.layers,
                        ids=self.ids, list_ids=self.list_ids, lazy_widget=self.lazy_widget,
                        lazy_init_function=self.lazy_init_function))
            self.dlg_add_visit.btn_feature_snapping.clicked.connect(
                partial(self.feature_snapping_clicked, self.dlg_add_visit, widget_table))

        # Adding auto-completion to a QLineEdit
        set_completer_feature_id(dialog.feature_id, self.geom_type, viewname)
        self.ids, self.layers, self.list_ids = selection_changed(dialog, widget_table, self.geom_type, False,
                                                                 layers=self.layers, list_ids=self.list_ids,
                                                                 lazy_widget=self.lazy_widget,
                                                                 lazy_init_function=self.lazy_init_function)

        try:
            self.iface.actionPan().trigger()
        except Exception:
            pass


    def feature_snapping_clicked(self, dialog, table_object):
        self.previous_map_tool = global_vars.canvas.mapTool()
        selection_init(dialog, table_object, geom_type=self.geom_type, layers=self.layers)


    def manage_visit_multifeature(self):
        """ Manage existing visit with feature_type = 'all' """

        self.geom_type = 'arc'
        self.get_features_visit_geom_type(self.current_visit.id, 'arc')
        self.get_features_visit_geom_type(self.current_visit.id, 'node')
        self.get_features_visit_geom_type(self.current_visit.id, 'connec')
        self.geom_type = 'all'


    def get_data_from_event(self, visit_id):
        """ Get parameter_id and feature_type from event of @visit_id """

        parameter_id = None
        feature_type = None
        sql = (f"SELECT visit_id, parameter_id, feature_type "
               f"FROM om_visit_event "
               f"INNER JOIN config_visit_parameter ON parameter_id = config_visit_parameter.id "
               f"WHERE visit_id = {visit_id}")
        row = self.controller.get_row(sql, log_sql=True)
        if row:
            parameter_id = row["parameter_id"]
            feature_type = row["feature_type"].lower()

        return parameter_id, feature_type
<|MERGE_RESOLUTION|>--- conflicted
+++ resolved
@@ -63,11 +63,8 @@
 
 
     def manage_visit(self, visit_id=None, geom_type=None, feature_id=None, single_tool=True, expl_id=None, tag=None,
-<<<<<<< HEAD
                      open_dlg=True, is_new_from_cf=False):
-=======
-                     open_dialog=True, is_new_from_cf=False):
->>>>>>> 26e46ecb
+
         """ Button 64. Add visit.
         if visit_id => load record related to the visit_id
         if geom_type => lock geom_type in relations tab
@@ -175,8 +172,6 @@
             _date = datetime.strptime(date_string[0], '%Y/%m/%d')
         self.dlg_add_visit.startdate.setDate(_date)
 
-<<<<<<< HEAD
-=======
         # Check the default dates, if it does not exist force today
         _date = QDate.currentDate()
         date_string = self.controller.get_config('om_visit_startdate_vdefault')
@@ -184,7 +179,6 @@
             _date = datetime.strptime(date_string[0], '%Y/%m/%d')
         self.dlg_add_visit.startdate.setDate(_date)
 
->>>>>>> 26e46ecb
         date_string = self.controller.get_config('om_visit_enddate_vdefault')
         if date_string is not None:
             _date = datetime.strptime(date_string[0], '%Y/%m/%d')
@@ -426,6 +420,7 @@
 
 
     def get_geom(self):
+
         sql = f"SELECT St_AsText((select the_geom from om_visit where id={self.current_visit.id})::text)"
         row = self.controller.get_row(sql, log_sql=True)
         return row
@@ -434,6 +429,7 @@
     def manage_rejected(self):
         """Do all action when closed the dialog with Cancel or X.
         e.g. all necessary rollbacks and cleanings."""
+
         try:
             self.canvas.setMapTool(self.previous_map_tool)
             # removed current working visit. This should cascade removing of all related records
@@ -660,10 +656,7 @@
         parameter_id = self.controller.get_config('om_visit_parameter_vdefault')
         if parameter_id:
             qt_tools.set_combo_itemData(self.dlg_add_visit.parameter_id, parameter_id[0], 0)
-<<<<<<< HEAD
-=======
-
->>>>>>> 26e46ecb
+
 
     def set_parameter_id_combo(self, dialog):
         """ Set parameter_id combo basing on current selections """
@@ -682,15 +675,9 @@
 
         # Set user devault parameter
         parameter_id = self.controller.get_config('om_visit_parameter_vdefault')
-<<<<<<< HEAD
-        print(parameter_id)
         if parameter_id:
             qt_tools.set_combo_itemData(self.dlg_add_visit.parameter_id, parameter_id[0], 0)
-=======
-        if parameter_id:
-            qt_tools.set_combo_itemData(self.dlg_add_visit.parameter_id, parameter_id[0], 0)
-
->>>>>>> 26e46ecb
+
 
     def get_feature_type_of_parameter(self):
         """ Get feature type of selected parameter """
@@ -1006,11 +993,7 @@
                 qt_tools.set_combo_itemData(self.dlg_add_visit.visitcat_id, str(row[1]), 1)
 
         # Fill ComboBox status
-<<<<<<< HEAD
         rows = get_values_from_catalog('om_typevalue', 'visit_cat_status')
-=======
-        rows = self.get_values_from_catalog('om_typevalue', 'visit_cat_status')
->>>>>>> 26e46ecb
         if rows:
             qt_tools.set_item_data(self.dlg_add_visit.status, rows, 1, sort_combo=True)
             status = self.controller.get_config('om_visit_status_vdefault')
