"""
This file is part of Giswater 3
The program is free software: you can redistribute it and/or modify it under the terms of the GNU
General Public License as published by the Free Software Foundation, either version 3 of the License,
or (at your option) any later version.
"""
# -*- coding: latin-1 -*-
from qgis.core import QgsMapToPixel, QgsVectorLayer, QgsExpression, QgsFeatureRequest, QgsPointXY
from qgis.gui import QgsDateTimeEdit, QgsVertexMarker, QgsMapToolEmitPoint, QgsRubberBand
from qgis.PyQt.QtCore import pyqtSignal, QDate, QObject, QRegExp, QStringListModel, Qt
from qgis.PyQt.QtGui import QColor, QRegExpValidator, QStandardItem, QStandardItemModel
from qgis.PyQt.QtSql import QSqlTableModel
from qgis.PyQt.QtWidgets import QAction, QAbstractItemView, QCheckBox, QComboBox, QCompleter, QDoubleSpinBox, \
    QDateEdit, QGridLayout, QLabel, QLineEdit, QListWidget, QListWidgetItem, QPushButton, QSizePolicy, \
    QSpinBox, QSpacerItem, QTableView, QTabWidget, QWidget, QTextEdit

import json
import os
import subprocess
import urllib.parse as parse
import sys
import webbrowser
from collections import OrderedDict
from functools import partial

from .... import global_vars
from lib import qt_tools
from .catalog import GwCatalog
from ..edit.dimensioning import GwDimensioning
from ..edit.document import GwDocument
from ..epa.element import GwElement
from ..om.visit_gallery import GwVisitGallery
from ..om.visit_manager import GwVisitManager

from ...utils.giswater_tools import load_settings, open_dialog, save_settings, close_dialog
from ...utils.layer_tools import populate_info_text
from ....ui_manager import InfoGenericUi, InfoFeatureUi, VisitEventFull, GwMainWindow, VisitDocument, InfoCrossectUi, \
    DialogTextUi

from ....actions.parent_functs import set_icon, set_dates_from_to, draw, draw_point
from ....actions.api_parent_functs import get_visible_layers, create_body,  populate_basic_info, put_widgets, \
    fill_child, check_actions, action_open_url, api_action_help, get_feature_by_expr, set_setStyleSheet, \
    set_data_type, add_lineedit, set_widget_size, manage_lineedit, add_combobox, add_checkbox, get_values, \
    add_calendar, add_button, add_hyperlink, add_horizontal_spacer, add_vertical_spacer, \
    add_textarea, add_spinbox, add_tableview, set_headers, populate_table, set_columns_config, set_completer_object, \
    fill_table, clear_gridlayout, add_frame, add_label, set_completer_object_api
from ....lib.qgis_tools import get_snapping_options, get_event_point, snap_to_current_layer, get_snapped_layer, \
    get_snapped_feature, add_marker, enable_snapping, snap_to_layer, apply_snapping_options, snap_to_arc, snap_to_node


class GwInfo(QObject):

    # :var signal_activate: emitted from def cancel_snapping_tool(self, dialog, action) in order to re-start CadApiInfo
    signal_activate = pyqtSignal()

    def __init__(self, tab_type):
        """ Class constructor """

        super().__init__()

        self.iface = global_vars.iface
        self.settings = global_vars.settings
        self.controller = global_vars.controller
        self.plugin_dir = global_vars.plugin_dir
        self.canvas = global_vars.canvas
        self.schema_name = global_vars.schema_name

        self.new_feature_id = None
        self.layer_new_feature = None
        self.tab_type = tab_type
        self.rubber_band = QgsRubberBand(self.canvas, 0)


    def get_info_from_coordinates(self, point, tab_type):
        return self.open_form(point=point, tab_type=tab_type)


    def get_info_from_id(self, table_name, feature_id, tab_type=None, is_add_schema=None):
        return self.open_form(table_name=table_name, feature_id=feature_id, tab_type=tab_type, is_add_schema=is_add_schema)


    def get_feature_insert(self, point, feature_cat, new_feature_id, layer_new_feature, tab_type, new_feature):
        return self.open_form(point=point, feature_cat=feature_cat, new_feature_id=new_feature_id, layer_new_feature=layer_new_feature, tab_type=tab_type, new_feature=new_feature)


    def open_form(self, point=None, table_name=None, feature_id=None, feature_cat=None, new_feature_id=None,
                  layer_new_feature=None, tab_type=None, new_feature=None, is_docker=True, is_add_schema=False):
        """
        :param point: point where use clicked
        :param table_name: table where do sql query
        :param feature_id: id of feature to do info
        :return:
        """

        # Manage tab signal
        self.tab_element_loaded = False
        self.tab_relations_loaded = False
        self.tab_connections_loaded = False
        self.tab_hydrometer_loaded = False
        self.tab_hydrometer_val_loaded = False
        self.tab_om_loaded = False
        self.tab_document_loaded = False
        self.tab_rpt_loaded = False
        self.tab_plan_loaded = False
        self.dlg_is_destroyed = False
        self.layer = None
        self.feature = None
        self.my_json = {}
        self.tab_type = tab_type

        # Get project variables
        project_vars = global_vars.project_vars
        qgis_project_add_schema = project_vars['add_schema']
        qgis_project_main_schema = project_vars['main_schema']
        qgis_project_infotype = project_vars['infotype']
        qgis_project_role = project_vars['role']

        self.new_feature = new_feature

        if self.iface.activeLayer() is None or type(self.iface.activeLayer()) != QgsVectorLayer:
            active_layer = ""
        else:
            active_layer = self.controller.get_layer_source_table_name(self.iface.activeLayer())

        if active_layer is None or type(active_layer != 'test'):
            active_layer = ""

        # Used by action_interpolate
        last_click = self.canvas.mouseLastXY()
        self.last_point = QgsMapToPixel.toMapCoordinates(
            self.canvas.getCoordinateTransform(), last_click.x(), last_click.y())

        extras = ""
        if tab_type == 'inp':
            extras = '"toolBar":"epa"'
        elif tab_type == 'data':
            extras = '"toolBar":"basic"'

        extras += f', "rolePermissions":"{qgis_project_infotype}"'

        function_name = None
        body = None

        # Insert new feature
        if point and feature_cat:
            self.feature_cat = feature_cat
            self.new_feature_id = new_feature_id
            self.layer_new_feature = layer_new_feature
            self.iface.actionPan().trigger()
            feature = f'"tableName":"{feature_cat.child_layer.lower()}"'
            extras += f', "coordinates":{{{point}}}'
            body = create_body(feature=feature, extras=extras)
            function_name = 'gw_fct_getfeatureinsert'

        # Click over canvas
        elif point:
            visible_layer = get_visible_layers(as_list=True)
            scale_zoom = self.iface.mapCanvas().scale()
            extras += f', "activeLayer":"{active_layer}"'
            extras += f', "visibleLayer":{visible_layer}'
            extras += f', "mainSchema":"{qgis_project_main_schema}"'
            extras += f', "addSchema":"{qgis_project_add_schema}"'
            extras += f', "infoType":"{qgis_project_infotype}"'
            extras += f', "projecRole":"{qgis_project_role}"'
            extras += f', "coordinates":{{"xcoord":{point.x()},"ycoord":{point.y()}, "zoomRatio":{scale_zoom}}}'
            body = create_body(extras=extras)
            function_name = 'gw_fct_getinfofromcoordinates'

        # Comes from QPushButtons node1 or node2 from custom form or RightButton
        elif feature_id:
            if is_add_schema is True:
                project_vars = global_vars.project_vars
                add_schema = project_vars['add_schema']
                extras = f'"addSchema":"{add_schema}"'
            else:
                extras = '"addSchema":""'
            feature = f'"tableName":"{table_name}", "id":"{feature_id}"'
            body = create_body(feature=feature, extras=extras)
            function_name = 'gw_fct_getinfofromid'

        if function_name is None:
            return False, None

        json_result = self.controller.get_json(function_name, body, rubber_band=self.rubber_band)
        if json_result is None:
            return False, None

        row = [json_result]
        if not row or row[0] is False:
            return False, None

        # When insert feature failed
        if 'status' in row[0] and row[0]['status'] == 'Failed':
            return False, None

        # When something is wrong
        if 'message' in row[0] and row[0]['message']:
            level = 1
            if 'level' in row[0]['message']:
                level = int(row[0]['message']['level'])
            self.controller.show_message(row[0]['message']['text'], level)
            return False, None

        # Control fail when insert new feature
        if 'status' in row[0]['body']['data']['fields']:
            if row[0]['body']['data']['fields']['status'].lower() == 'failed':
                msg = row[0]['body']['data']['fields']['message']['text']
                level = 1
                if 'level' in row[0]['body']['data']['fields']['message']:
                    level = int(row[0]['body']['data']['fields']['message']['level'])
                self.controller.show_message(msg, message_level=level)
                return False, None

        self.complet_result = row
        try:
            template = self.complet_result[0]['body']['form']['template']
        except Exception as e:
            self.controller.log_info(str(e))
            return False, None

        if template == 'info_generic':
            result, dialog = self.open_generic_form(self.complet_result)
            # Fill self.my_json for new qgis_feature
            if feature_cat is not None:
                self.manage_new_feature(self.complet_result, dialog)
            return result, dialog

        elif template == 'dimensioning':
            self.lyr_dim = self.controller.get_layer_by_tablename("v_edit_dimensions", show_warning=True)
            if self.lyr_dim:
                self.api_dim = GwDimensioning()
                feature_id = self.complet_result[0]['body']['feature']['id']
                result, dialog = self.api_dim.open_dimensioning_form(None, self.lyr_dim, self.complet_result, feature_id)
                return result, dialog

        elif template == 'info_feature':
            sub_tag = None
            if feature_cat:
                if feature_cat.feature_type.lower() == 'arc':
                    sub_tag = 'arc'
                else:
                    sub_tag = 'node'
            feature_id = self.complet_result[0]['body']['feature']['id']
            result, dialog = self.open_custom_form(feature_id, self.complet_result, tab_type, sub_tag, is_docker)
            if feature_cat is not None:
                self.manage_new_feature(self.complet_result, dialog)
            return result, dialog

        elif template == 'visit':
            visit_id = self.complet_result[0]['body']['feature']['id']
            layers_visibility = self.get_layers_visibility()
            manage_visit = GwVisitManager()
            manage_visit.manage_visit(visit_id=visit_id, tag='info')
            manage_visit.dlg_add_visit.rejected.connect(partial(self.restore_layers_visibility, layers_visibility))

        else:
            self.controller.log_warning(f"template not managed: {template}")
            return False, None


    def get_layers_visibility(self):

        layers = self.controller.get_layers()
        layers_visibility = {}
        for layer in layers:

            layers_visibility[layer] = self.controller.is_layer_visible(layer)
        return layers_visibility


    def restore_layers_visibility(self, layers):

        for layer, visibility in layers.items():
            self.controller.set_layer_visible(layer, visibility)


    def manage_new_feature(self, complet_result, dialog):

        result = complet_result[0]['body']['data']
        for field in result['fields']:
            if 'hidden' in field and field['hidden']: continue
            if 'layoutname' in field and field['layoutname'] == 'lyt_none': continue
            widget = dialog.findChild(QWidget, field['widgetname'])
            value = None
            if type(widget) in(QLineEdit, QPushButton, QSpinBox, QDoubleSpinBox):
                value = qt_tools.getWidgetText(dialog, widget, return_string_null=False)
            elif type(widget) is QComboBox:
                value = qt_tools.get_item_data(dialog, widget, 0)
            elif type(widget) is QCheckBox:
                value = qt_tools.isChecked(dialog, widget)
            elif type(widget) is QgsDateTimeEdit:
                value = qt_tools.getCalendarDate(dialog, widget)
            else:
                if widget is None:
                    msg = f"Widget {field['columnname']} is not configured or have a bad config"
                    self.controller.show_message(msg)

            if str(value) not in ('', None, -1, "None") and widget.property('columnname'):
                self.my_json[str(widget.property('columnname'))] = str(value)

        self.controller.log_info(str(self.my_json))


    def open_generic_form(self, complet_result):

        draw(complet_result, self.rubber_band, zoom=False)
        self.hydro_info_dlg = InfoGenericUi()
        load_settings(self.hydro_info_dlg)
        self.hydro_info_dlg.btn_close.clicked.connect(partial(close_dialog, self.hydro_info_dlg))
        self.hydro_info_dlg.rejected.connect(partial(close_dialog, self.hydro_info_dlg))
        field_id = str(self.complet_result[0]['body']['feature']['idName'])
        result = populate_basic_info(self.hydro_info_dlg, complet_result, field_id, self.my_json,
                 new_feature_id=self.new_feature_id, new_feature=self.new_feature, layer_new_feature=self.layer_new_feature,
                 feature_id=self.feature_id, feature_type=self.feature_type, layer=self.layer)

        # Disable button accept for info on generic form
        self.hydro_info_dlg.btn_accept.setEnabled(False)
        self.hydro_info_dlg.rejected.connect(self.rubber_band.reset)
        # Open dialog
        open_dialog(self.hydro_info_dlg, dlg_name='info_generic')

        return result, self.hydro_info_dlg


    def open_custom_form(self, feature_id, complet_result, tab_type=None, sub_tag=None, is_docker=True):

        # Dialog
        self.dlg_cf = InfoFeatureUi(sub_tag)
        load_settings(self.dlg_cf)

        # If in the get_json function we have received a rubberband, it is not necessary to redraw it.
        # But if it has not been received, it is drawn
        try:
            exist_rb = complet_result[0]['body']['returnManager']['style']['ruberband']
        except KeyError:
            draw(complet_result[0], self.rubber_band)

        if feature_id:
            self.dlg_cf.setGeometry(self.dlg_cf.pos().x() + 25, self.dlg_cf.pos().y() + 25, self.dlg_cf.width(),
                                    self.dlg_cf.height())

        # Get widget controls
        self.tab_main = self.dlg_cf.findChild(QTabWidget, "tab_main")
        self.tab_main.currentChanged.connect(self.tab_activation)
        self.tbl_element = self.dlg_cf.findChild(QTableView, "tbl_element")
        qt_tools.set_qtv_config(self.tbl_element)
        self.tbl_relations = self.dlg_cf.findChild(QTableView, "tbl_relations")
        qt_tools.set_qtv_config(self.tbl_relations)
        self.tbl_upstream = self.dlg_cf.findChild(QTableView, "tbl_upstream")
        qt_tools.set_qtv_config(self.tbl_upstream)
        self.tbl_downstream = self.dlg_cf.findChild(QTableView, "tbl_downstream")
        qt_tools.set_qtv_config(self.tbl_downstream)
        self.tbl_hydrometer = self.dlg_cf.findChild(QTableView, "tbl_hydrometer")
        qt_tools.set_qtv_config(self.tbl_hydrometer)
        self.tbl_hydrometer_value = self.dlg_cf.findChild(QTableView, "tbl_hydrometer_value")
        qt_tools.set_qtv_config(self.tbl_hydrometer_value, QAbstractItemView.SelectItems, QTableView.CurrentChanged)
        self.tbl_event_cf = self.dlg_cf.findChild(QTableView, "tbl_event_cf")
        qt_tools.set_qtv_config(self.tbl_event_cf)
        self.tbl_document = self.dlg_cf.findChild(QTableView, "tbl_document")
        qt_tools.set_qtv_config(self.tbl_document)

        # Get table name
        self.tablename = complet_result[0]['body']['feature']['tableName']

        # Get feature type (Junction, manhole, valve, fountain...)
        self.feature_type = complet_result[0]['body']['feature']['childType']

        # Get tableParent and select layer
        self.table_parent = str(complet_result[0]['body']['feature']['tableParent'])
        self.layer = self.controller.get_layer_by_tablename(self.table_parent)
        if self.layer is None:
            self.controller.show_message("Layer not found: " + self.table_parent, 2)
            return False, self.dlg_cf

        # Remove unused tabs
        tabs_to_show = []

        # Get field id name and feature id
        self.field_id = str(complet_result[0]['body']['feature']['idName'])
        self.feature_id = complet_result[0]['body']['feature']['id']

        if 'visibleTabs' in complet_result[0]['body']['form']:
            for tab in complet_result[0]['body']['form']['visibleTabs']:
                tabs_to_show.append(tab['tabName'])

        for x in range(self.tab_main.count() - 1, 0, -1):
            if self.tab_main.widget(x).objectName() not in tabs_to_show:
                qt_tools.remove_tab_by_tabName(self.tab_main, self.tab_main.widget(x).objectName())

        # Actions
        action_edit = self.dlg_cf.findChild(QAction, "actionEdit")
        action_copy_paste = self.dlg_cf.findChild(QAction, "actionCopyPaste")
        action_rotation = self.dlg_cf.findChild(QAction, "actionRotation")
        action_catalog = self.dlg_cf.findChild(QAction, "actionCatalog")
        action_workcat = self.dlg_cf.findChild(QAction, "actionWorkcat")
        action_get_arc_id = self.dlg_cf.findChild(QAction, "actionGetArcId")
        action_get_parent_id = self.dlg_cf.findChild(QAction, "actionGetParentId")
        action_zoom_in = self.dlg_cf.findChild(QAction, "actionZoom")
        action_zoom_out = self.dlg_cf.findChild(QAction, "actionZoomOut")
        action_centered = self.dlg_cf.findChild(QAction, "actionCentered")
        action_link = self.dlg_cf.findChild(QAction, "actionLink")
        action_help = self.dlg_cf.findChild(QAction, "actionHelp")
        action_interpolate = self.dlg_cf.findChild(QAction, "actionInterpolate")
        # action_switch_arc_id = self.dlg_cf.findChild(QAction, "actionSwicthArcid")
        action_section = self.dlg_cf.findChild(QAction, "actionSection")

        self.show_actions('tab_data')

        # TODO action_edit.setEnabled(lo que venga del json segun permisos)
        # action_edit.setVisible(True)
        # action_edit.setEnabled(True)

        # Set actions icon
        set_icon(action_edit, "101")
        set_icon(action_copy_paste, "107b")
        set_icon(action_rotation, "107c")
        set_icon(action_catalog, "195")
        set_icon(action_workcat, "193")
        set_icon(action_get_arc_id, "209")
        set_icon(action_get_parent_id, "210")
        set_icon(action_zoom_in, "103")
        set_icon(action_zoom_out, "107")
        set_icon(action_centered, "104")
        set_icon(action_link, "173")
        set_icon(action_section, "207")
        set_icon(action_help, "73")
        set_icon(action_interpolate, "194")
        # self.set_icon(action_switch_arc_id, "141")

        # Set buttons icon
        # tab elements
        set_icon(self.dlg_cf.btn_insert, "111b")
        set_icon(self.dlg_cf.btn_delete, "112b")
        set_icon(self.dlg_cf.btn_new_element, "131b")
        set_icon(self.dlg_cf.btn_open_element, "134b")
        # tab hydrometer
        set_icon(self.dlg_cf.btn_link, "70b")
        # tab om
        set_icon(self.dlg_cf.btn_open_visit, "65b")
        set_icon(self.dlg_cf.btn_new_visit, "64b")
        set_icon(self.dlg_cf.btn_open_gallery, "136b")
        set_icon(self.dlg_cf.btn_open_visit_doc, "170b")
        set_icon(self.dlg_cf.btn_open_visit_event, "134b")
        # tab doc
        set_icon(self.dlg_cf.btn_doc_insert, "111b")
        set_icon(self.dlg_cf.btn_doc_delete, "112b")
        set_icon(self.dlg_cf.btn_doc_new, "131b")
        set_icon(self.dlg_cf.btn_open_doc, "170b")

        # Get feature type as geom_type (node, arc, connec, gully)
        self.geom_type = str(complet_result[0]['body']['feature']['featureType'])
        if str(self.geom_type) in ('', '[]'):
            if 'feature_cat' in globals():
                parent_layer = self.feature_cat.parent_layer
            else:
                parent_layer = str(complet_result[0]['body']['feature']['tableParent'])
            sql = f"SELECT lower(feature_type) FROM cat_feature WHERE parent_layer = '{parent_layer}' LIMIT 1"
            result = self.controller.get_row(sql)
            if result:
                self.geom_type = result[0]

        result = complet_result[0]['body']['data']
        layout_list = []
        for field in complet_result[0]['body']['data']['fields']:
            if 'hidden' in field and field['hidden']:
                continue
            label, widget = self.set_widgets(self.dlg_cf, complet_result, field)
            if widget is None:
                continue
            layout = self.dlg_cf.findChild(QGridLayout, field['layoutname'])
            if layout is not None:
                # Take the QGridLayout with the intention of adding a QSpacerItem later
                if layout not in layout_list and layout.objectName() not in ('lyt_top_1', 'lyt_bot_1', 'lyt_bot_2'):
                    layout_list.append(layout)
                    # Add widgets into layout
                    layout.addWidget(label, 0, field['layoutorder'])
                    layout.addWidget(widget, 1, field['layoutorder'])
                if field['layoutname'] in ('lyt_top_1', 'lyt_bot_1', 'lyt_bot_2'):
                    layout.addWidget(label, 0, field['layoutorder'])
                    layout.addWidget(widget, 1, field['layoutorder'])
                else:
                    put_widgets(self.dlg_cf, field, label, widget)

        # Add a QSpacerItem into each QGridLayout of the list
        for layout in layout_list:
            vertical_spacer1 = QSpacerItem(20, 40, QSizePolicy.Minimum, QSizePolicy.Expanding)
            layout.addItem(vertical_spacer1)

        # Manage combo parents and children:
        for field in result['fields']:
            if field['isparent']:
                if field['widgettype'] == 'combo':
                    widget = self.dlg_cf.findChild(QComboBox, field['widgetname'])
                    if widget is not None:
                        widget.currentIndexChanged.connect(partial(fill_child, self.dlg_cf, widget,
                            self.feature_type, self.tablename, self.field_id))

        # Set variables
        self.filter = str(complet_result[0]['body']['feature']['idName']) + " = '" + str(self.feature_id) + "'"

        if self.layer:
            if self.layer.isEditable():
                self.enable_all(self.dlg_cf, result)
            else:
                self.disable_all(self.dlg_cf, result, False)

        if action_edit.isVisible():
            # SIGNALS
            self.layer.editingStarted.connect(partial(check_actions, action_edit, True))
            self.layer.editingStopped.connect(partial(check_actions, action_edit, False))
            self.layer.editingStarted.connect(partial(self.enable_all, self.dlg_cf, result))
            self.layer.editingStopped.connect(partial(self.disable_all, self.dlg_cf, result, False))
            # Actions
            self.enable_actions(self.layer.isEditable())
            self.layer.editingStarted.connect(partial(self.enable_actions, True))
            self.layer.editingStopped.connect(partial(self.enable_actions, False))
            self.layer.editingStopped.connect(partial(self.get_last_value))

        action_edit.setChecked(self.layer.isEditable())
        action_edit.triggered.connect(partial(self.start_editing, self.layer))
        action_catalog.triggered.connect(partial(self.open_catalog, tab_type, self.feature_type))
        action_workcat.triggered.connect(partial(self.cf_new_workcat, tab_type))
        action_get_arc_id.triggered.connect(partial(self.get_snapped_feature_id, self.dlg_cf, action_get_arc_id, 'arc'))
        action_get_parent_id.triggered.connect(
            partial(self.get_snapped_feature_id, self.dlg_cf, action_get_parent_id, 'node'))
        action_zoom_in.triggered.connect(partial(self.api_action_zoom_in, self.canvas, self.layer))
        action_centered.triggered.connect(partial(self.api_action_centered, self.canvas, self.layer))
        action_zoom_out.triggered.connect(partial(self.api_action_zoom_out, self.canvas, self.layer))
        action_copy_paste.triggered.connect(partial(self.api_action_copy_paste, self.dlg_cf, self.geom_type, tab_type))
        action_rotation.triggered.connect(partial(self.change_hemisphere, self.dlg_cf))
        action_link.triggered.connect(partial(action_open_url, self.dlg_cf, result))
        action_section.triggered.connect(partial(self.open_section_form))
        action_help.triggered.connect(partial(api_action_help, self.geom_type))
        self.ep = QgsMapToolEmitPoint(self.canvas)
        action_interpolate.triggered.connect(partial(self.activate_snapping, complet_result, self.ep))

        btn_cancel = self.dlg_cf.findChild(QPushButton, 'btn_cancel')
        btn_accept = self.dlg_cf.findChild(QPushButton, 'btn_accept')
        title = f"{complet_result[0]['body']['feature']['childType']} - {self.feature_id}"

        if self.controller.dlg_docker and is_docker and self.controller.show_docker:
            # Delete last form from memory
            last_info = self.controller.dlg_docker.findChild(GwMainWindow, 'api_cf')
            if last_info:
                last_info.setParent(None)
                del last_info

            self.controller.dock_dialog(self.dlg_cf)
            self.controller.dlg_docker.dlg_closed.connect(partial(self.manage_docker_close))
            self.controller.dlg_docker.setWindowTitle(title)
            btn_accept.setVisible(False)
            btn_cancel.setVisible(False)

        else:
            btn_cancel.clicked.connect(partial(close_dialog, self.dlg_cf))
            btn_cancel.clicked.connect(self.roll_back)
            btn_accept.clicked.connect(partial(
                self.accept, self.dlg_cf, self.complet_result[0], self.my_json))
            self.dlg_cf.dlg_closed.connect(self.roll_back)
            self.dlg_cf.dlg_closed.connect(self.rubber_band.reset)
            self.dlg_cf.dlg_closed.connect(partial(save_settings, self.dlg_cf))
            self.dlg_cf.dlg_closed.connect(partial(self.set_vdefault_edition))
            self.dlg_cf.key_pressed.connect(partial(close_dialog, self.dlg_cf))

        # Set title
        toolbox_cf = self.dlg_cf.findChild(QWidget, 'toolBox')
        row = self.controller.get_config('admin_customform_param', 'value', 'config_param_system')
        if row:
            results = json.loads(row[0], object_pairs_hook=OrderedDict)
            for result in results['custom_form_tab_labels']:
                toolbox_cf.setItemText(int(result['index']), result['text'])

        # Open dialog
        open_dialog(self.dlg_cf, dlg_name='info_feature')
        self.dlg_cf.setWindowTitle(title)

        return self.complet_result, self.dlg_cf


    def activate_snapping(self, complet_result, ep):

        rb_interpolate = []
        self.interpolate_result = None
        self.rubber_band.reset()
        dlg_dtext = DialogTextUi()
        load_settings(dlg_dtext)

        qt_tools.setWidgetText(dlg_dtext, dlg_dtext.txt_infolog, 'Interpolate tool')
        dlg_dtext.lbl_text.setText("Please, use the cursor to select two nodes to proceed with the "
                                   "interpolation\nNode1: \nNode2:")

        dlg_dtext.btn_accept.clicked.connect(partial(self.chek_for_existing_values, dlg_dtext))
        dlg_dtext.btn_close.clicked.connect(partial(close_dialog, dlg_dtext))
        dlg_dtext.rejected.connect(partial(save_settings, dlg_dtext))
        dlg_dtext.rejected.connect(partial(self.remove_interpolate_rb, rb_interpolate))

        open_dialog(dlg_dtext, dlg_name='dialog_text')

        # Set circle vertex marker
        color = QColor(255, 100, 255)
        self.vertex_marker = QgsVertexMarker(global_vars.canvas)
        self.vertex_marker.setIconType(QgsVertexMarker.ICON_CIRCLE)
        self.vertex_marker.setColor(color)
        self.vertex_marker.setIconSize(15)
        self.vertex_marker.setPenWidth(3)

        self.node1 = None
        self.node2 = None

        global_vars.canvas.setMapTool(ep)
        # We redraw the selected feature because self.canvas.setMapTool(emit_point) erases it
        draw(complet_result[0], self.rubber_band, None, False)

        # Store user snapping configuration
        self.previous_snapping = get_snapping_options

        self.layer_node = global_vars.controller.get_layer_by_tablename("v_edit_node")
        global_vars.iface.setActiveLayer(self.layer_node)

        global_vars.canvas.xyCoordinates.connect(partial(self.mouse_move))
        ep.canvasClicked.connect(partial(self.snapping_node, ep, dlg_dtext, rb_interpolate))


    def snapping_node(self, ep, dlg_dtext, rb_interpolate, point, button):
        """ Get id of selected nodes (node1 and node2) """

        if button == 2:
            self.dlg_destroyed(self.layer)
            return

        # Get coordinates
        event_point = get_event_point(point=point)
        if not event_point:
            return
        # Snapping
        result = snap_to_current_layer(event_point)
        if result.isValid():
            layer = get_snapped_layer(result)
            # Check feature
            if layer == self.layer_node:
                snapped_feat = get_snapped_feature(result)
                element_id = snapped_feat.attribute('node_id')
                message = "Selected node"
                rb = QgsRubberBand(global_vars.canvas, 0)
                if self.node1 is None:
                    self.node1 = str(element_id)
                    draw_point(QgsPointXY(result.point()), rb, color=QColor(0, 150, 55, 100), width=10, is_new=True)
                    rb_interpolate.append(rb)
                    dlg_dtext.lbl_text.setText(f"Node1: {self.node1}\nNode2:")
                    global_vars.controller.show_message(message, message_level=0, parameter=self.node1)
                elif self.node1 != str(element_id):
                    self.node2 = str(element_id)
                    draw_point(QgsPointXY(result.point()), rb, color=QColor(
                        0, 150, 55, 100), width=10, is_new=True)
                    rb_interpolate.append(rb)
                    dlg_dtext.lbl_text.setText(f"Node1: {self.node1}\nNode2: {self.node2}")
                    global_vars.controller.show_message(message, message_level=0, parameter=self.node2)

        if self.node1 and self.node2:
            global_vars.canvas.xyCoordinates.disconnect()
            ep.canvasClicked.disconnect()

            global_vars.iface.setActiveLayer(self.layer)
            global_vars.iface.mapCanvas().scene().removeItem(self.vertex_marker)
            extras = f'"parameters":{{'
            extras += f'"x":{self.last_point[0]}, '
            extras += f'"y":{self.last_point[1]}, '
            extras += f'"node1":"{self.node1}", '
            extras += f'"node2":"{self.node2}"}}'
            body = create_body(extras=extras)
            self.interpolate_result = global_vars.controller.get_json('gw_fct_node_interpolate', body, log_sql=True)
            populate_info_text(dlg_dtext, self.interpolate_result['body']['data'])


    def chek_for_existing_values(self, dlg_dtext):

        text = False
        for k, v in self.interpolate_result['body']['data']['fields'][0].items():
            widget = self.dlg_cf.findChild(QWidget, k)
            if widget:
                text = qt_tools.getWidgetText(self.dlg_cf, widget, False, False)
                if text:
                    msg = "Do you want to overwrite custom values?"
                    answer = global_vars.controller.ask_question(msg, "Overwrite values")
                    if answer:
                        self.set_values(dlg_dtext)
                    break
        if not text:
            self.set_values(dlg_dtext)


    def set_values(self, dlg_dtext):

        # Set values tu info form
        for k, v in self.interpolate_result['body']['data']['fields'][0].items():
            widget = self.dlg_cf.findChild(QWidget, k)
            if widget:
                widget.setStyleSheet(None)
                qt_tools.setWidgetText(self.dlg_cf, widget, f'{v}')
                widget.editingFinished.emit()
        close_dialog(dlg_dtext)


    def dlg_destroyed(self, layer=None, vertex=None):

        self.dlg_is_destroyed = True
        if layer is not None:
            global_vars.iface.setActiveLayer(layer)
        if vertex is not None:
            global_vars.iface.mapCanvas().scene().removeItem(vertex)
        else:
            if hasattr(self, 'vertex_marker'):
                if self.vertex_marker is not None:
                    global_vars.iface.mapCanvas().scene().removeItem(self.vertex_marker)
        try:
            global_vars.canvas.xyCoordinates.disconnect()
        except:
            pass


    def remove_interpolate_rb(self, rb_interpolate):

        # Remove the circumferences made by the interpolate
        for rb in rb_interpolate:
            global_vars.iface.mapCanvas().scene().removeItem(rb)


    def mouse_move(self, point):

        # Get clicked point
        event_point = get_event_point(point=point)

        # Snapping
        result = snap_to_current_layer(event_point)
        if result.isValid():
            layer = get_snapped_layer(result)
            if layer == self.layer_node:
                add_marker(result, self.vertex_marker)
        else:
            self.vertex_marker.hide()


    def change_hemisphere(self, dialog):

        # Set map tool emit point and signals
        emit_point = QgsMapToolEmitPoint(global_vars.canvas)
        self.previous_map_tool = global_vars.canvas.mapTool()
        global_vars.canvas.setMapTool(emit_point)
        emit_point.canvasClicked.connect(partial(self.action_rotation_canvas_clicked, dialog, emit_point))


    def action_rotation_canvas_clicked(self, dialog, emit_point, point, btn):

        print(point)

        if btn == Qt.RightButton:
            global_vars.canvas.setMapTool(self.previous_map_tool)
            return

        existing_point_x = None
        existing_point_y = None
        viewname = global_vars.controller.get_layer_source_table_name(self.layer)
        sql = (f"SELECT ST_X(the_geom), ST_Y(the_geom)"
               f" FROM {viewname}"
               f" WHERE node_id = '{self.feature_id}'")
        row = global_vars.controller.get_row(sql)

        if row:
            existing_point_x = row[0]
            existing_point_y = row[1]

        if existing_point_x:
            sql = (f"UPDATE node"
                   f" SET hemisphere = (SELECT degrees(ST_Azimuth(ST_Point({existing_point_x}, {existing_point_y}), "
                   f" ST_Point({point.x()}, {point.y()}))))"
                   f" WHERE node_id = '{self.feature_id}'")
            status = global_vars.controller.execute_sql(sql)
            if not status:
                global_vars.canvas.setMapTool(self.previous_map_tool)
                return

        sql = (f"SELECT rotation FROM node "
               f" WHERE node_id = '{self.feature_id}'")
        row = global_vars.controller.get_row(sql)
        if row:
            qt_tools.setWidgetText(dialog, "rotation", str(row[0]))

        sql = (f"SELECT degrees(ST_Azimuth(ST_Point({existing_point_x}, {existing_point_y}),"
               f" ST_Point({point.x()}, {point.y()})))")
        row = global_vars.controller.get_row(sql)
        if row:
            qt_tools.setWidgetText(dialog, "hemisphere", str(row[0]))
            message = "Hemisphere of the node has been updated. Value is"
            global_vars.controller.show_info(message, parameter=str(row[0]))

        # Disable Rotation
        action_widget = dialog.findChild(QAction, "actionRotation")
        if action_widget:
            action_widget.setChecked(False)
        try:
            emit_point.canvasClicked.disconnect()
            global_vars.canvas.setMapTool(self.previous_map_tool)
        except Exception as e:
            global_vars.controller.log_info(type(e).__name__)


    def api_action_copy_paste(self, dialog, geom_type, tab_type=None):
        """ Copy some fields from snapped feature to current feature """

        # Set map tool emit point and signals
        emit_point = QgsMapToolEmitPoint(global_vars.canvas)
        global_vars.canvas.setMapTool(emit_point)
        global_vars.canvas.xyCoordinates.connect(self.api_action_copy_paste_mouse_move)
        emit_point.canvasClicked.connect(partial(self.api_action_copy_paste_canvas_clicked, dialog, tab_type, emit_point))
        self.geom_type = geom_type

        # Store user snapping configuration
        self.previous_snapping = get_snapping_options

        # Clear snapping
        enable_snapping()

        # Set snapping
        layer = global_vars.iface.activeLayer()
        snap_to_layer(layer)

        # Set marker
        color = QColor(255, 100, 255)
        self.vertex_marker = QgsVertexMarker(global_vars.canvas)
        if geom_type == 'node':
            self.vertex_marker.setIconType(QgsVertexMarker.ICON_CIRCLE)
        elif geom_type == 'arc':
            self.vertex_marker.setIconType(QgsVertexMarker.ICON_CROSS)
        self.vertex_marker.setColor(color)
        self.vertex_marker.setIconSize(15)
        self.vertex_marker.setPenWidth(3)


    def api_action_copy_paste_mouse_move(self, point):
        """ Slot function when mouse is moved in the canvas.
            Add marker if any feature is snapped
        """

        # Hide marker and get coordinates
        self.vertex_marker.hide()
        event_point = get_event_point(point=point)

        # Snapping
        result = snap_to_current_layer(event_point)
        if not result.isValid():
            return

        # Add marker to snapped feature
        add_marker(result, self.vertex_marker)


    def api_action_copy_paste_canvas_clicked(self, dialog, tab_type, emit_point, point, btn):
        """ Slot function when canvas is clicked """

        if btn == Qt.RightButton:
            self.api_disable_copy_paste(dialog, emit_point)
            return

        # Get clicked point
        event_point = get_event_point(point=point)

        # Snapping
        result = snap_to_current_layer(event_point)
        if not result.isValid():
            self.api_disable_copy_paste(dialog, emit_point)
            return

        layer = global_vars.iface.activeLayer()
        layername = layer.name()

        # Get the point. Leave selection
        snapped_feature = get_snapped_feature(result, True)
        snapped_feature_attr = snapped_feature.attributes()

        aux = f'"{self.geom_type}_id" = '
        aux += f"'{self.feature_id}'"
        expr = QgsExpression(aux)
        if expr.hasParserError():
            message = "Expression Error"
            global_vars.controller.show_warning(message, parameter=expr.parserErrorString())
            self.api_disable_copy_paste(dialog, emit_point)
            return

        fields = layer.dataProvider().fields()
        layer.startEditing()
        it = layer.getFeatures(QgsFeatureRequest(expr))
        feature_list = [i for i in it]
        if not feature_list:
            self.api_disable_copy_paste(dialog, emit_point)
            return

        # Select only first element of the feature list
        feature = feature_list[0]
        feature_id = feature.attribute(str(self.geom_type) + '_id')
        msg = (f"Selected snapped feature_id to copy values from: {snapped_feature_attr[0]}\n"
               f"Do you want to copy its values to the current node?\n\n")
        # Replace id because we don't have to copy it!
        snapped_feature_attr[0] = feature_id
        snapped_feature_attr_aux = []
        fields_aux = []

        # Iterate over all fields and copy only specific ones
        for i in range(0, len(fields)):
            if fields[i].name() == 'sector_id' or fields[i].name() == 'dma_id' or fields[i].name() == 'expl_id' \
                    or fields[i].name() == 'state' or fields[i].name() == 'state_type' \
                    or fields[i].name() == layername + '_workcat_id' or fields[i].name() == layername + '_builtdate' \
                    or fields[i].name() == 'verified' or fields[i].name() == str(self.geom_type) + 'cat_id':
                snapped_feature_attr_aux.append(snapped_feature_attr[i])
                fields_aux.append(fields[i].name())
            if global_vars.project_type == 'ud':
                if fields[i].name() == str(self.geom_type) + '_type':
                    snapped_feature_attr_aux.append(snapped_feature_attr[i])
                    fields_aux.append(fields[i].name())

        for i in range(0, len(fields_aux)):
            msg += f"{fields_aux[i]}: {snapped_feature_attr_aux[i]}\n"

        # Ask confirmation question showing fields that will be copied
        answer = global_vars.controller.ask_question(msg, "Update records", None)
        if answer:
            for i in range(0, len(fields)):
                for x in range(0, len(fields_aux)):
                    if fields[i].name() == fields_aux[x]:
                        layer.changeAttributeValue(feature.id(), i, snapped_feature_attr_aux[x])

            layer.commitChanges()

            # dialog.refreshFeature()
            for i in range(0, len(fields_aux)):
                widget = dialog.findChild(QWidget, tab_type + "_" + fields_aux[i])
                if qt_tools.getWidgetType(dialog, widget) is QLineEdit:
                    qt_tools.setWidgetText(dialog, widget, str(snapped_feature_attr_aux[i]))
                elif qt_tools.getWidgetType(dialog, widget) is QComboBox:
                    qt_tools.set_combo_itemData(widget, str(snapped_feature_attr_aux[i]), 0)

        self.api_disable_copy_paste(dialog, emit_point)


    def api_disable_copy_paste(self, dialog, emit_point):
        """ Disable actionCopyPaste and set action 'Identify' """

        action_widget = dialog.findChild(QAction, "actionCopyPaste")
        if action_widget:
            action_widget.setChecked(False)

        try:
            apply_snapping_options(self.previous_snapping)
            self.vertex_marker.hide()
            global_vars.canvas.xyCoordinates.disconnect()
            emit_point.canvasClicked.disconnect()
        except:
            pass


    def manage_docker_close(self):

        self.roll_back()
        self.rubber_band.reset()
        self.set_vdefault_edition()


    def get_feature(self, tab_type):
        """ Get current QgsFeature """

        expr_filter = f"{self.field_id} = '{self.feature_id}'"
        self.feature = get_feature_by_expr(self.layer, expr_filter)
        return self.feature


    def api_action_zoom_in(self, canvas, layer):
        """ Zoom in """

        if not self.feature:
            self.get_feature(self.tab_type)
        layer.selectByIds([self.feature.id()])
        canvas.zoomToSelected(layer)
        canvas.zoomIn()


    def api_action_centered(self, canvas, layer):
        """ Center map to current feature """

        if not self.feature:
            self.get_feature(self.tab_type)
        layer.selectByIds([self.feature.id()])
        canvas.zoomToSelected(layer)


    def api_action_zoom_out(self, canvas, layer):
        """ Zoom out """

        if not self.feature:
            self.get_feature(self.tab_type)
        layer.selectByIds([self.feature.id()])
        canvas.zoomToSelected(layer)
        canvas.zoomOut()
        expr_filter = f"{self.field_id} = '{self.feature_id}'"
        self.feature = get_feature_by_expr(self.layer, expr_filter)
        return self.feature


    def set_vdefault_edition(self):

        if 'toggledition' in self.complet_result[0]['body']:
            force_open = self.complet_result[0]['body']['toggledition']
            if not force_open and self.iface.mainWindow().findChild(QAction, 'mActionToggleEditing').isChecked():
                self.iface.mainWindow().findChild(QAction, 'mActionToggleEditing').trigger()


    def get_last_value(self):

        widgets = self.dlg_cf.tab_data.findChildren(QWidget)
        for widget in widgets:
            if widget.hasFocus():
                value = qt_tools.getWidgetText(self.dlg_cf, widget)
                if str(value) not in ('', None, -1, "None") and widget.property('columnname'):
                    self.my_json[str(widget.property('columnname'))] = str(value)


    def start_editing(self, layer):
        """ start or stop the edition based on your current status """

        self.iface.setActiveLayer(layer)
        self.iface.mainWindow().findChild(QAction, 'mActionToggleEditing').trigger()
        action_is_checked = not self.iface.mainWindow().findChild(QAction, 'mActionToggleEditing').isChecked()

        # If the json is empty, we simply activate/deactivate the editing
        # else if editing is active, deactivate edition and save changes
        if self.my_json == '' or str(self.my_json) == '{}':
            return
        elif action_is_checked:
            self.accept(self.dlg_cf, self.complet_result[0], self.my_json, close_dlg=False)


    def roll_back(self):
        """ Discard changes in current layer """

        try:
            self.iface.actionRollbackEdits().trigger()
        except TypeError:
            pass


    def set_widgets(self, dialog, complet_result, field):
        """
        functions called in -> widget = getattr(self, f"manage_{field['widgettype']}")(dialog, complet_result, field):
            def manage_text(self, dialog, complet_result, field)
            def manage_typeahead(self, dialog, complet_result, field)
            def manage_combo(self, dialog, complet_result, field)
            def manage_check(self, dialog, complet_result, field)
            def manage_datetime(self, dialog, complet_result, field)
            def manage_button(self, dialog, complet_result, field)
            def manage_hyperlink(self, dialog, complet_result, field)
            def manage_hspacer(self, dialog, complet_result, field)
            def manage_vspacer(self, dialog, complet_result, field)
            def manage_textarea(self, dialog, complet_result, field)
            def manage_spinbox(self, dialog, complet_result, field)
            def manage_doubleSpinbox(self, dialog, complet_result, field)
            def manage_tableView(self, dialog, complet_result, field)
         """

        widget = None
        label = None
        if field['label']:
            label = QLabel()
            label.setObjectName('lbl_' + field['widgetname'])
            label.setText(field['label'].capitalize())
            if field['stylesheet'] is not None and 'label' in field['stylesheet']:
                label = set_setStyleSheet(field, label)
            if 'tooltip' in field:
                label.setToolTip(field['tooltip'])
            else:
                label.setToolTip(field['label'].capitalize())

        if 'widgettype' in field and not field['widgettype']:
            message = "The field widgettype is not configured for"
            msg = f"formname:{self.tablename}, columnname:{field['columnname']}"
            self.controller.show_message(message, 2, parameter=msg)
            return label, widget

        try:
            widget = getattr(self, f"manage_{field['widgettype']}")(dialog, complet_result, field)
        except Exception as e:
            msg = f"{type(e).__name__}: {e}"
            self.controller.show_message(msg, 2)
            return label, widget

        return label, widget


    def manage_text(self, dialog, complet_result, field):
        """ This function is called in def set_widgets(self, dialog, complet_result, field)
            widget = getattr(self, f"manage_{field['widgettype']}")(dialog, complet_result, field)
        """

        widget = add_lineedit(field)
        widget = set_widget_size(widget, field)
        widget = self.set_min_max_values(widget, field)
        widget = self.set_reg_exp(widget, field)
        widget = self.set_auto_update_lineedit(field, dialog, widget)
        widget = set_data_type(field, widget)
        widget = self.set_max_length(widget, field)

        return widget


    def set_min_max_values(self, widget, field):
        """ Set max and min values allowed """

        if field['widgetcontrols'] and 'maxMinValues' in field['widgetcontrols']:
            if 'min' in field['widgetcontrols']['maxMinValues']:
                widget.setProperty('minValue', field['widgetcontrols']['maxMinValues']['min'])

        if field['widgetcontrols'] and 'maxMinValues' in field['widgetcontrols']:
            if 'max' in field['widgetcontrols']['maxMinValues']:
                widget.setProperty('maxValue', field['widgetcontrols']['maxMinValues']['max'])

        return widget


    def set_max_length(self, widget, field):
        """ Set max and min values allowed """

        if field['widgetcontrols'] and 'maxLength' in field['widgetcontrols']:
            if field['widgetcontrols']['maxLength'] is not None:
                widget.setProperty('maxLength', field['widgetcontrols']['maxLength'])

        return widget


    def set_reg_exp(self, widget, field):
        """ Set regular expression """

        if 'widgetcontrols' in field and field['widgetcontrols']:
            if field['widgetcontrols'] and 'regexpControl' in field['widgetcontrols']:
                if field['widgetcontrols']['regexpControl'] is not None:
                    reg_exp = QRegExp(str(field['widgetcontrols']['regexpControl']))
                    widget.setValidator(QRegExpValidator(reg_exp))

        return widget


    def manage_typeahead(self, dialog, complet_result, field):
        """ This function is called in def set_widgets(self, dialog, complet_result, field)
            widget = getattr(self, f"manage_{field['widgettype']}")(dialog, complet_result, field)
        """
        completer = QCompleter()
        widget = self.manage_text(dialog, complet_result, field)
        widget = manage_lineedit(field, dialog, widget, completer)
        return widget


    def manage_combo(self, dialog, complet_result, field):
        """ This function is called in def set_widgets(self, dialog, complet_result, field)
            widget = getattr(self, f"manage_{field['widgettype']}")(dialog, complet_result, field)
        """
        widget = add_combobox(field)
        widget = set_widget_size(widget, field)
        widget = self.set_auto_update_combobox(field, dialog, widget)
        return widget


    def manage_check(self, dialog, complet_result, field):
        """ This function is called in def set_widgets(self, dialog, complet_result, field)
            widget = getattr(self, f"manage_{field['widgettype']}")(dialog, complet_result, field)
        """
        widget = add_checkbox(field)
        widget.stateChanged.connect(partial(get_values, dialog, widget, self.my_json, self.layer))
        widget = self.set_auto_update_checkbox(field, dialog, widget)
        return widget


    def manage_datetime(self, dialog, complet_result, field):
        """ This function is called in def set_widgets(self, dialog, complet_result, field)
            widget = getattr(self, f"manage_{field['widgettype']}")(dialog, complet_result, field)
        """
        widget = add_calendar(dialog, field, my_json=self.my_json, complet_result=self.complet_result,
                              new_feature_id=self.new_feature_id, new_feature=self.new_feature,
                              layer_new_feature=self.layer_new_feature,
                              feature_id=self.feature_id, feature_type=self.feature_type, layer=self.layer)
        widget = self.set_auto_update_dateedit(field, dialog, widget)
        return widget


    def manage_button(self, dialog, complet_result, field):
        """ This function is called in def set_widgets(self, dialog, complet_result, field)
            widget = getattr(self, f"manage_{field['widgettype']}")(dialog, complet_result, field)
        """
        widget = add_button(dialog, field, module=self)
        widget = set_widget_size(widget, field)
        return widget


    def manage_hyperlink(self, dialog, complet_result, field):
        """ This function is called in def set_widgets(self, dialog, complet_result, field)
            widget = getattr(self, f"manage_{field['widgettype']}")(dialog, complet_result, field)
        """
        widget = add_hyperlink(field)
        widget = set_widget_size(widget, field)
        return widget


    def manage_hspacer(self, dialog, complet_result, field):
        """ This function is called in def set_widgets(self, dialog, complet_result, field)
            widget = getattr(self, f"manage_{field['widgettype']}")(dialog, complet_result, field)
        """
        widget = add_horizontal_spacer()
        return widget


    def manage_vspacer(self, dialog, complet_result, field):
        """ This function is called in def set_widgets(self, dialog, complet_result, field)
            widget = getattr(self, f"manage_{field['widgettype']}")(dialog, complet_result, field)
        """
        widget = add_vertical_spacer()
        return widget


    def manage_textarea(self, dialog, complet_result, field):
        """ This function is called in def set_widgets(self, dialog, complet_result, field)
            widget = getattr(self, f"manage_{field['widgettype']}")(dialog, complet_result, field)
        """
<<<<<<< HEAD
        widget = add_textarea(field)
=======
        widget = self.add_textarea(field)
>>>>>>> 26e46ecb
        widget = self.set_auto_update_textarea(field, dialog, widget)
        return widget


    def manage_spinbox(self, dialog, complet_result, field):
        """ This function is called in def set_widgets(self, dialog, complet_result, field)
            widget = getattr(self, f"manage_{field['widgettype']}")(dialog, complet_result, field)
        """
        widget = add_spinbox(field)
        widget = self.set_auto_update_spinbox(field, dialog, widget)
        return widget


    def manage_doubleSpinbox(self, dialog, complet_result, field):
        """ This function is called in def set_widgets(self, dialog, complet_result, field)
            widget = getattr(self, f"manage_{field['widgettype']}")(dialog, complet_result, field)
        """
        widget = self.manage_spinbox(dialog, complet_result, field)
        return widget


    def manage_tableView(self, dialog, complet_result, field):
        """ This function is called in def set_widgets(self, dialog, complet_result, field)
            widget = getattr(self, f"manage_{field['widgettype']}")(dialog, complet_result, field)
        """
        widget = add_tableview(complet_result, field)
        widget = set_headers(widget, field)
        widget = populate_table(widget, field)
        widget = set_columns_config(widget, field['widgetname'], sort_order=1, isQStandardItemModel=True)
        qt_tools.set_qtv_config(widget)
        return widget


    def open_section_form(self):

        dlg_sections = InfoCrossectUi()
        load_settings(dlg_sections)

        # Set dialog not resizable
        dlg_sections.setFixedSize(dlg_sections.size())

        feature = '"id":"' + self.feature_id + '"'
        body = create_body(feature=feature)
        json_result = self.controller.get_json('gw_fct_getinfocrossection', body)
        if not json_result:
            return False

        # Set image
        img = json_result['body']['data']['shapepng']
        qt_tools.setImage(dlg_sections, 'lbl_section_image', img)

        # Set values into QLineEdits
        for field in json_result['body']['data']['fields']:
            widget = dlg_sections.findChild(QLineEdit, field['columnname'])
            if widget:
                if 'value' in field:
                    qt_tools.setWidgetText(dlg_sections, widget, field['value'])

        dlg_sections.btn_close.clicked.connect(partial(close_dialog, dlg_sections))
        open_dialog(dlg_sections, dlg_name='info_crossect', maximize_button=False)


    def accept(self, dialog, complet_result, _json, p_widget=None, clear_json=False, close_dlg=True):
        """
        :param dialog:
        :param complet_result:
        :param _json:
        :param p_widget:
        :param clear_json:
        :param close_dlg:
        :return:
        """

        if _json == '' or str(_json) == '{}':
            if self.controller.dlg_docker:
                self.controller.dlg_docker.setMinimumWidth(dialog.width())
                self.controller.close_docker()
            close_dialog(dialog)
            return

        p_table_id = complet_result['body']['feature']['tableName']
        id_name = complet_result['body']['feature']['idName']
        parent_fields = complet_result['body']['data']['parentFields']
        fields_reload = ""
        list_mandatory = []
        for field in complet_result['body']['data']['fields']:
            if p_widget and (field['widgetname'] == p_widget.objectName()):
                if field['widgetcontrols'] and 'autoupdateReloadFields' in field['widgetcontrols']:
                    fields_reload = field['widgetcontrols']['autoupdateReloadFields']

            if field['ismandatory']:
                widget_name = 'data_' + field['columnname']
                widget = self.dlg_cf.findChild(QWidget, widget_name)
                widget.setStyleSheet(None)
                value = qt_tools.getWidgetText(self.dlg_cf, widget)
                if value in ('null', None, ''):
                    widget.setStyleSheet("border: 1px solid red")
                    list_mandatory.append(widget_name)

        if list_mandatory:
            msg = "Some mandatory values are missing. Please check the widgets marked in red."
            self.controller.show_warning(msg)
            return

        # If we create a new feature
        if self.new_feature_id is not None:
            for k, v in list(_json.items()):
                if k in parent_fields:
                    self.new_feature.setAttribute(k, v)
                    _json.pop(k, None)
            self.layer_new_feature.updateFeature(self.new_feature)

            status = self.layer_new_feature.commitChanges()
            if status is False:
                return

            my_json = json.dumps(_json)
            if my_json == '' or str(my_json) == '{}':
                if self.controller.dlg_docker:
                    self.controller.dlg_docker.setMinimumWidth(dialog.width())
                    self.controller.close_docker()
                close_dialog(dialog)
                return
            if self.new_feature.attribute(id_name) is not None:
                feature = f'"id":"{self.new_feature.attribute(id_name)}", '
            else:
                feature = f'"id":"{self.feature_id}", '

        # If we make an info
        else:
            my_json = json.dumps(_json)
            feature = f'"id":"{self.feature_id}", '

        feature += f'"featureType":"{self.feature_type}", '
        feature += f'"tableName":"{p_table_id}"'
        extras = f'"fields":{my_json}, "reload":"{fields_reload}"'
        body = create_body(feature=feature, extras=extras)
        json_result = self.controller.get_json('gw_fct_setfields', body)
        if not json_result:
            return

        if clear_json:
            _json = {}

        if "Accepted" in json_result['status']:
            msg = "OK"
            self.controller.show_message(msg, message_level=3)
            self.reload_fields(dialog, json_result, p_widget)
        elif "Failed" in json_result['status']:
            # If json_result['status'] is Failed message from database is showed user by get_json-->manage_exception_api
            return

        if close_dlg:
            if self.controller.dlg_docker:
                self.controller.dlg_docker.setMinimumWidth(dialog.width())
                self.controller.close_docker()
            close_dialog(dialog)


    def get_scale_zoom(self):

        scale_zoom = self.iface.mapCanvas().scale()
        return scale_zoom


    def disable_all(self, dialog, result, enable):

        try:
            widget_list = dialog.findChildren(QWidget)
            for widget in widget_list:
                for field in result['fields']:
                    if widget.objectName() == field['widgetname']:
                        if type(widget) in (QDoubleSpinBox, QLineEdit, QSpinBox, QTextEdit):
                            widget.setReadOnly(not enable)
                            widget.setStyleSheet("QWidget { background: rgb(242, 242, 242); color: rgb(0, 0, 0)}")
                        elif type(widget) in (QComboBox, QCheckBox, QgsDateTimeEdit):
                            widget.setEnabled(enable)
                            widget.setStyleSheet("QWidget {color: rgb(0, 0, 0)}")
                        elif type(widget) is QPushButton:
                            # Manage the clickability of the buttons according to the configuration
                            # in the table config_api_form_fields simultaneously with the edition,
                            # but giving preference to the configuration when iseditable is True
                            if not field['iseditable']:
                                widget.setEnabled(field['iseditable'])
        except RuntimeError:
            pass
        finally:
            self.new_feature_id = None


    def enable_all(self, dialog, result):

        try:
            widget_list = dialog.findChildren(QWidget)
            for widget in widget_list:
                if widget.property('keepDisbled'):
                    continue
                for field in result['fields']:
                    if widget.objectName() == field['widgetname']:
                        if type(widget) in (QSpinBox, QDoubleSpinBox, QLineEdit, QTextEdit):
                            widget.setReadOnly(not field['iseditable'])
                            if not field['iseditable']:
                                widget.setFocusPolicy(Qt.NoFocus)
                                widget.setStyleSheet("QWidget { background: rgb(242, 242, 242); color: rgb(0, 0, 0)}")
                            else:
                                widget.setFocusPolicy(Qt.StrongFocus)
                                widget.setStyleSheet(None)
                        elif type(widget) in (QComboBox, QCheckBox, QPushButton, QgsDateTimeEdit):
                            widget.setEnabled(field['iseditable'])
                            if not field['iseditable']:
                                widget.setFocusPolicy(Qt.NoFocus)
                                widget.setStyleSheet("QWidget { background: rgb(242, 242, 242); color: rgb(0, 0, 0)}")
                            else:
                                widget.focusPolicy(Qt.StrongFocus) if widget.setEnabled(
                                    field['iseditable']) else widget.setFocusPolicy(Qt.NoFocus)
        except RuntimeError:
            pass


    def enable_actions(self, enabled):
        """ Enable actions according if layer is editable or not """

        try:
            actions_list = self.dlg_cf.findChildren(QAction)
            static_actions = ('actionEdit', 'actionCentered', 'actionZoomOut', 'actionZoom', 'actionLink', 'actionHelp',
                              'actionSection')
            for action in actions_list:
                if action.objectName() not in static_actions:
                    self.enable_action(action, enabled)
        except RuntimeError:
            pass


    def enable_action(self, action, enabled):
        action.setEnabled(enabled)


    def check_datatype_validator(self, dialog, widget, btn):
        """
        functions called in ->  widget = getattr(self, f"{widget.property('datatype')}_validator")( value, widget, btn):
            def integer_validator(self, value, widget, btn_accept)
            def double_validator(self, value, widget, btn_accept)
        """

        value = qt_tools.getWidgetText(dialog, widget, return_string_null=False)
        try:
            getattr(self, f"{widget.property('datatype')}_validator")(value, widget, btn)
        except AttributeError:
            """ If the function called by getattr don't exist raise this exception """


    def check_min_max_value(self, dialog, widget, btn_accept):

        value = qt_tools.getWidgetText(dialog, widget, return_string_null=False)
        try:
            if value and ((widget.property('minValue') and float(value) < float(widget.property('minValue'))) or
                    (widget.property('maxValue') and float(value) > float(widget.property('maxValue')))):
                widget.setStyleSheet("border: 1px solid red")
                btn_accept.setEnabled(False)
            else:
                widget.setStyleSheet(None)
                btn_accept.setEnabled(True)
        except ValueError:
            widget.setStyleSheet("border: 1px solid red")
            btn_accept.setEnabled(False)


    def check_tab_data(self, dialog):
        """ Check if current tab name is tab_data """

        tab_main = dialog.findChild(QTabWidget, "tab_main")
        if not tab_main:
            return
        index_tab = tab_main.currentIndex()
        tab_name = tab_main.widget(index_tab).objectName()
        if tab_name == 'tab_data':
            return True
        return False


    def clean_my_json(self, widget):
        """ Delete keys if exist, when widget is autoupdate """

        try:
            self.my_json.pop(str(widget.property('columnname')), None)
        except KeyError:
            pass


    def set_auto_update_lineedit(self, field, dialog, widget):

        if self.check_tab_data(dialog):
            if field['isautoupdate'] and self.new_feature_id is None and field['widgettype'] != 'typeahead':
                _json = {}
                widget.editingFinished.connect(partial(self.clean_my_json, widget))
                widget.editingFinished.connect(partial(get_values, dialog, widget, _json, self.layer))
                widget.editingFinished.connect(
                    partial(self.accept, dialog, self.complet_result[0], _json, widget, True, False))
            else:
                widget.editingFinished.connect(partial(get_values, dialog, widget, self.my_json))

            widget.textChanged.connect(partial(self.enabled_accept, dialog))
            widget.textChanged.connect(partial(self.check_datatype_validator, dialog, widget, dialog.btn_accept))
            widget.textChanged.connect(partial(self.check_min_max_value, dialog, widget, dialog.btn_accept))

        return widget


    def set_auto_update_textarea(self, field, dialog, widget):

        if self.check_tab_data(dialog):
            if field['isautoupdate'] and self.new_feature_id is None and field['widgettype'] != 'typeahead':
                _json = {}
                widget.textChanged.connect(partial(self.clean_my_json, widget))
                widget.textChanged.connect(partial(get_values, dialog, widget, _json, self.layer))
                widget.textChanged.connect(
                    partial(self.accept, dialog, self.complet_result[0], _json, widget, True, False))
            else:
                widget.textChanged.connect(partial(get_values, dialog, widget, self.my_json))

            widget.textChanged.connect(partial(self.enabled_accept, dialog))
            widget.textChanged.connect(partial(self.check_datatype_validator, dialog, widget, dialog.btn_accept))
            widget.textChanged.connect(partial(self.check_min_max_value, dialog, widget, dialog.btn_accept))

        return widget


    def set_auto_update_textarea(self, field, dialog, widget):

        if self.check_tab_data(dialog):
            if field['isautoupdate'] and self.new_feature_id is None and field['widgettype'] != 'typeahead':
                _json = {}
                widget.textChanged.connect(partial(self.clean_my_json, widget))
                widget.textChanged.connect(partial(self.get_values, dialog, widget, _json, self.layer))
                widget.textChanged.connect(
                    partial(self.accept, dialog, self.complet_result[0], _json, widget, True, False))
            else:
                widget.textChanged.connect(partial(self.get_values, dialog, widget, self.my_json))

            widget.textChanged.connect(partial(self.enabled_accept, dialog))
            widget.textChanged.connect(partial(self.check_datatype_validator, dialog, widget, dialog.btn_accept))
            widget.textChanged.connect(partial(self.check_min_max_value, dialog, widget, dialog.btn_accept))

        return widget


    def reload_fields(self, dialog, result, p_widget):
        """
        :param dialog: QDialog where find and set widgets
        :param result: row with info (json)
        :param p_widget: Widget that has changed
        """

        if not p_widget:
            return

        for field in result['body']['data']['fields']:
            widget = dialog.findChild(QLineEdit, f'{field["widgetname"]}')
            if widget:
                value = field["value"]
                qt_tools.setText(dialog, widget, value)
                if not field['iseditable']:
                    widget.setStyleSheet("QLineEdit { background: rgb(0, 255, 0); color: rgb(0, 0, 0)}")
                else:
                    widget.setStyleSheet(None)
            elif "message" in field:
                level = field['message']['level'] if 'level' in field['message'] else 0
                self.controller.show_message(field['message']['text'], level)


    def enabled_accept(self, dialog):
        dialog.btn_accept.setEnabled(True)


    def set_auto_update_combobox(self, field, dialog, widget):

        if self.check_tab_data(dialog):
            if field['isautoupdate'] and self.new_feature_id is None:
                _json = {}
                widget.currentIndexChanged.connect(partial(self.clean_my_json, widget))
                widget.currentIndexChanged.connect(partial(get_values, dialog, widget, _json, self.layer))
                widget.currentIndexChanged.connect(partial(
                    self.accept, dialog, self.complet_result[0], _json, None, True, False))
            else:
                widget.currentIndexChanged.connect(partial(get_values, dialog, widget, self.my_json))

        return widget


    def set_auto_update_dateedit(self, field, dialog, widget):

        if self.check_tab_data(dialog):
            if field['isautoupdate'] and self.new_feature_id is None:
                _json = {}
                widget.dateChanged.connect(partial(self.clean_my_json, widget))
                widget.dateChanged.connect(partial(get_values, dialog, widget, _json, self.layer))
                widget.dateChanged.connect(partial(
                    self.accept, dialog, self.complet_result[0], _json, None, True, False))
            else:
                widget.dateChanged.connect(partial(get_values, dialog, widget, self.my_json, self.layer))

        return widget


    def set_auto_update_spinbox(self, field, dialog, widget):

        if self.check_tab_data(dialog):
            if field['isautoupdate'] and self.new_feature_id is None:
                _json = {}
                widget.valueChanged.connect(partial(self.clean_my_json, widget))
                widget.valueChanged.connect(partial(get_values, dialog, widget, _json, self.layer))
                widget.valueChanged.connect(partial(
                    self.accept, dialog, self.complet_result[0], _json, None, True, False))
            else:
                widget.valueChanged.connect(partial(get_values, dialog, widget, self.my_json, self.layer))

        return widget


    def set_auto_update_checkbox(self, field, dialog, widget):

        if self.check_tab_data(dialog):
            if field['isautoupdate'] and self.new_feature_id is None:
                _json = {}
                widget.stateChanged.connect(partial(self.clean_my_json, widget))
                widget.stateChanged.connect(partial(get_values, dialog, widget, _json, self.layer))
                widget.stateChanged.connect(partial(
                    self.accept, dialog, self.complet_result[0], _json, None, True, False))
            else:
                widget.stateChanged.connect(partial(get_values, dialog, widget, self.my_json, self.layer))
        return widget


    def open_catalog(self, tab_type, feature_type):

        self.catalog = GwCatalog()

        # Check geom_type
        if self.geom_type == 'connec':
            widget = f'{tab_type}_{self.geom_type}at_id'
        else:
            widget = f'{tab_type}_{self.geom_type}cat_id'
        self.catalog.api_catalog(self.dlg_cf, widget, self.geom_type, feature_type)


    def show_actions(self, tab_name):
        """ Hide all actions and show actions for the corresponding tab
        :param tab_name: corresponding tab
        """

        actions_list = self.dlg_cf.findChildren(QAction)
        for action in actions_list:
            action.setVisible(False)

        if not 'visibleTabs' in self.complet_result[0]['body']['form']:
            return

        for tab in self.complet_result[0]['body']['form']['visibleTabs']:
            if tab['tabName'] == tab_name:
                if tab['tabactions'] is not None:
                    for act in tab['tabactions']:
                        action = self.dlg_cf.findChild(QAction, act['actionName'])
                        if action is not None:
                            action.setToolTip(act['actionTooltip'])
                            action.setVisible(True)

        self.enable_actions(self.layer.isEditable())


    """ MANAGE TABS """

    def tab_activation(self):
        """ Call functions depend on tab selection """

        # Get index of selected tab
        index_tab = self.tab_main.currentIndex()
        tab_name = self.tab_main.widget(index_tab).objectName()
        self.show_actions(tab_name)

        # Tab 'Elements'
        if self.tab_main.widget(index_tab).objectName() == 'tab_elements' and not self.tab_element_loaded:
            self.fill_tab_element()
            self.tab_element_loaded = True
        # Tab 'Relations'
        elif self.tab_main.widget(index_tab).objectName() == 'tab_relations' and not self.tab_relations_loaded:
            self.fill_tab_relations()
            self.tab_relations_loaded = True
        # Tab 'Connections'
        elif self.tab_main.widget(index_tab).objectName() == 'tab_connections' and not self.tab_connections_loaded:
            self.fill_tab_connections()
            self.tab_connections_loaded = True
        # Tab 'Hydrometer'
        elif self.tab_main.widget(index_tab).objectName() == 'tab_hydrometer' and not self.tab_hydrometer_loaded:
            self.fill_tab_hydrometer()
            self.tab_hydrometer_loaded = True
        # Tab 'Hydrometer values'
        elif self.tab_main.widget(index_tab).objectName() == 'tab_hydrometer_val' and not self.tab_hydrometer_val_loaded:
            self.fill_tab_hydrometer_values()
            self.tab_hydrometer_val_loaded = True
        # Tab 'O&M'
        elif self.tab_main.widget(index_tab).objectName() == 'tab_om' and not self.tab_om_loaded:
            self.fill_tab_om(self.geom_type)
            self.tab_om_loaded = True
        # Tab 'Documents'
        elif self.tab_main.widget(index_tab).objectName() == 'tab_documents' and not self.tab_document_loaded:
            self.fill_tab_document()
            self.tab_document_loaded = True
        elif self.tab_main.widget(index_tab).objectName() == 'tab_rpt' and not self.tab_rpt_loaded:
            self.fill_tab_rpt(self.complet_result)
            self.tab_rpt_loaded = True
        # Tab 'Plan'
        elif self.tab_main.widget(index_tab).objectName() == 'tab_plan' and not self.tab_plan_loaded:
            self.fill_tab_plan(self.complet_result)
            self.tab_plan_loaded = True


    def fill_tab_element(self):
        """ Fill tab 'Element' """

        table_element = "v_ui_element_x_" + self.geom_type
        self.fill_tbl_element_man(self.dlg_cf, self.tbl_element, table_element, self.filter)
        set_columns_config(self.tbl_element, table_element)


    def fill_tbl_element_man(self, dialog, widget, table_name, expr_filter):
        """ Fill the table control to show elements """

        if not self.feature:
            self.get_feature(self.tab_type)

        # Get widgets
        self.element_id = self.dlg_cf.findChild(QLineEdit, "element_id")
        btn_open_element = self.dlg_cf.findChild(QPushButton, "btn_open_element")
        btn_delete = self.dlg_cf.findChild(QPushButton, "btn_delete")
        btn_insert = self.dlg_cf.findChild(QPushButton, "btn_insert")
        btn_new_element = self.dlg_cf.findChild(QPushButton, "btn_new_element")

        # Set signals
        self.tbl_element.doubleClicked.connect(partial(self.open_selected_element, dialog, widget))
        btn_open_element.clicked.connect(partial(self.open_selected_element, dialog, widget))
        btn_delete.clicked.connect(partial(self.delete_records, widget, table_name))
        btn_insert.clicked.connect(partial(self.add_object, widget, "element", "v_ui_element"))
        btn_new_element.clicked.connect(partial(self.manage_element, dialog, feature=self.feature))

        # Set model of selected widget
        self.set_model_to_table(widget, table_name, expr_filter)

        # Adding auto-completion to a QLineEdit
        self.table_object = "element"
        set_completer_object(dialog, self.table_object)


    def open_selected_element(self, dialog, widget):
        """ Open form of selected element of the @widget?? """

        # Get selected rows
        selected_list = widget.selectionModel().selectedRows()
        if len(selected_list) == 0:
            message = "Any record selected"
            self.controller.show_warning(message)
            return

        element_id = ""
        for i in range(0, len(selected_list)):
            row = selected_list[i].row()
            element_id = widget.model().record(row).value("element_id")
            break

        # Open selected element
        self.manage_element(dialog, element_id)


    def add_object(self, widget, table_object, view_object):
        """ Add object (doc or element) to selected feature """

        # Get values from dialog
        object_id = qt_tools.getWidgetText(self.dlg_cf, table_object + "_id")
        if object_id == 'null':
            message = "You need to insert data"
            self.controller.show_warning(message, parameter=table_object + "_id")
            return

        # Check if this object exists
        field_object_id = "id"
        sql = ("SELECT * FROM " + view_object + ""
               " WHERE " + field_object_id + " = '" + object_id + "'")
        row = self.controller.get_row(sql)
        if not row:
            self.controller.show_warning("Object id not found", parameter=object_id)
            return

        # Check if this object is already associated to current feature
        field_object_id = table_object + "_id"
        tablename = table_object + "_x_" + self.geom_type
        sql = ("SELECT *"
               " FROM " + str(tablename) + ""
               " WHERE " + str(self.field_id) + " = '" + str(self.feature_id) + "'"
               " AND " + str(field_object_id) + " = '" + str(object_id) + "'")
        row = self.controller.get_row(sql, log_info=False, log_sql=False)

        # If object already exist show warning message
        if row:
            message = "Object already associated with this feature"
            self.controller.show_warning(message)

        # If object not exist perform an INSERT
        else:
            sql = ("INSERT INTO " + tablename + " "
                   "(" + str(field_object_id) + ", " + str(self.field_id) + ")"
                   " VALUES ('" + str(object_id) + "', '" + str(self.feature_id) + "');")
            self.controller.execute_sql(sql, log_sql=False)
            if widget.objectName() == 'tbl_document':
                date_to = self.dlg_cf.tab_main.findChild(QDateEdit, 'date_document_to')
                if date_to:
                    current_date = QDate.currentDate()
                    date_to.setDate(current_date)
            widget.model().select()


    def delete_records(self, widget, table_name):
        """ Delete selected objects (elements or documents) of the @widget """

        # Get selected rows
        selected_list = widget.selectionModel().selectedRows()
        if len(selected_list) == 0:
            message = "Any record selected"
            self.controller.show_warning(message)
            return

        inf_text = ""
        list_object_id = ""
        row_index = ""
        list_id = ""
        for i in range(0, len(selected_list)):
            row = selected_list[i].row()
            object_id = widget.model().record(row).value("doc_id")
            id_ = widget.model().record(row).value("id")
            if object_id is None:
                object_id = widget.model().record(row).value("element_id")
            inf_text += str(object_id) + ", "
            list_id += str(id_) + ", "
            list_object_id = list_object_id + str(object_id) + ", "
            row_index += str(row + 1) + ", "

        list_object_id = list_object_id[:-2]
        list_id = list_id[:-2]
        message = "Are you sure you want to delete these records?"
        answer = self.controller.ask_question(message, "Delete records", list_object_id)
        if answer:
            sql = ("DELETE FROM " + table_name + ""
                   " WHERE id::integer IN (" + list_id + ")")
            self.controller.execute_sql(sql, log_sql=False)
            widget.model().select()

    """ FUNCTIONS RELATED WITH TAB ELEMENT"""

    def manage_element(self, dialog, element_id=None, feature=None):
        """ Execute action of button 33 """

        elem = GwElement()
        elem.manage_element(True, feature, self.geom_type)
        elem.dlg_add_element.accepted.connect(partial(self.manage_element_new, dialog, elem))
        elem.dlg_add_element.rejected.connect(partial(self.manage_element_new, dialog, elem))

        # Set completer
        set_completer_object(dialog, self.table_object)

        if element_id:
            qt_tools.setWidgetText(elem.dlg_add_element, "element_id", element_id)

        # Open dialog
        open_dialog(elem.dlg_add_element)


    def manage_element_new(self, dialog, elem):
        """ Get inserted element_id and add it to current feature """

        if elem.element_id is None:
            return

        qt_tools.setWidgetText(dialog, "element_id", elem.element_id)
        self.add_object(self.tbl_element, "element", "v_ui_element")
        self.tbl_element.model().select()


    def set_model_to_table(self, widget, table_name, expr_filter=None, edit_strategy=QSqlTableModel.OnManualSubmit):
        """ Set a model with selected filter.
        Attach that model to selected table """

        if self.schema_name not in table_name:
            table_name = self.schema_name + "." + table_name

        # Set model
        model = QSqlTableModel()
        model.setTable(table_name)
        model.setEditStrategy(edit_strategy)
        if expr_filter:
            model.setFilter(expr_filter)
        model.select()

        # Check for errors
        if model.lastError().isValid():
            self.controller.show_warning(model.lastError().text())

        # Attach model to table view
        if widget:
            widget.setModel(model)
        else:
            self.controller.log_info("set_model_to_table: widget not found")


    """ FUNCTIONS RELATED WITH TAB RELATIONS"""

    def manage_tab_relations(self, viewname, field_id):
        """ Hide tab 'relations' if no data in the view """

        # Check if data in the view
        sql = (f"SELECT * FROM {viewname}"
               f" WHERE {field_id} = '{self.feature_id}';")
        row = self.controller.get_row(sql, log_info=True, log_sql=False)

        if not row:
            # Hide tab 'relations'
            qt_tools.remove_tab_by_tabName(self.tab_main, "relations")

        else:
            # Manage signal 'doubleClicked'
            self.tbl_relations.doubleClicked.connect(partial(self.open_relation, field_id))


    def fill_tab_relations(self):
        """ Fill tab 'Relations' """

        table_relations = f"v_ui_{self.geom_type}_x_relations"
        fill_table(self.tbl_relations, self.schema_name + "." + table_relations, self.filter)
        set_columns_config(self.tbl_relations, table_relations)
        self.tbl_relations.doubleClicked.connect(partial(self.open_relation, str(self.field_id)))


    def open_relation(self, field_id):
        """ Open feature form of selected element """

        selected_list = self.tbl_relations.selectionModel().selectedRows()
        if len(selected_list) == 0:
            message = "Any record selected"
            self.controller.show_warning(message)
            return

        row = selected_list[0].row()

        # Get object_id from selected row
        field_object_id = "parent_id"
        if field_id == "arc_id":
            field_object_id = "feature_id"
        selected_object_id = self.tbl_relations.model().record(row).value(field_object_id)
        sys_type = self.tbl_relations.model().record(row).value("sys_type")
        sql = (f"SELECT feature_type FROM cat_feature "
               f"WHERE system_id = '{sys_type}'")
        sys_type = self.controller.get_row(sql)
        table_name = self.tbl_relations.model().record(row).value("sys_table_id")
        feature_id = self.tbl_relations.model().record(row).value("sys_id")

        if table_name is None:
            table_name = 'v_edit_' + sys_type[0].lower()

        if feature_id is None:
            feature_id = selected_object_id

        layer = self.controller.get_layer_by_tablename(table_name, log_info=True)

        if not layer:
            message = "Layer not found"
            self.controller.show_message(message, parameter=table_name)
            return

        api_cf = GwInfo(self.tab_type)
        complet_result, dialog = api_cf.open_form(table_name=table_name, feature_id=feature_id, tab_type=self.tab_type)
        if not complet_result:
            self.controller.log_info("FAIL open_relation")
            return

        margin = float(complet_result['body']['feature']['zoomCanvasMargin']['mts'])
        draw(complet_result[0], self.rubber_band, margin)


    """ FUNCTIONS RELATED WITH TAB CONNECTIONS """

    def fill_tab_connections(self):
        """ Fill tab 'Connections' """

        filter_ = f"node_id='{self.feature_id}'"
        fill_table(self.dlg_cf.tbl_upstream, self.schema_name + ".v_ui_node_x_connection_upstream", filter_)
        set_columns_config(self.dlg_cf.tbl_upstream, "v_ui_node_x_connection_upstream")

        fill_table(self.dlg_cf.tbl_downstream, self.schema_name + ".v_ui_node_x_connection_downstream", filter_)
        set_columns_config(self.dlg_cf.tbl_downstream, "v_ui_node_x_connection_downstream")

        self.dlg_cf.tbl_upstream.doubleClicked.connect(partial(self.open_up_down_stream, self.tbl_upstream))
        self.dlg_cf.tbl_downstream.doubleClicked.connect(partial(self.open_up_down_stream, self.tbl_downstream))


    def open_up_down_stream(self, qtable):
        """ Open selected node from @qtable """

        selected_list = qtable.selectionModel().selectedRows()
        if len(selected_list) == 0:
            message = "Any record selected"
            self.controller.show_warning(message)
            return

        row = selected_list[0].row()
        table_name = qtable.model().record(row).value("sys_table_id")
        feature_id = qtable.model().record(row).value("feature_id")
        api_cf = GwInfo(self.tab_type)
        complet_result, dialog = api_cf.open_form(table_name=table_name, feature_id=feature_id, tab_type=self.tab_type)
        if not complet_result:
            self.controller.log_info("FAIL open_up_down_stream")
            return

        margin = float(complet_result['body']['feature']['zoomCanvasMargin']['mts'])
        draw(complet_result[0], self.rubber_band, margin)


    """ FUNCTIONS RELATED WITH TAB HYDROMETER"""

    def fill_tab_hydrometer(self):
        """ Fill tab 'Hydrometer' """

        table_hydro = "v_ui_hydrometer"
        txt_hydrometer_id = self.dlg_cf.findChild(QLineEdit, "txt_hydrometer_id")
        self.fill_tbl_hydrometer(self.tbl_hydrometer, table_hydro)
        set_columns_config(self.tbl_hydrometer, table_hydro)
        txt_hydrometer_id.textChanged.connect(partial(self.fill_tbl_hydrometer, self.tbl_hydrometer, table_hydro))
        self.tbl_hydrometer.doubleClicked.connect(partial(self.open_selected_hydro, self.tbl_hydrometer))
        self.dlg_cf.findChild(QPushButton, "btn_link").clicked.connect(self.check_url)


    def open_selected_hydro(self, qtable=None):

        selected_list = qtable.selectionModel().selectedRows()
        if len(selected_list) == 0:
            message = "Any record selected"
            self.controller.show_warning(message)
            return

        index = selected_list[0]
        row = index.row()

        table_name = 'v_ui_hydrometer'
        column_index = qt_tools.get_col_index_by_col_name(qtable, 'hydrometer_id')
        feature_id = index.sibling(row, column_index).data()

        # return
        api_cf = GwInfo(self.tab_type)
        complet_result, dialog = api_cf.open_form(table_name=table_name, feature_id=feature_id, tab_type=self.tab_type)
        if not complet_result:
            self.controller.log_info("FAIL open_selected_hydro")
            return


    def check_url(self):
        """ Check URL. Enable/Disable button that opens it """

        selected_list = self.tbl_hydrometer.selectionModel().selectedRows()
        if len(selected_list) == 0:
            message = "Any record selected"
            self.controller.show_warning(message)
            return

        row = selected_list[0].row()
        url = self.tbl_hydrometer.model().record(row).value("hydrometer_link")
        if url != '':
            if os.path.exists(url):
                # Open the document
                if sys.platform == "win32":
                    os.startfile(url)
                else:
                    opener = "open" if sys.platform == "darwin" else "xdg-open"
                    subprocess.call([opener, url])
            else:
                webbrowser.open(url)


    def fill_tbl_hydrometer(self, qtable, table_name):
        """ Fill the table control to show hydrometers """

        txt_hydrometer_id = self.dlg_cf.findChild(QLineEdit, "txt_hydrometer_id")
        filter = f"connec_id = '{self.feature_id}' "
        filter += f" AND hydrometer_customer_code ILIKE '%{txt_hydrometer_id.text()}%'"

        # Set model of selected widget
        self.set_model_to_table(qtable, self.schema_name + "." + table_name, filter)


    """ FUNCTIONS RELATED WITH TAB HYDROMETER VALUES"""

    def fill_tab_hydrometer_values(self):

        table_hydro_value = "v_ui_hydroval_x_connec"

        # Populate combo filter hydrometer value
        sql = (f"SELECT DISTINCT(t1.code), t2.cat_period_id "
               f"FROM ext_cat_period as t1 "
               f"join v_ui_hydroval_x_connec as t2 on t1.id = t2.cat_period_id "
               f"ORDER BY t2.cat_period_id DESC")
        rows = self.controller.get_rows(sql)
        if not rows:
            return False
        qt_tools.set_item_data(self.dlg_cf.cmb_cat_period_id_filter, rows, add_empty=True, sort_combo=False)

        sql = ("SELECT hydrometer_id, hydrometer_customer_code "
               " FROM v_rtc_hydrometer "
               " WHERE connec_id = '" + str(self.feature_id) + "' "
               " ORDER BY hydrometer_customer_code")
        rows_list = []
        rows = self.controller.get_rows(sql, log_sql=True)
        rows_list.append(['', ''])
        if rows:
            for row in rows:
                rows_list.append(row)
        qt_tools.set_item_data(self.dlg_cf.cmb_hyd_customer_code, rows_list, 1)

        self.fill_tbl_hydrometer_values(self.tbl_hydrometer_value, table_hydro_value)
        set_columns_config(self.tbl_hydrometer_value, table_hydro_value)

        self.dlg_cf.cmb_cat_period_id_filter.currentIndexChanged.connect(
            partial(self.fill_tbl_hydrometer_values, self.tbl_hydrometer_value, table_hydro_value))
        self.dlg_cf.cmb_hyd_customer_code.currentIndexChanged.connect(
            partial(self.fill_tbl_hydrometer_values, self.tbl_hydrometer_value, table_hydro_value))


    def fill_tbl_hydrometer_values(self, qtable, table_name):
        """ Fill the table control to show hydrometers values """

        cat_period = qt_tools.get_item_data(self.dlg_cf, self.dlg_cf.cmb_cat_period_id_filter, 1)
        customer_code = qt_tools.get_item_data(self.dlg_cf, self.dlg_cf.cmb_hyd_customer_code)
        filter_ = f"connec_id::text = '{self.feature_id}' "
        if cat_period != '':
            filter_ += f" AND cat_period_id::text = '{cat_period}'"
        if customer_code != '':
            filter_ += f" AND hydrometer_id::text = '{customer_code}'"

        # Set model of selected widget
        self.set_model_to_table(qtable, self.schema_name + "." + table_name, filter_, QSqlTableModel.OnFieldChange)
        set_columns_config(self.tbl_hydrometer_value, table_name)


    def set_filter_hydrometer_values(self, widget):
        """ Get Filter for table hydrometer value with combo value"""

        # Get combo value
        cat_period_id_filter = qt_tools.get_item_data(self.dlg_cf, self.dlg_cf.cmb_cat_period_id_filter, 0)

        # Set filter
        expr = f"{self.field_id} = '{self.feature_id}'"
        expr += f" AND cat_period_id ILIKE '%{cat_period_id_filter}%'"

        # Refresh model with selected filter
        widget.model().setFilter(expr)
        widget.model().select()


    """ FUNCTIONS RELATED WITH TAB OM"""

    def fill_tab_om(self, geom_type):
        """ Fill tab 'O&M' (event) """

        table_event_geom = "v_ui_event_x_" + geom_type
        self.fill_tbl_event(self.tbl_event_cf, table_event_geom, self.filter)
        self.tbl_event_cf.doubleClicked.connect(self.open_visit_event)
        set_columns_config(self.tbl_event_cf, table_event_geom)


    def fill_tbl_event(self, widget, table_name, filter_):
        """ Fill the table control to show events """

        # Get widgets
        widget.setSelectionBehavior(QAbstractItemView.SelectRows)
        event_type = self.dlg_cf.findChild(QComboBox, "event_type")
        event_id = self.dlg_cf.findChild(QComboBox, "event_id")
        self.date_event_to = self.dlg_cf.findChild(QDateEdit, "date_event_to")
        self.date_event_from = self.dlg_cf.findChild(QDateEdit, "date_event_from")

        set_dates_from_to(self.date_event_from, self.date_event_to, table_name, 'visit_start', 'visit_end')

        btn_open_visit = self.dlg_cf.findChild(QPushButton, "btn_open_visit")
        btn_new_visit = self.dlg_cf.findChild(QPushButton, "btn_new_visit")
        btn_open_gallery = self.dlg_cf.findChild(QPushButton, "btn_open_gallery")
        btn_open_visit_doc = self.dlg_cf.findChild(QPushButton, "btn_open_visit_doc")
        btn_open_visit_event = self.dlg_cf.findChild(QPushButton, "btn_open_visit_event")

        btn_open_gallery.setEnabled(False)
        btn_open_visit_doc.setEnabled(False)
        btn_open_visit_event.setEnabled(False)

        # Set signals
        widget.clicked.connect(partial(self.tbl_event_clicked, table_name))
        event_type.currentIndexChanged.connect(partial(self.set_filter_table_event, widget))
        event_id.currentIndexChanged.connect(partial(self.set_filter_table_event2, widget))
        self.date_event_to.dateChanged.connect(partial(self.set_filter_table_event, widget))
        self.date_event_from.dateChanged.connect(partial(self.set_filter_table_event, widget))

        btn_open_visit.clicked.connect(self.open_visit)
        btn_new_visit.clicked.connect(self.new_visit)
        btn_open_gallery.clicked.connect(self.open_gallery)
        btn_open_visit_doc.clicked.connect(self.open_visit_doc)
        btn_open_visit_event.clicked.connect(self.open_visit_event)

        feature_type = {'arc_id': 'ARC', 'connec_id': 'CONNEC', 'gully_id': 'GULLY', 'node_id': 'NODE'}
        table_name_event_id = "config_visit_parameter"

        # Fill ComboBox event_id
        sql = (f"SELECT DISTINCT(id), id "
               f"FROM {table_name_event_id} "
               f"WHERE feature_type = '{feature_type[self.field_id]}' OR feature_type = 'ALL' "
               f"ORDER BY id")
        rows = self.controller.get_rows(sql)
        if rows:
            rows.append(['', ''])
            qt_tools.set_item_data(self.dlg_cf.event_id, rows)
        # Fill ComboBox event_type
        sql = (f"SELECT DISTINCT(parameter_type), parameter_type "
               f"FROM {table_name_event_id} "
               f"WHERE feature_type = '{feature_type[self.field_id]}' OR feature_type = 'ALL' "
               f"ORDER BY parameter_type")
        rows = self.controller.get_rows(sql)
        if rows:
            rows.append(['', ''])
            qt_tools.set_item_data(self.dlg_cf.event_type, rows)

        self.set_model_to_table(widget, table_name)
        self.set_filter_table_event(widget)


    def open_visit_event(self):
        """ Open event of selected record of the table """

        # Open dialog event_standard
        self.dlg_event_full = VisitEventFull()
        load_settings(self.dlg_event_full)
        self.dlg_event_full.rejected.connect(partial(close_dialog, self.dlg_event_full))
        # Get all data for one visit
        sql = (f"SELECT * FROM om_visit_event"
               f" WHERE id = '{self.event_id}' AND visit_id = '{self.visit_id}'")
        row = self.controller.get_row(sql)
        if not row:
            return

        qt_tools.setWidgetText(self.dlg_event_full, self.dlg_event_full.id, row['id'])
        qt_tools.setWidgetText(self.dlg_event_full, self.dlg_event_full.event_code, row['event_code'])
        qt_tools.setWidgetText(self.dlg_event_full, self.dlg_event_full.visit_id, row['visit_id'])
        qt_tools.setWidgetText(self.dlg_event_full, self.dlg_event_full.position_id, row['position_id'])
        qt_tools.setWidgetText(self.dlg_event_full, self.dlg_event_full.position_value, row['position_value'])
        qt_tools.setWidgetText(self.dlg_event_full, self.dlg_event_full.parameter_id, row['parameter_id'])
        qt_tools.setWidgetText(self.dlg_event_full, self.dlg_event_full.value, row['value'])
        qt_tools.setWidgetText(self.dlg_event_full, self.dlg_event_full.value1, row['value1'])
        qt_tools.setWidgetText(self.dlg_event_full, self.dlg_event_full.value2, row['value2'])
        qt_tools.setWidgetText(self.dlg_event_full, self.dlg_event_full.geom1, row['geom1'])
        qt_tools.setWidgetText(self.dlg_event_full, self.dlg_event_full.geom2, row['geom2'])
        qt_tools.setWidgetText(self.dlg_event_full, self.dlg_event_full.geom3, row['geom3'])
        qt_tools.setWidgetText(self.dlg_event_full, self.dlg_event_full.xcoord, row['xcoord'])
        qt_tools.setWidgetText(self.dlg_event_full, self.dlg_event_full.ycoord, row['ycoord'])
        qt_tools.setWidgetText(self.dlg_event_full, self.dlg_event_full.compass, row['compass'])
        qt_tools.setWidgetText(self.dlg_event_full, self.dlg_event_full.tstamp, row['tstamp'])
        qt_tools.setWidgetText(self.dlg_event_full, self.dlg_event_full.text, row['text'])
        qt_tools.setWidgetText(self.dlg_event_full, self.dlg_event_full.index_val, row['index_val'])
        qt_tools.setWidgetText(self.dlg_event_full, self.dlg_event_full.is_last, row['is_last'])
        self.populate_tbl_docs_x_event()

        # Set all QLineEdit readOnly(True)

        widget_list = self.dlg_event_full.findChildren(QTextEdit)
        aux = self.dlg_event_full.findChildren(QLineEdit)
        for w in aux:
            widget_list.append(w)
        for widget in widget_list:
            widget.setReadOnly(True)
            widget.setStyleSheet("QWidget { background: rgb(242, 242, 242);"
                                 " color: rgb(100, 100, 100)}")
        self.dlg_event_full.btn_close.clicked.connect(partial(close_dialog, self.dlg_event_full))
        self.dlg_event_full.tbl_docs_x_event.doubleClicked.connect(self.open_file)
        qt_tools.set_qtv_config(self.dlg_event_full.tbl_docs_x_event)
        open_dialog(self.dlg_event_full, 'visit_event_full')


    def populate_tbl_docs_x_event(self):

        # Create and set model
        model = QStandardItemModel()
        self.dlg_event_full.tbl_docs_x_event.setModel(model)
        self.dlg_event_full.tbl_docs_x_event.horizontalHeader().setStretchLastSection(True)
        self.dlg_event_full.tbl_docs_x_event.horizontalHeader().setSectionResizeMode(3)
        # Get columns name and set headers of model with that
        columns_name = self.controller.get_columns_list('om_visit_event_photo')
        headers = []
        for x in columns_name:
            headers.append(x[0])
        headers = ['value', 'filetype', 'fextension']
        model.setHorizontalHeaderLabels(headers)

        # Get values in order to populate model
        sql = (f"SELECT value, filetype, fextension FROM om_visit_event_photo "
               f"WHERE visit_id='{self.visit_id}' AND event_id='{self.event_id}'")
        rows = self.controller.get_rows(sql)
        if rows is None:
            return

        for row in rows:
            item = []
            for value in row:
                if value is not None:
                    if type(value) != str:
                        item.append(QStandardItem(str(value)))
                    else:
                        item.append(QStandardItem(value))
                else:
                    item.append(QStandardItem(None))
            if len(row) > 0:
                model.appendRow(item)


    def open_file(self):

        # Get row index
        index = self.dlg_event_full.tbl_docs_x_event.selectionModel().selectedRows()[0]
        column_index = qt_tools.get_col_index_by_col_name(self.dlg_event_full.tbl_docs_x_event, 'value')

        path = index.sibling(index.row(), column_index).data()
        # Check if file exist
        if os.path.exists(path):
            # Open the document
            if sys.platform == "win32":
                os.startfile(path)
            else:
                opener = "open" if sys.platform == "darwin" else "xdg-open"
                subprocess.call([opener, path])
        else:
            webbrowser.open(path)


    def tbl_event_clicked(self, table_name):

        # Enable/Disable buttons
        btn_open_gallery = self.dlg_cf.findChild(QPushButton, "btn_open_gallery")
        btn_open_visit_doc = self.dlg_cf.findChild(QPushButton, "btn_open_visit_doc")
        btn_open_visit_event = self.dlg_cf.findChild(QPushButton, "btn_open_visit_event")
        btn_open_gallery.setEnabled(False)
        btn_open_visit_doc.setEnabled(False)
        btn_open_visit_event.setEnabled(True)

        # Get selected row
        selected_list = self.tbl_event_cf.selectionModel().selectedRows()
        selected_row = selected_list[0].row()
        self.visit_id = self.tbl_event_cf.model().record(selected_row).value("visit_id")
        self.event_id = self.tbl_event_cf.model().record(selected_row).value("event_id")
        self.parameter_id = self.tbl_event_cf.model().record(selected_row).value("parameter_id")

        sql = (f"SELECT gallery, document FROM {table_name}"
               f" WHERE event_id = '{self.event_id}' AND visit_id = '{self.visit_id}'")
        row = self.controller.get_row(sql, log_sql=False)
        if not row:
            return

        # If gallery 'True' or 'False'
        if str(row[0]) == 'True':
            btn_open_gallery.setEnabled(True)

        # If document 'True' or 'False'
        if str(row[1]) == 'True':
            btn_open_visit_doc.setEnabled(True)


    def set_filter_table_event(self, widget):
        """ Get values selected by the user and sets a new filter for its table model """

        # Get selected dates
        visit_start = self.date_event_from.date()
        visit_end = self.date_event_to.date()
        date_from = visit_start.toString('yyyyMMdd 00:00:00')
        date_to = visit_end.toString('yyyyMMdd 23:59:59')
        if date_from > date_to:
            message = "Selected date interval is not valid"
            self.controller.show_warning(message)
            return

        # Cascade filter
        table_name_event_id = "config_visit_parameter"
        event_type_value = qt_tools.get_item_data(self.dlg_cf, self.dlg_cf.event_type, 0)

        feature_type = {'arc_id': 'ARC', 'connec_id': 'CONNEC', 'gully_id': 'GULLY', 'node_id': 'NODE'}
        # Fill ComboBox event_id
        sql = (f"SELECT DISTINCT(id), id FROM {table_name_event_id}"
               f" WHERE (feature_type = '{feature_type[self.field_id]}' OR feature_type = 'ALL')")
        if event_type_value != 'null':
            sql += f" AND parameter_type ILIKE '%{event_type_value}%'"
        sql += " ORDER BY id"
        rows = self.controller.get_rows(sql, log_sql=True)
        if rows:
            rows.append(['', ''])
            qt_tools.set_item_data(self.dlg_cf.event_id, rows, 1)

        # End cascading filter
        # Get selected values in Comboboxes
        event_type_value = qt_tools.get_item_data(self.dlg_cf, self.dlg_cf.event_type, 0)
        event_id = qt_tools.get_item_data(self.dlg_cf, self.dlg_cf.event_id, 0)
        format_low = 'yyyy-MM-dd 00:00:00.000'
        format_high = 'yyyy-MM-dd 23:59:59.999'
        interval = f"'{visit_start.toString(format_low)}'::timestamp AND '{visit_end.toString(format_high)}'::timestamp"

        # Set filter to model
        expr = f"{self.field_id} = '{self.feature_id}'"
        # Set filter
        expr += f" AND visit_start BETWEEN {interval}"

        if event_type_value not in ('null', -1):
            expr += f" AND parameter_type ILIKE '%{event_type_value}%'"

        if event_id not in ('null', -1):
            expr += f" AND parameter_id ILIKE '%{event_id}%'"

        # Refresh model with selected filter
        widget.model().setFilter(expr)
        widget.model().select()


    def set_filter_table_event2(self, widget):
        """ Get values selected by the user and sets a new filter for its table model """

        # Get selected dates
        visit_start = self.date_event_from.date()
        visit_end = self.date_event_to.date()
        date_from = visit_start.toString('yyyyMMdd 00:00:00')
        date_to = visit_end.toString('yyyyMMdd 23:59:59')
        if date_from > date_to:
            message = "Selected date interval is not valid"
            self.controller.show_warning(message)
            return

        format_low = 'yyyy-MM-dd 00:00:00.000'
        format_high = 'yyyy-MM-dd 23:59:59.999'
        interval = f"'{visit_start.toString(format_low)}'::timestamp AND '{visit_end.toString(format_high)}'::timestamp"

        # Set filter to model
        expr = f"{self.field_id} = '{self.feature_id}'"
        # Set filter
        expr += f" AND visit_start BETWEEN {interval}"

        # Get selected values in Comboboxes
        event_type_value = qt_tools.get_item_data(self.dlg_cf, self.dlg_cf.event_type, 0)
        if event_type_value != 'null':
            expr += f" AND parameter_type ILIKE '%{event_type_value}%'"
        event_id = qt_tools.get_item_data(self.dlg_cf, self.dlg_cf.event_id, 0)
        if event_id != 'null':
            expr += f" AND parameter_id ILIKE '%{event_id}%'"

        # Refresh model with selected filter
        widget.model().setFilter(expr)
        widget.model().select()


    def open_visit(self):
        """ Call button 65: om_visit_management """

        manage_visit = GwVisitManager()
        manage_visit.visit_added.connect(self.update_visit_table)
        manage_visit.edit_visit(self.geom_type, self.feature_id)


    # creat the new visit GUI


    def update_visit_table(self):
        """ Convenience fuction set as slot to update table after a Visit GUI close. """
        table_name = "v_ui_event_x_" + self.geom_type
        set_dates_from_to(self.date_event_from, self.date_event_to, table_name, 'visit_start', 'visit_end')
        self.tbl_event_cf.model().select()


    def new_visit(self):
        """ Call button 64: om_add_visit """

        # Get expl_id to save it on om_visit and show the geometry of visit
        expl_id = qt_tools.get_item_data(self.dlg_cf, self.tab_type + '_expl_id', 0)
        if expl_id == -1:
            msg = "Widget expl_id not found"
            self.controller.show_warning(msg)
            return

        manage_visit = GwVisitManager()
        manage_visit.visit_added.connect(self.update_visit_table)
        # TODO: the following query fix a (for me) misterious bug
        # the DB connection is not available during manage_visit.manage_visit first call
        # so the workaroud is to do a unuseful query to have the dao controller active
        sql = "SELECT id FROM om_visit LIMIT 1"
        self.controller.get_rows(sql)
        manage_visit.manage_visit(geom_type=self.geom_type, feature_id=self.feature_id, expl_id=expl_id, is_new_from_cf=True)


    def open_gallery(self):
        """ Open gallery of selected record of the table """

        # Open Gallery
        gal = GwVisitGallery()
        gal.manage_gallery()
        gal.fill_gallery(self.visit_id, self.event_id)


    def open_visit_doc(self):
        """ Open document of selected record of the table """

        # Get all documents for one visit
        sql = (f"SELECT doc_id FROM doc_x_visit"
               f" WHERE visit_id = '{self.visit_id}'")
        rows = self.controller.get_rows(sql)
        if not rows:
            return

        num_doc = len(rows)
        if num_doc == 1:
            # If just one document is attached directly open

            # Get path of selected document
            sql = (f"SELECT path"
                   f" FROM v_ui_doc"
                   f" WHERE id = '{rows[0][0]}'")
            row = self.controller.get_row(sql)
            if not row:
                return

            path = str(row[0])

            # Parse a URL into components
            url = parse.urlsplit(path)

            # Open selected document
            # Check if path is URL
            if url.scheme == "http" or url.scheme == "https":
                # If path is URL open URL in browser
                webbrowser.open(path)
            else:
                # If its not URL ,check if file exist
                if not os.path.exists(path):
                    message = "File not found"
                    self.controller.show_warning(message, parameter=path)
                else:
                    # Open the document
                    os.startfile(path)

        else:
            # If more then one document is attached open dialog with list of documents
            self.dlg_load_doc = VisitDocument()
            load_settings(self.dlg_load_doc)
            self.dlg_load_doc.rejected.connect(partial(close_dialog, self.dlg_load_doc))
            btn_open_doc = self.dlg_load_doc.findChild(QPushButton, "btn_open")
            btn_open_doc.clicked.connect(self.open_selected_doc)

            lbl_visit_id = self.dlg_load_doc.findChild(QLineEdit, "visit_id")
            lbl_visit_id.setText(str(self.visit_id))

            self.tbl_list_doc = self.dlg_load_doc.findChild(QListWidget, "tbl_list_doc")
            self.tbl_list_doc.itemDoubleClicked.connect(partial(self.open_selected_doc))
            for row in rows:
                item_doc = QListWidgetItem(str(row[0]))
                self.tbl_list_doc.addItem(item_doc)

            open_dialog(self.dlg_load_doc, dlg_name='visit_document')


    def open_selected_doc(self):

        # Selected item from list
        if self.tbl_list_doc.currentItem() is None:
            msg = "No document selected."
            self.controller.show_message(msg, 1)
            return

        selected_document = self.tbl_list_doc.currentItem().text()

        # Get path of selected document
        sql = (f"SELECT path FROM v_ui_doc"
               f" WHERE id = '{selected_document}'")
        row = self.controller.get_row(sql)
        if not row:
            return

        path = str(row[0])

        # Parse a URL into components
        url = parse.urlsplit(path)

        # Open selected document
        # Check if path is URL
        if url.scheme == "http" or url.scheme == "https":
            # If path is URL open URL in browser
            webbrowser.open(path)
        else:
            # If its not URL ,check if file exist
            if not os.path.exists(path):
                message = "File not found"
                self.controller.show_warning(message, parameter=path)
            else:
                # Open the document
                os.startfile(path)


    """ FUNCTIONS RELATED WITH TAB DOC"""

    def fill_tab_document(self):
        """ Fill tab 'Document' """

        table_document = "v_ui_doc_x_" + self.geom_type
        self.fill_tbl_document_man(self.dlg_cf, self.tbl_document, table_document, self.filter)
        set_columns_config(self.tbl_document, table_document)


    def fill_tbl_document_man(self, dialog, widget, table_name, expr_filter):
        """ Fill the table control to show documents """

        if not self.feature:
            self.get_feature(self.tab_type)

        # Get widgets
        doc_type = self.dlg_cf.findChild(QComboBox, "doc_type")
        self.date_document_to = self.dlg_cf.findChild(QDateEdit, "date_document_to")
        self.date_document_from = self.dlg_cf.findChild(QDateEdit, "date_document_from")
        btn_open_doc = self.dlg_cf.findChild(QPushButton, "btn_open_doc")
        btn_doc_delete = self.dlg_cf.findChild(QPushButton, "btn_doc_delete")
        btn_doc_insert = self.dlg_cf.findChild(QPushButton, "btn_doc_insert")
        btn_doc_new = self.dlg_cf.findChild(QPushButton, "btn_doc_new")

        # Set max and min dates
        set_dates_from_to(self.date_document_from, self.date_document_to, table_name, 'date', 'date')

        # Set model of selected widget
        self.set_model_to_table(widget, self.schema_name + "." + table_name, expr_filter)

        # Set signals
        doc_type.currentIndexChanged.connect(partial(self.set_filter_table_man, widget))
        self.date_document_to.dateChanged.connect(partial(self.set_filter_table_man, widget))
        self.date_document_from.dateChanged.connect(partial(self.set_filter_table_man, widget))
        self.tbl_document.doubleClicked.connect(partial(self.open_selected_document, widget))
        btn_open_doc.clicked.connect(partial(self.open_selected_document, widget))
        btn_doc_delete.clicked.connect(partial(self.delete_records, widget, table_name))
        btn_doc_insert.clicked.connect(partial(self.add_object, widget, "doc", "v_ui_doc"))
        btn_doc_new.clicked.connect(partial(self.manage_new_document, dialog, None, self.feature))

        # Fill ComboBox doc_type
        sql = "SELECT id, id FROM doc_type ORDER BY id"
        rows = self.controller.get_rows(sql)
        if rows:
            rows.append(['', ''])
        qt_tools.set_item_data(doc_type, rows)

        # Adding auto-completion to a QLineEdit
        self.table_object = "doc"
        set_completer_object(dialog, self.table_object)

        # Set filter expresion
        self.set_filter_table_man(widget)


    def set_filter_table_man(self, widget):
        """ Get values selected by the user and sets a new filter for its table model """

        # Get selected dates
        date_from = self.date_document_from.date()
        date_to = self.date_document_to.date()
        if date_from > date_to:
            message = "Selected date interval is not valid"
            self.controller.show_warning(message)
            return

        # Create interval dates
        format_low = 'yyyy-MM-dd 00:00:00.000'
        format_high = 'yyyy-MM-dd 23:59:59.999'
        interval = f"'{date_from.toString(format_low)}'::timestamp AND '{date_to.toString(format_high)}'::timestamp"

        # Set filter
        expr = f"{self.field_id} = '{self.feature_id}'"
        expr += f" AND(date BETWEEN {interval}) AND (date BETWEEN {interval})"

        # Get selected values in Comboboxes
        doc_type_value = qt_tools.get_item_data(self.dlg_cf, self.dlg_cf.doc_type, 0)
        if doc_type_value != 'null' and doc_type_value is not None:
            expr += f" AND doc_type ILIKE '%{doc_type_value}%'"

        # Refresh model with selected filter
        widget.model().setFilter(expr)
        widget.model().select()


    def open_selected_document(self, widget):
        """ Open selected document of the @widget """

        # Get selected rows
        selected_list = widget.selectionModel().selectedRows()
        if len(selected_list) == 0:
            message = "Any record selected"
            self.controller.show_warning(message)
            return
        elif len(selected_list) > 1:
            message = "Select just one document"
            self.controller.show_warning(message)
            return

        # Get document path (can be relative or absolute)
        row = selected_list[0].row()
        path = widget.model().record(row).value("path")

        # Check if file exist
        if os.path.exists(path):
            # Open the document
            if sys.platform == "win32":
                os.startfile(path)
            else:
                opener = "open" if sys.platform == "darwin" else "xdg-open"
                subprocess.call([opener, path])
        else:
            webbrowser.open(path)


    def manage_new_document(self, dialog, doc_id=None, feature=None):
        """ Execute action of button 34 """

        doc = GwDocument()
        doc.manage_document(feature=feature, geom_type=self.geom_type)
        doc.dlg_add_doc.accepted.connect(partial(self.manage_document_new, dialog, doc))
        doc.dlg_add_doc.rejected.connect(partial(self.manage_document_new, dialog, doc))

        # Set completer
        set_completer_object(dialog, self.table_object)
        if doc_id:
            qt_tools.setWidgetText(dialog, "doc_id", doc_id)

        # # Open dialog
        # doc.open_dialog(doc.dlg_add_doc)


    def manage_document_new(self, dialog, doc):
        """ Get inserted doc_id and add it to current feature """

        if doc.doc_id is None:
            return

        qt_tools.setWidgetText(dialog, "doc_id", doc.doc_id)
        self.add_object(self.tbl_document, "doc", "v_ui_doc")


    """ FUNCTIONS RELATED WITH TAB RPT """

    def fill_tab_rpt(self, complet_result):

        complet_list, widget_list = self.init_tbl_rpt(complet_result, self.dlg_cf)
        if complet_list is False:
            return False
        self.set_listeners(complet_result, self.dlg_cf, widget_list)
        return complet_list


    def init_tbl_rpt(self, complet_result, dialog):
        """ Put filter widgets into layout and set headers into QTableView """

        rpt_layout1 = dialog.findChild(QGridLayout, "rpt_layout1")
        clear_gridlayout(rpt_layout1)
        index_tab = self.tab_main.currentIndex()
        tab_name = self.tab_main.widget(index_tab).objectName()
        complet_list = self.get_list(complet_result, tab_name=tab_name)
        if complet_list is False:
            return False, False

        # Put widgets into layout
        widget_list = []
        for field in complet_list[0]['body']['data']['fields']:
            if 'hidden' in field and field['hidden']:
                continue
            label, widget = self.set_widgets(dialog, complet_list, field)
            if widget is not None:
                if (type(widget)) == QSpacerItem:
                    rpt_layout1.addItem(widget, 1, field['layoutorder'])
                elif (type(widget)) == QTableView:
                    gridLayout_7 = self.dlg_cf.findChild(QGridLayout, "gridLayout_7")
                    gridLayout_7.addWidget(widget, 2, field['layoutorder'])
                    widget_list.append(widget)
                else:
                    widget.setMaximumWidth(150)
                    widget_list.append(widget)
                    if label:
                        rpt_layout1.addWidget(label, 0, field['layoutorder'])
                    rpt_layout1.addWidget(widget, 1, field['layoutorder'])

            # Find combo parents:
            for field in complet_list[0]['body']['data']['fields'][0]:
                if 'isparent' in field:
                    if field['isparent']:
                        widget = dialog.findChild(QComboBox, field['widgetname'])
                        widget.currentIndexChanged.connect(partial(fill_child, dialog, widget, self.feature_type,
                            self.tablename, self.field_id))

        return complet_list, widget_list


    def set_listeners(self, complet_result, dialog, widget_list):

        model = None
        for widget in widget_list:
            if type(widget) is QTableView:
                model = widget.model()
        for widget in widget_list:
            if type(widget) is QLineEdit:
                widget.editingFinished.connect(partial(self.filter_table, complet_result, model, dialog, widget_list))
            elif type(widget) is QComboBox:
                widget.currentIndexChanged.connect(partial(
                    self.filter_table, complet_result, model, dialog, widget_list))


    def get_list(self, complet_result, form_name='', tab_name='', filter_fields=''):

        form = f'"formName":"{form_name}", "tabName":"{tab_name}"'
        id_name = complet_result[0]['body']['feature']['idName']
        feature = f'"tableName":"{self.tablename}", "idName":"{id_name}", "id":"{self.feature_id}"'
        body = create_body(form, feature, filter_fields)
        function_name = 'gw_fct_getlist'
        json_result = self.controller.get_json(function_name, body)
        if json_result is None:
            return False
        complet_list = [json_result]
        if not complet_list:
            return False

        return complet_list


    def filter_table(self, complet_result, standar_model, dialog, widget_list):

        filter_fields = self.get_filter_qtableview(standar_model, dialog, widget_list)
        index_tab = self.tab_main.currentIndex()
        tab_name = self.tab_main.widget(index_tab).objectName()
        complet_list = self.get_list(complet_result, tab_name=tab_name, filter_fields=filter_fields)
        if complet_list is False:
            return False

        for field in complet_list[0]['body']['data']['fields']:
            if field['widgettype'] == "tableview":
                qtable = dialog.findChild(QTableView, field['widgetname'])
                if qtable:
                    set_headers(qtable, field)
                    populate_table(qtable, field)

        return complet_list


    def get_filter_qtableview(self, standar_model, dialog, widget_list):

        standar_model.clear()
        filter_fields = ""
        for widget in widget_list:
            if type(widget) != QTableView:
                columnname = widget.property('columnname')
                text = qt_tools.getWidgetText(dialog, widget)
                if text != "null":
                    filter_fields += f'"{columnname}":"{text}", '

        if filter_fields != "":
            filter_fields = filter_fields[:-2]

        return filter_fields


    def gw_api_open_rpt_result(self, widget, complet_result):
        self.open_rpt_result(widget, complet_result)


    def open_rpt_result(self, qtable, complet_list):
        """ Open form of selected element of the @widget?? """

        # Get selected rows
        selected_list = qtable.selectionModel().selectedRows()
        if len(selected_list) == 0:
            message = "Any record selected"
            self.controller.show_warning(message)
            return

        index = selected_list[0]
        row = index.row()
        table_name = complet_list[0]['body']['feature']['tableName']
        column_index = qt_tools.get_col_index_by_col_name(qtable, 'sys_id')
        feature_id = index.sibling(row, column_index).data()

        # return
        api_cf = GwInfo(self.tab_type)
        complet_result, dialog = api_cf.open_form(table_name=table_name, feature_id=feature_id, tab_type=self.tab_type)
        if not complet_result:
            self.controller.log_info("FAIL open_rpt_result")
            return

        margin = float(complet_result['body']['feature']['zoomCanvasMargin']['mts'])
        draw(complet_result[0], self.rubber_band, margin)


    """ FUNCTIONS RELATED WITH TAB PLAN """

    def fill_tab_plan(self, complet_result):

        plan_layout = self.dlg_cf.findChild(QGridLayout, 'plan_layout')

        if self.geom_type == 'arc' or self.geom_type == 'node':
            index_tab = self.tab_main.currentIndex()
            tab_name = self.tab_main.widget(index_tab).objectName()
            form = f'"tabName":"{tab_name}"'
            feature = f'"featureType":"{complet_result[0]["body"]["feature"]["featureType"]}", '
            feature += f'"tableName":"{self.tablename}", '
            feature += f'"idName":"{self.field_id}", '
            feature += f'"id":"{self.feature_id}"'
            body = create_body(form, feature, filter_fields='')
            json_result = self.controller.get_json('gw_fct_getinfoplan', body)
            if not json_result:
                return False

            result = json_result['body']['data']
            if 'fields' not in result:
                self.controller.show_message("No listValues for: " + json_result['body']['data'], 2)
            else:
                for field in json_result['body']['data']['fields']:
                    label = QLabel()
                    if field['widgettype'] == 'divider':
                        for x in range(0, 2):
                            line = add_frame(field, x)
                            plan_layout.addWidget(line, field['layoutorder'], x)
                    else:
                        label = QLabel()
                        label.setTextInteractionFlags(Qt.TextSelectableByMouse)
                        label.setObjectName('lbl_' + field['label'])
                        label.setText(field['label'].capitalize())
                        if 'tooltip' in field:
                            label.setToolTip(field['tooltip'])
                        else:
                            label.setToolTip(field['label'].capitalize())

                    if field['widgettype'] == 'label':
                        widget = add_label(field)
                        widget.setAlignment(Qt.AlignRight)
                        label.setWordWrap(True)
                        plan_layout.addWidget(label, field['layoutorder'], 0)
                        plan_layout.addWidget(widget, field['layoutorder'], 1)

                plan_vertical_spacer = QSpacerItem(20, 40, QSizePolicy.Minimum, QSizePolicy.Expanding)
                plan_layout.addItem(plan_vertical_spacer)


    """ NEW WORKCAT"""

    def cf_new_workcat(self, tab_type):

        body = '$${"client":{"device":4, "infoType":1, "lang":"ES"}, '
        body += '"form":{"formName":"new_workcat", "tabName":"data", "editable":"TRUE"}, '
        body += '"feature":{}, '
        body += '"data":{}}$$'
        function_name = 'gw_fct_getcatalog'
        json_result = self.controller.get_json(function_name, body)
        if json_result is None:
            return
        complet_list = [json_result]
        if not complet_list:
            return

        self.dlg_new_workcat = InfoGenericUi()
        load_settings(self.dlg_new_workcat)

        # Set signals
        self.dlg_new_workcat.btn_close.clicked.connect(partial(close_dialog, self.dlg_new_workcat))
        self.dlg_new_workcat.rejected.connect(partial(close_dialog, self.dlg_new_workcat))
        self.dlg_new_workcat.btn_accept.clicked.connect(
            partial(self.cf_manage_new_workcat_accept, 'cat_work', tab_type))

        populate_basic_info(self.dlg_new_workcat, complet_list, self.field_id, self.my_json,
                 new_feature_id=self.new_feature_id, new_feature=self.new_feature, layer_new_feature=self.layer_new_feature,
                 feature_id=self.feature_id, feature_type=self.feature_type, layer=self.layer)

        # Open dialog
        self.dlg_new_workcat.setWindowTitle("Create workcat")
        open_dialog(self.dlg_new_workcat, dlg_name='info_generic')


    def cf_manage_new_workcat_accept(self, table_object, tab_type):
        """ Insert table 'cat_work'. Add cat_work """

        # Take widgets
        cat_work_id = self.dlg_new_workcat.findChild(QLineEdit, "data_cat_work_id")
        descript = self.dlg_new_workcat.findChild(QLineEdit, "data_descript")
        link = self.dlg_new_workcat.findChild(QLineEdit, "data_link")
        workid_key_1 = self.dlg_new_workcat.findChild(QLineEdit, "data_workid_key_1")
        workid_key_2 = self.dlg_new_workcat.findChild(QLineEdit, "data_workid_key_2")
        builtdate = self.dlg_new_workcat.findChild(QgsDateTimeEdit, "data_builtdate")

        # Get values from dialog
        values = ""
        fields = ""
        cat_work_id = qt_tools.getWidgetText(self.dlg_new_workcat, cat_work_id)
        if cat_work_id != "null":
            fields += 'id, '
            values += f"'{cat_work_id}', "
        descript = qt_tools.getWidgetText(self.dlg_new_workcat, descript)
        if descript != "null":
            fields += 'descript, '
            values += f"'{descript}', "
        link = qt_tools.getWidgetText(self.dlg_new_workcat, link)
        if link != "null":
            fields += 'link, '
            values += f"'{link}', "
        workid_key_1 = qt_tools.getWidgetText(self.dlg_new_workcat, workid_key_1)
        if workid_key_1 != "null":
            fields += 'workid_key1, '
            values += f"'{workid_key_1}', "
        workid_key_2 = qt_tools.getWidgetText(self.dlg_new_workcat, workid_key_2)
        if workid_key_2 != "null":
            fields += 'workid_key2, '
            values += f"'{workid_key_2}', "
        builtdate = builtdate.dateTime().toString('yyyy-MM-dd')
        if builtdate != "null" and builtdate != '':
            fields += 'builtdate, '
            values += f"'{builtdate}', "

        if values != "":
            fields = fields[:-2]
            values = values[:-2]
            if cat_work_id == 'null':
                msg = "El campo Work id esta vacio"
                self.controller.show_info_box(msg, "Warning")
            else:
                # Check if this element already exists
                sql = (f"SELECT DISTINCT(id)"
                       f"FROM {table_object} "
                       f"WHERE id = '{cat_work_id}' ")
                row = self.controller.get_row(sql, log_info=False)
                if row is None:
                    sql = f"INSERT INTO cat_work ({fields}) VALUES ({values})"
                    self.controller.execute_sql(sql)
                    sql = "SELECT id, id FROM cat_work ORDER BY id"
                    rows = self.controller.get_rows(sql)
                    if rows:
                        cmb_workcat_id = self.dlg_cf.findChild(QWidget, tab_type + "_workcat_id")
                        model = QStringListModel()
                        completer = QCompleter()
                        set_completer_object_api(completer, model, cmb_workcat_id, rows[0])
                        qt_tools.setWidgetText(self.dlg_cf, cmb_workcat_id, cat_work_id)
                        self.my_json[str(cmb_workcat_id.property('columnname'))] = str(cat_work_id)
                    close_dialog(self.dlg_new_workcat)
                else:
                    msg = "This workcat already exists"
                    self.controller.show_info_box(msg, "Warning")


    def cf_open_dialog(self, dlg=None, dlg_name='giswater', maximize_button=True, stay_on_top=True):
        """ Open dialog """

        if dlg is None or type(dlg) is bool:
            dlg = self.dlg

        # Manage i18n of the dialog
        if dlg_name:
            self.controller.manage_translation(dlg_name, dlg)

        # Manage stay on top and maximize button
        if maximize_button and stay_on_top:
            dlg.setWindowFlags(Qt.WindowMinimizeButtonHint | Qt.WindowMaximizeButtonHint | Qt.WindowStaysOnTopHint)
        elif not maximize_button and stay_on_top:
            dlg.setWindowFlags(Qt.WindowMinimizeButtonHint | Qt.WindowStaysOnTopHint)
        elif maximize_button and not stay_on_top:
            dlg.setWindowFlags(Qt.WindowMaximizeButtonHint)

        # Open dialog
        dlg.open()


    def get_snapped_feature_id(self, dialog, action, option):
        """ Snap feature and set a value into dialog """

        layer_name = 'v_edit_' + option
        layer = self.controller.get_layer_by_tablename(layer_name)
        widget_name = f"data_{option}_id"
        widget = dialog.findChild(QWidget, widget_name)
        if not layer or not widget:
            action.setChecked(False)
            return

        # Block the signals of de dialog so that the key ESC does not close it
        dialog.blockSignals(True)

        self.vertex_marker = QgsVertexMarker(self.canvas)
        self.vertex_marker.setColor(QColor(255, 100, 255))
        self.vertex_marker.setIconSize(15)
        self.vertex_marker.setIconType(QgsVertexMarker.ICON_CROSS)
        self.vertex_marker.setPenWidth(3)

        # Store user snapping configuration
        self.previous_snapping = get_snapping_options

        # Disable snapping
        enable_snapping()

        # if we are doing info over connec or over node
        if option == 'arc':
            snap_to_arc()
        elif option == 'node':
            snap_to_node()

        # Set signals
        self.canvas.xyCoordinates.connect(partial(self.mouse_moved, layer))
        emit_point = QgsMapToolEmitPoint(self.canvas)
        self.canvas.setMapTool(emit_point)
        emit_point.canvasClicked.connect(partial(self.get_id, dialog, action, option))


    def mouse_moved(self, layer, point):
        """ Mouse motion detection """

        # Set active layer
        self.iface.setActiveLayer(layer)
        layer_name = self.controller.get_layer_source_table_name(layer)

        # Get clicked point
        self.vertex_marker.hide()
        event_point = get_event_point(point=point)

        # Snapping
        result = snap_to_current_layer(event_point)
        if result.isValid():
            layer = get_snapped_layer(result)
            # Check feature
            viewname = self.controller.get_layer_source_table_name(layer)
            if viewname == layer_name:
                add_marker(result, self.vertex_marker)


    def get_id(self, dialog, action, option, point, event):
        """ Get selected attribute from snapped feature """

        # @options{'key':['att to get from snapped feature', 'widget name destination']}
        options = {'arc': ['arc_id', 'data_arc_id'], 'node': ['node_id', 'data_parent_id']}

        if event == Qt.RightButton:
            self.disconnect_snapping(False)
            self.cancel_snapping_tool(dialog, action)
            return

        # Get coordinates
        event_point = get_event_point(point=point)

        # Snapping
        result = snap_to_current_layer(event_point)
        if not result.isValid():
            return
        # Get the point. Leave selection
        snapped_feat = get_snapped_feature(result)
        feat_id = snapped_feat.attribute(f'{options[option][0]}')
        widget = dialog.findChild(QWidget, f"{options[option][1]}")
        widget.setFocus()
        qt_tools.setWidgetText(dialog, widget, str(feat_id))
        apply_snapping_options(self.previous_snapping)
        self.cancel_snapping_tool(dialog, action)


    def cancel_snapping_tool(self, dialog, action):

        self.disconnect_snapping(False)
        dialog.blockSignals(False)
        action.setChecked(False)
        self.signal_activate.emit()


    def disconnect_snapping(self, action_pan=True, emit_point=None):
        """ Select 'Pan' as current map tool and disconnect snapping """

        emit_point.canvasClicked.disconnect()
        try:
            self.canvas.xyCoordinates.disconnect()
            if action_pan:
                self.iface.actionPan().trigger()
            self.vertex_marker.hide()
        except Exception as e:
            self.controller.log_info(f"{type(e).__name__} --> {e}")


    """ OTHER FUNCTIONS """

    def set_image(self, dialog, widget):
        qt_tools.setImage(dialog, widget, "ws_shape.png")



    """ FUNCTIONS ASSOCIATED TO BUTTONS FROM POSTGRES"""

    def get_info_node(self, **kwargs):
        """ Function called in class ApiParent.add_button(...) -->
                widget.clicked.connect(partial(getattr(self, function_name), **kwargs)) """

        dialog = kwargs['dialog']
        widget = kwargs['widget']

        feature_id = qt_tools.getWidgetText(dialog, widget)
        self.ApiCF = GwInfo(self.tab_type)
        complet_result, dialog = self.ApiCF.open_form(table_name='v_edit_node', feature_id=feature_id,
            tab_type=self.tab_type, is_docker=False)
        if not complet_result:
            self.controller.log_info("FAIL open_node")
            return

<|MERGE_RESOLUTION|>--- conflicted
+++ resolved
@@ -1225,11 +1225,8 @@
         """ This function is called in def set_widgets(self, dialog, complet_result, field)
             widget = getattr(self, f"manage_{field['widgettype']}")(dialog, complet_result, field)
         """
-<<<<<<< HEAD
+
         widget = add_textarea(field)
-=======
-        widget = self.add_textarea(field)
->>>>>>> 26e46ecb
         widget = self.set_auto_update_textarea(field, dialog, widget)
         return widget
 
