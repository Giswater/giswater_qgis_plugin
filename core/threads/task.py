--- conflicted
+++ resolved
@@ -10,11 +10,7 @@
 from qgis.utils import iface
 
 from ... import global_vars
-<<<<<<< HEAD
-from ...lib import tools_log, tools_db
-=======
 from ...libs import lib_vars, tools_log, tools_db
->>>>>>> 292d872d
 
 
 class GwTask(QgsTask, QObject):
@@ -33,8 +29,8 @@
 
     def run(self):
 
-        global_vars.session_vars['threads'].append(self)
-        self.aux_conn = global_vars.dao.get_aux_conn()
+        lib_vars.session_vars['threads'].append(self)
+        self.aux_conn = tools_db.dao.get_aux_conn()
         tools_log.log_info(f"Started task {self.description()}")
         iface.actionOpenProject().setEnabled(False)
         iface.actionNewProject().setEnabled(False)
@@ -44,10 +40,10 @@
     def finished(self, result):
 
         try:
-            global_vars.session_vars['threads'].remove(self)
+            lib_vars.session_vars['threads'].remove(self)
         except ValueError:
             pass
-        global_vars.dao.delete_aux_con(self.aux_conn)
+        tools_db.dao.delete_aux_con(self.aux_conn)
         iface.actionOpenProject().setEnabled(True)
         iface.actionNewProject().setEnabled(True)
         if result:
@@ -66,6 +62,6 @@
             result = tools_db.cancel_pid(pid)
             if result['last_error'] is not None:
                 tools_log.log_warning(result['last_error'])
-            global_vars.dao.rollback(self.aux_conn)
+            tools_db.dao.rollback(self.aux_conn)
         tools_log.log_info(f"Task '{self.description()}' was cancelled")
         super().cancel()