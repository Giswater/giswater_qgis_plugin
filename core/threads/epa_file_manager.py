"""
This file is part of Giswater 3
The program is free software: you can redistribute it and/or modify it under the terms of the GNU
General Public License as published by the Free Software Foundation, either version 3 of the License,
or (at your option) any later version.
"""
# -*- coding: utf-8 -*-
import json
import os
import re
import subprocess

from qgis.PyQt.QtCore import pyqtSignal

from ..utils import tools_gw
from ... import global_vars
<<<<<<< HEAD
from ...lib import tools_log, tools_qt, tools_db, tools_qgis, tools_os
=======
from ...libs import lib_vars, tools_log, tools_qt, tools_db, tools_qgis, tools_os
>>>>>>> 292d872d
from .task import GwTask


class GwEpaFileManager(GwTask):
    """ This shows how to subclass QgsTask """

    fake_progress = pyqtSignal()

    def __init__(self, description, go2epa, timer=None):

        super().__init__(description)
        self.go2epa = go2epa
        self.json_result = None
        self.rpt_result = None
        self.fid = 140
        self.function_name = None
        self.timer = timer
        self.initialize_variables()
        self.set_variables_from_go2epa()


    def initialize_variables(self):

        self.exception = None
        self.error_msg = None
        self.message = None
        self.common_msg = ""
        self.function_failed = False
        self.complet_result = None
        self.replaced_velocities = False


    def set_variables_from_go2epa(self):
        """ Set variables from object Go2Epa """

        self.dlg_go2epa = self.go2epa.dlg_go2epa
        self.result_name = self.go2epa.result_name
        self.file_inp = self.go2epa.file_inp
        self.file_rpt = self.go2epa.file_rpt
        self.go2epa_export_inp = self.go2epa.export_inp
        self.go2epa_execute_epa = self.go2epa.exec_epa
        self.go2epa_import_result = self.go2epa.import_result
        self.export_subcatch = self.go2epa.export_subcatch


    def run(self):

        super().run()

        self.initialize_variables()
        tools_log.log_info(f"Task 'Go2Epa' execute function 'def _get_steps'")
        steps = self._get_steps()
        status = True
        if self.go2epa_export_inp or self.go2epa_execute_epa:
            tools_log.log_info(f"Task 'Go2Epa' execute function 'def _exec_function_pg2epa'")
            status = self._exec_function_pg2epa(steps)
            if not status:
                self.function_name = 'gw_fct_pg2epa_main'
                return False

        if self.go2epa_export_inp:
            tools_log.log_info(f"Task 'Go2Epa' execute function 'def _export_inp'")
            status = self._export_inp()

        if status and self.go2epa_execute_epa:
            tools_log.log_info(f"Task 'Go2Epa' execute function 'def _execute_epa'")
            status = self._execute_epa()

        if status and self.go2epa_import_result:
            tools_log.log_info(f"Task 'Go2Epa' execute function 'def _import_rpt'")
            self.function_name = 'gw_fct_rpt2pg_main'
            status = self._import_rpt()

        return status


    def finished(self, result):

        super().finished(result)

        self.dlg_go2epa.btn_cancel.setEnabled(False)
        self.dlg_go2epa.btn_accept.setEnabled(True)

        self._close_file()
        if self.timer:
            self.timer.stop()
        if self.isCanceled():
            return

        # If PostgreSQL function returned null
        if (self.go2epa_export_inp or self.go2epa_export_inp) and self.complet_result is None:
            msg = f"Database returned null. Check postgres function '{self.function_name}'"
            tools_log.log_warning(msg)

        elif result:

            if self.go2epa_export_inp and self.complet_result:
                if self.complet_result.get('status') == "Accepted":
                    if 'body' in self.complet_result:
                        if 'data' in self.complet_result['body']:
                            tools_log.log_info(f"Task 'Go2Epa' execute function 'def add_layer_temp' from 'tools_gw.py' "
                                               f"with parameters: '{self.dlg_go2epa}', '{self.complet_result['body']['data']}', "
                                               f"'None', 'True', 'True', '1', close=False, call_set_tabs_enabled=False")
                            tools_gw.add_layer_temp(self.dlg_go2epa, self.complet_result['body']['data'],
                                                    None, True, True, 1, True, close=False,
                                                    call_set_tabs_enabled=False)

            if self.go2epa_import_result and self.rpt_result:
                if self.rpt_result.get('status') == "Accepted":
                    if 'body' in self.rpt_result:
                        if 'data' in self.rpt_result['body']:
                            tools_log.log_info(f"Task 'Go2Epa' execute function 'def add_layer_temp' from 'tools_gw.py' "
                                f"with parameters: '{self.dlg_go2epa}', '{self.rpt_result['body']['data']}', "
                                               f"'None', 'True', 'True', '1', close=False, call_set_tabs_enabled=False")

                            tools_gw.add_layer_temp(self.dlg_go2epa, self.rpt_result['body']['data'],
                                                    None, True, True, 1, True, close=False,
                                                    call_set_tabs_enabled=False)
                    self.message = self.rpt_result['message']['text']
            sql = f"SELECT {self.function_name}("
            if self.body:
                sql += f"{self.body}"
            sql += f");"
            tools_log.log_info(f"Task 'Go2Epa' manage json response with parameters: '{self.complet_result}', '{sql}', 'None'")
            tools_gw.manage_json_response(self.complet_result, sql, None)

            replace = tools_gw.get_config_parser('btn_go2epa', 'force_import_velocity_higher_50ms', "user", "init",
                                                 prefix=False)
            if tools_os.set_boolean(replace, default=False) and self.replaced_velocities:
                msg = "There were velocities >50 in the rpt file. You have activated the option to force the import " \
                      "so they have been set to 50."
                tools_qt.show_info_box(msg)

            if self.common_msg != "":
                tools_qgis.show_info(self.common_msg)
            if self.message is not None:
                tools_log.log_info(self.message)
            self.go2epa.check_result_id()
            return

        if self.function_failed:
            if self.json_result is None or not self.json_result:
                tools_log.log_warning("Function failed finished")
            if self.complet_result:
                if self.complet_result.get('status') == "Failed":
                    tools_gw.manage_json_exception(self.complet_result)
            if self.rpt_result:
                if "Failed" in self.rpt_result.get('status'):
                    tools_gw.manage_json_exception(self.rpt_result)

        if self.error_msg:
            title = f"Task aborted - {self.description()}"
            tools_qt.show_info_box(self.error_msg, title=title)
            return

        if self.exception:
            title = f"Task aborted - {self.description()}"
            tools_qt.show_info_box(self.exception, title=title)
            raise self.exception

        # If Database exception, show dialog after task has finished
        if global_vars.session_vars['last_error']:
            tools_qt.show_exception_message(msg=global_vars.session_vars['last_error_msg'])


    def cancel(self):

        tools_qgis.show_info(f"Task canceled - {self.description()}")
        self._close_file()
        super().cancel()


    def _close_file(self, file=None):

        if file is None:
            file = self.file_rpt

        try:
            if file:
                file.close()
                del file
        except Exception:
            pass


    # region private functions

    def _exec_function_pg2epa(self, steps):

        self.json_result = None
        status = False
        self.setProgress(0)

        extras = f'"resultId":"{self.result_name}"'
        if global_vars.project_type == 'ud':
            extras += f', "dumpSubcatch":"{self.export_subcatch}"'

        if steps == 3:
            self.body = tools_gw.create_body(extras=(extras + f', "step": 1'))
            tools_log.log_info(f"Task 'Go2Epa' execute procedure 'gw_fct_pg2epa_main' step 1 with parameters: "
                               f"'gw_fct_pg2epa_main', '{self.body}', 'aux_conn={self.aux_conn}', 'is_thread=True'")

            json_result = tools_gw.execute_procedure('gw_fct_pg2epa_main', self.body,
                                                     aux_conn=self.aux_conn, is_thread=True)
            if self.isCanceled():
                return False
            if json_result is not None:
                self.body = tools_gw.create_body(extras=(extras + f', "step": 2'))
                tools_log.log_info(f"Task 'Go2Epa' execute procedure 'gw_fct_pg2epa_main' step 2 with parameters: "
                                   f"'gw_fct_pg2epa_main', '{self.body}', 'aux_conn={self.aux_conn}', 'is_thread=True'")
                json_result = tools_gw.execute_procedure('gw_fct_pg2epa_main', self.body,
                                                         aux_conn=self.aux_conn, is_thread=True)
                if self.isCanceled():
                    return False
                if json_result is not None:
                    self.body = tools_gw.create_body(extras=(extras + f', "step": 3'))
                    tools_log.log_info(f"Task 'Go2Epa' execute procedure 'gw_fct_pg2epa_main' step 3 with parameters: "
                                       f"'gw_fct_pg2epa_main', '{self.body}', 'aux_conn={self.aux_conn}', 'is_thread=True'")
                    json_result = tools_gw.execute_procedure('gw_fct_pg2epa_main', self.body,
                                                             aux_conn=self.aux_conn, is_thread=True)
                    if self.isCanceled():
                        return False
        elif steps == 2:
            self.body = tools_gw.create_body(extras=(extras + f', "step": 1'))
            tools_log.log_info(f"Task 'Go2Epa' execute procedure 'gw_fct_pg2epa_main' step 1 with parameters: "
                               f"'gw_fct_pg2epa_main', '{self.body}', 'aux_conn={self.aux_conn}', 'is_thread=True'")
            json_result = tools_gw.execute_procedure('gw_fct_pg2epa_main', self.body,
                                                     aux_conn=self.aux_conn, is_thread=True)
            if self.isCanceled():
                return False
            if json_result is not None:
                self.body = tools_gw.create_body(extras=(extras + f', "step": 3'))
                tools_log.log_info(f"Task 'Go2Epa' execute procedure 'gw_fct_pg2epa_main' step 3 with parameters: "
                                   f"'gw_fct_pg2epa_main', '{self.body}', 'aux_conn={self.aux_conn}', 'is_thread=True'")
                json_result = tools_gw.execute_procedure('gw_fct_pg2epa_main', self.body,
                                                         aux_conn=self.aux_conn, is_thread=True)
                if self.isCanceled():
                    return False

        elif steps == 1:
            self.body = tools_gw.create_body(extras=(extras + f', "step": 3'))
            tools_log.log_info(f"Task 'Go2Epa' execute procedure 'gw_fct_pg2epa_main' step 3 with parameters: "
                               f"'gw_fct_pg2epa_main', '{self.body}', 'aux_conn={self.aux_conn}', 'is_thread=True'")
            json_result = tools_gw.execute_procedure('gw_fct_pg2epa_main', self.body,
                                                     aux_conn=self.aux_conn, is_thread=True)
            if self.isCanceled():
                return False
        else:  # steps == 0
            extras += f', "step": 0'
            self.body = tools_gw.create_body(extras=extras)
            tools_log.log_info(f"Task 'Go2Epa' execute procedure 'gw_fct_pg2epa_main' step 0 with parameters: "
                               f"'gw_fct_pg2epa_main', '{self.body}', 'aux_conn={self.aux_conn}', 'is_thread=True'")
            json_result = tools_gw.execute_procedure('gw_fct_pg2epa_main', self.body,
                                                     aux_conn=self.aux_conn, is_thread=True)
            if self.isCanceled():
                return False

        # Manage json result
        self.json_result = json_result
        self.complet_result = json_result
        if json_result is None or not json_result:
            self.function_failed = True
        elif 'status' in json_result:
            if json_result['status'] == 'Failed':
                tools_log.log_warning(json_result)
                self.function_failed = True
            else:
                status = True
        if self.isCanceled():
            return False

        return status


    def _export_inp(self):

        if self.isCanceled():
            return False

        tools_log.log_info(f"Export INP file into PostgreSQL")

        # Get values from complet_result['body']['file'] and insert into INP file
        if 'file' not in self.complet_result['body']:
            return False

        if self.file_inp == "null":
            message = "You have to set this parameter"
            self.error_msg = f"{message}: INP file"
            return False

        tools_log.log_info(f"Task 'Go2Epa' execute function 'def _fill_inp_file' with parameters: '{self.file_inp}', '{self.complet_result['body']['file']}'")
        self._fill_inp_file(self.file_inp, self.complet_result['body']['file'])
        self.message = self.complet_result['message']['text']
        self.common_msg += "Export INP finished. "

        return True


    def _fill_inp_file(self, folder_path=None, all_rows=None):

        tools_log.log_info(f"Write inp file........: {folder_path}")

        # Generate generic INP file
        file_inp = open(folder_path, "w")
        read = True
        for row in all_rows:
            # Use regexp to check which targets to read (everyone except GULLY)
            if bool(re.match('\[(.*?)\]', row['text'])) and \
                    ('GULLY' in row['text'] or 'LINK' in row['text'] or
                     'GRATE' in row['text'] or 'LXSECTIONS' in row['text']):
                read = False
            elif bool(re.match('\[(.*?)\]', row['text'])):
                read = True
            if row.get('text') is not None and read:
                line = row['text'].rstrip() + "\n"
                file_inp.write(line)

        self._close_file(file_inp)

        networkmode = tools_gw.get_config_value('inp_options_networkmode')
        if global_vars.project_type == 'ud' and networkmode and networkmode[0] == "2":

            # Replace extension .inp
            aditional_path = folder_path.replace('.inp', f'.dat')
            aditional_file = open(aditional_path, "w")
            read = True
            save_file = False
            for row in all_rows:
                # Use regexp to check which targets to read (only TITLE and aditional target)
                if bool(re.match('\[(.*?)\]', row['text'])) and \
                        ('GULLY' in row['text'] or 'LINK' in row['text'] or
                         'GRATE' in row['text'] or 'LXSECTIONS' in row['text']):

                    read = True
                    if 'GULLY' in row['text'] or 'LINK' in row['text'] or \
                       'GRATE' in row['text'] or 'LXSECTIONS' in row['text']:
                        save_file = True
                elif bool(re.match('\[(.*?)\]', row['text'])):
                    read = False

                if row.get('text') is not None and read:

                    line = row['text'].rstrip() + "\n"

                    if not bool(re.match(';;-(.*?)', row['text'])) and not bool(re.match('\[(.*?)', row['text'])):
                        line = re.sub(';;', '', line)
                        line = re.sub(' +', ' ', line)
                        aditional_file.write(line)

            self._close_file(aditional_file)

            if save_file is False:
                os.remove(aditional_path)


    def _execute_epa(self):

        if self.isCanceled():
            return False

        tools_log.log_info(f"Execute EPA software")

        if self.file_rpt == "null":
            message = "You have to set this parameter"
            self.error_msg = f"{message}: RPT file"
            return False

        msg = "INP file not found"
        if self.file_inp is not None:
            if not os.path.exists(self.file_inp):
                self.error_msg = f"{msg}: {self.file_inp}"
                return False
        else:
            self.error_msg = f"{msg}: {self.file_inp}"
            return False

        # Set file to execute
        opener = None
        if global_vars.project_type in 'ws':
            opener = f"{global_vars.plugin_dir}{os.sep}resources{os.sep}epa{os.sep}epanet{os.sep}epanet.exe"
        elif global_vars.project_type in 'ud':
            opener = f"{global_vars.plugin_dir}{os.sep}resources{os.sep}epa{os.sep}swmm{os.sep}swmm5.exe"

        if opener is None:
            return False

        if not os.path.exists(opener):
            self.error_msg = f"File not found: {opener}"
            return False

        subprocess.call([opener, self.file_inp, self.file_rpt], shell=False)
        self.common_msg += "EPA model finished. "

        return True


    def _import_rpt(self):
        """ Import result file """

        tools_log.log_info(f"Import rpt file........: {self.file_rpt}")

        self.rpt_result = None
        self.json_rpt = None
        status = False
        try:
            # Call import function
            tools_log.log_info(f"Task 'Go2Epa' execute function 'def _read_rpt_file' with parameters: '{self.file_rpt}'")
            status = self._read_rpt_file(self.file_rpt)
            if not status:
                return False
            tools_log.log_info(f"Task 'Go2Epa' execute function 'def _exec_import_function'")
            status = self._exec_import_function()
        except Exception as e:
            self.error_msg = str(e)
        finally:
            return status


    def _read_rpt_file(self, file_path=None):

        replace = tools_gw.get_config_parser('btn_go2epa', 'force_import_velocity_higher_50ms', "user", "init", prefix=False)
        if tools_os.set_boolean(replace, default=False) and global_vars.project_type == 'ud':
            # Replace the velocities
            try:
                # Read the contents of the file
                with open(file_path, "r+") as file:
                    contents = file.read()
                # Save a backup of the file
                with open(f"{file_path}.old", 'w', encoding='utf-8') as file:
                    file.write(contents)
                # Replace the words
                old_contents = contents
                contents = tools_os.ireplace('>50', '50', contents)
                if contents != old_contents:
                    self.replaced_velocities = True
                # Write the file with new contents
                with open(file_path, "r+") as file:
                    file.write(contents)
                with open(f"{file_path}", 'w', encoding='utf-8') as file:
                    file.write(contents)
            except Exception as e:
                tools_log.log_error(f"Exception when replacing rpt velocities: {e}")

        self.file_rpt = open(file_path, "r+")
        full_file = self.file_rpt.readlines()
        progress = 0

        # Create dict with sources
        sql = f"SELECT tablename, target FROM config_fprocess WHERE fid = {self.fid};"
        rows = tools_db.get_rows(sql)
        sources = {}
        for row in rows:
            json_elem = row[1].replace('{', '').replace('}', '')
            item = json_elem.split(',')
            for i in item:
                sources[i.strip()] = row[0].strip()

        # While we don't find a match with the target, target and col40 must be null
        target = "null"
        col40 = "null"
        json_rpt = ""
        # noinspection PyUnusedLocal
        row_count = sum(1 for rows in full_file)

        for line_number, row in enumerate(full_file):

            if self.isCanceled():
                return False

            progress += 1
            if '**' in row or '--' in row:
                continue

            row = row.rstrip()
            dirty_list = row.split(' ')

            # Clean unused items
            for x in range(len(dirty_list) - 1, -1, -1):
                if dirty_list[x] == '':
                    dirty_list.pop(x)

            sp_n = []
            if len(dirty_list) > 0:
                for x in range(0, len(dirty_list)):
                    if bool(re.search('[0-9][-]\d{1,2}[.]]*', str(dirty_list[x]))):
                        last_index = 0
                        for i, c in enumerate(dirty_list[x]):
                            if "-" == c:
                                json_elem = dirty_list[x][last_index:i]
                                last_index = i
                                sp_n.append(json_elem)

                        # noinspection PyUnboundLocalVariable
                        json_elem = dirty_list[x][last_index:i]
                        sp_n.append(json_elem)

                    elif bool(re.search('(\d\..*\.\d)', str(dirty_list[x]))):
                        if 'Version' not in dirty_list and 'VERSION' not in dirty_list:
                            error_near = f"Error near line {line_number+1} -> {dirty_list}"
                            tools_log.log_info(error_near)
                            message = (f"The rpt file is not valid to import. "
                                       f"Because columns on rpt file are overlaped, it seems you need to improve your simulation. "
                                       f"Please ckeck and fix it before continue. \n"
                                       f"{error_near}")
                            self.error_msg = message
                            return False
                    elif bool(re.search('>50', str(dirty_list[x]))):
                        error_near = f"Error near line {line_number+1} -> {dirty_list}"
                        tools_log.log_info(error_near)
                        message = (f"The rpt file is not valid to import. "
                                   f"Because velocity has not numeric value (>50), it seems you need to improve your simulation. "
                                   f"Please ckeck and fix it before continue. \n"
                                   f"{error_near}")
                        self.error_msg = message
                        return False
                    else:
                        sp_n.append(dirty_list[x])

            # Find strings into dict and set target column
            for k, v in sources.items():
                try:
                    if k in (f'{sp_n[0]} {sp_n[1]}', f'{sp_n[0]}'):
                        target = "'" + v + "'"
                        _time = re.compile('^([012]?[0-9]|2[0-3]):[0-5][0-9]:[0-5][0-9]$')
                        if _time.search(sp_n[3]):
                            col40 = "'" + sp_n[3] + "'"
                except IndexError:
                    pass
                except Exception as e:
                    tools_log.log_info(type(e).__name__)

            if len(sp_n) > 0:
                json_elem = f'"target": "{target}", "col40": "{col40}", '
                for x in range(0, len(sp_n)):
                    json_elem += f'"col{x + 1}":'
                    if "''" not in sp_n[x]:
                        value = '"' + sp_n[x].strip().replace("\n", "") + '", '
                        value = value.replace("''", "null")
                    else:
                        value = 'null, '
                    json_elem += value

                json_elem = '{' + str(json_elem[:-2]) + '}, '
                json_rpt += json_elem

            # Update progress bar
            if progress % 1000 == 0:
                self.setProgress((line_number * 100) / row_count)

        # Manage JSON
        json_rpt = '[' + str(json_rpt[:-2]) + ']'
        self.json_rpt = json_rpt

        self._close_file()

        return True


    def _exec_import_function(self):
        """ Call function gw_fct_rpt2pg_main """

        extras = f'"resultId":"{self.result_name}"'
        if self.json_rpt:
            extras += f', "file": {self.json_rpt}'
        self.body = tools_gw.create_body(extras=extras)
        self.json_result = tools_gw.execute_procedure('gw_fct_rpt2pg_main', self.body,
                                                      aux_conn=self.aux_conn, is_thread=True)
        self.rpt_result = self.json_result
        if self.json_result is None or not self.json_result:
            self.function_failed = True
            return False

        if self.json_result.get('status') == 'Failed':
            tools_log.log_warning(self.json_result)
            self.function_failed = True
            return False

        # final message
        self.common_msg += "Import RPT file finished."

        return True


    def _get_steps(self):

        value = tools_gw.get_config_value('inp_options_debug')
        if value:
            value = json.loads(value[0])
            try:
                steps = int(value['steps'])
            except (KeyError, ValueError):
                steps = 0

            return steps

    # endregion<|MERGE_RESOLUTION|>--- conflicted
+++ resolved
@@ -14,11 +14,7 @@
 
 from ..utils import tools_gw
 from ... import global_vars
-<<<<<<< HEAD
-from ...lib import tools_log, tools_qt, tools_db, tools_qgis, tools_os
-=======
 from ...libs import lib_vars, tools_log, tools_qt, tools_db, tools_qgis, tools_os
->>>>>>> 292d872d
 from .task import GwTask
 
 
@@ -180,8 +176,8 @@
             raise self.exception
 
         # If Database exception, show dialog after task has finished
-        if global_vars.session_vars['last_error']:
-            tools_qt.show_exception_message(msg=global_vars.session_vars['last_error_msg'])
+        if lib_vars.session_vars['last_error']:
+            tools_qt.show_exception_message(msg=lib_vars.session_vars['last_error_msg'])
 
 
     def cancel(self):
@@ -398,9 +394,9 @@
         # Set file to execute
         opener = None
         if global_vars.project_type in 'ws':
-            opener = f"{global_vars.plugin_dir}{os.sep}resources{os.sep}epa{os.sep}epanet{os.sep}epanet.exe"
+            opener = f"{lib_vars.plugin_dir}{os.sep}resources{os.sep}epa{os.sep}epanet{os.sep}epanet.exe"
         elif global_vars.project_type in 'ud':
-            opener = f"{global_vars.plugin_dir}{os.sep}resources{os.sep}epa{os.sep}swmm{os.sep}swmm5.exe"
+            opener = f"{lib_vars.plugin_dir}{os.sep}resources{os.sep}epa{os.sep}swmm{os.sep}swmm5.exe"
 
         if opener is None:
             return False
