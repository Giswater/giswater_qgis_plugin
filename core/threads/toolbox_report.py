--- conflicted
+++ resolved
@@ -12,11 +12,7 @@
 from .task import GwTask
 from ..utils import tools_gw
 from ... import global_vars
-<<<<<<< HEAD
-from ...lib import tools_log, tools_qt, tools_qgis
-=======
 from ...libs import lib_vars, tools_log, tools_qt, tools_qgis
->>>>>>> 292d872d
 
 
 class GwReportTask(GwTask):
@@ -88,8 +84,8 @@
             msg += f"<b>Python function:</b> {self.__class__.__name__} <br>"
             tools_qt.show_exception_message("Key on returned json from ddbb is missed.", msg)
         # If database fail
-        elif result is False and global_vars.session_vars['last_error_msg'] is not None:
-            tools_qt.show_exception_message(msg=global_vars.session_vars['last_error_msg'])
+        elif result is False and lib_vars.session_vars['last_error_msg'] is not None:
+            tools_qt.show_exception_message(msg=lib_vars.session_vars['last_error_msg'])
         # If sql function return null
         elif result is False:
             msg = f"Database returned null. Check postgres function 'gw_fct_getinfofromid'"
