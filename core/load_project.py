"""
This file is part of Giswater 3
The program is free software: you can redistribute it and/or modify it under the terms of the GNU
General Public License as published by the Free Software Foundation, either version 3 of the License,
or (at your option) any later version.
"""
# -*- coding: utf-8 -*-
import os
import json
from collections import OrderedDict

from qgis.PyQt.QtCore import QObject
from qgis.PyQt.QtWidgets import QToolBar, QActionGroup, QDockWidget

from .models.plugin_toolbar import GwPluginToolbar
from .shared.search import GwSearch
from .toolbars import buttons
from .ui.ui_manager import GwDialogTextUi
from .utils import tools_gw
from .load_project_menu import GwMenuLoad
from .threads.notify import GwNotify
from .. import global_vars
from ..lib import tools_qgis, tools_log, tools_db, tools_qt, tools_os


class GwLoadProject(QObject):

    def __init__(self):
        """ Class to manage layers. Refactor code from main.py """

        super().__init__()

        self.iface = global_vars.iface
        self.settings = global_vars.giswater_settings
        self.plugin_dir = global_vars.plugin_dir
        self.plugin_toolbars = {}
        self.buttons_to_hide = []
        self.plugin_name = tools_qgis.get_plugin_metadata('name', 'giswater', global_vars.plugin_dir)
        self.icon_folder = self.plugin_dir + os.sep + 'icons' + os.sep + 'toolbars' + os.sep

        self.buttons = {}


    def project_read(self, show_warning=True):
        """ Function executed when a user opens a QGIS project (*.qgs) """

        # Check if loaded project is valid for Giswater
        if not self._check_project(show_warning):
            return

        # Force commit before opening project and set new database connection
        if not self._check_database_connection(show_warning):
            return

        # Manage schema name
        tools_db.get_current_user()
        layer_source = tools_qgis.get_layer_source(self.layer_node)
        self.schema_name = layer_source['schema']
        self.schema_name = self.schema_name.replace('"', '')
        global_vars.schema_name = self.schema_name

        # TEMP
        global_vars.schema_name = self.schema_name
        global_vars.project_type = tools_gw.get_project_type()
        global_vars.plugin_name = self.plugin_name

        # Check for developers options
        comment = f'# {global_vars.project_type}_log_sql --> If True then show all get_json log, if False then does ' \
                  f'not show any, anything else will use the show python log_sql option'
        value = tools_gw.check_config_settings('system', 'log_sql', 'None', comment=comment)
        tools_qgis.user_parameters['log_sql'] = value
        comment = f'# {global_vars.project_type}_show_message_durations --> Integer or None, if none then show python' \
                  f' duration option'
        value = tools_gw.check_config_settings('system', 'show_message_durations', 'None', comment=comment)
        tools_qgis.user_parameters['show_message_durations'] = value

        # Log values of system user parameters located in 'giswater.config'
        for parameter, value in tools_qgis.user_parameters.items():
            tools_log.log_info(f"parameter '{parameter}': {value}")

        # Manage locale and corresponding 'i18n' file
        tools_qt.manage_translation(self.plugin_name)

        # Set PostgreSQL parameter 'search_path'
        tools_db.set_search_path(layer_source['schema'])

        # Check if schema exists
        self.schema_exists = self._check_schema(self.schema_name)
        if not self.schema_exists:
            tools_qgis.show_warning("Selected schema not found", parameter=self.schema_name)

        # Get SRID from table node
        srid = tools_db.get_srid('v_edit_node', self.schema_name)
        global_vars.srid = srid

        # Get variables from qgis project
        tools_qgis.get_project_variables()

        # Check that there are no layers (v_edit_node) with the same view name, coming from different schemes
        status = self._check_layers_from_distinct_schema()
        if status is False:
            return

        # Get water software from table 'version'
        self.project_type = tools_gw.get_project_type()
        if self.project_type is None:
            return

        # Create menu
        load_project_menu = GwMenuLoad()
        load_project_menu.read_menu()

        # Initialize toolbars
        self._get_buttons_to_hide()

        # Manage records from table 'cat_feature'
        self.feature_cat = tools_gw.manage_feature_cat()

        # Manage snapping layers
        self._manage_snapping_layers()

        # Manage actions of the different plugin_toolbars
        self._manage_toolbars()

        # Check roles of this user to show or hide toolbars
        self._check_user_roles()

        # Create a thread to listen selected database channels
        self.notify = GwNotify()
        list_channels = ['desktop', global_vars.current_user]
        self.notify.start_listening(list_channels)

        # Open automatically 'search docker' depending its value in user settings
        open_search = tools_gw.check_config_settings('btn_search', 'open_search', 'false', "user", "session")
        if tools_os.set_boolean(open_search):
            GwSearch().open_search(load_project=True)

        # call dynamic mapzones repaint
        tools_gw.set_style_mapzones()

        # Log it
        message = "Project read successfully"
        tools_log.log_info(message)


    def translate(self, message):
        return tools_qt.tr(message)


    # region private functions
    
    def _check_project(self, show_warning):
        """ Check if loaded project is valid for Giswater """

        # Check if table 'v_edit_node' is loaded
        self.layer_node = tools_qgis.get_layer_by_tablename("v_edit_node")
        if not self.layer_node and show_warning:
            layer_arc = tools_qgis.get_layer_by_tablename("v_edit_arc")
            layer_connec = tools_qgis.get_layer_by_tablename("v_edit_connec")
            if layer_arc or layer_connec:
                title = "Giswater plugin cannot be loaded"
                msg = "QGIS project seems to be a Giswater project, but layer 'v_edit_node' is missing"
                tools_qgis.show_warning(msg, 20, title=title)
                return False

        return True


    def _check_database_connection(self, show_warning, force_commit=False):
        """ Set new database connection. If force_commit=True then force commit before opening project """

        try:
            if global_vars.dao and force_commit:
                tools_log.log_info("Force commit")
                global_vars.dao.commit()
        except Exception as e:
            tools_log.log_info(str(e))
        finally:
            self.connection_status, not_version, layer_source = tools_db.set_database_connection()
            if not self.connection_status or not_version:
                message = global_vars.session_vars['last_error']
                if show_warning:
                    if message:
                        tools_qgis.show_warning(message, 15)
                    tools_log.log_warning(str(layer_source))
                return False

            return True


    def _check_layers_from_distinct_schema(self):
        """
            Checks if there are duplicate layers in any of the defined schemas from project_vars.

            :returns: False if there are duplicate layers and project_vars main_schema or add_schema
            haven't been set.
        """

        layers = tools_qgis.get_project_layers()
        repeated_layers = {}
        for layer in layers:
            layer_toc_name = tools_qgis.get_layer_source_table_name(layer)
            if layer_toc_name == 'v_edit_node':
                layer_source = tools_qgis.get_layer_source(layer)
                repeated_layers[layer_source['schema'].replace('"', '')] = 'v_edit_node'

        if len(repeated_layers) > 1:
            if global_vars.project_vars['main_schema'] is None or global_vars.project_vars['add_schema'] is None:
                self.dlg_dtext = GwDialogTextUi()
                self.dlg_dtext.btn_accept.hide()
                self.dlg_dtext.btn_close.clicked.connect(lambda: self.dlg_dtext.close())
                msg = "QGIS project has more than one v_edit_node layer coming from different schemas. " \
                      "If you are looking to manage two schemas, it is mandatory to define which is the master and " \
                      "which isn't. To do this, you need to configure the QGIS project setting this project's " \
                      "variables: gwMainSchema and gwAddSchema."

                self.dlg_dtext.txt_infolog.setText(msg)
                self.dlg_dtext.open()
                return False

            # If there are layers with a different schema, the one that the user has in the project variable
            # 'gwMainSchema' is taken as the schema_name.
            self.schema_name = global_vars.project_vars['main_schema']
            global_vars.schema_name = global_vars.project_vars['main_schema']

        return True


    def _get_buttons_to_hide(self):
        """ Get all buttons to hide """

        try:
            row = tools_gw.get_config_parser('qgis_toolbar_hidebuttons', 'buttons_to_hide', "user", "init")
<<<<<<< HEAD
            if not row or row is None:
=======
            if not row or row in (None, 'None'):
>>>>>>> 2a1f76db
                return

            self.buttons_to_hide = [int(x) for x in row.split(',')]

<<<<<<< HEAD
        except Exception:
            pass
=======
        except Exception as e:
            tools_log.show_warning(f"{type(e).__name__}: {e}")

>>>>>>> 2a1f76db


    def _manage_toolbars(self):
        """ Manage actions of the custom plugin toolbars. project_type in ('ws', 'ud') """

        # Dynamically get list of toolbars from config file
        toolbar_names = tools_gw.check_config_settings('toolbars', 'list_toolbars',
                                                       'basic, om, edit, cad, epa, plan, utilities, toc',
                                                       "project", "giswater")
        if toolbar_names in (None, 'None'): return

        toolbars_order = tools_gw.check_config_settings('toolbars_position', 'toolbars_order', toolbar_names,
                                                        'user', 'init')
        toolbars_order = toolbars_order.replace(' ', '').split(',')

        # Call each of the functions that configure the toolbars 'def toolbar_xxxxx(self, toolbar_id, x=0, y=0):'
        for tb in toolbars_order:
            self._create_toolbar(tb)

        # Manage action group of every toolbar
        parent = self.iface.mainWindow()
        for plugin_toolbar in list(self.plugin_toolbars.values()):
            ag = QActionGroup(parent)
            ag.setProperty('gw_name', 'gw_QActionGroup')
            for index_action in plugin_toolbar.list_actions:
                button_def = tools_gw.check_config_settings('buttons_def', str(index_action), 'None',
                                                            "project",  "giswater")

                if button_def not in (None, 'None'):
                    text = self.translate(f'{index_action}_text')
                    icon_path = self.icon_folder + plugin_toolbar.toolbar_id + os.sep + index_action + ".png"
                    button = getattr(buttons, button_def)(icon_path, button_def, text, plugin_toolbar.toolbar, ag)
                    self.buttons[index_action] = button

        # Disable buttons which are project type exclusive
        project_exclusive = tools_gw.check_config_settings('project_exclusive', str(self.project_type), 'None',
                                                           "project", "giswater")

        if project_exclusive not in (None, 'None'):
            project_exclusive = project_exclusive.replace(' ', '').split(',')
            for index in project_exclusive:
                self._hide_button(index)

        # Hide buttons from buttons_to_hide
        for button_id in self.buttons_to_hide:
            self._hide_button(button_id)

        # Disable and hide all plugin_toolbars and actions
        self._enable_toolbars(False)

        # Enable toolbar 'basic' and 'utils'
        self._enable_toolbar("basic")
        self._enable_toolbar("utilities")
        self._enable_toolbar("toc")


    def _create_toolbar(self, toolbar_id):
        list_actions = tools_gw.check_config_settings('toolbars', str(toolbar_id), 'None', "project", "giswater")

        if list_actions in (None, 'None'):
            return

        list_actions = list_actions.replace(' ', '').split(',')

        if type(list_actions) != list:
            list_actions = [list_actions]

        toolbar_name = self.translate(f'toolbar_{toolbar_id}_name')
        plugin_toolbar = GwPluginToolbar(toolbar_id, toolbar_name, True)

        # If the toolbar is ToC, add it to the Layers docker toolbar, if not, create a new toolbar
        if toolbar_id == "toc":
            plugin_toolbar.toolbar = self.iface.mainWindow().findChild(QDockWidget, 'Layers').findChildren(QToolBar)[0]
        else:
            plugin_toolbar.toolbar = self.iface.addToolBar(toolbar_name)

        plugin_toolbar.toolbar.setObjectName(toolbar_name)
        plugin_toolbar.toolbar.setProperty('gw_name', toolbar_id)
        plugin_toolbar.list_actions = list_actions
        self.plugin_toolbars[toolbar_id] = plugin_toolbar


    def _manage_snapping_layers(self):
        """ Manage snapping of layers """

        tools_qgis.manage_snapping_layer('v_edit_arc', snapping_type=2)
        tools_qgis.manage_snapping_layer('v_edit_connec', snapping_type=0)
        tools_qgis.manage_snapping_layer('v_edit_node', snapping_type=0)
        tools_qgis.manage_snapping_layer('v_edit_gully', snapping_type=0)


    def _check_user_roles(self):
        """ Check roles of this user to show or hide toolbars """

        restriction = tools_gw.get_role_permissions(global_vars.project_vars['project_role'])

        if restriction == 'role_basic':
            pass

        elif restriction == 'role_om':
            self._enable_toolbar("om")

        elif restriction == 'role_edit':
            self._enable_toolbar("om")
            self._enable_toolbar("edit")
            self._enable_toolbar("cad")

        elif restriction == 'role_epa':
            self._enable_toolbar("om")
            self._enable_toolbar("edit")
            self._enable_toolbar("cad")
            self._enable_toolbar("epa")
            self._enable_toolbar("plan")
            self._hide_button(38)
            self._hide_button(47)
            self._hide_button(49)
            self._hide_button(50)

        elif restriction == 'role_master':
            self._enable_toolbar("om")
            self._enable_toolbar("edit")
            self._enable_toolbar("cad")
            self._enable_toolbar("epa")
            self._enable_toolbar("plan")


    def _enable_toolbars(self, visible=True):
        """ Enable/disable all plugin toolbars from QGIS GUI """

        # Enable/Disable actions
        self._enable_all_buttons(visible)
        try:
            for plugin_toolbar in list(self.plugin_toolbars.values()):
                if plugin_toolbar.enabled:
                    plugin_toolbar.toolbar.setVisible(visible)
        except Exception as e:
            tools_log.log_warning(str(e))


    def _enable_all_buttons(self, enable=True):
        """ Utility to enable/disable all buttons """

        for index in self.buttons.keys():
            self._enable_button(index, enable)


    def _enable_button(self, button_id, enable=True):
        """ Enable/disable selected button """

        key = str(button_id).zfill(2)
        if key in self.buttons:
            self.buttons[key].action.setEnabled(enable)


    def _hide_button(self, button_id, hide=True):
        """ Enable/disable selected action """

        key = str(button_id).zfill(2)
        if key in self.buttons:
            self.buttons[key].action.setVisible(not hide)


    def _check_schema(self, schemaname=None):
        """ Check if selected schema exists """

        if schemaname is None:
            schemaname = self.schema_name

        schemaname = schemaname.replace('"', '')
        sql = "SELECT nspname FROM pg_namespace WHERE nspname = %s"
        params = [schemaname]
        row = tools_db.get_row(sql, params=params)
        return row


    def _enable_toolbar(self, toolbar_id, enable=True):
        """ Enable/Disable toolbar. Normally because user has no permission """

        if toolbar_id in self.plugin_toolbars:
            plugin_toolbar = self.plugin_toolbars[toolbar_id]
            plugin_toolbar.toolbar.setVisible(enable)
            for index_action in plugin_toolbar.list_actions:
                self._enable_button(index_action, enable)

    # endregion<|MERGE_RESOLUTION|>--- conflicted
+++ resolved
@@ -231,23 +231,14 @@
 
         try:
             row = tools_gw.get_config_parser('qgis_toolbar_hidebuttons', 'buttons_to_hide', "user", "init")
-<<<<<<< HEAD
-            if not row or row is None:
-=======
+
             if not row or row in (None, 'None'):
->>>>>>> 2a1f76db
                 return
 
             self.buttons_to_hide = [int(x) for x in row.split(',')]
 
-<<<<<<< HEAD
-        except Exception:
-            pass
-=======
         except Exception as e:
             tools_log.show_warning(f"{type(e).__name__}: {e}")
-
->>>>>>> 2a1f76db
 
 
     def _manage_toolbars(self):
