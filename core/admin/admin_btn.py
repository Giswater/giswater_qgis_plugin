"""
This file is part of Giswater 3
The program is free software: you can redistribute it and/or modify it under the terms of the GNU
General Public License as published by the Free Software Foundation, either version 3 of the License,
or (at your option) any later version.
"""
# -*- coding: utf-8 -*-
import json
import os
import random
import re
import sys
import mmap
from functools import partial
from sip import isdeleted
from time import time
from datetime import timedelta

from qgis.PyQt.QtCore import QSettings, Qt, QDate, QTimer
from qgis.PyQt.QtGui import QPixmap
from qgis.PyQt.QtSql import QSqlTableModel, QSqlQueryModel
from qgis.PyQt.QtWidgets import QRadioButton, QPushButton, QAbstractItemView, QTextEdit, QFileDialog, \
    QLineEdit, QWidget, QComboBox, QLabel, QCheckBox, QScrollArea, QSpinBox, QAbstractButton, \
    QHeaderView, QListView, QFrame, QScrollBar, QDoubleSpinBox, QPlainTextEdit, QGroupBox, QTableView, QDockWidget, \
    QGridLayout, QTabWidget
from qgis.core import QgsProject, QgsTask, QgsApplication, QgsMessageLog
from qgis.gui import QgsDateTimeEdit
from qgis.utils import reloadPlugin

from .gis_file_create import GwGisFileCreate
from ..threads.task import GwTask
from ..ui.ui_manager import GwAdminUi, GwAdminDbProjectUi, GwAdminRenameProjUi, GwAdminProjectInfoUi, \
<<<<<<< HEAD
    GwAdminGisProjectUi, GwAdminFieldsUi, GwCredentialsUi, GwReplaceInFileUi, GwAdminDbProjectAssetUi, GwAdminDbProjectAuditUi

=======
    GwAdminGisProjectUi, GwAdminFieldsUi, GwCredentialsUi, GwReplaceInFileUi, GwAdminCmProjectUi
>>>>>>> 9bb8d291
from ..utils import tools_gw
from ... import global_vars
from .i18n_generator import GwI18NGenerator
from .schema_i18n_update import GwSchemaI18NUpdate
from .import_osm import GwImportOsm
from ...libs import lib_vars, tools_qt, tools_qgis, tools_log, tools_db, tools_os
from ..ui.docker import GwDocker
from ..threads.project_schema_create import GwCreateSchemaTask
from ..threads.project_schema_asset_create import GwCreateSchemaAssetTask
from ..threads.project_schema_audit_create import GwCreateSchemaAuditTask
from ..threads.project_schema_utils_create import GwCreateSchemaUtilsTask
from ..threads.project_schema_cm_create import GwCreateSchemaCmTask
from ..threads.project_schema_update import GwUpdateSchemaTask
from ..threads.project_schema_copy import GwCopySchemaTask
from ..threads.project_schema_rename import GwRenameSchemaTask

class GwAdminButton:

    def __init__(self):
        """ Class to control toolbar 'om_ws' """

        # Initialize instance attributes
        self.iface = global_vars.iface
        self.settings = global_vars.giswater_settings
        self.plugin_dir = lib_vars.plugin_dir
        self.schema_name = lib_vars.schema_name
        self.plugin_version, self.message = tools_qgis.get_plugin_version()
        self.canvas = global_vars.canvas
        self.project_type = None
        self.project_epsg = None
        self.dlg_readsql = None
        self.dlg_info = None
        self.dlg_readsql_create_project = None
        self.dlg_readsql_create_cm_project = None
        self.project_type_selected = None
        self.schema_type = None
        self.form_enabled = True
        self.lower_postgresql_version = int(tools_qgis.get_plugin_metadata('minorPgVersion', '9.5', lib_vars.plugin_dir)
                                            .replace('.', ''))
        self.upper_postgresql_version = int(tools_qgis.get_plugin_metadata('majorPgVersion', '14.99', lib_vars.plugin_dir)
                                            .replace('.', ''))
        self.total_sql_files = 0    # Total number of SQL files to process
        self.current_sql_file = 0   # Current number of SQL file
        self.progress_value = 0     # (current_sql_file / total_sql_files) * 100
        self.progress_ratio = 0.8   # Ratio to apply to 'progress_value'


    def init_sql(self, set_database_connection=False, username=None, show_dialog=True):
        """ Button 100: Execute SQL. Info show info """

        # Populate combo connections
        default_connection = self._populate_combo_connections()
        # Bug #733 was here
        # Check if connection is still False
        if set_database_connection:
            connection_status, not_version, layer_source = tools_db.set_database_connection()
        else:
            connection_status = lib_vars.session_vars['logged_status']

        settings = QSettings()
        settings.beginGroup(f"PostgreSQL/connections/{default_connection}")
        self.is_service = settings.value('service')
        if not connection_status and not self.is_service:
            self._create_credentials_form(set_connection=default_connection)
            return

        if not connection_status and self.is_service:
            self.form_enabled = False

        # Set label status connection
        self.icon_folder = f"{self.plugin_dir}{os.sep}icons{os.sep}dialogs{os.sep}"
        self.status_ok = QPixmap(f"{self.icon_folder}140.png")
        self.status_ko = QPixmap(f"{self.icon_folder}138.png")
        self.status_no_update = QPixmap(f"{self.icon_folder}139.png")

        # Create the dialog and signals
        self._init_show_database()
        self._info_show_database(connection_status=connection_status, username=username, show_dialog=show_dialog)


<<<<<<< HEAD
    def create_project_data_other_schema(self):
        """ Create other schema """

        project = self.other_project

        setattr(self, f"{project}_schema_name", tools_qt.get_text(getattr(self, f"dlg_readsql_create_{project}_project"), 'project_name'))
        setattr(self, f"{project}_schema_description", tools_qt.get_text(getattr(self, f"dlg_readsql_create_{project}_project"), 'project_descript'))

        # Save in settings
        tools_gw.set_config_parser('btn_admin', f'project_name_{project}_schema', getattr(self, f"{project}_schema_name"), prefix=False)
        tools_gw.set_config_parser('btn_admin', f'{project}_project_descript', getattr(self, f"{project}_schema_description"), prefix=False)

        if not self._check_project_name(getattr(self, f"{project}_schema_name"), getattr(self, f"{project}_schema_description")):
            return

        answer = tools_qt.show_question("This process will take time (few minutes). Are you sure to continue?", f"Create {project} schema")
        if not answer:
            return

        self.start_create_other_project_data_schema_task()
=======
    def create_project_data_cm_schema(self):
        """ Create cm schema """
        self.cm_schema_name = tools_qt.get_text(self.dlg_readsql_create_cm_project, 'project_name')
        self.cm_schema_description = tools_qt.get_text(self.dlg_readsql_create_cm_project, 'project_descript')

        # Save in settings
        tools_gw.set_config_parser('btn_admin', 'project_name_cm_schema', f'{self.cm_schema_name}', prefix=False)
        tools_gw.set_config_parser('btn_admin', 'cm_project_descript', f'{self.cm_schema_description}',
                                   prefix=False)

        if not self._check_project_name(self.cm_schema_name, self.cm_schema_description):
            return

        answer = tools_qt.show_question("This process will take time (few minutes). Are you sure to continue?",
                                        "Create cm schema")
        if not answer:
            return

        self.start_create_cm_project_data_schema_task()

>>>>>>> 9bb8d291

    def create_project_data_schema(self, project_name_schema=None, project_descript=None, project_type=None,
            project_srid=None, project_locale=None, is_test=False, exec_last_process=True, example_data=True):
        """"""

        # Get project parameters
        if project_name_schema is None or not project_name_schema:
            project_name_schema = tools_qt.get_text(self.dlg_readsql_create_project, 'project_name')
        if project_descript is None or not project_descript:
            project_descript = tools_qt.get_text(self.dlg_readsql_create_project, 'project_descript')
        if project_type is None:
            project_type = tools_qt.get_text(self.dlg_readsql_create_project, 'cmb_create_project_type')
        if project_srid is None:
            project_srid = tools_qt.get_text(self.dlg_readsql_create_project, 'srid_id')
        if project_locale is None:
            project_locale = tools_qt.get_combo_value(self.dlg_readsql_create_project, self.cmb_locale, 0)

        # Set class variables
        self.schema = project_name_schema
        self.descript = project_descript
        self.schema_type = project_type
        self.project_epsg = project_srid
        self.locale = project_locale
        self.folder_locale = os.path.join(self.sql_dir, 'i18n', self.locale)
        self.folder_childviews = os.path.join(self.sql_dir, 'childviews', self.locale)

        # Save in settings
        tools_gw.set_config_parser('btn_admin', 'project_name_schema', f'{project_name_schema}', prefix=False)
        tools_gw.set_config_parser('btn_admin', 'project_descript', f'{project_descript}', prefix=False)
        locale = tools_qt.get_combo_value(self.dlg_readsql_create_project, self.cmb_locale, 0)
        tools_gw.set_config_parser('btn_admin', 'project_locale', f'{locale}', prefix=False)

        # Check if project name is valid
        if not self._check_project_name(project_name_schema, project_descript):
            return

        # Check if srid value is valid
        if self.last_srids is None:
            msg = "This SRID value does not exist on Postgres Database. Please select a diferent one."
            tools_qt.show_info_box(msg, "Info")
            return

        msg = "This process will take time (few minutes). Are you sure to continue?"
        title = "Create example"
        answer = tools_qt.show_question(msg, title)
        if not answer:
            return

        tools_log.log_info(f"Create schema of type '{project_type}': '{project_name_schema}'")

        if self.rdb_sample_full.isChecked() or self.rdb_sample_inv.isChecked():
            if self.locale != 'en_US' or str(self.project_epsg) != '25831':
                msg = ("This functionality is only allowed with the locality 'en_US' and SRID 25831."
                       "\nDo you want change it and continue?")
                result = tools_qt.show_question(msg, "Info Message", force_action=True)
                if result:
                    self.project_epsg = '25831'
                    project_srid = '25831'
                    self.locale = 'en_US'
                    project_locale = 'en_US'
                    self.folder_locale = os.path.join(self.sql_dir, 'i18n', project_locale)
                    tools_qt.set_widget_text(self.dlg_readsql_create_project, 'srid_id', '25831')
                    tools_qt.set_combo_value(self.cmb_locale, 'en_US', 0)
                else:
                    return

        params = {'is_test': is_test, 'project_type': project_type, 'exec_last_process': exec_last_process,
                  'project_name_schema': project_name_schema, 'project_locale': project_locale,
                  'project_srid': project_srid, 'example_data': example_data}

        if hasattr(self, 'task_rename_schema') and not isdeleted(self.task_rename_schema):
            self.task_rename_schema.task_finished.connect(partial(self.start_create_project_data_schema_task, project_name_schema, params))
        else:
            self.start_create_project_data_schema_task(project_name_schema, params)

    def start_create_project_data_schema_task(self, project_name_schema, params):
        self.error_count = 0
        # We retrieve the desired name of the schema, since in case there had been a schema with the same name, we had
        # changed the value of self.schema in the function _rename_project_data_schema or _execute_last_process
        self.schema = project_name_schema
        # Set background task 'GwCreateSchemaTask'
        self.t0 = time()
        self.timer = QTimer()
        self.timer.timeout.connect(partial(self._calculate_elapsed_time, self.dlg_readsql_create_project))

        self.timer.start(1000)

        description = f"Create schema"
        self.task_create_schema = GwCreateSchemaTask(self, description, params, timer=self.timer)
        QgsApplication.taskManager().addTask(self.task_create_schema)
        QgsApplication.taskManager().triggerTask(self.task_create_schema)

<<<<<<< HEAD
    def start_create_other_project_data_schema_task(self):
        self.error_count = 0
        # We retrieve the desired name of the schema, since in case there had been a schema with the same name, we had
        # changed the value of self.schema in the function _rename_project_data_schema or _execute_last_process

        self.t0 = time()
        self.timer = QTimer()
        self.timer.timeout.connect(partial(self._calculate_elapsed_time, getattr(self, f"dlg_readsql_create_{self.other_project}_project")))

        self.timer.start(1000)

        description = f"Create {self.other_project} schema"

        match(self.other_project):
            case "asset":
               self.task_create_schema = GwCreateSchemaAssetTask(self, description, self.timer)
            case "audit":
               self.task_create_schema = GwCreateSchemaAuditTask(self, description, self.timer)

        QgsApplication.taskManager().addTask(self.task_create_schema)
        QgsApplication.taskManager().triggerTask(self.task_create_schema)
=======

    def start_create_cm_project_data_schema_task(self):
        self.cm_error_count = 0
        # We retrieve the desired name of the schema, since in case there had been a schema with the same name, we had
        # changed the value of self.schema in the function _rename_project_data_schema or _execute_last_process

        # Set background task 'GwCreateSchemaCmTask'
        self.t0 = time()
        self.timer = QTimer()
        self.timer.timeout.connect(partial(self._calculate_elapsed_time, self.dlg_readsql_create_cm_project))

        self.timer.start(1000)

        description = "Create cm schema"
        self.task_create_cm_schema = GwCreateSchemaCmTask(self, description, self.timer)
        QgsApplication.taskManager().addTask(self.task_create_cm_schema)
        QgsApplication.taskManager().triggerTask(self.task_create_cm_schema)

>>>>>>> 9bb8d291

    def manage_process_result(self, project_name, project_type, is_test=False, is_utils=False, dlg=None):
        """"""

        status = (self.error_count == 0)
        self._manage_result_message(status, parameter="Create project")
        if status:
            tools_db.dao.commit()
            if is_utils is False:
                self._close_dialog_admin(self.dlg_readsql_create_project)
            if not is_test:
                self._populate_data_schema_name(self.cmb_project_type)
                self._manage_utils()
                if project_name is not None and is_utils is False:
                    tools_qt.set_widget_text(self.dlg_readsql, 'cmb_project_type', project_type)
                    tools_qt.set_widget_text(self.dlg_readsql, self.dlg_readsql.project_schema_name, project_name)
                    self._set_info_project()
        else:
            tools_db.dao.rollback()
            # Reset count error variable to 0
            self.error_count = 0
            tools_qt.show_exception_message(msg=lib_vars.session_vars['last_error_msg'])
            tools_qgis.show_info("A rollback on schema will be done.")
            if dlg:
                tools_gw.close_dialog(dlg)

<<<<<<< HEAD
    def manage_other_process_result(self):
        """"""

        status = (self.error_count == 0)
        self._manage_result_message(status, parameter=f"Create {self.other_project} schema")
        if status:
            tools_db.dao.commit()
            self._close_dialog_admin(getattr(self, f"dlg_readsql_create_{self.other_project}_project"))
        else:
            tools_db.dao.rollback()
            # Reset count error variable to 0
            self.error_count = 0
            tools_qt.show_exception_message(msg=lib_vars.session_vars['last_error_msg'])
            tools_qgis.show_info("A rollback on schema will be done.")
            if getattr(self, f"dlg_readsql_create_{self.other_project}_project"):
                tools_gw.close_dialog(getattr(self, f"dlg_readsql_create_{self.other_project}_project"))
=======
    def manage_cm_process_result(self):
        """"""

        status = (self.cm_error_count == 0)
        self._manage_result_message(status, parameter="Create cm schema")
        if status:
            tools_db.dao.commit()
            self._close_dialog_admin(self.dlg_readsql_create_cm_project)
        else:
            tools_db.dao.rollback()
            # Reset count error variable to 0
            self.cm_error_count = 0
            tools_qt.show_exception_message(msg=lib_vars.session_vars['last_error_msg'])
            tools_qgis.show_info("A rollback on schema will be done.")
            if self.dlg_readsql_create_cm_projectdlg:
                tools_gw.close_dialog(self.dlg_readsql_create_cm_project)
>>>>>>> 9bb8d291


    def execute_last_process(self, new_project=False, schema_name=None, schema_type='', locale=False, srid=None):
        """ Execute last process function """

        if new_project is True:
            extras = '"isNewProject":"' + str('TRUE') + '", '
        else:
            extras = '"isNewProject":"' + str('FALSE') + '", '
        extras += '"gwVersion":"' + str(self.plugin_version) + '", '
        extras += '"projectType":"' + str(schema_type).upper() + '", '
        if srid is None:
            srid = self.project_epsg
        extras += '"epsg":' + str(srid).replace('"', '')
        if new_project is True:
            if str(self.descript) != 'null':
                extras += ', ' + '"descript":"' + str(self.descript) + '"'
            extras += ', ' + '"name":"' + str(schema_name) + '"'
            extras += ', ' + '"author":"' + str(self.username) + '"'
            current_date = QDate.currentDate().toString('dd-MM-yyyy')
            extras += ', ' + '"date":"' + str(current_date) + '"'

        self.schema_name = schema_name

        # Get current locale
        if not locale:
            locale = tools_qt.get_combo_value(self.dlg_readsql_create_project, self.cmb_locale, 0)

        client = '"client":{"device":4, "lang":"' + str(locale) + '"}, '
        data = '"data":{' + extras + '}'
        body = "$${" + client + data + "}$$"
        result = tools_gw.execute_procedure('gw_fct_admin_schema_lastprocess', body, self.schema_name, commit=False)
        if result is None or ('status' in result and result['status'] == 'Failed'):
            self.error_count = self.error_count + 1

        return result


    def cancel_task(self, task_name: str):
        if hasattr(self, task_name):
            task = getattr(self, task_name)
            if not isdeleted(task):
                task.cancel()


    # TODO: Rename this function => Update all versions from changelog file.
    def update(self, project_type):
        """"""

        msg = "Are you sure to update the project schema to last version?"
        result = tools_qt.show_question(msg, "Info")
        if result:
            # Manage Log Messages panel and open tab Giswater PY
            message_log = self.iface.mainWindow().findChild(QDockWidget, 'MessageLog')
            message_log.setVisible(True)
            QgsMessageLog.logMessage("", f"{lib_vars.plugin_name.capitalize()} PY", 0)

            # Manage Log Messages in tab log
            main_tab = self.dlg_readsql_show_info.findChild(QTabWidget, 'mainTab')
            main_tab.setCurrentWidget(main_tab.findChild(QWidget, "tab_loginfo"))
            main_tab.setTabEnabled(main_tab.currentIndex(), True)
            self.infolog_updates = self.dlg_readsql_show_info.findChild(QTextEdit, 'tab_log_txt_infolog')
            self.infolog_updates.setReadOnly(True)
            self.message_infolog = ''
            self.infolog_updates.setText(self.message_infolog)

            # Create timer
            self.t0 = time()
            self.timer = QTimer()
            self.timer.timeout.connect(partial(self._calculate_elapsed_time, self.dlg_readsql_show_info))
            self.timer.start(1000)

            description = f"Update schema"
            params = {'project_type': project_type}
            self.task_update_schema = GwUpdateSchemaTask(self, description, params, timer=self.timer)
            QgsApplication.taskManager().addTask(self.task_update_schema)
            QgsApplication.taskManager().triggerTask(self.task_update_schema)


    def load_updates(self, project_type=None, update_changelog=False, schema_name=None, dict_update_folders=None):
        """"""

        # Get current schema selected
        if schema_name is None:
            schema_name = self._get_schema_name()

        self.schema = schema_name
        self.locale = self.project_language

        self.task1 = GwTask('Manage schema')
        QgsApplication.taskManager().addTask(self.task1)
        self.task1.setProgress(0)
        status = self._load_fct_ftrg()
        self.task1.setProgress(20)
        self.task1.setProgress(40)
        if status:
            status = self.update_dict_folders(False, project_type=project_type, dict_update_folders=dict_update_folders)
        self.task1.setProgress(60)
        if status:
            status = self.execute_last_process(schema_name=schema_name, locale=True)
        self.task1.setProgress(100)

        if update_changelog is False:
            status = (self.error_count == 0)
            self._manage_result_message(status, parameter="Load updates")
            if status:
                tools_db.dao.commit()
            else:
                tools_db.dao.rollback()

            # Reset count error variable to 0
            self.error_count = 0

        return status


    def init_dialog_create_project(self, project_type=None):
        """ Initialize dialog (only once) """

        self.dlg_readsql_create_project = GwAdminDbProjectUi(self)
        tools_gw.load_settings(self.dlg_readsql_create_project)
        self.dlg_readsql_create_project.btn_cancel_task.hide()

        # Find Widgets in form
        self.project_name = self.dlg_readsql_create_project.findChild(QLineEdit, 'project_name')
        self.project_descript = self.dlg_readsql_create_project.findChild(QLineEdit, 'project_descript')
        self.rdb_sample_inv = self.dlg_readsql_create_project.findChild(QRadioButton, 'rdb_sample_inv')
        self.rdb_sample_full = self.dlg_readsql_create_project.findChild(QRadioButton, 'rdb_sample_full')
        self.rdb_empty = self.dlg_readsql_create_project.findChild(QRadioButton, 'rdb_empty')

        # Load user values
        self.project_name.setText(tools_gw.get_config_parser('btn_admin', 'project_name_schema', "user", "session",
                                                             False, force_reload=True))
        self.project_descript.setText(tools_gw.get_config_parser('btn_admin', 'project_descript', "user", "session",
                                                                 False, force_reload=True))
        create_schema_type = tools_gw.get_config_parser('btn_admin', 'create_schema_type', "user", "session", False,
                                                        force_reload=True)
        if create_schema_type:
            chk_widget = self.dlg_readsql_create_project.findChild(QWidget, create_schema_type)
            try:
                chk_widget.setChecked(True)
            except:
                pass


        # TODO: do and call listener for buton + table -> temp_csv

        # Manage SRID
        self._manage_srid()

        # Fill combo 'project_type'
        self.cmb_create_project_type = self.dlg_readsql_create_project.findChild(QComboBox, 'cmb_create_project_type')
        for aux in self.project_types:
            self.cmb_create_project_type.addItem(str(aux))

        if project_type:
            tools_qt.set_widget_text(self.dlg_readsql_create_project, self.cmb_create_project_type, project_type)
            self._change_project_type(self.cmb_create_project_type)

        # Get combo locale
        self.cmb_locale = self.dlg_readsql_create_project.findChild(QComboBox, 'cmb_locale')

        # Populate combo with all locales
        status, sqlite_cur = tools_gw.create_sqlite_conn("config")
        list_locale = self._select_active_locales(sqlite_cur)
        tools_qt.fill_combo_values(self.cmb_locale, list_locale)
        locale = tools_gw.get_config_parser('btn_admin', 'project_locale', 'user', 'session', False, force_reload=True)
        tools_qt.set_combo_value(self.cmb_locale, locale, 0, add_new=False)

        # Set shortcut keys
        self.dlg_readsql_create_project.key_escape.connect(partial(tools_gw.close_dialog, self.dlg_readsql_create_project, False))

        # Get database connection name
        self.connection_name = str(tools_qt.get_text(self.dlg_readsql, self.cmb_connection))

        # Set signals
        self._set_signals_create_project()


<<<<<<< HEAD
    def  init_dialog_create_other_project(self):
        """ Initialize dialog (only once) """
        project = self.other_project

        match (project):
            case "asset":
                dialog = GwAdminDbProjectAssetUi(self)
            case "audit":
                dialog = GwAdminDbProjectAuditUi(self)

        setattr(self, f"dlg_readsql_create_{project}_project", dialog)

        tools_gw.load_settings(dialog)
        dialog.btn_cancel_task.hide()

        # Find Widgets in form
        setattr(self, f"project_{project}_name", dialog.findChild(QLineEdit, 'project_name'))
        setattr(self, f"project_{project}_descript", dialog.findChild(QLineEdit, 'project_descript'))

        # Load user values
        name = tools_gw.get_config_parser('btn_admin', f'project_name_{project}_schema', "user", "session",False, force_reload=True)
        getattr(self, f"project_{project}_name").setText(name)

        descript = tools_gw.get_config_parser('btn_admin', f'{project}_project_descript', "user", "session",False, force_reload=True)
        getattr(self, f"project_{project}_descript").setText(descript)

        # Set shortcut keys
        dialog.key_escape.connect(partial(tools_gw.close_dialog, dialog, False))

        # Set signals
        dialog.btn_cancel_task.clicked.connect(partial(self.cancel_task, f'task_create_{project}_schema'))
        dialog.btn_accept.clicked.connect(partial(self.create_project_data_other_schema))
        dialog.btn_close.clicked.connect(partial(tools_gw.close_dialog, dialog, False))

        return dialog

=======
    def init_dialog_create_cm_project(self):
        """ Initialize dialog (only once) """

        self.dlg_readsql_create_cm_project = GwAdminCmProjectUi(self)
        tools_gw.load_settings(self.dlg_readsql_create_cm_project)
        self.dlg_readsql_create_cm_project.btn_cancel_task.hide()

        # Find Widgets in form
        self.project_cm_name = self.dlg_readsql_create_cm_project.findChild(QLineEdit, 'project_name')
        self.project_cm_descript = self.dlg_readsql_create_cm_project.findChild(QLineEdit, 'project_descript')

        # Load user values
        self.project_cm_name.setText(
            tools_gw.get_config_parser('btn_admin', 'project_name_cm_schema', "user", "session",
                                       False, force_reload=True))
        self.project_cm_descript.setText(
            tools_gw.get_config_parser('btn_admin', 'cm_project_descript', "user", "session",
                                       False, force_reload=True))

        # Set shortcut keys
        self.dlg_readsql_create_cm_project.key_escape.connect(
            partial(tools_gw.close_dialog, self.dlg_readsql_create_cm_project, False))

        # Set signals
        # self.dlg_readsql_create_cm_project.btn_cancel_task.clicked.connect(self.cancel_task)
        self.dlg_readsql_create_cm_project.btn_accept.clicked.connect(partial(self.create_project_data_cm_schema))
        self.dlg_readsql_create_cm_project.btn_close.clicked.connect(
            partial(tools_gw.close_dialog, self.dlg_readsql_create_cm_project, False))
>>>>>>> 9bb8d291

    # region 'Create Project'

    def load_base(self, dict_folders):
        """"""
        for folder in dict_folders.keys():
            status = self._execute_files(folder, set_progress_bar=True)
            if not tools_os.set_boolean(status, False) and tools_os.set_boolean(self.dev_commit, False) is False:
                return False

        return True

    def load_sql_folder(self, dict_folders):
        """"""
        for folder in dict_folders.keys():
            status = self._execute_sql_files(folder, set_progress_bar=True)
            if not tools_os.set_boolean(status, False) and tools_os.set_boolean(self.dev_commit, False) is False:
                return False

        return True


    def load_cm_folder(self, dict_folders):
        """"""
        for folder in dict_folders.keys():
            status = self._execute_cm_files(folder, set_progress_bar=True)
            if not tools_os.set_boolean(status, False) and tools_os.set_boolean(self.dev_commit, False) is False:
                return False

        return True


    def load_locale(self):

        if self._process_folder(self.folder_locale) is False:
            folder_locale = os.path.join(self.sql_dir, 'i18n', 'en_US')
            if self._process_folder(folder_locale) is False:
                return False
            else:
                status = self._execute_files(folder_locale, True, set_progress_bar=True)
                if tools_os.set_boolean(status, False) is False and tools_os.set_boolean(self.dev_commit, False) is False:
                    return False
        else:
            status = self._execute_files(self.folder_locale, True, set_progress_bar=True)
            if tools_os.set_boolean(status, False) is False and tools_os.set_boolean(self.dev_commit, False) is False:
                return False

        return True


    def update_minor_dict_folders(self, folder_update, new_project, project_type, no_ct):

        folder_utils = os.path.join(folder_update, 'utils')
        if self._process_folder(folder_utils) is True:
            status = self._load_sql(folder_utils, no_ct, set_progress_bar=True)
            if tools_os.set_boolean(status, False) is False:
                return False

        if new_project:
            folder_project = project_type
        else:
            folder_project = self.project_type_selected
        folder_project_type = os.path.join(folder_update, folder_project)
        if self._process_folder(folder_project_type):
            status = self._load_sql(folder_project_type, no_ct, set_progress_bar=True)
            if tools_os.set_boolean(status, False) is False:
                return False

        folder_locale = os.path.join(folder_update, 'i18n', self.locale)
        if self._process_folder(folder_locale) is True:
            status = self._execute_files(folder_locale, True, set_progress_bar=True)
            if tools_os.set_boolean(status, False) is False:
                return False

        return True


    def update_dict_folders(self, new_project=False, project_type=False, no_ct=False, dict_update_folders=None):
        """"""

        if not os.path.exists(self.folder_updates):
            tools_qgis.show_message("The update folder was not found in sql folder")
            self.error_count = self.error_count + 1
            return

        for folder in dict_update_folders.keys():
            sub_folders = sorted(os.listdir(folder))
            for sub_folder in sub_folders:
                folder_update = os.path.join(self.folder_updates, folder, sub_folder)
                if new_project:
                    if str(sub_folder) > '31100' and str(sub_folder) <= str(self.plugin_version).replace('.', ''):
                        status = self.update_minor_dict_folders(folder_update, new_project, project_type, no_ct)
                        if tools_os.set_boolean(status, False) is False:
                            return False
                else:
                    if str(sub_folder) > str(self.project_version).replace('.', '') and str(sub_folder) > '31100' and str(sub_folder) <= str(self.plugin_version).replace('.', ''):
                        status = self.update_minor_dict_folders(folder_update, new_project, project_type, no_ct)
                        if tools_os.set_boolean(status, False) is False:
                            return False
        return True

    def load_childviews(self):
        if self._process_folder(self.folder_childviews) is False:
            folder_childviews = os.path.join(self.sql_dir, 'childviews', 'en_US')
            if self._process_folder(folder_childviews) is False:
                return False
            else:
                status = self._execute_files(folder_childviews, True, set_progress_bar=True)
                if tools_os.set_boolean(status, False) is False and tools_os.set_boolean(self.dev_commit, False) is False:
                    return False
        else:
            status = self._execute_files(self.folder_childviews, True, set_progress_bar=True)
            if tools_os.set_boolean(status, False) is False and tools_os.set_boolean(self.dev_commit, False) is False:
                return False

        return True

    def load_sample_data(self, project_type):

        tools_db.dao.commit()
        folder = os.path.join(self.folder_example, 'user', project_type)
        status = self._execute_files(folder, set_progress_bar=True)
        if not tools_os.set_boolean(status, False) and tools_os.set_boolean(self.dev_commit, False) is False:
            return False

        return True


    def load_inv_data(self, project_type):
        tools_db.dao.commit()
        folder = os.path.join(self.folder_example, 'inv', project_type)
        status = self._execute_files(folder, set_progress_bar=True)
        if not tools_os.set_boolean(status, False) and tools_os.set_boolean(self.dev_commit, False) is False:
            return False

        return True


    def load_dev_data(self, project_type):
        """"""

        folder = os.path.join(self.folder_example, 'dev', project_type)
        status = self._execute_files(folder, set_progress_bar=True)
        if not tools_os.set_boolean(status, False) and tools_os.set_boolean(self.dev_commit, False) is False:
            return False

        return True


    # endregion


    # region private functions

    def _fill_table(self, qtable, table_name, model, expr_filter, edit_strategy=QSqlTableModel.OnManualSubmit):
        """ Set a model with selected filter.
        Attach that model to selected table """

        schema_name = tools_qt.get_text(self.dlg_readsql, 'project_schema_name')
        if schema_name not in table_name:
            table_name = schema_name + "." + table_name

        # Set model
        model.setTable(table_name)
        model.setEditStrategy(edit_strategy)
        if expr_filter is not None:
            model.setFilter(expr_filter)
        model.select()

        # Check for errors
        if model.lastError().isValid():
            if 'Unable to find table' in model.lastError().text():
                tools_db.reset_qsqldatabase_connection()
            else:
                tools_qgis.show_warning(model.lastError().text())
        # Attach model to table view
        qtable.setModel(model)


    def _populate_combo_connections(self):
        """ Fill the combo with the connections that exist in QGis """

        s = QSettings()
        s.beginGroup("PostgreSQL/connections")
        default_connection = s.value('selected')
        connections = s.childGroups()
        self.list_connections = []
        for con in connections:
            elem = [con, con]
            self.list_connections.append(elem)
        s.endGroup()

        return default_connection


    def _init_show_database(self):
        """ Initialization code of the form (to be executed only once) """

        # Get SQL folder and check if exists
        self.sql_dir = os.path.normpath(os.path.join(lib_vars.plugin_dir, 'dbmodel'))
        if not os.path.exists(self.sql_dir):
            tools_qgis.show_message(f"SQL folder not found: {self.sql_dir}")
            return

        self.project_version = '0'

        # Get locale of QGIS application
        self.locale = tools_qgis.get_locale()

        # Declare all file variables
        self.file_pattern_ddl = "ddl"
        self.file_pattern_fct = "fct"
        self.file_pattern_ftrg = "ftrg"
        self.file_pattern_schema_model = "schema_model"

        # Declare all folders
        if self.schema_name is not None and self.project_type is not None:
            self.folder_software = os.path.join(self.sql_dir, self.project_type)
        else:
            self.folder_software = ""

        self.folder_locale = os.path.join(self.sql_dir, 'i18n', self.locale)
        self.folder_utils = os.path.join(self.sql_dir, 'utils')
        self.folder_updates = os.path.join(self.sql_dir, 'updates')
        self.folder_example = os.path.join(self.sql_dir, 'example')

<<<<<<< HEAD
        # Declare asset db folders
        self.sql_asset_dir = os.path.join(self.sql_dir, 'am')
        self.folder_base = os.path.join(self.sql_asset_dir, 'base')
        self.folder_i18n = os.path.join(self.sql_asset_dir, 'i18n')
        self.folder_asset_updates = os.path.join(self.sql_asset_dir, 'updates')

        # Declare audit db folders
        self.sql_audit_dir = os.path.join(self.sql_dir, 'corporate','audit')
        self.folder_audit = os.path.join(self.sql_audit_dir, 'audit')
=======
        # Declare cm db folders (QUE ES ESTO?)
        self.sql_cm_dir = os.path.join(self.sql_dir, 'cm')
        self.folder_utils_cm = os.path.join(self.sql_cm_dir, 'utils')
        self.folder_i18n_cm = os.path.join(self.sql_cm_dir, 'i18n')
        self.folder_example_cm = os.path.join(self.sql_cm_dir, 'example')
>>>>>>> 9bb8d291

        # Variable to commit changes even if schema creation fails
        self.dev_commit = tools_gw.get_config_parser('system', 'force_commit', "user", "init", prefix=True)

        # Create dialog object
        self.dlg_readsql = GwAdminUi(self)
        tools_gw.load_settings(self.dlg_readsql)
        self.cmb_project_type = self.dlg_readsql.findChild(QComboBox, 'cmb_project_type')

        if lib_vars.user_level['level'] not in lib_vars.user_level['showadminadvanced']:
            tools_qt.remove_tab(self.dlg_readsql.tab_main, "tab_advanced")
        if global_vars.gw_dev_mode is not True:
            tools_qt.remove_tab(self.dlg_readsql.tab_main, "tab_dev")

        self.project_types = tools_gw.get_config_parser('system', 'project_types', "project", "giswater", False,
                                                        force_reload=True)
        self.project_types = self.project_types.split(',')

        # Populate combo types
        self.cmb_project_type.clear()
        for aux in self.project_types:
            self.cmb_project_type.addItem(str(aux))

        # Get widgets form
        self.cmb_connection = self.dlg_readsql.findChild(QComboBox, 'cmb_connection')
        self.lbl_schema_name = self.dlg_readsql.findChild(QLabel, 'lbl_schema_name')

        # Checkbox SCHEMA
        self.chk_schema_view = self.dlg_readsql.findChild(QCheckBox, 'chk_schema_view')
        self.software_version_info = self.dlg_readsql.findChild(QTextEdit, 'software_version_info')

        self._manage_utils()

        # Set Listeners
        self._set_signals()

        # Set shortcut keys
        self.dlg_readsql.key_escape.connect(partial(tools_gw.close_dialog, self.dlg_readsql))

        # Set default project type
        tools_qt.set_widget_text(self.dlg_readsql, self.cmb_project_type, 'ws')

        # Disable button if schema not is ws:
        self.dlg_readsql.btn_create_asset.setEnabled(self.project_type_selected == "ws")

        # Update folderSoftware
        self._change_project_type(self.cmb_project_type)


    def _set_signals(self):
        """ Set signals. Function has to be executed only once (during form initialization) """

        self.dlg_readsql.btn_close.clicked.connect(partial(self._close_dialog_admin, self.dlg_readsql))
        self.dlg_readsql.btn_schema_create.clicked.connect(partial(self._open_create_project))
        self.dlg_readsql.btn_custom_load_file.clicked.connect(
            partial(self._load_custom_sql_files, self.dlg_readsql, "custom_path_folder"))
        self.dlg_readsql.btn_reload_fct_ftrg.clicked.connect(partial(self._reload_fct_ftrg))
        self.dlg_readsql.btn_info.clicked.connect(partial(self._open_update_info))
        self.dlg_readsql.project_schema_name.currentIndexChanged.connect(partial(self._set_info_project))
        self.dlg_readsql.project_schema_name.currentIndexChanged.connect(partial(self._update_manage_ui))
        self.cmb_project_type.currentIndexChanged.connect(partial(self._populate_data_schema_name, self.cmb_project_type))
        self.cmb_project_type.currentIndexChanged.connect(partial(self._change_project_type, self.cmb_project_type))
        self.cmb_project_type.currentIndexChanged.connect(partial(self._set_info_project))
        self.cmb_project_type.currentIndexChanged.connect(partial(self._update_manage_ui))
        self.dlg_readsql.btn_custom_select_file.clicked.connect(
            partial(tools_qt.get_folder_path, self.dlg_readsql, "custom_path_folder"))
        self.cmb_connection.currentIndexChanged.connect(partial(self._event_change_connection))
        self.cmb_connection.currentIndexChanged.connect(partial(self._set_info_project))
        self.dlg_readsql.btn_schema_rename.clicked.connect(partial(self._open_rename))
        self.dlg_readsql.btn_delete.clicked.connect(partial(self._delete_schema))
        self.dlg_readsql.btn_copy.clicked.connect(partial(self._copy_schema))
        self.dlg_readsql.btn_create_qgis_template.clicked.connect(partial(self._create_qgis_template))
        self.dlg_readsql.btn_translation.clicked.connect(partial(self._manage_translations))
        self.dlg_readsql.btn_gis_create.clicked.connect(partial(self._open_form_create_gis_project))
        self.dlg_readsql.dlg_closed.connect(partial(self._save_selection))
        self.dlg_readsql.dlg_closed.connect(partial(self._save_custom_sql_path, self.dlg_readsql))
        self.dlg_readsql.dlg_closed.connect(partial(self._close_dialog_admin, self.dlg_readsql))

        self.dlg_readsql.btn_create_utils.clicked.connect(partial(self._create_utils))
        self.dlg_readsql.btn_update_utils.clicked.connect(partial(self._update_utils))

        self.dlg_readsql.btn_create_field.clicked.connect(partial(self._open_manage_field, 'create'))
        self.dlg_readsql.btn_update_field.clicked.connect(partial(self._open_manage_field, 'update'))
        self.dlg_readsql.btn_delete_field.clicked.connect(partial(self._open_manage_field, 'delete'))
        self.dlg_readsql.btn_update_translation.clicked.connect(partial(self._update_translations))
        self.dlg_readsql.btn_import_osm_streetaxis.clicked.connect(partial(self._import_osm))

        self.dlg_readsql.btn_create_asset.clicked.connect(
            partial(self._open_create_other_project, "Create Asset Project","admin_assetdbproject","asset"))

        self.dlg_readsql.btn_create_audit.clicked.connect(
            partial(self._open_create_other_project, "Create Audit Project","admin_auditdbproject","audit"))

        self.dlg_readsql.btn_create_cm.clicked.connect(partial(self._open_create_cm_project))


    def _manage_translations(self):
        """ Initialize the translation functionalities """

        qm_gen = GwI18NGenerator()
        qm_gen.init_dialog()
        dict_info = tools_gw.get_project_info(self._get_schema_name())
        qm_gen.pass_schema_info(dict_info, self._get_schema_name())

    def _update_translations(self):
        """ Initialize the translation functionalities """

        qm_i18n_up = GwSchemaI18NUpdate()
        qm_i18n_up.init_dialog()
        dict_info = tools_gw.get_project_info(self._get_schema_name())
        qm_i18n_up.pass_schema_info(dict_info, self._get_schema_name())


    def _import_osm(self):
        """ Initialize import osm streetaxis functionality """

        dlg_import_osm = GwImportOsm()
        dlg_import_osm.init_dialog(self._get_schema_name())


    def _info_show_database(self, connection_status=True, username=None, show_dialog=False):
        """"""

        self.message_update = ''
        self.error_count = 0
        self.schema = None

        # Get last database connection
        last_connection = self._get_last_connection()

        # Get database connection user and role
        self.username = username
        if username in (None, False):
            self.username = self._get_user_connection(last_connection)

        self.dlg_readsql.btn_info.setText('Update Project Schema')
        self.dlg_readsql.lbl_status_text.setStyleSheet("QLabel {color:red;}")

        # Populate again combo because user could have created one after initialization
        self._populate_combo_connections()

        if str(self.list_connections) != '[]':
            tools_qt.fill_combo_values(self.cmb_connection, self.list_connections)

        # Set last connection for default
        tools_qt.set_combo_value(self.cmb_connection, str(last_connection), 1)

        # Set title
        window_title = f'Giswater ({self.plugin_version})'
        self.dlg_readsql.setWindowTitle(window_title)

        self.form_enabled = True
        message = ''

        if self.is_service and connection_status is False:
            self.form_enabled = False
            message = 'There is an error in the configuration of the pgservice file, ' \
                      'please check it or consult your administrator'
            ignore_widgets =  ['cmb_connection', 'btn_gis_create', 'cmb_project_type', 'project_schema_name']
            tools_qt.enable_dialog(self.dlg_readsql, False, ignore_widgets)
            self.dlg_readsql.lbl_status.setPixmap(self.status_ko)
            tools_qt.set_widget_text(self.dlg_readsql, 'lbl_status_text', message)
            tools_qt.set_widget_text(self.dlg_readsql, 'lbl_schema_name', '')
            self.dlg_readsql.btn_gis_create.setEnabled(False)
            self._manage_docker()
            return

        elif connection_status is False:
            self.form_enabled = False
            msg = "Connection Failed. Please, check connection parameters"
            tools_qgis.show_message(msg, 1)
            tools_qt.enable_dialog(self.dlg_readsql, False, 'cmb_connection')
            self.dlg_readsql.lbl_status.setPixmap(self.status_ko)
            tools_qt.set_widget_text(self.dlg_readsql, 'lbl_status_text', msg)
            tools_qt.set_widget_text(self.dlg_readsql, 'lbl_schema_name', '')
            self._manage_docker()
            return

        # Set projecte type
        self.project_type_selected = tools_qt.get_text(self.dlg_readsql, self.dlg_readsql.cmb_project_type)

        # Manage widgets tabs
        self._populate_data_schema_name(self.cmb_project_type)
        self._set_info_project()
        self._update_manage_ui()

        if not tools_db.check_role(self.username, is_admin=True) and not show_dialog:
            tools_log.log_warning(f"User not found: {self.username}")
            return

        # Check PostgreSQL Version
        if int(self.postgresql_version) not in range(self.lower_postgresql_version, self.upper_postgresql_version) and self.form_enabled:
            message = "Incompatible version of PostgreSQL"
            self.form_enabled = False

        # Check super_user
        super_user = tools_db.check_super_user(self.username)
        force_superuser = tools_gw.get_config_parser('system', 'force_superuser', 'user', 'init', False,
                                                     force_reload=True)
        if not super_user and not force_superuser:
            message = "You don't have permissions to administrate project schemas on this connection"
            self.form_enabled = False

        elif self.form_enabled:
            plugin_version = self.plugin_version
            project_version = self.project_version
            # Only get the x.y.zzz, not x.y.zzz.n
            try:
                plugin_version_l = str(self.plugin_version).split('.')
                if len(plugin_version_l) >= 4:
                    plugin_version = f'{plugin_version_l[0]}'
                    for i in range(1, 3):
                        plugin_version = f"{plugin_version}.{plugin_version_l[i]}"
            except Exception:
                pass
            try:
                project_version_l = str(self.project_version).split('.')
                if len(project_version_l) >= 4:
                    project_version = f'{project_version_l[0]}'
                    for i in range(1, 3):
                        project_version = f"{project_version}.{project_version_l[i]}"
            except Exception:
                pass
            schema_name = tools_qt.get_text(self.dlg_readsql, 'project_schema_name')
            if any(x in str(tools_db.dao_db_credentials['db']) for x in ('.', ',')):
                message = "Database name contains special characters that are not supported"
                self.form_enabled = False
            if schema_name == 'null':
                tools_qt.set_widget_text(self.dlg_readsql, self.dlg_readsql.lbl_status_text, '')
                tools_qt.set_widget_text(self.dlg_readsql, self.dlg_readsql.lbl_schema_name, '')
            elif str(plugin_version) > str(project_version):
                self.dlg_readsql.lbl_status.setPixmap(self.status_no_update)
                tools_qt.set_widget_text(self.dlg_readsql, self.dlg_readsql.lbl_status_text,
                                         '(Schema version is lower than plugin version, please update schema)')
                self.dlg_readsql.btn_info.setEnabled(True)
            elif str(plugin_version) < str(project_version):
                self.dlg_readsql.lbl_status.setPixmap(self.status_no_update)
                tools_qt.set_widget_text(self.dlg_readsql, self.dlg_readsql.lbl_status_text,
                                         '(Schema version is higher than plugin version, please update plugin)')
                self.dlg_readsql.btn_info.setEnabled(True)
            else:
                self.dlg_readsql.lbl_status.setPixmap(self.status_ok)
                tools_qt.set_widget_text(self.dlg_readsql, self.dlg_readsql.lbl_status_text, '')
                self.dlg_readsql.btn_info.setEnabled(False)
            tools_qt.enable_dialog(self.dlg_readsql, True)

        if self.form_enabled is False:
            ignore_widgets =  ['cmb_connection', 'btn_gis_create', 'cmb_project_type', 'project_schema_name']
            tools_qt.enable_dialog(self.dlg_readsql, False, ignore_widgets)
            self.dlg_readsql.lbl_status.setPixmap(self.status_ko)
            tools_qt.set_widget_text(self.dlg_readsql, 'lbl_status_text', message)
            tools_qt.set_widget_text(self.dlg_readsql, 'lbl_schema_name', '')

        # Load last schema name selected and project type
        tools_qt.set_widget_text(self.dlg_readsql, self.dlg_readsql.cmb_project_type,
                                 tools_gw.get_config_parser('btn_admin', 'project_type', "user", "session", False,
                                                            force_reload=True))
        tools_qt.set_widget_text(self.dlg_readsql, self.dlg_readsql.project_schema_name,
                                 tools_gw.get_config_parser('btn_admin', 'schema_name', "user", "session", False,
                                                            force_reload=True))

        # Set custom sql path
        folder_path = tools_gw.get_config_parser("btn_admin", "custom_sql_path", "user", "session", force_reload=True)
        tools_qt.set_widget_text(self.dlg_readsql, "custom_path_folder", folder_path)

        if show_dialog:
            self._manage_docker()


    def _set_credentials(self, dialog, new_connection=False):
        """ Set connection parameters in settings """

        user_name = tools_qt.get_text(dialog, dialog.txt_user, False, False)
        password = tools_qt.get_text(dialog, dialog.txt_pass, False, False)
        settings = QSettings()
        settings.beginGroup("PostgreSQL/connections")
        default_connection = tools_qt.get_text(dialog, dialog.cmb_connection)
        settings.setValue('selected', default_connection)
        if new_connection:
            tools_db.set_database_connection()
        else:
            if default_connection:
                settings.endGroup()
                settings.beginGroup("PostgreSQL/connections/" + default_connection)
            settings.setValue('password', password)
            settings.setValue('username', user_name)
            settings.endGroup()

        self._close_dialog_admin(dialog)
        self.init_sql(True)


    def _gis_create_project(self):
        """"""

        # Get gis folder, gis file, project type and schema
        gis_folder = tools_qt.get_text(self.dlg_create_gis_project, 'txt_gis_folder')
        if gis_folder is None or gis_folder == 'null':
            tools_qgis.show_warning("GIS folder not set")
            return

        tools_gw.set_config_parser('btn_admin', 'qgis_file_path', gis_folder, prefix=False)
        qgis_file_export = self.dlg_create_gis_project.chk_export_passwd.isChecked()
        tools_gw.set_config_parser('btn_admin', 'qgis_file_export', qgis_file_export, prefix=False)

        gis_file = tools_qt.get_text(self.dlg_create_gis_project, 'txt_gis_file')
        if gis_file is None or gis_file == 'null':
            tools_qgis.show_warning("GIS file name not set")
            return

        project_type = tools_qt.get_text(self.dlg_readsql, 'cmb_project_type')
        schema_name = tools_qt.get_text(self.dlg_readsql, 'project_schema_name')

        # Get roletype and export password
        roletype = tools_qt.get_text(self.dlg_create_gis_project, 'txt_roletype')
        export_passwd = tools_qt.is_checked(self.dlg_create_gis_project, 'chk_export_passwd')

        if export_passwd and not self.is_service:
            msg = "Credentials will be stored in GIS project file. Do you want to continue?"
            answer = tools_qt.show_question(msg, "Warning")
            if not answer:
                return

        # Generate QGIS project
        self._generate_qgis_project(gis_folder, gis_file, project_type, schema_name, export_passwd, roletype)


    def _generate_qgis_project(self, gis_folder, gis_file, project_type, schema_name, export_passwd, roletype):
        """ Generate QGIS project """

        gis = GwGisFileCreate(self.plugin_dir)
        result, qgs_path = gis.gis_project_database(gis_folder, gis_file, project_type, schema_name, export_passwd,
                                                    roletype)

        self._close_dialog_admin(self.dlg_create_gis_project)
        self._close_dialog_admin(self.dlg_readsql)
        if result:
            self._open_project(qgs_path)


    def _open_project(self, qgs_path):
        """ Open a QGis project """

        project = QgsProject.instance()
        project.read(qgs_path)

        # Load Giswater plugin
        file_name = os.path.basename(self.plugin_dir)
        reloadPlugin(f"{file_name}")


    def _open_form_create_gis_project(self):
        """"""

        # Check if exist schema
        schema_name = tools_qt.get_text(self.dlg_readsql, 'project_schema_name')
        if schema_name is None:
            msg = "In order to create a qgis project you have to create a schema first ."
            tools_qt.show_info_box(msg)
            return

        # Create GIS project dialog
        self.dlg_create_gis_project = GwAdminGisProjectUi(self)
        tools_gw.load_settings(self.dlg_create_gis_project)

        schema_name = tools_qt.get_text(self.dlg_readsql, self.dlg_readsql.project_schema_name)
        tools_qt.set_widget_text(self.dlg_create_gis_project, 'txt_gis_file', schema_name)
        qgis_file_path = tools_gw.get_config_parser('btn_admin', 'qgis_file_path', "user", "session", prefix=False,
                                                    force_reload=True)
        if qgis_file_path is None:
            qgis_file_path = os.path.expanduser("~")
        tools_qt.set_widget_text(self.dlg_create_gis_project, 'txt_gis_folder', qgis_file_path)
        qgis_file_export = tools_gw.get_config_parser('btn_admin', 'qgis_file_export', "user", "session", prefix=False,
                                                      force_reload=True)
        qgis_file_export = tools_os.set_boolean(qgis_file_export, False)
        self.dlg_create_gis_project.chk_export_passwd.setChecked(qgis_file_export)
        if self.is_service:
            self.dlg_create_gis_project.lbl_export_user_pass.setVisible(False)
            self.dlg_create_gis_project.chk_export_passwd.setVisible(False)

        # Set listeners
        self.dlg_create_gis_project.btn_gis_folder.clicked.connect(
            partial(tools_qt.get_folder_path, self.dlg_create_gis_project, "txt_gis_folder"))
        self.dlg_create_gis_project.btn_accept.clicked.connect(partial(self._gis_create_project))
        self.dlg_create_gis_project.btn_close.clicked.connect(partial(self._close_dialog_admin, self.dlg_create_gis_project))
        self.dlg_create_gis_project.dlg_closed.connect(partial(self._close_dialog_admin, self.dlg_create_gis_project))

        # Set shortcut keys
        self.dlg_create_gis_project.key_escape.connect(partial(tools_gw.close_dialog, self.dlg_create_gis_project))

        # Open MainWindow
        tools_gw.open_dialog(self.dlg_create_gis_project, dlg_name='admin_gisproject')


    def _load_sql(self, path_folder, no_ct=False, utils_schema_name=None, set_progress_bar=False):
        """"""

        for (path, ficheros, archivos) in os.walk(path_folder):
            status = self._execute_files(path, no_ct=no_ct, utils_schema_name=utils_schema_name,
                                         set_progress_bar=set_progress_bar)
            if not tools_os.set_boolean(status, False):
                return False

        return True


    """ Functions execute process """

    def _check_project_name(self, project_name, project_descript):
        """ Check if @project_name and @project_descript are is valid """

        sql = f"SELECT word FROM pg_get_keywords() ORDER BY 1;"
        pg_keywords = tools_db.get_rows(sql, commit=False)

        # Check if project name is valid
        if project_name == 'null':
            msg = "The 'Project_name' field is required."
            tools_qt.show_info_box(msg, "Info")
            return False
        elif any(c.isupper() for c in project_name) is True:
            msg = "The project name can't have any upper-case characters"
            tools_qt.show_info_box(msg, "Info")
            return False
        elif (bool(re.match('^[a-z0-9_]*$', project_name))) is False:
            msg = "The project name has invalid character"
            tools_qt.show_info_box(msg, "Info")
            return False
        elif [project_name] in pg_keywords:
            msg = "The project name can't be a PostgreSQL reserved keyword"
            tools_qt.show_info_box(msg, "Info")
            return False

        if project_descript == 'null':
            msg = "The 'Description' field is required."
            tools_qt.show_info_box(msg, "Info")
            return False

        # Check is project name already exists
        sql = (f"SELECT schema_name, schema_name FROM information_schema.schemata "
               f"WHERE schema_name ILIKE '%{project_name}%'ORDER BY schema_name")
        rows = tools_db.get_rows(sql, commit=False)

        available = True
        if rows is not None:
            for row in rows:
                if f"{project_name}" == f"{row[0]}":
                    available = False
                    break

        if available:
            return True

        list_schemas = [row[0] for row in rows if f"{project_name}" in f"{row[0]}"]
        new_name = self._bk_schema_name(list_schemas, f"{project_name}_bk_", 0)

        msg = f"This 'Project_name' is already exist. Do you want rename old schema to '{new_name}"
        result = tools_qt.show_question(msg, "Info", force_action=True)
        if result:
            self._rename_project_data_schema(str(project_name), str(new_name))
            return True
        else:
            return False


    def _bk_schema_name(self, list_schemas, project_name, i):
        """ Check for available bk schema name """

        if f"{project_name}{i}" not in list_schemas:
            return f"{project_name}{i}"
        else:
            return self._bk_schema_name(list_schemas, project_name, i + 1)


    def _rename_project_data_schema(self, schema, create_project=None):
        """"""
        if create_project is None:
            self.schema = tools_qt.get_text(self.dlg_readsql_rename, self.dlg_readsql_rename.schema_rename_copy)
            if str(self.schema) == str(schema):
                msg = "Please, select a diferent project name than current."
                tools_qt.show_info_box(msg, "Info")
                return
        else:
            self.schema = str(create_project)

        # Check if the new project name already exists
        sql = "SELECT schema_name, schema_name FROM information_schema.schemata"
        rows = tools_db.get_rows(sql, commit=self.dev_commit)
        for row in rows:
            if str(self.schema) == str(row[0]):
                msg = "This project name alredy exist."
                tools_qt.show_info_box(msg, "Info")
                return
            else:
                continue

        # Create timer
        self.t0 = time()
        self.timer = QTimer()
        if hasattr(self, 'dlg_readsql_rename') and not isdeleted(self.dlg_readsql_rename) and self.dlg_readsql_rename.isVisible():
            self.timer.timeout.connect(partial(self._calculate_elapsed_time, self.dlg_readsql_rename))
        self.timer.start(1000)

        # Set background task 'GwRenameSchemaTask'
        description = f"Rename schema"
        params = {'schema': schema, 'new_schema_name': self.schema}
        self.task_rename_schema = GwRenameSchemaTask(self, description, params, timer=self.timer)
        QgsApplication.taskManager().addTask(self.task_rename_schema)
        QgsApplication.taskManager().triggerTask(self.task_rename_schema)


    def _load_custom_sql_files(self, dialog, widget):
        """"""

        folder_path = tools_qt.get_text(dialog, widget)
        self.task1 = GwTask('Manage schema')
        QgsApplication.taskManager().addTask(self.task1)
        self.task1.setProgress(50)
        self._load_sql(folder_path)
        self.task1.setProgress(100)

        status = (self.error_count == 0)
        self._manage_result_message(status, parameter="Load custom SQL files")
        if status:
            tools_db.dao.commit()
        else:
            tools_db.dao.rollback()

        # Reset count error variable to 0
        self.error_count = 0


    def _get_schema_name(self):
        """"""
        schema_name = tools_qt.get_text(self.dlg_readsql, self.dlg_readsql.project_schema_name)
        return schema_name


    def _load_fct_ftrg(self):
        """"""

        folder = os.path.join(self.folder_utils, self.file_pattern_fct)

        status = self._execute_files(folder)
        if not tools_os.set_boolean(status, False) and tools_os.set_boolean(self.dev_commit, False) is False:
            return False

        folder = os.path.join(self.folder_utils, self.file_pattern_ftrg)
        status = self._execute_files(folder)
        if not tools_os.set_boolean(status, False) and tools_os.set_boolean(self.dev_commit, False) is False:
            return False

        folder = os.path.join(self.folder_software, self.file_pattern_fct)
        status = self._execute_files(folder)
        if not tools_os.set_boolean(status, False) and tools_os.set_boolean(self.dev_commit, False) is False:
            return False

        folder = os.path.join(self.folder_software, self.file_pattern_ftrg)
        status = self._execute_files(folder)
        if not tools_os.set_boolean(status, False) and tools_os.set_boolean(self.dev_commit, False) is False:
            return False

        return True


    """ Create new connection when change combo connections """

    def _event_change_connection(self):
        """"""

        connection_name = str(tools_qt.get_text(self.dlg_readsql, self.cmb_connection))

        credentials = {'db': None, 'schema': None, 'table': None, 'service': None,
                       'host': None, 'port': None, 'user': None, 'password': None, 'sslmode': None}

        self.form_enabled = True
        message = ''

        settings = QSettings()
        settings.beginGroup(f"PostgreSQL/connections/{connection_name}")
        credentials['host'] = settings.value('host')
        if settings.value('host') in (None, ""):
            credentials['host'] = 'localhost'
        credentials['port'] = settings.value('port')
        credentials['db'] = settings.value('database')
        credentials['user'] = settings.value('username')
        credentials['password'] = settings.value('password')
        credentials['service'] = settings.value('service')
        self.is_service = credentials['service']

        sslmode_settings = settings.value('sslmode')
        try:
            sslmode_dict = {0: 'prefer', 1: 'disable', 3: 'require'}
            sslmode = sslmode_dict.get(sslmode_settings, 'prefer')
        except ValueError:
            sslmode = sslmode_settings
        credentials['sslmode'] = sslmode
        settings.endGroup()

        self.logged, credentials = tools_db.connect_to_database_credentials(credentials)
        if self.is_service and not self.logged:
            self.form_enabled = False
            message = 'There is an error in the configuration of the pgservice file, ' \
                      'please check it or consult your administrator'
            tools_qt.enable_dialog(self.dlg_readsql, False, ['cmb_connection', 'btn_gis_create', 'cmb_project_type', 'project_schema_name'])
            self.dlg_readsql.lbl_status.setPixmap(self.status_ko)
            tools_qt.set_widget_text(self.dlg_readsql, 'lbl_status_text', message)
            tools_qt.set_widget_text(self.dlg_readsql, 'lbl_schema_name', '')
            self.dlg_readsql.btn_gis_create.setEnabled(False)

        elif not self.logged:
            self._close_dialog_admin(self.dlg_readsql)
            self._create_credentials_form(set_connection=connection_name)
        else:
            plugin_version = self.plugin_version
            project_version = self.project_version
            # Only get the x.y.zzz, not x.y.zzz.n
            try:
                plugin_version_l = str(self.plugin_version).split('.')
                if len(plugin_version_l) >= 4:
                    plugin_version = f'{plugin_version_l[0]}'
                    for i in range(1, 3):
                        plugin_version = f"{plugin_version}.{plugin_version_l[i]}"
            except Exception:
                pass
            try:
                project_version_l = str(self.project_version).split('.')
                if len(project_version_l) >= 4:
                    project_version = f'{project_version_l[0]}'
                    for i in range(1, 3):
                        project_version = f"{project_version}.{project_version_l[i]}"
            except Exception:
                pass
            if any(x in str(credentials['db']) for x in ('.', ',')):
                message = 'Database name contains special characters that are not supported'
                self.form_enabled = False
            elif str(plugin_version) > str(project_version):
                self.dlg_readsql.lbl_status.setPixmap(self.status_no_update)
                tools_qt.set_widget_text(self.dlg_readsql, self.dlg_readsql.lbl_status_text,
                '(Schema version is lower than plugin version, please update schema)')
                self.dlg_readsql.btn_info.setEnabled(True)
            elif str(plugin_version) < str(project_version):
                self.dlg_readsql.lbl_status.setPixmap(self.status_no_update)
                tools_qt.set_widget_text(self.dlg_readsql, self.dlg_readsql.lbl_status_text,
                '(Schema version is higher than plugin version, please update plugin)')
                self.dlg_readsql.btn_info.setEnabled(True)
            else:
                self.dlg_readsql.lbl_status.setPixmap(self.status_ok)
                tools_qt.set_widget_text(self.dlg_readsql, self.dlg_readsql.lbl_status_text, '')
                self.dlg_readsql.btn_info.setEnabled(False)
            tools_qt.enable_dialog(self.dlg_readsql, True)

            self._populate_data_schema_name(self.cmb_project_type)
            self._set_last_connection(connection_name)

            # Get username
            self.username = self._get_user_connection(connection_name)

            # Check PostgreSQL Version
            self.postgresql_version = tools_db.get_pg_version()
            if int(self.postgresql_version) not in range(self.lower_postgresql_version,
                                                         self.upper_postgresql_version) and self.form_enabled:
                message = "Incompatible version of PostgreSQL"
                self.form_enabled = False

            if self.form_enabled is False:
                ignore_widgets = ['cmb_connection', 'btn_gis_create', 'cmb_project_type', 'project_schema_name']
                tools_qt.enable_dialog(self.dlg_readsql, False, ignore_widgets)
                self.dlg_readsql.lbl_status.setPixmap(self.status_ko)
                tools_qt.set_widget_text(self.dlg_readsql, 'lbl_status_text', message)
                tools_qt.set_widget_text(self.dlg_readsql, 'lbl_schema_name', '')


    def _set_last_connection(self, connection_name):
        """"""

        settings = QSettings()
        settings.beginGroup("PostgreSQL/connections")
        settings.setValue('selected', connection_name)
        settings.endGroup()


    def _get_last_connection(self):
        """"""

        settings = QSettings()
        settings.beginGroup("PostgreSQL/connections")
        connection_name = settings.value('selected')
        settings.endGroup()
        return connection_name


    def _get_user_connection(self, connection_name):
        """"""

        connection_username = None
        settings = QSettings()
        if connection_name:
            settings.beginGroup(f"PostgreSQL/connections/{connection_name}")
            connection_username = settings.value('username')
            settings.endGroup()

        if connection_username is None or connection_username == "":
            connection_username = tools_db.get_current_user()

        return connection_username


    def _open_update_info(self):
        """"""

        # Create dialog
        self.dlg_readsql_show_info = GwAdminProjectInfoUi(self)
        tools_gw.load_settings(self.dlg_readsql_show_info)

        info_updates = self.dlg_readsql_show_info.findChild(QTextEdit, 'info_updates')
        self.message_update = ''

        self._read_info_version()

        info_updates.setText(self.message_update)

        if str(self.message_update) == '':
            self.dlg_readsql_show_info.btn_update.setEnabled(False)

        # Disable tab log
        tools_gw.disable_tab_log(self.dlg_readsql_show_info)

        # Set listeners
        self.dlg_readsql_show_info.btn_close.clicked.connect(partial(self._close_dialog_admin, self.dlg_readsql_show_info))
        self.dlg_readsql_show_info.btn_update.clicked.connect(partial(self.update, self.project_type_selected))

        # Set shortcut keys
        self.dlg_readsql_show_info.key_escape.connect(partial(tools_gw.close_dialog, self.dlg_readsql_show_info))

        # Open dialog
        tools_gw.open_dialog(self.dlg_readsql_show_info, dlg_name='admin_projectinfo')


    def _read_info_version(self):
        """"""

        if not os.path.exists(self.folder_updates):
            tools_qgis.show_message("The update folder was not found in sql folder")
            return

        folders = sorted(os.listdir(self.folder_updates))
        for folder in folders:
            sub_folders = sorted(os.listdir(os.path.join(self.folder_updates, folder)))
            for sub_folder in sub_folders:
                if str(sub_folder) > str(self.project_version).replace('.', ''):
                    folder_aux = os.path.join(self.folder_updates, folder, sub_folder)
                    if self._process_folder(folder_aux):
                        self._read_changelog(sorted(os.listdir(folder_aux)), folder_aux)

        return True


    def _close_dialog_admin(self, dlg):
        """ Close dialog """
        tools_gw.close_dialog(dlg, delete_dlg=False)
        self.schema = None


    def _update_locale(self):
        """"""
        # TODO: Check this!
        cmb_locale = tools_qt.get_combo_value(self.dlg_readsql, self.cmb_locale, 0)
        self.folder_locale = os.path.join(self.sql_dir, 'i18n', cmb_locale)


    def _populate_data_schema_name(self, widget):
        """"""

        # Get filter
        filter_ = tools_qt.get_text(self.dlg_readsql, widget)
        if filter_ in (None, 'null') and self.schema_type:
            filter_ = self.schema_type
        if filter_ is None:
            return
        # Populate Project data schema Name
        sql = "SELECT schema_name FROM information_schema.schemata"
        rows = tools_db.get_rows(sql, commit=self.dev_commit)
        if rows is None:
            return

        result_list = []
        for row in rows:
            sql = (f"SELECT EXISTS (SELECT * FROM information_schema.tables "
                   f"WHERE table_schema = '{row[0]}' "
                   f"AND table_name = 'sys_version')")
            exists = tools_db.get_row(sql)
            if exists and str(exists[0]) == 'True':
                sql = f"SELECT project_type FROM {row[0]}.sys_version"
                result = tools_db.get_row(sql)
                if result is not None and result[0] == filter_.upper():
                    elem = [row[0], row[0]]
                    result_list.append(elem)
        if not result_list:
            self.dlg_readsql.project_schema_name.clear()
            return

        tools_qt.fill_combo_values(self.dlg_readsql.project_schema_name, result_list)


    def _manage_srid(self):
        """ Manage SRID configuration """

        self.filter_srid = self.dlg_readsql_create_project.findChild(QLineEdit, 'srid_id')
        tools_qt.set_widget_text(self.dlg_readsql_create_project, self.filter_srid, '25831')
        self.tbl_srid = self.dlg_readsql_create_project.findChild(QTableView, 'tbl_srid')
        self.tbl_srid.setSelectionBehavior(QAbstractItemView.SelectRows)
        self.model_srid = QSqlQueryModel()
        self.tbl_srid.setModel(self.model_srid)
        self.tbl_srid.clicked.connect(partial(self._set_selected_srid))


    def _set_selected_srid(self):

        selected_list = self.tbl_srid.selectionModel().selectedRows()
        selected_row = selected_list[0].row()
        srid = self.tbl_srid.model().record(selected_row).value("SRID")
        tools_qt.set_widget_text(self.dlg_readsql_create_project, self.filter_srid, srid)


    def _filter_srid_changed(self):
        """"""

        filter_value = tools_qt.get_text(self.dlg_readsql_create_project, self.filter_srid)
        if filter_value == 'null':
            filter_value = ''
        sql = ("SELECT substr(srtext, 1, 6) as " + '"Type"' + ", srid as " + '"SRID"' + ", "
               "substr(split_part(srtext, ',', 1), 9) as " + '"Description"' + " "
               "FROM public.spatial_ref_sys "
               "WHERE CAST(srid AS TEXT) LIKE '" + str(filter_value))
        sql += "%'  AND  srtext ILIKE 'PROJCS%' ORDER BY substr(srtext, 1, 6), srid"
        self.last_srids = tools_db.get_rows(sql, commit=self.dev_commit)

        # Populate Table
        self.model_srid = QSqlQueryModel()
        self.model_srid.setQuery(sql, db=lib_vars.qgis_db_credentials)
        self.tbl_srid.setModel(self.model_srid)
        self.tbl_srid.show()


    def _set_info_project(self):
        """"""

        if self.is_service and self.form_enabled is False:
            return

        # set variables from table version
        schema_name = tools_qt.get_text(self.dlg_readsql, self.dlg_readsql.project_schema_name)

        self.postgresql_version = tools_db.get_pg_version()
        self.postgis_version = tools_db.get_postgis_version()
        self.pgrouting_version = tools_db.get_pgrouting_version()

        if schema_name == 'null':
            tools_qt.enable_tab_by_tab_name(self.dlg_readsql.tab_main, "others", False)

            msg = (f'PostgreSQL version: {self.postgresql_version}\n'
                   f'PostGis version: {self.postgis_version}\n'
                   f'pgRouting version: {self.pgrouting_version}\n \n')
            self.software_version_info.setText(msg)

        else:
            first_dict_info = tools_gw.get_project_info(schema_name, order_direction="ASC")
            last_dict_info = tools_gw.get_project_info(schema_name)

            self.project_type = last_dict_info['project_type']
            self.project_epsg = last_dict_info['project_epsg']
            self.project_version = last_dict_info['project_version']
            self.project_language = last_dict_info['project_language']
            project_date_create = first_dict_info['project_date'].strftime('%d-%m-%Y %H:%M:%S')
            project_date_update = last_dict_info['project_date'].strftime('%d-%m-%Y %H:%M:%S')
            if project_date_create == project_date_update:
                project_date_update = ''
            msg = (f'PostgreSQL version: {self.postgresql_version}\n'
                   f'PostGis version: {self.postgis_version}\n'
                   f'PgRouting version: {self.pgrouting_version}\n \n'
                   f'Schema name: {schema_name}\n'
                   f'Version: {self.project_version}\n'
                   f'EPSG: {self.project_epsg}\n'
                   f'Language: {self.project_language}\n'
                   f'Date of creation: {project_date_create}\n'
                   f'Date of last update: {project_date_update}\n')

            self.software_version_info.setText(msg)

            # Set label schema name
            self.lbl_schema_name.setText(str(schema_name))

        # Update windowTitle
        window_title = f'Giswater ({self.plugin_version})'
        self.dlg_readsql.setWindowTitle(window_title)

        plugin_version = self.plugin_version
        project_version = self.project_version
        # Only get the x.y.zzz, not x.y.zzz.n
        try:
            plugin_version_l = str(self.plugin_version).split('.')
            if len(plugin_version_l) >= 4:
                plugin_version = f'{plugin_version_l[0]}'
                for i in range(1, 3):
                    plugin_version = f"{plugin_version}.{plugin_version_l[i]}"
        except Exception:
            pass
        try:
            project_version_l = str(self.project_version).split('.')
            if len(project_version_l) >= 4:
                project_version = f'{project_version_l[0]}'
                for i in range(1, 3):
                    project_version = f"{project_version}.{project_version_l[i]}"
        except Exception:
            pass

        if schema_name == 'null' and self.form_enabled:
            tools_qt.set_widget_text(self.dlg_readsql, self.dlg_readsql.lbl_status_text, '')
            tools_qt.set_widget_text(self.dlg_readsql, self.dlg_readsql.lbl_schema_name, '')

        elif str(plugin_version) > str(project_version) and self.form_enabled:
            self.dlg_readsql.lbl_status.setPixmap(self.status_no_update)
            tools_qt.set_widget_text(self.dlg_readsql, self.dlg_readsql.lbl_status_text,
                                     '(Schema version is lower than plugin version, please update schema)')
            self.dlg_readsql.btn_info.setEnabled(True)

        elif str(plugin_version) < str(project_version) and self.form_enabled:
            self.dlg_readsql.lbl_status.setPixmap(self.status_no_update)
            tools_qt.set_widget_text(self.dlg_readsql, self.dlg_readsql.lbl_status_text,
                                     '(Schema version is higher than plugin version, please update plugin)')
            self.dlg_readsql.btn_info.setEnabled(False)

        elif self.postgresql_version is None or self.postgis_version is None or self.pgrouting_version is None:
            ignore_widgets = ['cmb_connection', 'btn_gis_create', 'cmb_project_type', 'project_schema_name']
            tools_qt.enable_dialog(self.dlg_readsql, False, ignore_widgets)
            self.dlg_readsql.lbl_status.setPixmap(self.status_ko)
            tools_qt.set_widget_text(self.dlg_readsql, self.dlg_readsql.lbl_status_text,
                                      '(Unable to create one extension. Packages must be installed, consult your administrator)')
            tools_qt.set_widget_text(self.dlg_readsql, 'lbl_schema_name', '')


        elif self.form_enabled:
            self.dlg_readsql.lbl_status.setPixmap(self.status_ok)
            tools_qt.set_widget_text(self.dlg_readsql, self.dlg_readsql.lbl_status_text, '')
            self.dlg_readsql.btn_info.setEnabled(False)


    def _process_folder(self, folderpath, filepattern=''):
        """"""

        try:
            os.listdir(os.path.join(folderpath, filepattern))
            return True
        except Exception:
            return False


    def _reload_fct_ftrg(self):
        """"""
        self._load_fct_ftrg()
        status = (self.error_count == 0)
        if status:
            tools_db.dao.commit()
        else:
            tools_qt.show_info_box("Reload failed", title="Error")
            tools_db.dao.rollback()
            if hasattr(self, 'task_rename_schema'):
                self.task_rename_schema.cancel()

        # Reset count error variable to 0
        self.error_count = 0


    def _set_signals_create_project(self):
        """"""
        self.dlg_readsql_create_project.btn_cancel_task.clicked.connect(partial(self.cancel_task, 'task_create_schema'))
        self.dlg_readsql_create_project.btn_accept.clicked.connect(partial(self.create_project_data_schema))
        self.dlg_readsql_create_project.btn_close.clicked.connect(
            partial(self._close_dialog_admin, self.dlg_readsql_create_project))
        self.cmb_create_project_type.currentIndexChanged.connect(
            partial(self._change_project_type, self.cmb_create_project_type))
        self.cmb_locale.currentIndexChanged.connect(partial(self._update_locale))
        self.filter_srid.textChanged.connect(partial(self._filter_srid_changed))


    def _open_create_project(self):
        """"""

        # Create dialog and signals
        if self.dlg_readsql_create_project is None:
            self.init_dialog_create_project()

        self._filter_srid_changed()

        # Get project_type from previous dialog
        self.cmb_project_type = tools_qt.get_text(self.dlg_readsql, self.dlg_readsql.cmb_project_type)
        tools_qt.set_widget_text(self.dlg_readsql_create_project, self.cmb_create_project_type, self.cmb_project_type)
        self._change_project_type(self.cmb_create_project_type)
        self.connection_name = str(tools_qt.get_text(self.dlg_readsql, self.cmb_connection))

        self._update_time_elapsed("", self.dlg_readsql_create_project)

        # Open dialog
        self.dlg_readsql_create_project.setWindowTitle(f"Create Project - {self.connection_name}")
        tools_gw.open_dialog(self.dlg_readsql_create_project, dlg_name='admin_dbproject')

    def _open_create_other_project(self, title, dlg_name, other_project):
        """Create Other Project"""

        self.other_project = other_project
        self.init_dialog_create_other_project()

        # Open dialog
        getattr(self, f"dlg_readsql_create_{other_project}_project").setWindowTitle(title)
        tools_gw.open_dialog(getattr(self, f"dlg_readsql_create_{other_project}_project"), dlg_name=dlg_name)


    def _open_create_cm_project(self):
        """Create Cm Project"""

        if self.dlg_readsql_create_cm_project is None:
            self.init_dialog_create_cm_project()

        self._update_time_elapsed("", self.dlg_readsql_create_cm_project)

        # Open dialog
        self.dlg_readsql_create_cm_project.setWindowTitle(f"Create Cm Project")
        tools_gw.open_dialog(self.dlg_readsql_create_cm_project, dlg_name='admin_cmdbproject')


    def _open_rename(self):
        """"""

        # Open rename if schema is updated
        if str(self.plugin_version) != str(self.project_version):
            msg = "The schema version has to be updated to make rename"
            tools_qt.show_info_box(msg, "Info")
            return

        # Create dialog
        self.dlg_readsql_rename = GwAdminRenameProjUi(self)
        tools_gw.load_settings(self.dlg_readsql_rename)

        schema = tools_qt.get_text(self.dlg_readsql, self.dlg_readsql.project_schema_name)

        # Set listeners
        self.dlg_readsql_rename.btn_accept.clicked.connect(partial(self._rename_project_data_schema, schema, None))
        self.dlg_readsql_rename.btn_cancel.clicked.connect(partial(self._close_dialog_admin, self.dlg_readsql_rename))

        # Set shortcut keys
        self.dlg_readsql_rename.key_escape.connect(partial(tools_gw.close_dialog, self.dlg_readsql_rename))

        # Open dialog
        self.dlg_readsql_rename.setWindowTitle(f'Rename project - {schema}')
        self.dlg_readsql_rename.schema_rename_copy.setText(schema)
        tools_gw.open_dialog(self.dlg_readsql_rename, dlg_name='admin_renameproj')


    def _execute_files(self, filedir, i18n=False, no_ct=False, utils_schema_name=None, set_progress_bar=False):
        """"""

        if not os.path.exists(filedir):
            tools_log.log_info(f"Folder not found: {filedir}")
            return True
        # Skipping metadata folders for Mac OS
        if '.DS_Store' in filedir:
            return True
        tools_log.log_info(f"Processing folder: {filedir}")
        filelist = sorted(os.listdir(filedir))
        status = True
        if utils_schema_name:
            schema_name = utils_schema_name
        elif self.schema is None:
            schema_name = tools_qt.get_text(self.dlg_readsql, self.dlg_readsql.project_schema_name)
            schema_name = schema_name.replace('"', '')
        else:
            schema_name = self.schema.replace('"', '')
        if self.project_epsg:
            self.project_epsg = str(self.project_epsg).replace('"', '')
        else:
            msg = "There is no project selected or it is not valid. Please check the first tab..."
            tools_qgis.show_warning(msg)

        # Manage folders 'i18n'
        manage_i18n = i18n
        if 'i18n' in filedir:
            manage_i18n = True

        if manage_i18n:
            files_to_execute = [f"{self.project_type_selected}_schema_model.sql", f"{self.project_type_selected}_dml.sql", f"dml.sql"]
            for file in files_to_execute:
                status = True
                if file in filelist:
                    tools_log.log_info(os.path.join(filedir, file))
                    self.current_sql_file += 1
                    status = self._read_execute_file(filedir, file, schema_name, self.project_epsg, set_progress_bar)
                if not tools_os.set_boolean(status, False) and tools_os.set_boolean(self.dev_commit, False) is False:
                    return False

        else:
            for file in filelist:
                if ".sql" in file:
                    if (no_ct is True and "tablect.sql" not in file) or no_ct is False:
                        tools_log.log_info(os.path.join(filedir, file))
                        self.current_sql_file += 1
                        status = self._read_execute_file(filedir, file, schema_name, self.project_epsg, set_progress_bar)
                        if not tools_os.set_boolean(status, False) and not tools_os.set_boolean(self.dev_commit, False):
                            return False

        return status


    def _read_execute_file(self, filedir, file, schema_name, project_epsg, set_progress_bar=False):
        """"""

        status = False
        f = None
        try:

            # Manage progress bar
            if set_progress_bar:
                if hasattr(self, 'task_create_schema') and not isdeleted(self.task_create_schema):
                    self.progress_value = int(float(self.current_sql_file / self.total_sql_files) * 100)
                    self.progress_value = int(self.progress_value * self.progress_ratio)
                    self.task_create_schema.set_progress(self.progress_value)

            if hasattr(self, 'task_create_schema') and not isdeleted(self.task_create_schema) and self.task_create_schema.isCanceled():
                return False

            filepath = os.path.join(filedir, file)
            f = open(filepath, 'r', encoding="utf8")
            if f:
                f_to_read = str(f.read().replace("SCHEMA_NAME", schema_name).replace("SRID_VALUE", project_epsg))
                status = tools_db.execute_sql(str(f_to_read), filepath=filepath, commit=self.dev_commit, is_thread=True)
                if tools_os.set_boolean(status, False) is False:
                    self.error_count = self.error_count + 1
                    tools_log.log_info(f"_read_execute_file error {filepath}")
                    tools_log.log_info(f"Message: {lib_vars.session_vars['last_error']}")
                    self.message_infolog = f"_read_execute_file error {filepath}\nMessage: {lib_vars.session_vars['last_error']}"
                    if tools_os.set_boolean(self.dev_commit, False) is False:
                        tools_db.dao.rollback()

                    if hasattr(self, 'task_create_schema') and not isdeleted(self.task_create_schema):
                        self.task_create_schema.db_exception = (lib_vars.session_vars['last_error'], str(f_to_read), filepath)
                        self.task_create_schema.cancel()

                    return False

        except Exception as e:
            self.error_count = self.error_count + 1
            tools_log.log_info(f"_read_execute_file exception: {file}")
            tools_log.log_info(str(e))
            self.message_infolog = f"_read_execute_file exception: {file}\n {str(e)}"
            if tools_os.set_boolean(self.dev_commit, False) is False:
                tools_db.dao.rollback()
            if hasattr(self, 'task_create_schema') and not isdeleted(self.task_create_schema):
                self.task_create_schema.cancel()
            status = False

        finally:
            if f:
                f.close()
            return status

    #QUE ES ESTO, tenog que traer i18n?
    def _execute_cm_files(self, filedir, set_progress_bar=False):
        """"""

        if not os.path.exists(filedir):
            tools_log.log_info(f"Folder not found: {filedir}")
            return True

        tools_log.log_info(f"Processing folder: {filedir}")

        dirlist = sorted(os.listdir(filedir))
        status = True
        # Manage folders 'i18n'
        if 'i18n' in filedir:
            dirlist = [f"{self.project_language}.sql"]
        for folder in dirlist:
            folder_path = os.path.join(filedir, folder)  # Construct full path

            if not os.path.isdir(folder_path):  # Ensure it's a directory
                continue
            filelist = sorted(os.listdir(folder_path))
            for file in filelist:
                if file.endswith(".sql"):
                    filepath = os.path.join(folder_path, file)  # Full path to the SQL file

                    self.current_sql_file += 1
                    status = self._read_execute_cm_file(filepath, set_progress_bar)

                    # If execution fails and dev_commit is False, stop processing
                    if not tools_os.set_boolean(status, False) and not tools_os.set_boolean(self.dev_commit, False):
                        return False

        return status  # Return final status

    def _read_execute_cm_file(self, filepath, set_progress_bar=False):
        """"""

        status = False
        f = None

        PARENT_SCHEMA = tools_qt.get_text(self.dlg_readsql, self.dlg_readsql.project_schema_name)
        SCHEMA_SRID = str(self.project_epsg)
        SCHEMA_NAME = self.cm_schema_name

        try:
            # Manage progress bar
            if set_progress_bar:
                if hasattr(self, 'task_create_cm_schema') and not isdeleted(self.task_create_cm_schema):
                    self.progress_value = int(float(self.current_sql_file / self.total_sql_files) * 100)
                    self.progress_value = int(self.progress_value * self.progress_ratio)
                    self.task_create_cm_schema.set_progress(self.progress_value)

            if hasattr(self, 'task_create_cm_schema') and not isdeleted(
                    self.task_create_cm_schema) and self.task_create_cm_schema.isCanceled():
                return False

            f = open(filepath, 'r', encoding="utf8")
            if f:
                f_to_read = str(
                    f.read().replace("SCHEMA_NAME", SCHEMA_NAME).replace("SRID_VALUE", SCHEMA_SRID).replace(
                        "PARENT_SCHEMA", PARENT_SCHEMA))
                status = tools_db.execute_sql(str(f_to_read), filepath=filepath, commit=self.dev_commit, is_thread=True)
                if tools_os.set_boolean(status, False) is False:
                    self.cm_error_count = self.cm_error_count + 1
                    if tools_os.set_boolean(self.dev_commit, False) is False:
                        tools_db.dao.rollback()

                    if hasattr(self, 'task_create_cm_schema') and not isdeleted(self.task_create_cm_schema):
                        self.task_create_cm_schema.db_exception = (
                        lib_vars.session_vars['last_error'], str(f_to_read), filepath)
                        self.task_create_cm_schema.cancel()

                    return False

        except Exception as e:
            self.error_count = self.error_count + 1
            tools_log.log_info(f"_read_execute_file exception: {filepath}")
            tools_log.log_info(str(e))
            self.message_infolog = f"_read_execute_file exception: {filepath}\n {str(e)}"
            if tools_os.set_boolean(self.dev_commit, False) is False:
                tools_db.dao.rollback()
            if hasattr(self, 'task_create_schema') and not isdeleted(self.task_create_schema):
                self.task_create_schema.cancel()
            status = False

        finally:
            if f:
                f.close()
            return status


    def _execute_sql_files(self, filedir, set_progress_bar=False):
        """"""

        if not os.path.exists(filedir):
            tools_log.log_info(f"Folder not found: {filedir}")
            return True

        tools_log.log_info(f"Processing folder: {filedir}")

        filelist = sorted(os.listdir(filedir))
        status = True
        # Manage folders 'i18n'
        if 'i18n' in filedir:
            filelist = [f"{self.project_language}.sql"]
        for file in filelist:
            if ".sql" in file:
                filepath = os.path.join(filedir, file)
                self.current_sql_file += 1
                status = self._read_execute_sql_file(filepath, set_progress_bar)
                if not tools_os.set_boolean(status, False) and not tools_os.set_boolean(self.dev_commit, False):
                    return False

        return status


    def _read_execute_sql_file(self, filepath, set_progress_bar=False):
        """"""

        status = False
        f = None

        PARENT_SCHEMA = tools_qt.get_text(self.dlg_readsql, self.dlg_readsql.project_schema_name)
        SCHEMA_SRID = str(self.project_epsg)
        SCHEMA_NAME = ""
        if hasattr(self, f'{self.other_project}_schema_name'):
            SCHEMA_NAME = getattr(self,f'{self.other_project}_schema_name')

        try:
            # Manage progress bar
            if set_progress_bar:
                if hasattr(self, 'task_create_schema') and not isdeleted(self.task_create_schema):
                    self.progress_value = int(float(self.current_sql_file / self.total_sql_files) * 100)
                    self.progress_value = int(self.progress_value * self.progress_ratio)
                    self.task_create_schema.set_progress(self.progress_value)

            if hasattr(self, 'task_create_schema') and not isdeleted(self.task_create_schema) and self.task_create_schema.isCanceled():
                return False

            f = open(filepath, 'r', encoding="utf8")
            if f:
                f_to_read = str(f.read().replace("SCHEMA_NAME", SCHEMA_NAME).replace("SCHEMA_SRID", SCHEMA_SRID).replace("PARENT_SCHEMA", PARENT_SCHEMA))
                status = tools_db.execute_sql(str(f_to_read), filepath=filepath, commit=self.dev_commit, is_thread=True)
                if tools_os.set_boolean(status, False) is False:
                    self.error_count = self.error_count + 1
                    if tools_os.set_boolean(self.dev_commit, False) is False:
                        tools_db.dao.rollback()

                    if hasattr(self, 'task_create_schema') and not isdeleted(self.task_create_schema):
                        self.task_create_schema.db_exception = (lib_vars.session_vars['last_error'], str(f_to_read), filepath)
                        self.task_create_schema.cancel()

                    return False

        except Exception as e:
            self.error_count = self.error_count + 1
            tools_log.log_info(f"_read_execute_file exception: {filepath}")
            tools_log.log_info(str(e))
            self.message_infolog = f"_read_execute_file exception: {filepath}\n {str(e)}"
            if tools_os.set_boolean(self.dev_commit, False) is False:
                tools_db.dao.rollback()
            if hasattr(self, 'task_create_schema') and not isdeleted(self.task_create_schema):
                self.task_create_schema.cancel()
            status = False

        finally:
            if f:
                f.close()
            return status


    def _read_changelog(self, filelist, filedir):
        """ Read contents of file 'changelog.txt' """

        f = None
        if "changelog.txt" not in filelist:
            tools_log.log_warning(f"File 'changelog.txt' not found in: {filedir}")
            return True

        try:
            filepath = os.path.join(filedir, 'changelog.txt')
            f = open(filepath, 'r')
            if f:
                f_to_read = str(f.read()) + '\n'
                self.message_update = self.message_update + '\n' + str(f_to_read)
            else:
                return False
        except Exception as e:
            tools_log.log_warning(f"Error reading file 'changelog.txt': {e}")
            return False
        finally:
            if f:
                f.close()

        return True


    def _copy_schema(self):
        """"""

        # Create dialog
        self.dlg_readsql_copy = GwAdminRenameProjUi(self)
        tools_gw.load_settings(self.dlg_readsql_copy)

        schema = tools_qt.get_text(self.dlg_readsql, self.dlg_readsql.project_schema_name)

        # Set listeners
        self.dlg_readsql_copy.btn_accept.clicked.connect(partial(self._copy_project_start, schema))
        self.dlg_readsql_copy.btn_cancel.clicked.connect(partial(self._close_dialog_admin, self.dlg_readsql_copy))

        # Set shortcut keys
        self.dlg_readsql_copy.key_escape.connect(partial(tools_gw.close_dialog, self.dlg_readsql_copy))

        # Open dialog
        self.dlg_readsql_copy.setWindowTitle('Copy project - ' + schema)
        tools_gw.open_dialog(self.dlg_readsql_copy, dlg_name='admin_renameproj')


    def _copy_project_start(self, schema):
        """"""

        new_schema_name = tools_qt.get_text(self.dlg_readsql_copy, self.dlg_readsql_copy.schema_rename_copy)
        sql = "SELECT schema_name, schema_name FROM information_schema.schemata"
        rows = tools_db.get_rows(sql, commit=self.dev_commit)

        for row in rows:
            if str(new_schema_name) == str(row[0]):
                msg = "This project name alredy exist."
                tools_qt.show_info_box(msg, "Info")
                return
            else:
                continue

        # Create timer
        self.t0 = time()
        self.timer = QTimer()
        self.timer.timeout.connect(partial(self._calculate_elapsed_time, self.dlg_readsql_copy))
        self.timer.start(1000)

        # Set background task 'GwCopySchemaTask'
        description = f"Copy schema"
        params = {'schema': schema}
        self.task_copy_schema = GwCopySchemaTask(self, description, params, timer=self.timer)
        QgsApplication.taskManager().addTask(self.task_copy_schema)
        QgsApplication.taskManager().triggerTask(self.task_copy_schema)


    def _delete_schema(self):
        """"""

        project_name = tools_qt.get_text(self.dlg_readsql, self.dlg_readsql.project_schema_name)
        if project_name is None:
            msg = "Please, select a project to delete"
            tools_qt.show_info_box(msg, "Info")
            return

        sql = f"SELECT value FROM {project_name}.config_param_system WHERE parameter='admin_isproduction'"
        row = tools_db.get_row(sql)
        if row and tools_os.set_boolean(row[0], default=False):
            msg = f"The schema '{project_name}' is being used in production! It can't be deleted."
            tools_qt.show_info_box(msg, "Warning")
            return

        msg = f"Are you sure you want delete schema '{project_name}' ?"
        result = tools_qt.show_question(msg, "Info", force_action=True)
        if result:
            sql = f'DROP SCHEMA {project_name} CASCADE;'
            status = tools_db.execute_sql(sql)
            if status:
                msg = "Process finished successfully"
                tools_qt.show_info_box(msg, "Info", parameter="Delete schema")
                self._populate_data_schema_name(self.dlg_readsql.cmb_project_type)
                self._manage_utils()
                self._set_info_project()


    def _build_replace_dlg(self, replace_json):

        # Build the dialog
        self.dlg_replace = GwReplaceInFileUi(self)
        self.dlg_replace.setWindowFlags(Qt.WindowStaysOnTopHint)
        tools_gw.load_settings(self.dlg_replace)

        # Add a widget for each word to replace
        self._add_replace_widgets(replace_json)

        # Connect signals
        self.dlg_replace.btn_accept.clicked.connect(partial(self._dlg_replace_accept))
        self.dlg_replace.btn_cancel.clicked.connect(partial(self.dlg_replace.reject))
        self.dlg_replace.finished.connect(partial(tools_gw.save_settings, self.dlg_replace))

        resp = self.dlg_replace.exec_()  # We do exec_() because we want the execution to stop until the dlg is closed
        if resp == 0:
            return False
        return True


    def _add_replace_widgets(self, replace_json):

        idx = 0
        for item in replace_json:
            for key in item:
                # Add section label
                section = key
                section_lbl = QLabel()
                section_lbl.setText(f"<b>{section}</b>")
                field = {"layoutname": 'lyt_replace', "layoutorder": idx}
                tools_gw.add_widget(self.dlg_replace, field, section_lbl, None)
                idx += 1
                for i in item[key]:
                    # Add widget label
                    lbl = QLabel()
                    lbl.setText(f"{i}")
                    # Add widget Line Edit
                    widget = QLineEdit()
                    widget.setObjectName(f"{i}")
                    field = {"layoutname": 'lyt_replace', "layoutorder": idx}

                    tools_gw.add_widget(self.dlg_replace, field, lbl, widget)
                    idx += 1
        # Add final vertical spacer
        spacer = tools_qt.add_verticalspacer()
        lyt_replace = self.dlg_replace.findChild(QGridLayout, 'lyt_replace')
        lyt_replace.addItem(spacer)


    def _dlg_replace_accept(self):

        dict_to_replace_unordered = {}
        for widget in self.dlg_replace.findChildren(QLineEdit):
            dict_to_replace_unordered[f'{widget.objectName()}'] = f'{widget.text()}'

        dict_to_replace = {}
        for k in sorted(dict_to_replace_unordered, key=len, reverse=True):
            dict_to_replace[k] = dict_to_replace_unordered[k]

        all_valid = True
        news = []
        for key in dict_to_replace:
            valid = True
            old = key
            new = dict_to_replace[key]
            if len(new) <= 0:
                # if the string is empty
                tools_qt.set_stylesheet(self.dlg_replace.findChild(QLineEdit, f'{old}'))
                self.dlg_replace.findChild(QLineEdit, f'{old}').setToolTip('Can\'t be empty')
                valid, all_valid = False, False
            elif len(new) > 16:
                # if the string is too long
                tools_qt.set_stylesheet(self.dlg_replace.findChild(QLineEdit, f'{old}'))
                self.dlg_replace.findChild(QLineEdit, f'{old}').setToolTip('Must have less than 16 characters')
                valid, all_valid = False, False
            elif new in news:
                # if the string is duplicated with other new strings
                tools_qt.set_stylesheet(self.dlg_replace.findChild(QLineEdit, f'{old}'))
                self.dlg_replace.findChild(QLineEdit, f'{old}').setToolTip('All new names should be unique')
                valid, all_valid = False, False
            else:
                # Search if the object already exists
                sql = f"SELECT count(csv1) FROM temp_csv WHERE csv1 ILIKE '{new}'"
                row = tools_db.get_row(sql, log_info=False, commit=False)
                if row and row[0] is not None:
                    try:
                        matches = int(row[0])
                        if matches > 0:
                            tools_qt.set_stylesheet(self.dlg_replace.findChild(QLineEdit, f'{old}'))
                            self.dlg_replace.findChild(QLineEdit, f'{old}').setToolTip('Another object has this name')
                            valid, all_valid = False, False
                    except Exception as e:
                        tools_log.log_info(f"{type(e).__name__} --> {e}")
            if valid:
                news.append(new)
                tools_qt.set_stylesheet(self.dlg_replace.findChild(QLineEdit, f'{old}'), style="")
                self.dlg_replace.findChild(QLineEdit, f'{old}').setToolTip('')

        # If none of the new words are in the file
        if all_valid:
            msg = "This will modify your inp file, so a backup will be created.\n" \
                  "Do you want to proceed?"
            if not tools_qt.show_question(msg):
                return

            # Replace the words
            try:
                # Read the contents of the file
                with open(self.file_inp, 'r', encoding='utf-8') as file:
                    contents = file.read()
                # Save a backup of the file
                with open(f"{self.file_inp}.old", 'w', encoding='utf-8') as file:
                    file.write(contents)
                # Replace the words
                for key in dict_to_replace:
                    old = key
                    new = dict_to_replace[key]
                    contents = tools_os.ireplace(old, new, contents)
                # Write the file with new contents
                with open(f"{self.file_inp}", 'w', encoding='utf-8') as file:
                    file.write(contents)
            except Exception as e:
                tools_log.log_error(f"Exception when replacing inp strings: {e}")
            del contents

            # Close the dlg
            self.dlg_replace.accept()


    def _create_qgis_template(self):
        """"""

        msg = ("Warning: Are you sure to continue?. This button will update your plugin qgis templates file replacing "
               "all strings defined on the config/dev.config file. Be sure your config file is OK before continue")
        result = tools_qt.show_question(msg, "Info")
        if result:
            # Get dev config file
            setting_file = os.path.join(self.plugin_dir, 'config', 'dev.config')
            if not os.path.exists(setting_file):
                message = "File not found"
                tools_qgis.show_warning(message, parameter=setting_file)
                return

            # Set plugin settings
            self.dev_settings = QSettings(setting_file, QSettings.IniFormat)
            self.dev_settings.setIniCodec(sys.getfilesystemencoding())

            # Get values
            self.folder_path = tools_gw.get_config_parser('system', 'folder_path', "project", "dev", False,
                                                          force_reload=True)

            self.text_replace_labels = tools_gw.get_config_parser('qgis_project_text_replace', 'labels', "project",
                                                                  "dev", False, force_reload=True)
            self.text_replace_labels = self.text_replace_labels.split(',')
            self.xml_set_labels = tools_gw.get_config_parser('qgis_project_xml_set', 'labels', "project", "dev", False,
                                                             force_reload=True)
            self.xml_set_labels = self.xml_set_labels.split(',')

            if not os.path.exists(self.folder_path):
                message = "Folder not found"
                tools_qgis.show_warning(message, parameter=self.folder_path)
                return

            # Set wait cursor
            self.task1 = GwTask('Manage schema')
            QgsApplication.taskManager().addTask(self.task1)
            self.task1.setProgress(50)

            # Start read files
            qgis_files = sorted(os.listdir(self.folder_path))
            for file in qgis_files:
                tools_log.log_info("Reading file", parameter=file)
                # Open file for read
                f = open(self.folder_path + os.sep + file, 'r')
                if f:
                    f_to_read = str(f.read())

                    # Replace into template text
                    for text_replace in self.text_replace_labels:
                        text_replace = text_replace.replace(" ", "")
                        self.text_replace = tools_gw.get_config_parser('qgis_project_text_replace', text_replace,
                                                                       "project", "dev", False, force_reload=True)
                        self.text_replace = self.text_replace.split(',')
                        tools_log.log_info("Replacing template text", parameter=self.text_replace[1])
                        f_to_read = re.sub(str(self.text_replace[0]),
                                           str(self.text_replace[1]), f_to_read)

                    for text_replace in self.xml_set_labels:
                        text_replace = text_replace.replace(" ", "")
                        self.text_replace = tools_gw.get_config_parser('qgis_project_xml_set', text_replace, "project",
                                                                       "dev", False, force_reload=True)
                        self.text_replace = self.text_replace.split(',')
                        tools_log.log_info("Replacing template text", parameter=self.text_replace[1])
                        f_to_read = re.sub(str(self.text_replace[0]),
                                           str(self.text_replace[1]), f_to_read)

                    # Close file
                    f.close()

                    # Open file for write
                    f = open(self.folder_path + os.sep + file, 'w')
                    f.write(f_to_read)

                    # Close file
                    f.close()

            # Set arrow cursor
            self.task1.setProgress(100)

            # Finish proces
            msg = "The QGIS Projects templates was correctly created."
            tools_qt.show_info_box(msg, "Info")


    def _update_manage_ui(self):
        """"""

        schema_name = tools_qt.get_text(self.dlg_readsql, 'project_schema_name')
        if schema_name in (None, 'null', ''):
            tools_qt.enable_tab_by_tab_name(self.dlg_readsql.tab_main, "others", False)
            return
        else:
            tools_qt.enable_tab_by_tab_name(self.dlg_readsql.tab_main, "others", True)

        # Control if schema_version is updated to 3.2
        if str(self.project_version).replace('.', '') < str(self.plugin_version).replace('.', ''):
            tools_qt.get_widget(self.dlg_readsql, self.dlg_readsql.grb_manage_addfields).setEnabled(False)
            self.dlg_readsql.cmb_formname_fields.clear()
            return

        else:
            tools_qt.get_widget(self.dlg_readsql, self.dlg_readsql.grb_manage_addfields).setEnabled(True)

            if not tools_db.check_table('cat_feature', schema_name):
                tools_log.log_warning(f"Table not found: 'cat_feature'")
                return

            sql = (f"SELECT cat_feature.id, cat_feature.id "
                   f"FROM {schema_name}.cat_feature WHERE id <> 'LINK' "
                   f"AND active IS TRUE ORDER BY id")
            rows = tools_db.get_rows(sql, commit=self.dev_commit)

            tools_qt.fill_combo_values(self.dlg_readsql.cmb_formname_fields, rows)


    def _open_manage_field(self, action):
        """"""

        # Create the dialog and signals
        self.dlg_manage_fields = GwAdminFieldsUi(self)
        tools_gw.load_settings(self.dlg_manage_fields)
        self.model_update_table = None

        # Remove unused tabs
        for x in range(self.dlg_manage_fields.tab_add_fields.count() - 1, -1, -1):
            if str(self.dlg_manage_fields.tab_add_fields.widget(x).objectName()) not in (f'tab_{action}', 'tab_infolog'):
                tools_qt.remove_tab(
                    self.dlg_manage_fields.tab_add_fields, self.dlg_manage_fields.tab_add_fields.widget(x).objectName())

        form_name_fields = tools_qt.get_text(self.dlg_readsql, self.dlg_readsql.cmb_formname_fields)
        is_multi_addfield = tools_qt.is_checked(self.dlg_readsql, self.dlg_readsql.chk_add_fields_multi)

        window_title = ""

        match action:
            case 'create':
                if is_multi_addfield:
                    window_title = f'Create multi field'
                else:
                    window_title = 'Create field on "' + str(form_name_fields) + '"'
                self._manage_create_field(form_name_fields, is_multi_addfield)
            case 'update':
                if is_multi_addfield:
                    window_title = f'Update multi field'
                else:
                    window_title = 'Update field on "' + str(form_name_fields) + '"'
                self._manage_update_field(self.dlg_manage_fields, form_name_fields, is_multi_addfield, tableview='ve_config_addfields')
            case 'delete':
                if is_multi_addfield:
                    window_title = f'Delete multi field'
                else:
                    window_title = 'Delete field on "' + str(form_name_fields) + '"'
                self._manage_delete_field(form_name_fields, is_multi_addfield)
            case _:
                tools_qgis.show_warning("No action detected")


        # Set listeners
        self.dlg_manage_fields.btn_accept.clicked.connect(
            partial(self._manage_accept, action, form_name_fields, is_multi_addfield))
        self.dlg_manage_fields.btn_cancel.clicked.connect(partial(self._close_dialog_admin, self.dlg_manage_fields))
        self.dlg_manage_fields.tbl_update.doubleClicked.connect(
            partial(self._update_selected_addfild, self.dlg_manage_fields.tbl_update, is_multi_addfield))
        self.dlg_manage_fields.btn_open.clicked.connect(
            partial(self._update_selected_addfild, self.dlg_manage_fields.tbl_update, is_multi_addfield))

        tools_gw.open_dialog(self.dlg_manage_fields, dlg_name='admin_addfields')
        self.dlg_manage_fields.setWindowTitle(window_title)


    def _update_selected_addfild(self, widget, is_multi_addfield):
        """"""

        selected_list = widget.selectionModel().selectedRows()
        if len(selected_list) == 0:
            message = "Any record selected"
            tools_qgis.show_warning(message)
            return

        # Create the dialog and signals
        self._close_dialog_admin(self.dlg_manage_fields)
        self.dlg_manage_fields = GwAdminFieldsUi(self)
        tools_gw.load_settings(self.dlg_manage_fields)
        self.model_update_table = None

        form_name_fields = tools_qt.get_text(self.dlg_readsql, self.dlg_readsql.cmb_formname_fields)
        self.dlg_manage_fields.columnname.setEnabled(False)
        self.dlg_manage_fields.datatype.setEnabled(False)
        self.dlg_manage_fields.widgettype.setEnabled(False)

        # Set listeners
        self.dlg_manage_fields.btn_accept.clicked.connect(
            partial(self._manage_accept, 'update', form_name_fields))
        self.dlg_manage_fields.btn_cancel.clicked.connect(partial(self._manage_close_dlg, self.dlg_manage_fields))

        # Remove unused tabs
        for x in range(self.dlg_manage_fields.tab_add_fields.count() - 1, -1, -1):
            if str(self.dlg_manage_fields.tab_add_fields.widget(x).objectName()) not in (str('tab_create'), 'tab_infolog'):
                tools_qt.remove_tab(self.dlg_manage_fields.tab_add_fields,
                                               self.dlg_manage_fields.tab_add_fields.widget(x).objectName())

        if is_multi_addfield:
                window_title = f'Update multi field'
        else:
            window_title = 'Update field on "' + str(form_name_fields) + '"'
        self.dlg_manage_fields.setWindowTitle(window_title)
        self._manage_create_field(form_name_fields, is_multi_addfield)

        row = selected_list[0].row()

        for column in range(widget.model().columnCount()):
            index = widget.model().index(row, column)

            result = tools_qt.get_widget(self.dlg_manage_fields, str(widget.model().headerData(column, Qt.Horizontal)))
            if result is None:
                continue

            value = str(widget.model().data(index))
            if value == 'NULL':
                value = None
            tools_qt.set_widget_text(self.dlg_manage_fields, result, str(value))

        tools_gw.open_dialog(self.dlg_manage_fields, dlg_name='admin_addfields')


    def _manage_create_field(self, form_name, is_multi_addfield):
        """"""

        schema_name = tools_qt.get_text(self.dlg_readsql, 'project_schema_name')

        # Alter visibility on widget that is only for multicreate action
        self.dlg_manage_fields.lbl_multifeaturetype.setVisible(is_multi_addfield)
        self.dlg_manage_fields.featuretype.setVisible(is_multi_addfield)

        if is_multi_addfield:
             # Populate featuretype combo
            rows = [['ALL', 'ALL'], ['NODE', 'NODE'], ['ARC', 'ARC'], ['CONNEC', 'CONNEC']]
            if self.project_type == 'ud':
                rows += [['GULLY', 'GULLY']]
            tools_qt.fill_combo_values(self.dlg_manage_fields.featuretype, rows)

        # Populate widgettype combo
        sql = (f"SELECT DISTINCT(id), idval FROM {schema_name}.config_typevalue "
               f"WHERE typevalue = 'widgettype_typevalue' AND addparam->>'createAddfield' = 'TRUE'")
        rows = tools_db.get_rows(sql, commit=self.dev_commit)
        tools_qt.fill_combo_values(self.dlg_manage_fields.widgettype, rows)

        # Populate datatype combo
        sql = (f"SELECT id, idval FROM {schema_name}.config_typevalue "
               f"WHERE typevalue = 'datatype_typevalue' AND addparam->>'createAddfield' = 'TRUE'")
        rows = tools_db.get_rows(sql, commit=self.dev_commit)
        tools_qt.fill_combo_values(self.dlg_manage_fields.datatype, rows)

        # Populate layoutname combo
        sql = (f"SELECT id, idval FROM {schema_name}.config_typevalue "
               f"WHERE typevalue = 'layout_name_typevalue' AND addparam->>'createAddfield' = 'TRUE'")
        rows = tools_db.get_rows(sql, commit=self.dev_commit)
        tools_qt.fill_combo_values(self.dlg_manage_fields.layoutname, rows)

        # Set default value for formtype widget
        tools_qt.set_widget_text(self.dlg_manage_fields, self.dlg_manage_fields.formtype, 'feature')


    def _manage_update_field(self, dialog, form_name, is_multi_addfield, tableview):
        """"""

        if form_name is None:
            return

        schema_name = tools_qt.get_text(self.dlg_readsql, 'project_schema_name')
        if schema_name is None:
            tools_qt.enable_tab_by_tab_name(self.dlg_readsql.tab_main, "others", False)
            return
        else:
            tools_qt.enable_tab_by_tab_name(self.dlg_readsql.tab_main, "others", True)

        # Populate table update
        qtable = dialog.findChild(QTableView, "tbl_update")
        self.model_update_table = QSqlTableModel(db=lib_vars.qgis_db_credentials)
        qtable.setSelectionBehavior(QAbstractItemView.SelectRows)
        if is_multi_addfield:
            expr_filter = f"cat_feature_id IS NULL"
        else:
            expr_filter = f"cat_feature_id = '{form_name}'"

        self._fill_table(qtable, tableview, self.model_update_table, expr_filter)
        tools_gw.set_tablemodel_config(dialog, qtable, tableview, schema_name=schema_name)


    def _manage_delete_field(self, form_name, is_multi_addfield):
        """"""

        schema_name = tools_qt.get_text(self.dlg_readsql, 'project_schema_name')
        if schema_name is None:
            tools_qt.enable_tab_by_tab_name(self.dlg_readsql.tab_main, "others", False)
            return
        else:
            tools_qt.enable_tab_by_tab_name(self.dlg_readsql.tab_main, "others", True)

        # Populate widgettype combo
        if is_multi_addfield:
            sql = (f"SELECT DISTINCT(columnname), columnname "
                f"FROM {schema_name}.ve_config_addfields "
                f"WHERE cat_feature_id IS NULL")
        else:
            sql = (f"SELECT DISTINCT(columnname), columnname "
                    f"FROM {schema_name}.ve_config_addfields "
                    f"WHERE cat_feature_id = '{form_name}'")

        rows = tools_db.get_rows(sql, commit=self.dev_commit)
        tools_qt.fill_combo_values(self.dlg_manage_fields.cmb_fields, rows)


    def _manage_close_dlg(self, dlg_to_close):
        """"""

        self._close_dialog_admin(dlg_to_close)
        if dlg_to_close.objectName() == 'dlg_man_addfields':
            self._open_manage_field('update')


    def _manage_accept(self, action, form_name, is_multi=False):
        """"""

        schema_name = tools_qt.get_text(self.dlg_readsql, 'project_schema_name')
        # save prev user value
        sql = f"SELECT value FROM {schema_name}.config_param_system WHERE parameter = 'admin_config_control_trigger'"
        row = tools_db.get_row(sql)
        config_trg_user_value = row[0] if row is not None else True
        # set admin_config_control_trigger to true to force config_form_fields trigger
        sql = (f"UPDATE {schema_name}.config_param_system "
               f"SET value = 'TRUE'"
               f"WHERE parameter = 'admin_config_control_trigger'")
        tools_db.execute_sql(sql, commit=self.dev_commit)


        # Execute manage add fields function
        param_name = tools_qt.get_text(self.dlg_manage_fields, self.dlg_manage_fields.columnname)
        sql = (f"SELECT param_name FROM {schema_name}.sys_addfields "
               f"WHERE param_name = '{param_name}' AND cat_feature_id = '{form_name}' ")
        row = tools_db.get_row(sql)

        # Check feature type selected for multi addfields actions
        if is_multi:
            feature_type = tools_qt.get_selected_item(self.dlg_manage_fields, self.dlg_manage_fields.featuretype)

        if action == 'create':

            # Control mandatory widgets
            column_name = tools_qt.get_text(self.dlg_manage_fields, self.dlg_manage_fields.columnname)
            label = tools_qt.get_text(self.dlg_manage_fields, self.dlg_manage_fields.label)
            widget_type = tools_qt.get_text(self.dlg_manage_fields, self.dlg_manage_fields.widgettype)
            dv_query_text = tools_qt.get_text(self.dlg_manage_fields, self.dlg_manage_fields.dv_querytext)

            if column_name == 'null' or label == 'null':
                msg = "Column name and Label fields are mandatory. Please set correct value."
                tools_qt.show_info_box(msg, "Info")
                return

            elif row is not None:
                msg = "Column name already exists."
                tools_qt.show_info_box(msg, "Info")
                return

            elif widget_type == 'combo' and dv_query_text in ('null', None):
                msg = "Parameter 'Query text:' is mandatory for 'combo' widgets. Please set value."
                tools_qt.show_info_box(msg, "Info")
                return

            list_widgets = self.dlg_manage_fields.tab_create.findChildren(QWidget)

            _json = {}
            result_json = None
            for widget in list_widgets:
                if type(widget) not in (QScrollArea, QFrame, QWidget, QScrollBar, QLabel, QAbstractButton, QHeaderView, QListView, QGroupBox, QTableView) \
                        and widget.objectName() != 'qt_spinbox_lineedit':

                    value = None

                    if type(widget) in (QLineEdit, QSpinBox, QDoubleSpinBox):
                        value = tools_qt.get_text(self.dlg_manage_fields, widget, return_string_null=False)
                    elif isinstance(widget, QComboBox):
                        value = tools_qt.get_combo_value(self.dlg_manage_fields, widget, 0)
                    elif type(widget) is QCheckBox:
                        value = tools_qt.is_checked(self.dlg_manage_fields, widget)
                    elif isinstance(widget, QgsDateTimeEdit):
                        value = tools_qt.get_calendar_date(self.dlg_manage_fields, widget)
                    elif type(widget) is QPlainTextEdit:
                        value = widget.document().toPlainText()

                    if str(widget.objectName()) not in (None, 'null', '', ""):
                        _json[str(widget.objectName())] = value
                        result_json = json.dumps(_json)

            # Create body
            if is_multi:
                feature = '"featureType":"' + feature_type + '"'
            else:
                feature = '"catFeature":"' + form_name + '"'
            extras = '"action":"CREATE", "parameters":' + result_json + ''
            body = tools_gw.create_body(feature=feature, extras=extras)
            body = body.replace('""', 'null')

            # Execute manage add fields function
            json_result = tools_gw.execute_procedure('gw_fct_admin_manage_addfields', body, schema_name, commit=self.dev_commit)
            if not json_result or json_result['status'] == 'Failed':
                # set admin_config_control_trigger with prev user value
                sql = (f"UPDATE {schema_name}.config_param_system "
                    f"SET value = '{config_trg_user_value}'"
                    f"WHERE parameter = 'admin_config_control_trigger'")
                tools_db.execute_sql(sql, commit=self.dev_commit)
                return
            self._manage_json_message(json_result, parameter="Field configured in 'config_form_fields'")


        elif action == 'update':

            list_widgets = self.dlg_manage_fields.tab_create.findChildren(QWidget)

            _json = {}
            result_json = None
            for widget in list_widgets:
                if type(widget) not in (
                        QScrollArea, QFrame, QWidget, QScrollBar, QLabel, QAbstractButton, QHeaderView, QListView, QGroupBox,
                        QTableView) and widget.objectName() != 'qt_spinbox_lineedit':

                    value = None
                    if type(widget) in (QLineEdit, QSpinBox, QDoubleSpinBox):
                        value = tools_qt.get_text(self.dlg_manage_fields, widget, return_string_null=False)
                    elif isinstance(widget, QComboBox):
                        value = tools_qt.get_combo_value(self.dlg_manage_fields, widget, 0)
                    elif type(widget) is QCheckBox:
                        value = tools_qt.is_checked(self.dlg_manage_fields, widget)
                    elif type(widget) is QgsDateTimeEdit:
                        value = tools_qt.get_calendar_date(self.dlg_manage_fields, widget)
                    elif type(widget) is QPlainTextEdit:
                        value = widget.document().toPlainText()

                    result_json = None
                    if str(widget.objectName()) not in (None, 'null', '', ""):
                        _json[str(widget.objectName())] = value
                        result_json = json.dumps(_json)

            # Create body
            if is_multi:
                feature = '"featureType":"' + feature_type + '"'
            else:
                feature = '"catFeature":"' + form_name + '"'
            extras = '"action":"UPDATE", "parameters":' + result_json + ''
            body = tools_gw.create_body(feature=feature, extras=extras)
            body = body.replace('""', 'null')

            # Execute manage add fields function
            json_result = tools_gw.execute_procedure('gw_fct_admin_manage_addfields', body, schema_name)
            self._manage_json_message(json_result, parameter="Field update in 'config_form_fields'")
            if not json_result or json_result['status'] == 'Failed':
                return

        elif action == 'delete':

            field_value = tools_qt.get_text(self.dlg_manage_fields, self.dlg_manage_fields.cmb_fields)

            sql = (f"SELECT feature_type FROM {schema_name}.sys_addfields "
                f"WHERE param_name = '{field_value}'")
            feature_type = tools_db.get_row(sql)[0]

            # Create body
            if is_multi:
                feature = '"featureType":"' + feature_type + '"'
            else:
                feature = '"catFeature":"' + form_name + '"'
            extras = '"action":"DELETE", "parameters":{"columnname":"' + field_value + '"}'
            body = tools_gw.create_body(feature=feature, extras=extras)

            # Execute manage add fields function
            json_result = tools_gw.execute_procedure('gw_fct_admin_manage_addfields', body, schema_name)
            self._manage_json_message(json_result, parameter="Delete function")

        # set admin_config_control_trigger with prev user value
        sql = (f"UPDATE {schema_name}.config_param_system "
               f"SET value = '{config_trg_user_value}'"
               f"WHERE parameter = 'admin_config_control_trigger'")
        tools_db.execute_sql(sql, commit=self.dev_commit)

    def _change_project_type(self, widget):
        """ Take current project type changed """

        self.project_type_selected = tools_qt.get_text(self.dlg_readsql, widget)
        self.folder_software = os.path.join(self.sql_dir, self.project_type_selected)

        # Disable button if schema not is ws:
        self.dlg_readsql.btn_create_asset.setEnabled(self.project_type_selected == "ws")

    def _insert_inp_into_db(self, folder_path=None):
        """"""

        # Convert any file codec to utf-8
        BLOCKSIZE = 1048576  # This is the number of bytes that will be read at a time (for handling big files)
        srcfile = folder_path
        trgfile = f"{folder_path}_utf8"
        from_codec = tools_os.get_encoding_type(folder_path)  # Get file codec

        try:
            with open(srcfile, 'r', encoding=from_codec) as f, open(trgfile, 'w', encoding='utf-8') as e:
                while True:
                    text = f.read(BLOCKSIZE)
                    if not text:
                        break
                    e.write(text)

            os.remove(srcfile)  # remove old encoding file
            os.rename(trgfile, srcfile)  # rename new encoding
        except UnicodeDecodeError:
            tools_qgis.show_warning('Decode error reading inp file')
        except UnicodeEncodeError:
            tools_qgis.show_warning('Encode error reading inp file')

        # Read the file
        _file = open(folder_path, "r+", encoding='utf8')
        full_file = _file.readlines()
        sql = ""
        progress = 0
        target = ""
        for row in full_file:
            progress += 1
            row = row.rstrip()
            if len(row) == 0:
                continue
            if str(row[0]) == "[":
                target = str(row)
            if target in ('[TRANSECTS]', '[CONTROLS]', '[RULES]'):
                sp_n = [row]
            elif target in ('[EVAPORATION]', '[TEMPERATURE]'):
                sp_n = re.split(' |\t', row, 1)
            else:
                if str(row[0]) != ';':
                    list_aux = row.split("\t")
                    dirty_list = []
                    for x in range(0, len(list_aux)):
                        # If text in between double-quotes, put all the text in a single column (if tab-separated)
                        if str(list_aux[x]).startswith('"') and str(list_aux[x]).endswith('"'):
                            dirty_list.append(list_aux[x].strip('"'))
                            continue

                        aux = list_aux[x].split(" ")
                        str_aux = ""
                        for i in range(len(aux)):
                            # If the text starts with `;` it means it's the annotation for that line, so we put all
                            # the annotation text in a single string to then insert it to csv39
                            if str(aux[i]).startswith(';'):
                                final_col = ' '.join(aux[i:])
                                dirty_list.append(final_col)
                                break
                            # If text is between double-quotes, insert it without the quotes
                            #     This includes "xxxx" and ""
                            if str(aux[i]).startswith('"') and str(aux[i]).endswith('"'):
                                if aux[i] == '""':
                                    aux[i] = '\n'
                                dirty_list.append(aux[i].strip('"'))
                                continue

                            # If text starts with '"', initialize str_aux variable
                            #     This will insert "xxx yy" as a single string
                            if str(aux[i]).startswith('"'):
                                str_aux = str(aux[i])
                                continue
                            if str_aux:
                                str_aux = f'{str_aux} {str(aux[i])}'
                                if str(aux[i]).endswith('"'):
                                    dirty_list.append(str_aux.strip('"'))
                                    str_aux = ""
                                continue

                            # Text without quotes is inserted as-is
                            dirty_list.append(aux[i])
                else:
                    dirty_list = [row]

                for x in range(len(dirty_list) - 1, -1, -1):
                    if dirty_list[x] == '' or "**" in dirty_list[x] or "--" in dirty_list[x] or dirty_list[x] == '; '\
                            or dirty_list[x] == ';' or dirty_list[x] == ';\n':
                        dirty_list.pop(x)
                sp_n = dirty_list

            if len(sp_n) > 0:
                sql += "INSERT INTO temp_csv (fid, source, "
                values = "VALUES(239, $$" + target + "$$, "
                for x in range(0, len(sp_n)):
                    csv_col = str(x + 1)
                    if sp_n[x] != "''":
                        if sp_n[x].strip().replace("\n", "").startswith(';') and x == len(sp_n)-1:
                            csv_col = "39"
                        sql += "csv" + csv_col + ", "
                        value = "$$" + sp_n[x].strip().replace("\n", "") + "$$, "
                        values += value.replace("$$$$", "null")
                    else:
                        sql += "csv" + csv_col + ", "
                        values = "VALUES(null, "
                sql = sql[:-2] + ") "
                values = values[:-2] + ");\n"
                sql += values

            if progress % 500 == 0:
                tools_db.execute_sql(sql, commit=self.dev_commit)
                sql = ""

        if sql != "":
            tools_db.execute_sql(sql, commit=self.dev_commit)

        _file.close()
        del _file


    def _populate_functions_dlg(self, dialog, result):
        """"""

        status = False
        if len(result) != 0:
            dialog.setWindowTitle(result['alias'])
            dialog.txt_info.setText(str(result['descript']))
            self.function_list = []
            tools_gw.build_dialog_options(dialog, result, 0, self.function_list)
            status = True

        return status


    def _set_log_text(self, dialog, data):
        """"""

        for k, v in list(data.items()):
            if str(k) == "info":
                tools_gw.fill_tab_log(dialog, data)


    def _manage_result_message(self, status, msg_ok=None, msg_error=None, parameter=None):
        """ Manage message depending result @status """

        if status:
            if msg_ok is None:
                msg_ok = "Process finished successfully"
            tools_qgis.show_info(msg_ok, parameter=parameter)
        else:
            if msg_error is None:
                msg_error = "Process finished with some errors"
            tools_qgis.show_warning(msg_error, parameter=parameter)


    def _manage_json_message(self, json_result, parameter=None, title=None):
        """ Manage message depending result @status """

        message = json_result.get('message')
        if message:

            level = message.get('level')
            if level is not None:
                level = int(level)
            else:
                level = 1
            msg = message.get('text')
            if msg is None:
                msg = "Key on returned json from ddbb is missed"

            tools_qgis.show_message(msg, level, parameter=parameter, title=title)

        data = json_result['body'].get('data')
        tools_gw.fill_tab_log(self.dlg_manage_fields, data)
        qtabwidget = self.dlg_manage_fields.findChild(QTabWidget, 'tab_add_fields')
        if qtabwidget is not None:
            # Remove unused tabs
            for x in range(qtabwidget.count() - 1, -1, -1):
                qtabwidget.setTabEnabled(x, False)
            qtabwidget.setTabEnabled(qtabwidget.count() - 1, True)
            qtabwidget.setCurrentIndex(qtabwidget.count() - 1)


    def _save_selection(self):
        """"""

        # Save last Project schema name and type selected
        schema_name = tools_qt.get_text(self.dlg_readsql, self.dlg_readsql.project_schema_name, False, False)
        project_type = tools_qt.get_text(self.dlg_readsql, self.dlg_readsql.cmb_project_type)
        tools_gw.set_config_parser('btn_admin', 'project_type', f'{project_type}', prefix=False)
        tools_gw.set_config_parser('btn_admin', 'schema_name', f'{schema_name}', prefix=False)


    def _create_credentials_form(self, set_connection):
        """"""

        self.dlg_credentials = GwCredentialsUi(self)
        tools_gw.load_settings(self.dlg_credentials)
        if str(self.list_connections) != '[]':
            tools_qt.fill_combo_values(self.dlg_credentials.cmb_connection, self.list_connections)
        else:
            msg = "You don't have any connection to PostGIS database configurated. " \
                  "Check your QGIS data source manager and create at least one"
            tools_qt.show_info_box(msg, "Info")
            return

        tools_qt.set_widget_text(self.dlg_credentials, self.dlg_credentials.cmb_connection, str(set_connection))

        self.dlg_credentials.btn_accept.clicked.connect(partial(self._set_credentials, self.dlg_credentials))
        self.dlg_credentials.cmb_connection.currentIndexChanged.connect(
            partial(self._set_credentials, self.dlg_credentials, new_connection=True))

        sslmode_list = [['disable', 'disable'], ['allow', 'allow'], ['prefer', 'prefer'], ['require', 'require'],
                        ['verify - ca', 'verify - ca'], ['verify - full', 'verify - full']]
        tools_qt.fill_combo_values(self.dlg_credentials.cmb_sslmode, sslmode_list, 0)
        tools_qt.set_widget_text(self.dlg_credentials, self.dlg_credentials.cmb_sslmode, 'prefer')

        tools_gw.open_dialog(self.dlg_credentials, dlg_name='admin_credentials')


    def _manage_user_params(self):
        """"""

        # Update variable composer_path on config_param_user
        folder_name = os.path.dirname(os.path.abspath(__file__))
        composers_path_vdef = os.path.normpath(os.path.normpath(folder_name + os.sep + os.pardir)) + os.sep + \
            'resources' + os.sep + 'templates' + os.sep + 'qgiscomposer' + os.sep + 'en_US'
        sql = (f"UPDATE {self.schema_name}.config_param_user "
               f"SET value = '{composers_path_vdef}' "
               f"WHERE parameter = 'qgis_composers_folderpath' AND cur_user = current_user")
        tools_db.execute_sql(sql, commit=self.dev_commit)


    def _select_active_locales(self, sqlite_cursor):

        sql = f"SELECT locale as id, name as idval FROM locales WHERE active = 1"
        sqlite_cursor.execute(sql)
        return sqlite_cursor.fetchall()


    def _save_custom_sql_path(self, dialog):

        folder_path = tools_qt.get_text(dialog, "custom_path_folder")
        if folder_path == "null":
            folder_path = None
        tools_gw.set_config_parser("btn_admin", "custom_sql_path", f"{folder_path}", "user", "session")


    def _manage_docker(self):
        """ Puts the dialog in a docker, depending on the user configuration """

        try:
            tools_gw.close_docker('admin_position')
            lib_vars.session_vars['docker_type'] = 'qgis_form_docker'
            lib_vars.session_vars['dialog_docker'] = GwDocker(self)
            lib_vars.session_vars['dialog_docker'].dlg_closed.connect(partial(tools_gw.close_docker, 'admin_position'))
            tools_gw.manage_docker_options('admin_position')
            tools_gw.docker_dialog(self.dlg_readsql)
            self.dlg_readsql.dlg_closed.connect(partial(tools_gw.close_docker, 'admin_position'))
        except Exception as e:
            tools_log.log_info(str(e))
            tools_gw.open_dialog(self.dlg_readsql, dlg_name='admin_ui')


    def _manage_utils(self):

        sql = "SELECT schema_name FROM information_schema.schemata"
        rows = tools_db.get_rows(sql)
        if rows is None:
            return

        ws_result_list = []
        ud_result_list = []

        for row in rows:
            sql = (f"SELECT EXISTS (SELECT * FROM information_schema.tables "
                   f"WHERE table_schema = '{row[0]}' "
                   f"AND table_name = 'sys_version')")
            exists = tools_db.get_row(sql)
            if exists and str(exists[0]) == 'True':
                sql = f"SELECT project_type FROM {row[0]}.sys_version"
                result = tools_db.get_row(sql)
                if result is not None and result[0] == 'WS':
                    elem = [row[0], row[0]]
                    ws_result_list.append(elem)
                elif result is not None and result[0] == 'UD':
                    elem = [row[0], row[0]]
                    ud_result_list.append(elem)

        if not ws_result_list:
            self.dlg_readsql.cmb_utils_ws.clear()
        else:
            tools_qt.fill_combo_values(self.dlg_readsql.cmb_utils_ws, ws_result_list)

        if not ud_result_list:
            self.dlg_readsql.cmb_utils_ud.clear()
        else:
            tools_qt.fill_combo_values(self.dlg_readsql.cmb_utils_ud, ud_result_list)


    def _create_utils(self):

        # Manage cmb_utils_projecttypes null values
        self.ws_project_name = tools_qt.get_text(self.dlg_readsql, self.dlg_readsql.cmb_utils_ws, return_string_null=False)
        self.ud_project_name = tools_qt.get_text(self.dlg_readsql, self.dlg_readsql.cmb_utils_ud, return_string_null=False)

        if self.ws_project_name == "" or self.ud_project_name == "":
            msg = "You need to have a ws and ud schema created to create a utils schema"
            tools_qgis.show_message(msg, 0)
            return

        # Get giswater version for ws and ud project selected
        self.ws_project_result = None
        self.ud_project_result = None

        sql = f"SELECT giswater, language, epsg FROM {self.ws_project_name}.sys_version ORDER BY id DESC LIMIT 1"
        row = tools_db.get_row(sql)
        if row:
            self.ws_project_result = row

        sql = f"SELECT giswater, language, epsg FROM {self.ud_project_name}.sys_version ORDER BY id DESC LIMIT 1"
        row = tools_db.get_row(sql)
        if row:
            self.ud_project_result = row

        if self.ws_project_result[0] != self.ud_project_result[0]:
            msg = (f"You need to select same version for ws and ud projects. "
                   f"Versions: WS - {self.ws_project_result[0]} ; UD - {self.ud_project_result[0]}")
            tools_qgis.show_message(msg, 0)
            return

        # Check is project name already exists
        sql = (f"SELECT schema_name FROM information_schema.schemata "
               f"WHERE schema_name ILIKE 'utils' ORDER BY schema_name")
        row = tools_db.get_row(sql, commit=False)
        if row:
            msg = f"Schema Utils already exist."
            tools_qgis.show_message(msg, 0)
            return

        self.error_count = 0
        # Set background task 'GwCreateSchemaTask'
        description = f"Create schema"
        params = {'is_test': False, 'project_type': 'utils', 'exec_last_process': False,
                  'project_name_schema': 'utils', 'project_locale': self.ws_project_result[1],
                  'project_srid': self.ws_project_result[2], 'example_data': False, 'schema_version': None,
                  'schema_utils':'utils', 'schema_ws':self.ws_project_name, 'schema_ud':self.ud_project_name,
                  'main_project_version':self.ws_project_result[0]}
        self.task_create_schema = GwCreateSchemaUtilsTask(self, description, params)
        QgsApplication.taskManager().addTask(self.task_create_schema)
        QgsApplication.taskManager().triggerTask(self.task_create_schema)


    def _update_utils(self, schema_name=None):

        if schema_name is None:
            self.ws_project_name = tools_qt.get_text(self.dlg_readsql, self.dlg_readsql.cmb_utils_ws, return_string_null=False)
        else:
            self.ws_project_name = schema_name
        sql = f"SELECT value FROM utils.config_param_system WHERE parameter = 'utils_version'"
        row = tools_db.get_row(sql)
        if row:
            self._update_utils_schema(row, schema_name)


    def _load_base_utils(self):

        folder = os.path.join(self.sql_dir, 'corporate', 'utils', 'utils')
        status = self._execute_files(folder, utils_schema_name='utils')
        if not tools_os.set_boolean(status, False) and tools_os.set_boolean(self.dev_commit, False) is False:
            return False
        folder = os.path.join(self.sql_dir, 'corporate', 'utils', 'utils', 'fct')
        status = self._execute_files(folder, utils_schema_name='utils')
        if not tools_os.set_boolean(status, False) and tools_os.set_boolean(self.dev_commit, False) is False:
            return False
        folder = os.path.join(self.sql_dir, 'corporate', 'utils', 'ws')
        status = self._execute_files(folder, utils_schema_name=self.ws_project_name)
        if not tools_os.set_boolean(status, False) and tools_os.set_boolean(self.dev_commit, False) is False:
            return False
        folder = os.path.join(self.sql_dir, 'corporate', 'utils', 'ud')
        status = self._execute_files(folder, utils_schema_name=self.ud_project_name)
        if not tools_os.set_boolean(status, False) and tools_os.set_boolean(self.dev_commit, False) is False:
            return False

        return True


    def _update_utils_schema(self, schema_version=None, schema_name=None):

        folder_utils_updates = os.path.join(self.sql_dir, 'corporate', 'utils', 'updates')

        if not os.path.exists(folder_utils_updates):
            tools_qgis.show_message("The update folder was not found in sql folder")
            self.error_count = self.error_count + 1
            return False

        folders = sorted(os.listdir(folder_utils_updates))
        for folder in folders:
            sub_folders = sorted(os.listdir(os.path.join(folder_utils_updates, folder)))

            for sub_folder in sub_folders:
                aux = str(self.ws_project_result[0]).replace('.', '')
                if (schema_version is None and sub_folder <= aux) or schema_version is not None and (schema_version < sub_folder < aux):
                    folder_update = os.path.join(folder_utils_updates, folder, sub_folder, 'utils')
                    if self._process_folder(folder_update):
                        status = self._load_sql(folder_update, utils_schema_name='utils')
                        if tools_os.set_boolean(status, False) is False:
                            return False
                    if self.project_type_selected == 'ws':
                        folder_update = os.path.join(folder_utils_updates, folder, sub_folder, 'ws')
                        if self._process_folder(folder_update):
                            if schema_name is None:
                                schema_name = self.ws_project_name
                            status = self._load_sql(folder_update, utils_schema_name=schema_name)
                            if tools_os.set_boolean(status, False) is False:
                                return False
                    if self.project_type_selected == 'ud':
                        folder_update = os.path.join(folder_utils_updates, folder, sub_folder, 'ud')
                        if self._process_folder(folder_update):
                            if schema_name is None:
                                schema_name = self.ud_project_name
                            status = self._load_sql(folder_update, utils_schema_name=schema_name)
                            if tools_os.set_boolean(status, False) is False:
                                return False
                    folder_update = os.path.join(folder_utils_updates, folder, sub_folder, 'i18n', self.locale)
                    if self._process_folder(folder_update) is True:
                        status = self._execute_files(folder_update, True)
                        if tools_os.set_boolean(status, False) is False:
                            return False

        return True


    def _calculate_elapsed_time(self, dialog):

        tf = time()  # Final time
        td = tf - self.t0  # Delta time
        self._update_time_elapsed(f"Exec. time: {timedelta(seconds=round(td))}", dialog)

    def _update_time_elapsed(self, text, dialog):

        if isdeleted(dialog):
            self.timer.stop()
            return

        lbl_time = dialog.findChild(QLabel, 'lbl_time')
        lbl_time.setText(text)

    # endregion<|MERGE_RESOLUTION|>--- conflicted
+++ resolved
@@ -30,12 +30,9 @@
 from .gis_file_create import GwGisFileCreate
 from ..threads.task import GwTask
 from ..ui.ui_manager import GwAdminUi, GwAdminDbProjectUi, GwAdminRenameProjUi, GwAdminProjectInfoUi, \
-<<<<<<< HEAD
-    GwAdminGisProjectUi, GwAdminFieldsUi, GwCredentialsUi, GwReplaceInFileUi, GwAdminDbProjectAssetUi, GwAdminDbProjectAuditUi
-
-=======
-    GwAdminGisProjectUi, GwAdminFieldsUi, GwCredentialsUi, GwReplaceInFileUi, GwAdminCmProjectUi
->>>>>>> 9bb8d291
+    GwAdminGisProjectUi, GwAdminFieldsUi, GwCredentialsUi, GwReplaceInFileUi, GwAdminDbProjectAssetUi, \
+    GwAdminDbProjectAuditUi, GwAdminCmProjectUi
+
 from ..utils import tools_gw
 from ... import global_vars
 from .i18n_generator import GwI18NGenerator
@@ -116,7 +113,6 @@
         self._info_show_database(connection_status=connection_status, username=username, show_dialog=show_dialog)
 
 
-<<<<<<< HEAD
     def create_project_data_other_schema(self):
         """ Create other schema """
 
@@ -137,7 +133,6 @@
             return
 
         self.start_create_other_project_data_schema_task()
-=======
     def create_project_data_cm_schema(self):
         """ Create cm schema """
         self.cm_schema_name = tools_qt.get_text(self.dlg_readsql_create_cm_project, 'project_name')
@@ -158,7 +153,6 @@
 
         self.start_create_cm_project_data_schema_task()
 
->>>>>>> 9bb8d291
 
     def create_project_data_schema(self, project_name_schema=None, project_descript=None, project_type=None,
             project_srid=None, project_locale=None, is_test=False, exec_last_process=True, example_data=True):
@@ -251,7 +245,6 @@
         QgsApplication.taskManager().addTask(self.task_create_schema)
         QgsApplication.taskManager().triggerTask(self.task_create_schema)
 
-<<<<<<< HEAD
     def start_create_other_project_data_schema_task(self):
         self.error_count = 0
         # We retrieve the desired name of the schema, since in case there had been a schema with the same name, we had
@@ -273,7 +266,6 @@
 
         QgsApplication.taskManager().addTask(self.task_create_schema)
         QgsApplication.taskManager().triggerTask(self.task_create_schema)
-=======
 
     def start_create_cm_project_data_schema_task(self):
         self.cm_error_count = 0
@@ -292,7 +284,6 @@
         QgsApplication.taskManager().addTask(self.task_create_cm_schema)
         QgsApplication.taskManager().triggerTask(self.task_create_cm_schema)
 
->>>>>>> 9bb8d291
 
     def manage_process_result(self, project_name, project_type, is_test=False, is_utils=False, dlg=None):
         """"""
@@ -319,7 +310,6 @@
             if dlg:
                 tools_gw.close_dialog(dlg)
 
-<<<<<<< HEAD
     def manage_other_process_result(self):
         """"""
 
@@ -336,7 +326,6 @@
             tools_qgis.show_info("A rollback on schema will be done.")
             if getattr(self, f"dlg_readsql_create_{self.other_project}_project"):
                 tools_gw.close_dialog(getattr(self, f"dlg_readsql_create_{self.other_project}_project"))
-=======
     def manage_cm_process_result(self):
         """"""
 
@@ -353,7 +342,6 @@
             tools_qgis.show_info("A rollback on schema will be done.")
             if self.dlg_readsql_create_cm_projectdlg:
                 tools_gw.close_dialog(self.dlg_readsql_create_cm_project)
->>>>>>> 9bb8d291
 
 
     def execute_last_process(self, new_project=False, schema_name=None, schema_type='', locale=False, srid=None):
@@ -533,7 +521,6 @@
         self._set_signals_create_project()
 
 
-<<<<<<< HEAD
     def  init_dialog_create_other_project(self):
         """ Initialize dialog (only once) """
         project = self.other_project
@@ -570,7 +557,6 @@
 
         return dialog
 
-=======
     def init_dialog_create_cm_project(self):
         """ Initialize dialog (only once) """
 
@@ -599,7 +585,6 @@
         self.dlg_readsql_create_cm_project.btn_accept.clicked.connect(partial(self.create_project_data_cm_schema))
         self.dlg_readsql_create_cm_project.btn_close.clicked.connect(
             partial(tools_gw.close_dialog, self.dlg_readsql_create_cm_project, False))
->>>>>>> 9bb8d291
 
     # region 'Create Project'
 
@@ -826,7 +811,6 @@
         self.folder_updates = os.path.join(self.sql_dir, 'updates')
         self.folder_example = os.path.join(self.sql_dir, 'example')
 
-<<<<<<< HEAD
         # Declare asset db folders
         self.sql_asset_dir = os.path.join(self.sql_dir, 'am')
         self.folder_base = os.path.join(self.sql_asset_dir, 'base')
@@ -836,13 +820,12 @@
         # Declare audit db folders
         self.sql_audit_dir = os.path.join(self.sql_dir, 'corporate','audit')
         self.folder_audit = os.path.join(self.sql_audit_dir, 'audit')
-=======
+
         # Declare cm db folders (QUE ES ESTO?)
         self.sql_cm_dir = os.path.join(self.sql_dir, 'cm')
         self.folder_utils_cm = os.path.join(self.sql_cm_dir, 'utils')
         self.folder_i18n_cm = os.path.join(self.sql_cm_dir, 'i18n')
         self.folder_example_cm = os.path.join(self.sql_cm_dir, 'example')
->>>>>>> 9bb8d291
 
         # Variable to commit changes even if schema creation fails
         self.dev_commit = tools_gw.get_config_parser('system', 'force_commit', "user", "init", prefix=True)
