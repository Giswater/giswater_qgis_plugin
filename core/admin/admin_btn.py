"""
This file is part of Giswater 3
The program is free software: you can redistribute it and/or modify it under the terms of the GNU
General Public License as published by the Free Software Foundation, either version 3 of the License,
or (at your option) any later version.
"""
# -*- coding: utf-8 -*-
import json
import os
import random
import re
import sys
import mmap
from functools import partial
from sip import isdeleted
from time import sleep

from qgis.PyQt.QtCore import QSettings, Qt, QDate
from qgis.PyQt.QtGui import QPixmap
from qgis.PyQt.QtSql import QSqlTableModel, QSqlQueryModel
from qgis.PyQt.QtWidgets import QRadioButton, QPushButton, QAbstractItemView, QTextEdit, QFileDialog, \
    QLineEdit, QWidget, QComboBox, QLabel, QCheckBox, QScrollArea, QSpinBox, QAbstractButton, \
    QHeaderView, QListView, QFrame, QScrollBar, QDoubleSpinBox, QPlainTextEdit, QGroupBox, QTableView, QDockWidget, \
    QGridLayout, QTabWidget
from qgis.core import QgsProject, QgsTask, QgsApplication, QgsMessageLog
from qgis.gui import QgsDateTimeEdit
from qgis.utils import reloadPlugin

from .gis_file_create import GwGisFileCreate
from ..threads.task import GwTask
from ..ui.ui_manager import GwAdminUi, GwAdminDbProjectUi, GwAdminRenameProjUi, GwAdminProjectInfoUi, \
    GwAdminGisProjectUi, GwAdminImportUi, GwAdminFieldsUi, GwAdminVisitClassUi, GwAdminSysFieldsUi, GwCredentialsUi, \
    GwReplaceInFileUi
from ..utils import tools_gw
from ... import global_vars
from .i18n_generator import GwI18NGenerator
from ...lib import tools_qt, tools_qgis, tools_log, tools_db, tools_os
from ..ui.docker import GwDocker
from ..threads.project_schema_create import GwCreateSchemaTask
from ..threads.project_schema_utils_create import GwCreateSchemaUtilsTask


class GwAdminButton:

    def __init__(self):
        """ Class to control toolbar 'om_ws' """

        # Initialize instance attributes
        self.iface = global_vars.iface
        self.settings = global_vars.giswater_settings
        self.plugin_dir = global_vars.plugin_dir
        self.schema_name = global_vars.schema_name
        self.plugin_version, self.message = tools_qgis.get_plugin_version()
        self.canvas = global_vars.canvas
        self.project_type = None
        self.dlg_readsql = None
        self.dlg_info = None
        self.dlg_readsql_create_project = None
        self.project_type_selected = None
        self.schema_type = None
        self.form_enabled = True
        self.lower_postgresql_version = int(tools_gw.get_config_parser('system', 'lower_postgresql_version', "project",
                                                                       "giswater", False, force_reload=True))
        self.upper_postgresql_version = int(tools_gw.get_config_parser('system', 'upper_postgresql_version', "project",
                                                                       "giswater", False, force_reload=True))
        self.total_sql_files = 0    # Total number of SQL files to process
        self.current_sql_file = 0   # Current number of SQL file
        self.progress_value = 0     # (current_sql_file / total_sql_files) * 100
        self.progress_ratio = 0.8   # Ratio to apply to 'progress_value'


    def init_sql(self, set_database_connection=False, username=None, show_dialog=True):
        """ Button 100: Execute SQL. Info show info """

        # Populate combo connections
        default_connection = self._populate_combo_connections()
        # Bug #733 was here
        # Check if connection is still False
        if set_database_connection:
            connection_status, not_version, layer_source = tools_db.set_database_connection()
        else:
            connection_status = global_vars.session_vars['logged_status']

        settings = QSettings()
        settings.beginGroup(f"PostgreSQL/connections/{default_connection}")
        self.is_service = settings.value('service')
        if not connection_status and not self.is_service:
            self._create_credentials_form(set_connection=default_connection)
            return

        if not connection_status and self.is_service:
            self.form_enabled = False

        # Set label status connection
        self.icon_folder = f"{self.plugin_dir}{os.sep}icons{os.sep}dialogs{os.sep}20x20{os.sep}"
        self.status_ok = QPixmap(f"{self.icon_folder}status_ok.png")
        self.status_ko = QPixmap(f"{self.icon_folder}status_ko.png")
        self.status_no_update = QPixmap(f"{self.icon_folder}status_not_updated.png")

        # Create the dialog and signals
        self._init_show_database()
        self._info_show_database(connection_status=connection_status, username=username, show_dialog=show_dialog)


    def create_project_data_schema(self, project_name_schema=None, project_descript=None, project_type=None,
            project_srid=None, project_locale=None, is_test=False, exec_last_process=True, example_data=True):
        """"""

        # Get project parameters
        if project_name_schema is None or not project_name_schema:
            project_name_schema = tools_qt.get_text(self.dlg_readsql_create_project, 'project_name')
        if project_descript is None or not project_descript:
            project_descript = tools_qt.get_text(self.dlg_readsql_create_project, 'project_descript')
        if project_type is None:
            project_type = tools_qt.get_text(self.dlg_readsql_create_project, 'cmb_create_project_type')
        if project_srid is None:
            project_srid = tools_qt.get_text(self.dlg_readsql_create_project, 'srid_id')
        if project_locale is None:
            project_locale = tools_qt.get_combo_value(self.dlg_readsql_create_project, self.cmb_locale, 0)

        # Set class variables
        self.schema = project_name_schema
        self.descript = project_descript
        self.schema_type = project_type
        self.project_epsg = project_srid
        self.locale = project_locale
        self.folder_locale = os.path.join(self.sql_dir, 'i18n', self.locale)

        # Save in settings
        tools_gw.set_config_parser('btn_admin', 'project_name_schema', f'{project_name_schema}', prefix=False)
        tools_gw.set_config_parser('btn_admin', 'project_descript', f'{project_descript}', prefix=False)
        inp_file_path = tools_qt.get_text(self.dlg_readsql_create_project, 'data_file', False, False)
        tools_gw.set_config_parser('btn_admin', 'inp_file_path', f'{inp_file_path}', prefix=False)
        locale = tools_qt.get_combo_value(self.dlg_readsql_create_project, self.cmb_locale, 0)
        tools_gw.set_config_parser('btn_admin', 'project_locale', f'{locale}', prefix=False)

        # Check if project name is valid
        if not self._check_project_name(project_name_schema, project_descript):
            return

        # Check if srid value is valid
        if self.last_srids is None:
            msg = "This SRID value does not exist on Postgres Database. Please select a diferent one."
            tools_qt.show_info_box(msg, "Info")
            return

        msg = "This process will take time (few minutes). Are you sure to continue?"
        title = "Create example"
        answer = tools_qt.show_question(msg, title)
        if not answer:
            return

        tools_log.log_info(f"Create schema of type '{project_type}': '{project_name_schema}'")

        if self.rdb_import_data.isChecked():
            self.file_inp = tools_qt.get_text(self.dlg_readsql_create_project, 'data_file')
            if self.file_inp == 'null':
                msg = "The 'Path' field is required for Import INP data."
                tools_qt.show_info_box(msg, "Info")
                return
            # Check that the INP file works with the selected project_type
            with open(self.file_inp, 'rb', 0) as file, \
                    mmap.mmap(file.fileno(), 0, access=mmap.ACCESS_READ) as s:
                msg = ""
                # If we're creating a 'ud' project but the INP file is from epanet
                if project_type == 'ud' and s.find(b'[PIPES]') != -1:
                    msg = "The selected INP file does not match with a 'UD' project.\n" \
                          "Please check it before continuing..."
                # If we're creating a 'ws' project but the INP file is from swmm
                if project_type == 'ws' and s.find(b'[CONDUITS]') != -1:
                    msg = "The selected INP file does not match with a 'WS' project.\n" \
                          "Please check it before continuing..."
                if msg:
                    tools_qt.show_info_box(msg, "Warning")
                    return

        elif self.rdb_sample.isChecked() or self.rdb_sample_dev.isChecked():

            if self.locale != 'en_US' or str(self.project_epsg) != '25831':
                msg = ("This functionality is only allowed with the locality 'en_US' and SRID 25831."
                       "\nDo you want change it and continue?")
                result = tools_qt.show_question(msg, "Info Message")
                if result:
                    self.project_epsg = '25831'
                    self.locale = 'en_US'
                    project_locale = 'en_US'
                    self.folder_locale = f"{self.sql_dir}{os.sep}i18n{os.sep}{project_locale}{os.sep}"
                    tools_qt.set_widget_text(self.dlg_readsql_create_project, 'srid_id', self.project_epsg)
                    tools_qt.set_widget_text(self.dlg_readsql_create_project, 'cmb_locale', self.locale)
                else:
                    return

        # Check postGis version
        major_version = self.postgis_version.split(".")
        if int(major_version[0]) >= 3:
            sql = f"CREATE EXTENSION IF NOT EXISTS postgis_raster;"
            tools_db.execute_sql(sql)

        # We retrieve the desired name of the schema, since in case there had been a schema with the same name, we had
        # changed the value of self.schema in the function _rename_project_data_schema or _execute_last_process
        self.schema = project_name_schema
        # Set background task 'GwCreateSchemaTask'
        description = f"Create schema"
        params = {'is_test': is_test, 'project_type': project_type, 'exec_last_process': exec_last_process,
                  'project_name_schema': project_name_schema, 'project_locale': project_locale,
                  'project_srid': project_srid, 'example_data': example_data}
        self.task_create_schema = GwCreateSchemaTask(self, description, params)
        QgsApplication.taskManager().addTask(self.task_create_schema)
        QgsApplication.taskManager().triggerTask(self.task_create_schema)


    def manage_process_result(self, project_name, project_type, is_test=False, is_utils=False, dlg=None):
        """"""

        status = (self.error_count == 0)
        self._manage_result_message(status, parameter="Create project")
        if status:
            global_vars.dao.commit()
            if is_utils is False:
                self._close_dialog_admin(self.dlg_readsql_create_project)
            if not is_test:
                self._populate_data_schema_name(self.cmb_project_type)
                self._manage_utils()
                if project_name is not None and is_utils is False:
                    tools_qt.set_widget_text(self.dlg_readsql, 'cmb_project_type', project_type)
                    tools_qt.set_widget_text(self.dlg_readsql, self.dlg_readsql.project_schema_name, project_name)
                    self._set_info_project()
        else:
            global_vars.dao.rollback()
            # Reset count error variable to 0
            self.error_count = 0
            tools_qt.show_exception_message(msg=global_vars.session_vars['last_error_msg'])
            tools_qgis.show_info("A rollback on schema will be done.")
            if dlg:
                tools_gw.close_dialog(dlg)


    def execute_last_process(self, new_project=False, schema_name=None, schema_type='', locale=False, srid=None):
        """ Execute last process function """

        if new_project is True:
            extras = '"isNewProject":"' + str('TRUE') + '", '
        else:
            extras = '"isNewProject":"' + str('FALSE') + '", '
        extras += '"gwVersion":"' + str(self.plugin_version) + '", '
        extras += '"projectType":"' + str(schema_type).upper() + '", '
        if srid is None:
            srid = self.project_epsg
        extras += '"epsg":' + str(srid).replace('"', '')
        if new_project is True:
            if str(self.descript) != 'null':
                extras += ', ' + '"descript":"' + str(self.descript) + '"'
            extras += ', ' + '"name":"' + str(schema_name) + '"'
            extras += ', ' + '"author":"' + str(self.username) + '"'
            current_date = QDate.currentDate().toString('dd-MM-yyyy')
            extras += ', ' + '"date":"' + str(current_date) + '"'

        self.schema_name = schema_name

        # Get current locale
        if not locale:
            locale = tools_qt.get_combo_value(self.dlg_readsql_create_project, self.cmb_locale, 0)

        client = '"client":{"device":4, "lang":"' + str(locale) + '"}, '
        data = '"data":{' + extras + '}'
        body = "$${" + client + data + "}$$"
        result = tools_gw.execute_procedure('gw_fct_admin_schema_lastprocess', body, self.schema_name, commit=False,
            log_sql=True)
        if result is None or ('status' in result and result['status'] == 'Failed'):
            self.error_count = self.error_count + 1

        return result


    def execute_import_inp_data(self, project_name, project_type):
        """ Executed when option 'Import INP data' has been selected """

        # Create dialog
        self.dlg_import_inp = GwAdminImportUi()
        tools_gw.load_settings(self.dlg_import_inp)

        # Hide widgets
        self.dlg_import_inp.progressBar.setVisible(False)

        if project_type.lower() == 'ws':
            extras = '"function":2522'
        elif project_type.lower() == 'ud':
            extras = '"function":2524'
        else:
            self.error_count = self.error_count + 1
            return

        schema_name = tools_qt.get_text(self.dlg_readsql_create_project, 'project_name')

        extras += ', "isToolbox":false'
        body = tools_gw.create_body(extras=extras)
        complet_result = tools_gw.execute_procedure('gw_fct_gettoolbox', body, schema_name, commit=False)
        if not complet_result or complet_result['status'] == 'Failed':
            return False
        self._populate_functions_dlg(self.dlg_import_inp, complet_result['body']['data']['processes'])

        # Disable tab log
        tools_gw.disable_tab_log(self.dlg_import_inp)

        # Set listeners
        self.dlg_import_inp.btn_run.clicked.connect(partial(self._execute_import_inp, True, project_name, project_type))
        self.dlg_import_inp.btn_close.clicked.connect(partial(self._execute_import_inp, False, project_name, project_type))

        # Open dialog
        tools_gw.open_dialog(self.dlg_import_inp, dlg_name='admin_importinp')


    def cancel_task(self):
        if not isdeleted(self.task_create_schema):
            self.task_create_schema.cancel()


    # TODO: Rename this function => Update all versions from changelog file.
    def update(self, project_type):
        """"""

        msg = "Are you sure to update the project schema to last version?"
        result = tools_qt.show_question(msg, "Info")
        if result:
            # Manage Log Messages panel and open tab Giswater PY
            message_log = self.iface.mainWindow().findChild(QDockWidget, 'MessageLog')
            message_log.setVisible(True)
            QgsMessageLog.logMessage("", f"{global_vars.plugin_name.capitalize()} PY", 0)

            self.task1 = GwTask('Manage schema')
            QgsApplication.taskManager().addTask(self.task1)
            self.task1.setProgress(50)
            self.task1 = GwTask('Manage schema')
            QgsApplication.taskManager().addTask(self.task1)
            schema_name = self._get_schema_name()
            sql = f"DELETE FROM {schema_name}.audit_check_data WHERE fid = 133 AND cur_user = current_user;"
            tools_db.execute_sql(sql)
            status = self.load_updates(project_type, update_changelog=True)
            if status:
                self._set_info_project()
                tools_gw.fill_tab_log(self.dlg_readsql_show_info, status['body']['data'], True, True, 1)

            self.task1.setProgress(100)
        else:
            return

        status = (self.error_count == 0)
        self._manage_result_message(status, parameter="Update project")

        if status:
            global_vars.dao.commit()
            self.dlg_readsql_show_info.btn_update.hide()
        else:
            global_vars.dao.rollback()

        # Reset count error variable to 0
        self.error_count = 0


    def load_updates(self, project_type=None, update_changelog=False, schema_name=None):
        """"""

        # Get current schema selected
        if schema_name is None:
            schema_name = self._get_schema_name()

        self.schema = schema_name
        self.locale = self.project_language

        self.task1 = GwTask('Manage schema')
        QgsApplication.taskManager().addTask(self.task1)
        self.task1.setProgress(0)
        status = self._load_fct_ftrg(project_type)
        self.task1.setProgress(20)
        self.task1.setProgress(40)
        if status:
            status = self.update_31to39(project_type=project_type)
        self.task1.setProgress(60)
        if status:
            status = self.execute_last_process(schema_name=schema_name, locale=True)
        self.task1.setProgress(100)

        if update_changelog is False:
            status = (self.error_count == 0)
            self._manage_result_message(status, parameter="Load updates")
            if status:
                global_vars.dao.commit()
            else:
                global_vars.dao.rollback()

            # Reset count error variable to 0
            self.error_count = 0

        return status


    def init_dialog_create_project(self, project_type=None):
        """ Initialize dialog (only once) """

        self.dlg_readsql_create_project = GwAdminDbProjectUi()
        tools_gw.load_settings(self.dlg_readsql_create_project)
        self.dlg_readsql_create_project.btn_cancel_task.hide()

        # Find Widgets in form
        self.project_name = self.dlg_readsql_create_project.findChild(QLineEdit, 'project_name')
        self.project_descript = self.dlg_readsql_create_project.findChild(QLineEdit, 'project_descript')
        self.rdb_sample = self.dlg_readsql_create_project.findChild(QRadioButton, 'rdb_sample')
        self.rdb_sample_dev = self.dlg_readsql_create_project.findChild(QRadioButton, 'rdb_sample_dev')
        self.rdb_data = self.dlg_readsql_create_project.findChild(QRadioButton, 'rdb_data')
        self.rdb_import_data = self.dlg_readsql_create_project.findChild(QRadioButton, 'rdb_import_data')
        self.data_file = self.dlg_readsql_create_project.findChild(QLineEdit, 'data_file')

        # Load user values
        self.project_name.setText(tools_gw.get_config_parser('btn_admin', 'project_name_schema', "user", "session",
                                                             False, force_reload=True))
        self.project_descript.setText(tools_gw.get_config_parser('btn_admin', 'project_descript', "user", "session",
                                                                 False, force_reload=True))
        create_schema_type = tools_gw.get_config_parser('btn_admin', 'create_schema_type', "user", "session", False,
                                                        force_reload=True)
        if create_schema_type:
            chk_widget = self.dlg_readsql_create_project.findChild(QWidget, create_schema_type)
            chk_widget.setChecked(True)
        inp_file_path = tools_gw.get_config_parser('btn_admin', 'inp_file_path', "user", "session", False, force_reload=True)
        if inp_file_path not in ('null', None):
            self.data_file.setText(inp_file_path)

        # TODO: do and call listener for buton + table -> temp_csv
        self.btn_push_file = self.dlg_readsql_create_project.findChild(QPushButton, 'btn_push_file')

        if global_vars.user_level['level'] not in global_vars.user_level['showadminadvanced']:
            self.rdb_sample_dev.setVisible(False)

        # Manage SRID
        self._manage_srid()

        # Fill combo 'project_type'
        self.cmb_create_project_type = self.dlg_readsql_create_project.findChild(QComboBox, 'cmb_create_project_type')
        for aux in self.project_types:
            self.cmb_create_project_type.addItem(str(aux))

        if project_type:
            tools_qt.set_widget_text(self.dlg_readsql_create_project, self.cmb_create_project_type, project_type)
            self._change_project_type(self.cmb_create_project_type)

        # Enable_disable data file widgets
        self._enable_datafile()

        # Get combo locale
        self.cmb_locale = self.dlg_readsql_create_project.findChild(QComboBox, 'cmb_locale')

        # Populate combo with all locales
        status, sqlite_cur = tools_gw.create_sqlite_conn("config")
        list_locale = self._select_active_locales(sqlite_cur)
        tools_qt.fill_combo_values(self.cmb_locale, list_locale, 1)
        locale = tools_gw.get_config_parser('btn_admin', 'project_locale', 'user', 'session', False, force_reload=True)
        tools_qt.set_combo_value(self.cmb_locale, locale, 0)

        # Set shortcut keys
        self.dlg_readsql_create_project.key_escape.connect(partial(tools_gw.close_dialog, self.dlg_readsql_create_project, False))

        # Get database connection name
        self.connection_name = str(tools_qt.get_text(self.dlg_readsql, self.cmb_connection))

        # Set signals
        self._set_signals_create_project()


    # region 'Create Project'

    def load_base(self, dict_folders):
        """"""

        for folder in dict_folders.keys():
            status = self._execute_files(folder, set_progress_bar=True)
            if not status and self.dev_commit is False:
                return False

        return True


    def load_locale(self):

        if self._process_folder(self.folder_locale, '') is False:
            folder_locale = os.path.join(self.sql_dir, 'i18n', 'en_US')
            if self._process_folder(folder_locale, '') is False:
                return False
            else:
                status = self._execute_files(folder_locale, True, set_progress_bar=True)
                if status is False and self.dev_commit is False:
                    return False
        else:
            status = self._execute_files(self.folder_locale, True, set_progress_bar=True)
            if status is False and self.dev_commit is False:
                return False

        return True


    def update_minor31to39(self, folder_update, new_project, project_type, no_ct):

        folder_utils = os.path.join(folder_update, 'utils')
        if self._process_folder(folder_utils, '') is True:
            status = self._load_sql(folder_utils, no_ct, set_progress_bar=True)
            if status is False:
                return False

        if new_project:
            folder_project = project_type
        else:
            folder_project = self.project_type_selected
        folder_project_type = os.path.join(folder_update, folder_project)
        if self._process_folder(folder_project_type, ''):
            status = self._load_sql(folder_project_type, no_ct, set_progress_bar=True)
            if status is False:
                return False

        folder_locale = os.path.join(folder_update, 'i18n', self.locale)
        if self._process_folder(folder_locale, '') is True:
            status = self._execute_files(folder_locale, True, set_progress_bar=True)
            if status is False:
                return False

        return True


    def update_31to39(self, new_project=False, project_type=False, no_ct=False):
        """"""

        if not os.path.exists(self.folder_updates):
            tools_qgis.show_message("The update folder was not found in sql folder")
            self.error_count = self.error_count + 1
            return

        folders = sorted(os.listdir(self.folder_updates + ''))
        for folder in folders:
            sub_folders = sorted(os.listdir(os.path.join(self.folder_updates, folder)))
            for sub_folder in sub_folders:
                folder_update = os.path.join(self.folder_updates, folder, sub_folder)
                if new_project:
                    if self.dev_commit is True:
                        if str(sub_folder) > '31100':
                            self.update_minor31to39(folder_update, new_project, project_type, no_ct)

                    else:
                        if str(sub_folder) > '31100' and str(sub_folder) <= str(self.plugin_version).replace('.', ''):
                            self.update_minor31to39(folder_update, new_project, project_type, no_ct)

                else:
                    if self.dev_commit is True:
                        if str(sub_folder) > str(self.project_version).replace('.', '') and str(sub_folder) > '31100':
                            self.update_minor31to39(folder_update, new_project, project_type, no_ct)

                    else:
                        if str(sub_folder) > str(self.project_version).replace('.', '') and str(sub_folder) > '31100' and str(sub_folder) <= str(self.plugin_version).replace('.', ''):
                            self.update_minor31to39(folder_update, new_project, project_type, no_ct)

        return True


    def load_views(self):
        """"""

        list_folders = []
        list_folders.append(os.path.join(self.folder_software, self.file_pattern_ddlview))
        list_folders.append(os.path.join(self.folder_utils, self.file_pattern_ddlview))
        for folder in list_folders:
            status = self._execute_files(folder, set_progress_bar=True)
            if not status and self.dev_commit is False:
                return False

        return True


    def update_30to31(self, new_project=False, project_type=False, set_progress_bar=True):
        """"""

        if not os.path.exists(self.folder_updates):
            tools_qgis.show_message("The update folder was not found in sql folder")
            self.error_count = self.error_count + 1
            return True

        # Process only subfolders of folder '31'
        folder = os.path.join(self.folder_updates, '31')
        sub_folders = sorted(os.listdir(os.path.join(self.folder_updates, folder)))
        for sub_folder in sub_folders:
            if new_project:
                if str(sub_folder) <= '31100':
                    folderpath = os.path.join(self.folder_updates, folder, sub_folder, 'utils')
                    if self._process_folder(folderpath, '') is True:
                        status = self._load_sql(folderpath, set_progress_bar=set_progress_bar)
                        if status is False:
                            return False
                    folderpath = os.path.join(self.folder_updates, folder, sub_folder, project_type)
                    if self._process_folder(folderpath, '') is True:
                        status = self._load_sql(folderpath, set_progress_bar=set_progress_bar)
                        if status is False:
                            return False
                    folderpath = os.path.join(self.folder_updates, folder, sub_folder, 'i18n', self.locale)
                    if self._process_folder(folderpath, '') is True:
                        status = self._execute_files(folderpath, True, set_progress_bar=set_progress_bar)
                        if status is False:
                            return False

            else:
                if str(sub_folder) > str(self.project_version).replace('.', '') and str(sub_folder) <= '31100':
                    folderpath = os.path.join(self.folder_updates, folder, sub_folder, 'utils')
                    if self._process_folder(folderpath) is True:
                        status = self._load_sql(folderpath)
                        if status is False:
                            return False
                    folderpath = os.path.join(self.folder_updates, folder, sub_folder, self.project_type_selected)
                    if self._process_folder(folderpath, '') is True:
                        status = self._load_sql(folderpath)
                        if status is False:
                            return False
                    folderpath = os.path.join(self.folder_updates, folder, sub_folder, 'i18n', self.locale)
                    if self._process_folder(folderpath, '') is True:
                        status = self._execute_files(folderpath, True)
                        if status is False:
                            return False

        return True


    def load_sample_data(self, project_type):

        folder = os.path.join(self.folder_example, 'user', project_type)
        status = self._execute_files(folder, set_progress_bar=True)
        if not status and self.dev_commit is False:
            return False

        return True


    def load_dev_data(self, project_type):
        """"""

        folder = os.path.join(self.folder_example, 'dev', project_type)
        status = self._execute_files(folder, set_progress_bar=True)
        if not status and self.dev_commit is False:
            return False

        return True


    def load_trg(self):
        """"""

        list_folders = []
        list_folders.append(os.path.join(self.folder_utils, self.file_pattern_trg))
        list_folders.append(os.path.join(self.folder_software, self.file_pattern_trg))

        for folder in list_folders:
            status = self._execute_files(folder, set_progress_bar=True)
            if not status and self.dev_commit is False:
                return False

        return True

    # endregion


    # region private functions

    def _fill_table(self, qtable, table_name, model, expr_filter, edit_strategy=QSqlTableModel.OnManualSubmit):
        """ Set a model with selected filter.
        Attach that model to selected table """

        schema_name = tools_qt.get_text(self.dlg_readsql, 'project_schema_name')
        if schema_name not in table_name:
            table_name = schema_name + "." + table_name

        # Set model
        model.setTable(table_name)
        model.setEditStrategy(edit_strategy)
        if expr_filter is not None:
            model.setFilter(expr_filter)
        model.select()

        # Check for errors
        if model.lastError().isValid():
            tools_qgis.show_warning(model.lastError().text())
        # Attach model to table view
        qtable.setModel(model)


    def _populate_combo_connections(self):
        """ Fill the combo with the connections that exist in QGis """

        s = QSettings()
        s.beginGroup("PostgreSQL/connections")
        default_connection = s.value('selected')
        connections = s.childGroups()
        self.list_connections = []
        for con in connections:
            elem = [con, con]
            self.list_connections.append(elem)
        s.endGroup()

        return default_connection


    def _init_show_database(self):
        """ Initialization code of the form (to be executed only once) """

        # Get SQL folder and check if exists
        self.sql_dir = os.path.normpath(os.path.join(global_vars.plugin_dir, 'dbmodel'))
        if not os.path.exists(self.sql_dir):
            tools_qgis.show_message(f"SQL folder not found: {self.sql_dir}")
            return

        self.project_version = '0'

        # Get locale of QGIS application
        self.locale = tools_qgis.get_locale()

        # Declare all file variables
        self.file_pattern_tablect = "tablect"
        self.file_pattern_ddl = "ddl"
        self.file_pattern_dml = "dml"
        self.file_pattern_fct = "fct"
        self.file_pattern_trg = "trg"
        self.file_pattern_ftrg = "ftrg"
        self.file_pattern_ddlview = "ddlview"
        self.file_pattern_ddlrule = "ddlrule"

        # Declare all folders
        if self.schema_name is not None and self.project_type is not None:
            self.folder_software = os.path.join(self.sql_dir, self.project_type)
        else:
            self.folder_software = ""

        self.folder_locale = os.path.join(self.sql_dir, 'i18n', self.locale)
        self.folder_utils = os.path.join(self.sql_dir, 'utils')
        self.folder_updates = os.path.join(self.sql_dir, 'updates')
        self.folder_example = os.path.join(self.sql_dir, 'example')

        # Check if user have commit permissions
        self.dev_commit = tools_gw.get_config_parser('system', 'dev_commit', "project", "dev", False, force_reload=True)
        self.dev_commit = tools_os.set_boolean(self.dev_commit)

        # Create dialog object
        self.dlg_readsql = GwAdminUi()
        tools_gw.load_settings(self.dlg_readsql)
        self.cmb_project_type = self.dlg_readsql.findChild(QComboBox, 'cmb_project_type')

        if global_vars.user_level['level'] not in global_vars.user_level['showadminadvanced']:
            tools_qt.remove_tab(self.dlg_readsql.tab_main, "tab_schema_manager")
            tools_qt.remove_tab(self.dlg_readsql.tab_main, "tab_advanced")

        self.project_types = tools_gw.get_config_parser('system', 'project_types', "project", "giswater", False,
                                                        force_reload=True)
        self.project_types = self.project_types.split(',')

        # Populate combo types
        self.cmb_project_type.clear()
        for aux in self.project_types:
            self.cmb_project_type.addItem(str(aux))

        # Get widgets form
        self.cmb_connection = self.dlg_readsql.findChild(QComboBox, 'cmb_connection')
        self.btn_update_schema = self.dlg_readsql.findChild(QPushButton, 'btn_update_schema')
        self.lbl_schema_name = self.dlg_readsql.findChild(QLabel, 'lbl_schema_name')
        self.btn_constrains = self.dlg_readsql.findChild(QPushButton, 'btn_constrains')

        # Checkbox SCHEMA
        self.chk_schema_view = self.dlg_readsql.findChild(QCheckBox, 'chk_schema_view')
        self.chk_schema_funcion = self.dlg_readsql.findChild(QCheckBox, 'chk_schema_funcion')
        self.software_version_info = self.dlg_readsql.findChild(QTextEdit, 'software_version_info')

        self._manage_utils()

        # Set Listeners
        self._set_signals()

        # Set shortcut keys
        self.dlg_readsql.key_escape.connect(partial(tools_gw.close_dialog, self.dlg_readsql))

        # Set default project type
        tools_qt.set_widget_text(self.dlg_readsql, self.cmb_project_type, 'ws')

        # Update folderSoftware
        self._change_project_type(self.cmb_project_type)


    def _set_signals(self):
        """ Set signals. Function has to be executed only once (during form initialization) """

        self.dlg_readsql.btn_close.clicked.connect(partial(self._close_dialog_admin, self.dlg_readsql))
        self.dlg_readsql.btn_schema_create.clicked.connect(partial(self._open_create_project))
        self.dlg_readsql.btn_custom_load_file.clicked.connect(
            partial(self._load_custom_sql_files, self.dlg_readsql, "custom_path_folder"))
        self.dlg_readsql.btn_update_schema.clicked.connect(partial(self.load_updates, None))
        self.dlg_readsql.btn_schema_file_to_db.clicked.connect(partial(self._schema_file_to_db))
        self.dlg_readsql.btn_info.clicked.connect(partial(self._open_update_info))
        self.dlg_readsql.project_schema_name.currentIndexChanged.connect(partial(self._set_info_project))
        self.dlg_readsql.project_schema_name.currentIndexChanged.connect(partial(self._update_manage_ui))
        self.cmb_project_type.currentIndexChanged.connect(partial(self._populate_data_schema_name, self.cmb_project_type))
        self.cmb_project_type.currentIndexChanged.connect(partial(self._change_project_type, self.cmb_project_type))
        self.cmb_project_type.currentIndexChanged.connect(partial(self._set_info_project))
        self.cmb_project_type.currentIndexChanged.connect(partial(self._update_manage_ui))
        self.dlg_readsql.btn_custom_select_file.clicked.connect(
            partial(tools_qt.get_folder_path, self.dlg_readsql, "custom_path_folder"))
        self.cmb_connection.currentIndexChanged.connect(partial(self._event_change_connection))
        self.cmb_connection.currentIndexChanged.connect(partial(self._set_info_project))
        self.dlg_readsql.btn_schema_rename.clicked.connect(partial(self._open_rename))
        self.dlg_readsql.btn_delete.clicked.connect(partial(self._delete_schema))
        self.dlg_readsql.btn_copy.clicked.connect(partial(self._copy_schema))
        self.dlg_readsql.btn_constrains.clicked.connect(partial(self._btn_constrains_changed, self.btn_constrains, True))
        self.dlg_readsql.btn_create_qgis_template.clicked.connect(partial(self._create_qgis_template))
        self.dlg_readsql.btn_translation.clicked.connect(partial(self._manage_translations))
        self.dlg_readsql.btn_gis_create.clicked.connect(partial(self._open_form_create_gis_project))
        self.dlg_readsql.dlg_closed.connect(partial(self._save_selection))
        self.dlg_readsql.dlg_closed.connect(partial(self._save_custom_sql_path, self.dlg_readsql))
        self.dlg_readsql.dlg_closed.connect(partial(self._close_dialog_admin, self.dlg_readsql))

        self.dlg_readsql.btn_create_utils.clicked.connect(partial(self._create_utils))
        self.dlg_readsql.btn_update_utils.clicked.connect(partial(self._update_utils))

        self.dlg_readsql.btn_create_field.clicked.connect(partial(self._open_manage_field, 'create'))
        self.dlg_readsql.btn_update_field.clicked.connect(partial(self._open_manage_field, 'update'))
        self.dlg_readsql.btn_delete_field.clicked.connect(partial(self._open_manage_field, 'delete'))
        self.dlg_readsql.btn_create_view.clicked.connect(partial(self._create_child_view))
        self.dlg_readsql.btn_update_sys_field.clicked.connect(partial(self._update_sys_fields))


    def _manage_translations(self):
        """ Initialize the translation functionalities """

        qm_gen = GwI18NGenerator()
        qm_gen.init_dialog()


    def _info_show_database(self, connection_status=True, username=None, show_dialog=False):
        """"""

        self.message_update = ''
        self.error_count = 0
        self.schema = None

        # Get last database connection
        last_connection = self._get_last_connection()

        # Get database connection user and role
        self.username = username
        if username in (None, False):
            self.username = self._get_user_connection(last_connection)

        self.dlg_readsql.btn_info.setText('Update Project Schema')
        self.dlg_readsql.lbl_status_text.setStyleSheet("QLabel {color:red;}")

        # Populate again combo because user could have created one after initialization
        self._populate_combo_connections()

        if str(self.list_connections) != '[]':
            tools_qt.fill_combo_values(self.cmb_connection, self.list_connections, 1)

        # Set last connection for default
        tools_qt.set_combo_value(self.cmb_connection, str(last_connection), 1)

        # Set title
        window_title = f'Giswater ({self.plugin_version})'
        self.dlg_readsql.setWindowTitle(window_title)

        self.form_enabled = True
        message = ''

        if self.is_service and connection_status is False:
            self.form_enabled = False
            message = 'There is an error in the configuration of the pgservice file, ' \
                      'please check it or consult your administrator'
            ignore_widgets =  ['cmb_connection', 'btn_gis_create', 'cmb_project_type', 'project_schema_name']
            tools_qt.enable_dialog(self.dlg_readsql, False, ignore_widgets)
            self.dlg_readsql.lbl_status.setPixmap(self.status_ko)
            tools_qt.set_widget_text(self.dlg_readsql, 'lbl_status_text', message)
            tools_qt.set_widget_text(self.dlg_readsql, 'lbl_schema_name', '')
            self.dlg_readsql.btn_gis_create.setEnabled(False)
            self._manage_docker()
            return

        elif connection_status is False:
            self.form_enabled = False
            msg = "Connection Failed. Please, check connection parameters"
            tools_qgis.show_message(msg, 1)
            tools_qt.enable_dialog(self.dlg_readsql, False, 'cmb_connection')
            self.dlg_readsql.lbl_status.setPixmap(self.status_ko)
            tools_qt.set_widget_text(self.dlg_readsql, 'lbl_status_text', msg)
            tools_qt.set_widget_text(self.dlg_readsql, 'lbl_schema_name', '')
            self._manage_docker()
            return

        # Set projecte type
        self.project_type_selected = tools_qt.get_text(self.dlg_readsql, self.dlg_readsql.cmb_project_type)

        # Manage widgets tabs
        self._populate_data_schema_name(self.cmb_project_type)
        self._set_info_project()
        self._update_manage_ui()

        if not tools_db.check_role(self.username, is_admin=True) and not show_dialog:
            tools_log.log_warning(f"User not found: {self.username}")
            return

        # Check PostgreSQL Version
        if int(self.postgresql_version) not in range(self.lower_postgresql_version, self.upper_postgresql_version) and self.form_enabled:
            message = "Incompatible version of PostgreSQL"
            self.form_enabled = False

        # Check super_user
        super_user = tools_db.check_super_user(self.username)
        force_superuser = tools_gw.get_config_parser('system', 'force_superuser', 'user', 'init', False,
                                                     force_reload=True)
        if not super_user and not force_superuser:
            message = "You don't have permissions to administrate project schemas on this connection"
            self.form_enabled = False

        elif self.form_enabled:
            schema_name = tools_qt.get_text(self.dlg_readsql, 'project_schema_name')
            if any(x in global_vars.dao_db_credentials['db'] for x in ('.', ',')):
                message = "Database name contains special characters that are not supported"
                self.form_enabled = False
            if schema_name == 'null':
                tools_qt.set_widget_text(self.dlg_readsql, self.dlg_readsql.lbl_status_text, '')
                tools_qt.set_widget_text(self.dlg_readsql, self.dlg_readsql.lbl_schema_name, '')
            elif str(self.plugin_version) > str(self.project_version):
                self.dlg_readsql.lbl_status.setPixmap(self.status_no_update)
                tools_qt.set_widget_text(self.dlg_readsql, self.dlg_readsql.lbl_status_text,
                                         '(Schema version is lower than plugin version, please update schema)')
                self.dlg_readsql.btn_info.setEnabled(True)
            elif str(self.plugin_version) < str(self.project_version):
                self.dlg_readsql.lbl_status.setPixmap(self.status_no_update)
                tools_qt.set_widget_text(self.dlg_readsql, self.dlg_readsql.lbl_status_text,
                                         '(Schema version is higher than plugin version, please update plugin)')
                self.dlg_readsql.btn_info.setEnabled(True)
            else:
                self.dlg_readsql.lbl_status.setPixmap(self.status_ok)
                tools_qt.set_widget_text(self.dlg_readsql, self.dlg_readsql.lbl_status_text, '')
                self.dlg_readsql.btn_info.setEnabled(False)
            tools_qt.enable_dialog(self.dlg_readsql, True)

        # Check postgis extension and create if not exist
        postgis_extension = tools_db.check_postgis_version()
        if postgis_extension and self.form_enabled:
            sql = "CREATE EXTENSION IF NOT EXISTS POSTGIS;"
            tools_db.execute_sql(sql)
        elif self.form_enabled:
            self.form_enabled = False
            message = "Unable to create Postgis extension. Packages must be installed, consult your administrator."

        if self.form_enabled is False:
            ignore_widgets =  ['cmb_connection', 'btn_gis_create', 'cmb_project_type', 'project_schema_name']
            tools_qt.enable_dialog(self.dlg_readsql, False, ignore_widgets)
            self.dlg_readsql.lbl_status.setPixmap(self.status_ko)
            tools_qt.set_widget_text(self.dlg_readsql, 'lbl_status_text', message)
            tools_qt.set_widget_text(self.dlg_readsql, 'lbl_schema_name', '')

        # Load last schema name selected and project type
        tools_qt.set_widget_text(self.dlg_readsql, self.dlg_readsql.cmb_project_type,
                                 tools_gw.get_config_parser('btn_admin', 'project_type', "user", "session", False,
                                                            force_reload=True))
        tools_qt.set_widget_text(self.dlg_readsql, self.dlg_readsql.project_schema_name,
                                 tools_gw.get_config_parser('btn_admin', 'schema_name', "user", "session", False,
                                                            force_reload=True))

        # Set custom sql path
        folder_path = tools_gw.get_config_parser("btn_admin", "custom_sql_path", "user", "session", force_reload=True)
        tools_qt.set_widget_text(self.dlg_readsql, "custom_path_folder", folder_path)

        if show_dialog:
            self._manage_docker()


    def _set_credentials(self, dialog, new_connection=False):
        """ Set connection parameters in settings """

        user_name = tools_qt.get_text(dialog, dialog.txt_user, False, False)
        password = tools_qt.get_text(dialog, dialog.txt_pass, False, False)
        settings = QSettings()
        settings.beginGroup("PostgreSQL/connections")
        default_connection = tools_qt.get_text(dialog, dialog.cmb_connection)
        settings.setValue('selected', default_connection)
        if new_connection:
            tools_db.set_database_connection()
        else:
            if default_connection:
                settings.endGroup()
                settings.beginGroup("PostgreSQL/connections/" + default_connection)
            settings.setValue('password', password)
            settings.setValue('username', user_name)
            settings.endGroup()

        self._close_dialog_admin(dialog)
        self.init_sql(True)


    def _gis_create_project(self):
        """"""

        # Get gis folder, gis file, project type and schema
        gis_folder = tools_qt.get_text(self.dlg_create_gis_project, 'txt_gis_folder')
        if gis_folder is None or gis_folder == 'null':
            tools_qgis.show_warning("GIS folder not set")
            return

        qgis_file_type = self.dlg_create_gis_project.cmb_roletype.currentIndex()
        tools_gw.set_config_parser('btn_admin', 'qgis_file_type', qgis_file_type, prefix=False)
        tools_gw.set_config_parser('btn_admin', 'qgis_file_path', gis_folder, prefix=False)
        qgis_file_export = self.dlg_create_gis_project.chk_export_passwd.isChecked()
        tools_gw.set_config_parser('btn_admin', 'qgis_file_export', qgis_file_export, prefix=False)

        gis_file = tools_qt.get_text(self.dlg_create_gis_project, 'txt_gis_file')
        if gis_file is None or gis_file == 'null':
            tools_qgis.show_warning("GIS file name not set")
            return

        project_type = tools_qt.get_text(self.dlg_readsql, 'cmb_project_type')
        schema_name = tools_qt.get_text(self.dlg_readsql, 'project_schema_name')

        # Get roletype and export password
        roletype = tools_qt.get_text(self.dlg_create_gis_project, 'cmb_roletype')
        export_passwd = tools_qt.is_checked(self.dlg_create_gis_project, 'chk_export_passwd')

        if export_passwd:
            msg = "Credentials will be stored in GIS project file"
            tools_qt.show_info_box(msg, "Warning")

        # Generate QGIS project
        self._generate_qgis_project(gis_folder, gis_file, project_type, schema_name, export_passwd, roletype)


    def _generate_qgis_project(self, gis_folder, gis_file, project_type, schema_name, export_passwd, roletype):
        """ Generate QGIS project """

        gis = GwGisFileCreate(self.plugin_dir)
        result, qgs_path = gis.gis_project_database(gis_folder, gis_file, project_type, schema_name, export_passwd,
                                                    roletype)

        self._close_dialog_admin(self.dlg_create_gis_project)
        self._close_dialog_admin(self.dlg_readsql)
        if result:
            self._open_project(qgs_path)


    def _open_project(self, qgs_path):
        """ Open a QGis project """

        project = QgsProject.instance()
        project.read(qgs_path)

        # Load Giswater plugin
        file_name = os.path.basename(self.plugin_dir)
        reloadPlugin(f"{file_name}")


    def _open_form_create_gis_project(self):
        """"""

        # Check if exist schema
        schema_name = tools_qt.get_text(self.dlg_readsql, 'project_schema_name')
        if schema_name is None:
            msg = "In order to create a qgis project you have to create a schema first ."
            tools_qt.show_info_box(msg)
            return

        # Create GIS project dialog
        self.dlg_create_gis_project = GwAdminGisProjectUi()
        tools_gw.load_settings(self.dlg_create_gis_project)

        # Set default values
        qgis_file_type = tools_gw.get_config_parser('btn_admin', 'qgis_file_type', "user", "session", prefix=False,
                                                    force_reload=True)
        if qgis_file_type is not None:
            try:
                qgis_file_type = int(qgis_file_type)
                self.dlg_create_gis_project.cmb_roletype.setCurrentIndex(qgis_file_type)
            except Exception:
                pass
        schema_name = tools_qt.get_text(self.dlg_readsql, self.dlg_readsql.project_schema_name)
        tools_qt.set_widget_text(self.dlg_create_gis_project, 'txt_gis_file', schema_name)
        qgis_file_path = tools_gw.get_config_parser('btn_admin', 'qgis_file_path', "user", "session", prefix=False,
                                                    force_reload=True)
        if qgis_file_path is None:
            qgis_file_path = os.path.expanduser("~")
        tools_qt.set_widget_text(self.dlg_create_gis_project, 'txt_gis_folder', qgis_file_path)
        qgis_file_export = tools_gw.get_config_parser('btn_admin', 'qgis_file_export', "user", "session", prefix=False,
                                                      force_reload=True)
        qgis_file_export = tools_os.set_boolean(qgis_file_export, False)
        self.dlg_create_gis_project.chk_export_passwd.setChecked(qgis_file_export)
        if self.is_service:
            self.dlg_create_gis_project.lbl_export_user_pass.setVisible(False)
            self.dlg_create_gis_project.chk_export_passwd.setVisible(False)

        # Set listeners
        self.dlg_create_gis_project.btn_gis_folder.clicked.connect(
            partial(tools_qt.get_folder_path, self.dlg_create_gis_project, "txt_gis_folder"))
        self.dlg_create_gis_project.btn_accept.clicked.connect(partial(self._gis_create_project))
        self.dlg_create_gis_project.btn_close.clicked.connect(partial(self._close_dialog_admin, self.dlg_create_gis_project))
        self.dlg_create_gis_project.dlg_closed.connect(partial(self._close_dialog_admin, self.dlg_create_gis_project))

        # Set shortcut keys
        self.dlg_create_gis_project.key_escape.connect(partial(tools_gw.close_dialog, self.dlg_create_gis_project))

        # Open MainWindow
        tools_gw.open_dialog(self.dlg_create_gis_project, dlg_name='admin_gisproject')


    def _btn_constrains_changed(self, button, call_function=False):
        """"""

        lbl_constrains_info = self.dlg_readsql.findChild(QLabel, 'lbl_constrains_info')

        if button.text() == 'OFF':
            button.setText("ON")
            lbl_constrains_info.setText('(Constrains enabled)  ')
            if call_function:
                # Enable constrains
                sql = 'SELECT gw_fct_admin_manage_ct($${"client":{"lang":"ES"}, "data":{"action":"ADD"}}$$)'
                tools_db.execute_sql(sql)

        elif button.text() == 'ON':
            button.setText("OFF")
            lbl_constrains_info.setText('(Constrains dissabled)')
            if call_function:
                # Disable constrains
                sql = 'SELECT gw_fct_admin_manage_ct($${"client":{"lang":"ES"}, "data":{"action":"DROP"}}$$)'
                tools_db.execute_sql(sql)


    def _load_sql(self, path_folder, no_ct=False, utils_schema_name=None, set_progress_bar=False):
        """"""

        for (path, ficheros, archivos) in os.walk(path_folder):
            status = self._execute_files(path, no_ct=no_ct, utils_schema_name=utils_schema_name,
                                         set_progress_bar=set_progress_bar)
            if not status:
                return False

        return True


    """ Functions execute process """

    def _check_project_name(self, project_name, project_descript):
        """ Check if @project_name and @project_descript are is valid """

        sql = f"SELECT word FROM pg_get_keywords() ORDER BY 1;"
        pg_keywords = tools_db.get_rows(sql, commit=False)

        # Check if project name is valid
        if project_name == 'null':
            msg = "The 'Project_name' field is required."
            tools_qt.show_info_box(msg, "Info")
            return False
        elif any(c.isupper() for c in project_name) is True:
            msg = "The 'Project_name' field require only lower caracters"
            tools_qt.show_info_box(msg, "Info")
            return False
        elif (bool(re.match('^[a-z0-9_]*$', project_name))) is False:
            msg = "The 'Project_name' field have invalid character"
            tools_qt.show_info_box(msg, "Info")
            return False
        elif [project_name] in pg_keywords:
            msg = "The 'Project_name' field is a PostgreSQL reserved keyword"
            tools_qt.show_info_box(msg, "Info")
            return False
        if project_descript == 'null':
            msg = "The 'Description' field is required."
            tools_qt.show_info_box(msg, "Info")
            return False

        # Check is project name already exists
        sql = (f"SELECT schema_name, schema_name FROM information_schema.schemata "
               f"WHERE schema_name ILIKE '%{project_name}%'ORDER BY schema_name")
        rows = tools_db.get_rows(sql, commit=False)

        available = True
        if rows is not None:
            for row in rows:
                if f"{project_name}" == f"{row[0]}":
                    available = False
                    break

        if available:
            return True

        list_schemas = [row[0] for row in rows if f"{project_name}" in f"{row[0]}"]
        new_name = self._bk_schema_name(list_schemas, f"{project_name}_bk_", 0)

        msg = f"This 'Project_name' is already exist. Do you want rename old schema to '{new_name}"
        result = tools_qt.show_question(msg, "Info")
        if result:
            self._rename_project_data_schema(str(project_name), str(new_name))
            return True
        else:
            return False


    def _bk_schema_name(self, list_schemas, project_name, i):
        """ Check for available bk schema name """

        if f"{project_name}{i}" not in list_schemas:
            return f"{project_name}{i}"
        else:
            return self._bk_schema_name(list_schemas, project_name, i + 1)


    def _rename_project_data_schema(self, schema, create_project=None):
        """"""

        if create_project is None:
            close_dlg_rename = True
            self.schema = tools_qt.get_text(self.dlg_readsql_rename, self.dlg_readsql_rename.schema_rename_copy)
            if str(self.schema) == str(schema):
                msg = "Please, select a diferent project name than current."
                tools_qt.show_info_box(msg, "Info")
                return
        else:
            close_dlg_rename = False
            self.schema = str(create_project)

        # Check if the new project name already exists
        sql = "SELECT schema_name, schema_name FROM information_schema.schemata"
        rows = tools_db.get_rows(sql)
        for row in rows:
            if str(self.schema) == str(row[0]):
                msg = "This project name alredy exist."
                tools_qt.show_info_box(msg, "Info")
                return
            else:
                continue

        self.task1 = GwTask('Manage schema')
        QgsApplication.taskManager().addTask(self.task1)
        self.task1.setProgress(0)
        # Change schema name
        sql = f'ALTER SCHEMA {schema} RENAME TO {self.schema}'
        status = tools_db.execute_sql(sql, commit=False)
        if status:
            # Reload fcts
            self._reload_fct_ftrg()
            self.task1.setProgress(40)
            # Call fct gw_fct_admin_rename_fixviews
            sql = ('SELECT ' + str(self.schema) + '.gw_fct_admin_rename_fixviews($${"data":{"currentSchemaName":"'
                   + self.schema + '","oldSchemaName":"' + str(schema) + '"}}$$)::text')
            tools_db.execute_sql(sql, commit=False)
            # Execute last_process
            self.execute_last_process(schema_name=self.schema, locale=True)
        self.task1.setProgress(100)

        # Show message
        status = (self.error_count == 0)
        self._manage_result_message(status, parameter="Rename project")
        if status:
            global_vars.dao.commit()
            # Populate schema name combo and info panel
            self._populate_data_schema_name(self.cmb_project_type)
            tools_qt.set_widget_text(self.dlg_readsql, self.dlg_readsql.project_schema_name, str(self.schema))
            self._set_info_project()
            if close_dlg_rename:
                self._close_dialog_admin(self.dlg_readsql_rename)
        else:
            global_vars.dao.rollback()

        # Reset count error variable to 0
        self.error_count = 0


    def _load_custom_sql_files(self, dialog, widget):
        """"""

        folder_path = tools_qt.get_text(dialog, widget)
        self.task1 = GwTask('Manage schema')
        QgsApplication.taskManager().addTask(self.task1)
        self.task1.setProgress(50)
        self._load_sql(folder_path)
        self.task1.setProgress(100)

        status = (self.error_count == 0)
        self._manage_result_message(status, parameter="Load custom SQL files")
        if status:
            global_vars.dao.commit()
        else:
            global_vars.dao.rollback()

        # Reset count error variable to 0
        self.error_count = 0


    def _get_schema_name(self):
        """"""
        schema_name = tools_qt.get_text(self.dlg_readsql, self.dlg_readsql.project_schema_name)
        return schema_name


    def _reload_fct_ftrg(self):
        """"""
        self._load_fct_ftrg()


    def _load_fct_ftrg(self):
        """"""

        folder = self.folder_utils + os.sep + self.file_pattern_fct
        status = self._execute_files(folder)
        if not status and self.dev_commit is False:
            return False

        folder = self.folder_utils + os.sep + self.file_pattern_ftrg
        status = self._execute_files(folder)
        if not status and self.dev_commit is False:
            return False

        folder = self.folder_software + os.sep + self.file_pattern_fct
        status = self._execute_files(folder)
        if not status and self.dev_commit is False:
            return False

        folder = self.folder_software + os.sep + self.file_pattern_ftrg
        status = self._execute_files(folder)
        if not status and self.dev_commit is False:
            return False

        return True


    """ Create new connection when change combo connections """

    def _event_change_connection(self):
        """"""

        connection_name = str(tools_qt.get_text(self.dlg_readsql, self.cmb_connection))

        credentials = {'db': None, 'schema': None, 'table': None, 'service': None,
                       'host': None, 'port': None, 'user': None, 'password': None, 'sslmode': None}

        self.form_enabled = True
        message = ''

        settings = QSettings()
        settings.beginGroup(f"PostgreSQL/connections/{connection_name}")
        credentials['host'] = settings.value('host')
        if settings.value('host') in (None, ""):
            credentials['host'] = 'localhost'
        credentials['port'] = settings.value('port')
        credentials['db'] = settings.value('database')
        credentials['user'] = settings.value('username')
        credentials['password'] = settings.value('password')
        credentials['service'] = settings.value('service')
        self.is_service = credentials['service']

        sslmode_settings = settings.value('sslmode')
        try:
            sslmode_dict = {0: 'prefer', 1: 'disable', 3: 'require'}
            sslmode = sslmode_dict.get(sslmode_settings, 'prefer')
        except ValueError:
            sslmode = sslmode_settings
        credentials['sslmode'] = sslmode
        settings.endGroup()

        self.logged, credentials = tools_db.connect_to_database_credentials(credentials)
        if self.is_service and not self.logged:
            self.form_enabled = False
            message = 'There is an error in the configuration of the pgservice file, ' \
                      'please check it or consult your administrator'
            tools_qt.enable_dialog(self.dlg_readsql, False, ['cmb_connection', 'btn_gis_create', 'cmb_project_type', 'project_schema_name'])
            self.dlg_readsql.lbl_status.setPixmap(self.status_ko)
            tools_qt.set_widget_text(self.dlg_readsql, 'lbl_status_text', message)
            tools_qt.set_widget_text(self.dlg_readsql, 'lbl_schema_name', '')
            self.dlg_readsql.btn_gis_create.setEnabled(False)

        elif not self.logged:
            self._close_dialog_admin(self.dlg_readsql)
            self._create_credentials_form(set_connection=connection_name)
        else:
            if any(x in credentials['db'] for x in ('.', ',')):
                message = 'Database name contains special characters that are not supported'
                self.form_enabled = False
            elif str(self.plugin_version) > str(self.project_version):
                self.dlg_readsql.lbl_status.setPixmap(self.status_no_update)
                tools_qt.set_widget_text(self.dlg_readsql, self.dlg_readsql.lbl_status_text,
                '(Schema version is lower than plugin version, please update schema)')
                self.dlg_readsql.btn_info.setEnabled(True)
            elif str(self.plugin_version) < str(self.project_version):
                self.dlg_readsql.lbl_status.setPixmap(self.status_no_update)
                tools_qt.set_widget_text(self.dlg_readsql, self.dlg_readsql.lbl_status_text,
                '(Schema version is higher than plugin version, please update plugin)')
                self.dlg_readsql.btn_info.setEnabled(True)
            else:
                self.dlg_readsql.lbl_status.setPixmap(self.status_ok)
                tools_qt.set_widget_text(self.dlg_readsql, self.dlg_readsql.lbl_status_text, '')
                self.dlg_readsql.btn_info.setEnabled(False)
            tools_qt.enable_dialog(self.dlg_readsql, True)

            self._populate_data_schema_name(self.cmb_project_type)
            self._set_last_connection(connection_name)

            # Get username
            self.username = self._get_user_connection(connection_name)

            # Check PostgreSQL Version
            self.postgresql_version = tools_db.get_pg_version()
            if int(self.postgresql_version) not in range(self.lower_postgresql_version,
                                                         self.upper_postgresql_version) and self.form_enabled:
                message = "Incompatible version of PostgreSQL"
                self.form_enabled = False

            # Check postgis extension and create if not exist
            postgis_extension = tools_db.check_postgis_version()
            if postgis_extension and self.form_enabled:
                sql = "CREATE EXTENSION IF NOT EXISTS POSTGIS;"
                tools_db.execute_sql(sql)
            elif self.form_enabled:
                message = "Unable to create Postgis extension. Packages must be installed, consult your administrator."
                self.form_enabled = False
            if self.form_enabled is False:
                ignore_widgets = ['cmb_connection', 'btn_gis_create', 'cmb_project_type', 'project_schema_name']
                tools_qt.enable_dialog(self.dlg_readsql, False, ignore_widgets)
                self.dlg_readsql.lbl_status.setPixmap(self.status_ko)
                tools_qt.set_widget_text(self.dlg_readsql, 'lbl_status_text', message)
                tools_qt.set_widget_text(self.dlg_readsql, 'lbl_schema_name', '')


    def _set_last_connection(self, connection_name):
        """"""

        settings = QSettings()
        settings.beginGroup("PostgreSQL/connections")
        settings.setValue('selected', connection_name)
        settings.endGroup()


    def _get_last_connection(self):
        """"""

        settings = QSettings()
        settings.beginGroup("PostgreSQL/connections")
        connection_name = settings.value('selected')
        settings.endGroup()
        return connection_name


    def _get_user_connection(self, connection_name):
        """"""

        connection_username = None
        settings = QSettings()
        if connection_name:
            settings.beginGroup(f"PostgreSQL/connections/{connection_name}")
            connection_username = settings.value('username')
            settings.endGroup()

        if connection_username is None or connection_username == "":
            connection_username = tools_db.get_current_user()

        return connection_username


    def _create_visit_class(self):
        """"""

        # Create the dialog and signals
        self.dlg_manage_visit_class = GwAdminVisitClassUi()
        tools_gw.load_settings(self.dlg_manage_visit_class)

        # Manage widgets
        sql = "SELECT id, id as idval FROM sys_feature_type WHERE classlevel = 1 OR classlevel = 2"
        rows = tools_db.get_rows(sql)
        tools_qt.fill_combo_values(self.dlg_manage_visit_class.feature_type, rows, 1)

        sql = "SELECT id, idval FROM om_typevalue WHERE typevalue = 'visit_type'"
        rows = tools_db.get_rows(sql)
        tools_qt.fill_combo_values(self.dlg_manage_visit_class.visit_type, rows, 1)

        # Open dialog
        tools_gw.open_dialog(self.dlg_manage_visit_class, dlg_name='admin_visitclass')
        return


    def _open_update_info(self):
        """"""

        # Create dialog
        self.dlg_readsql_show_info = GwAdminProjectInfoUi()
        tools_gw.load_settings(self.dlg_readsql_show_info)

        info_updates = self.dlg_readsql_show_info.findChild(QTextEdit, 'info_updates')
        self.message_update = ''

        self._read_info_version()

        info_updates.setText(self.message_update)

        if str(self.message_update) == '':
            self.dlg_readsql_show_info.btn_update.setEnabled(False)

        # Disable tab log
        tools_gw.disable_tab_log(self.dlg_readsql_show_info)

        # Set listeners
        self.dlg_readsql_show_info.btn_close.clicked.connect(partial(self._close_dialog_admin, self.dlg_readsql_show_info))
        self.dlg_readsql_show_info.btn_update.clicked.connect(partial(self.update, self.project_type_selected))

        # Set shortcut keys
        self.dlg_readsql_show_info.key_escape.connect(partial(tools_gw.close_dialog, self.dlg_readsql_show_info))

        # Open dialog
        tools_gw.open_dialog(self.dlg_readsql_show_info, dlg_name='admin_projectinfo')


    def _read_info_version(self):
        """"""

        if not os.path.exists(self.folder_updates):
            tools_qgis.show_message("The update folder was not found in sql folder")
            return

        folders = sorted(os.listdir(self.folder_updates + ''))
        for folder in folders:
            sub_folders = sorted(os.listdir(self.folder_updates + folder))
            for sub_folder in sub_folders:
                if str(sub_folder) > str(self.project_version).replace('.', ''):
                    folder_aux = self.folder_updates + folder + os.sep + sub_folder
                    if self._process_folder(folder_aux, ''):
                        status = self._read_files(sorted(os.listdir(folder_aux + '')), folder_aux + '')
                        if status is False:
                            continue
                else:
                    continue

        return True


    def _close_dialog_admin(self, dlg):
        """ Close dialog """
        tools_gw.close_dialog(dlg, delete_dlg=False)
        self.schema = None


    def _update_locale(self):
        """"""
        # TODO: Check this!
        cmb_locale = tools_qt.get_combo_value(self.dlg_readsql, self.cmb_locale, 0)
        self.folder_locale = self.sql_dir + os.sep + 'i18n' + os.sep + cmb_locale + os.sep


    def _enable_datafile(self):
        """"""

        if self.rdb_import_data.isChecked() is True:
            self.data_file.setEnabled(True)
            self.btn_push_file.setEnabled(True)
        else:
            self.data_file.setEnabled(False)
            self.btn_push_file.setEnabled(False)


    def _populate_data_schema_name(self, widget):
        """"""

        # Get filter
        filter_ = tools_qt.get_text(self.dlg_readsql, widget)
        if filter_ in (None, 'null') and self.schema_type:
            filter_ = self.schema_type
        if filter_ is None:
            return
        # Populate Project data schema Name
        sql = "SELECT schema_name FROM information_schema.schemata"
        rows = tools_db.get_rows(sql)
        if rows is None:
            return

        result_list = []
        for row in rows:
            sql = (f"SELECT EXISTS (SELECT * FROM information_schema.tables "
                   f"WHERE table_schema = '{row[0]}' "
                   f"AND table_name = 'sys_version')")
            exists = tools_db.get_row(sql)
            if exists and str(exists[0]) == 'True':
                sql = f"SELECT project_type FROM {row[0]}.sys_version"
                result = tools_db.get_row(sql)
                if result is not None and result[0] == filter_.upper():
                    elem = [row[0], row[0]]
                    result_list.append(elem)
        if not result_list:
            self.dlg_readsql.project_schema_name.clear()
            return

        tools_qt.fill_combo_values(self.dlg_readsql.project_schema_name, result_list, 1)


    def _manage_srid(self):
        """ Manage SRID configuration """

        self.filter_srid = self.dlg_readsql_create_project.findChild(QLineEdit, 'srid_id')
        tools_qt.set_widget_text(self.dlg_readsql_create_project, self.filter_srid, '25831')
        self.tbl_srid = self.dlg_readsql_create_project.findChild(QTableView, 'tbl_srid')
        self.tbl_srid.setSelectionBehavior(QAbstractItemView.SelectRows)
        self.model_srid = QSqlQueryModel()
        self.tbl_srid.setModel(self.model_srid)
        self.tbl_srid.clicked.connect(partial(self._set_selected_srid))


    def _set_selected_srid(self):

        selected_list = self.tbl_srid.selectionModel().selectedRows()
        selected_row = selected_list[0].row()
        srid = self.tbl_srid.model().record(selected_row).value("SRID")
        tools_qt.set_widget_text(self.dlg_readsql_create_project, self.filter_srid, srid)


    def _filter_srid_changed(self):
        """"""

        filter_value = tools_qt.get_text(self.dlg_readsql_create_project, self.filter_srid)
        if filter_value == 'null':
            filter_value = ''
        sql = ("SELECT substr(srtext, 1, 6) as " + '"Type"' + ", srid as " + '"SRID"' + ", "
               "substr(split_part(srtext, ',', 1), 9) as " + '"Description"' + " "
               "FROM public.spatial_ref_sys "
               "WHERE CAST(srid AS TEXT) LIKE '" + str(filter_value))
        sql += "%'  AND  srtext ILIKE 'PROJCS%' ORDER BY substr(srtext, 1, 6), srid"
        self.last_srids = tools_db.get_rows(sql)

        # Populate Table
        self.model_srid = QSqlQueryModel()
        self.model_srid.setQuery(sql, db=global_vars.qgis_db_credentials)
        self.tbl_srid.setModel(self.model_srid)
        self.tbl_srid.show()


    def _set_info_project(self):
        """"""

        if self.is_service and self.form_enabled is False:
            return

        # set variables from table version
        schema_name = tools_qt.get_text(self.dlg_readsql, self.dlg_readsql.project_schema_name)

        self.postgresql_version = tools_db.get_pg_version()
        self.postgis_version = tools_db.get_postgis_version()

        if schema_name == 'null':
            tools_qt.enable_tab_by_tab_name(self.dlg_readsql.tab_main, "others", False)

            msg = (f'Database version: {self.postgresql_version}\n'
                   f'PostGis version: {self.postgis_version}\n \n')
            self.software_version_info.setText(msg)

        else:
            dict_info = tools_gw.get_project_info(schema_name)
            self.project_type = dict_info['project_type']
            self.project_epsg = dict_info['project_epsg']
            self.project_version = dict_info['project_version']
            self.project_language = dict_info['project_language']

            msg = (f'Database version: {self.postgresql_version}\n'
                   f'PostGis version: {self.postgis_version}\n \n'
                   f'Schema name: {schema_name}\n'
                   f'Version: {self.project_version}\n'
                   f'EPSG: {self.project_epsg}\n'
                   f'Language: {self.project_language}\n')

            self.software_version_info.setText(msg)

            # Set label schema name
            self.lbl_schema_name.setText(str(schema_name))

        # Update windowTitle
        window_title = f'Giswater ({self.plugin_version})'
        self.dlg_readsql.setWindowTitle(window_title)

        if schema_name == 'null' and self.form_enabled:
            tools_qt.set_widget_text(self.dlg_readsql, self.dlg_readsql.lbl_status_text, '')
            tools_qt.set_widget_text(self.dlg_readsql, self.dlg_readsql.lbl_schema_name, '')
        elif str(self.plugin_version) > str(self.project_version) and self.form_enabled:
            self.dlg_readsql.lbl_status.setPixmap(self.status_no_update)
            tools_qt.set_widget_text(self.dlg_readsql, self.dlg_readsql.lbl_status_text,
                                     '(Schema version is lower than plugin version, please update schema)')
            self.dlg_readsql.btn_info.setEnabled(True)
        elif str(self.plugin_version) < str(self.project_version) and self.form_enabled:
            self.dlg_readsql.lbl_status.setPixmap(self.status_no_update)
            tools_qt.set_widget_text(self.dlg_readsql, self.dlg_readsql.lbl_status_text,
                                     '(Schema version is higher than plugin version, please update plugin)')
            self.dlg_readsql.btn_info.setEnabled(False)
        elif self.form_enabled:
            self.dlg_readsql.lbl_status.setPixmap(self.status_ok)
            tools_qt.set_widget_text(self.dlg_readsql, self.dlg_readsql.lbl_status_text, '')
            self.dlg_readsql.btn_info.setEnabled(False)


    def _process_folder(self, folderpath, filepattern):
        """"""

        try:
            os.listdir(folderpath + filepattern)
            return True
        except Exception:
            return False


    def _schema_file_to_db(self):
        """"""

        if self.chk_schema_funcion.isChecked():
            self.task1 = GwTask('Manage schema')
            QgsApplication.taskManager().addTask(self.task1)
            self.task1.setProgress(50)
            self._reload_fct_ftrg()
            self.task1.setProgress(100)

        status = (self.error_count == 0)
        self._manage_result_message(status, parameter="Reload")
        if status:
            global_vars.dao.commit()
        else:
            global_vars.dao.rollback()

        # Reset count error variable to 0
        self.error_count = 0


    def _set_signals_create_project(self):
        """"""

        self.dlg_readsql_create_project.btn_cancel_task.clicked.connect(self.cancel_task)
        self.dlg_readsql_create_project.btn_accept.clicked.connect(partial(self.create_project_data_schema))
        self.dlg_readsql_create_project.btn_close.clicked.connect(
            partial(self._close_dialog_admin, self.dlg_readsql_create_project))
        self.dlg_readsql_create_project.btn_push_file.clicked.connect(partial(self._select_file_inp))
        self.cmb_create_project_type.currentIndexChanged.connect(
            partial(self._change_project_type, self.cmb_create_project_type))
        self.cmb_locale.currentIndexChanged.connect(partial(self._update_locale))
        self.rdb_import_data.toggled.connect(partial(self._enable_datafile))
        self.filter_srid.textChanged.connect(partial(self._filter_srid_changed))


    def _open_create_project(self):
        """"""

        # Create dialog and signals
        if self.dlg_readsql_create_project is None:
            self.init_dialog_create_project()

        self._filter_srid_changed()

        # Get project_type from previous dialog
        self.cmb_project_type = tools_qt.get_text(self.dlg_readsql, self.dlg_readsql.cmb_project_type)
        tools_qt.set_widget_text(self.dlg_readsql_create_project, self.cmb_create_project_type, self.cmb_project_type)
        self._change_project_type(self.cmb_create_project_type)
        self.connection_name = str(tools_qt.get_text(self.dlg_readsql, self.cmb_connection))

        # Open dialog
        self.dlg_readsql_create_project.setWindowTitle(f"Create Project - {self.connection_name}")
        tools_gw.open_dialog(self.dlg_readsql_create_project, dlg_name='admin_dbproject')


    def _open_rename(self):
        """"""

        # Open rename if schema is updated
        if str(self.plugin_version) != str(self.project_version):
            msg = "The schema version has to be updated to make rename"
            tools_qt.show_info_box(msg, "Info")
            return

        # Create dialog
        self.dlg_readsql_rename = GwAdminRenameProjUi()
        tools_gw.load_settings(self.dlg_readsql_rename)

        schema = tools_qt.get_text(self.dlg_readsql, self.dlg_readsql.project_schema_name)

        # Set listeners
        self.dlg_readsql_rename.btn_accept.clicked.connect(partial(self._rename_project_data_schema, schema, None))
        self.dlg_readsql_rename.btn_cancel.clicked.connect(partial(self._close_dialog_admin, self.dlg_readsql_rename))

        # Set shortcut keys
        self.dlg_readsql_rename.key_escape.connect(partial(tools_gw.close_dialog, self.dlg_readsql_rename))

        # Open dialog
        self.dlg_readsql_rename.setWindowTitle(f'Rename project - {schema}')
        tools_gw.open_dialog(self.dlg_readsql_rename, dlg_name='admin_renameproj')


    def _execute_files(self, filedir, i18n=False, no_ct=False, utils_schema_name=None, set_progress_bar=False):
        """"""

        if not os.path.exists(filedir):
            tools_log.log_info(f"Folder not found: {filedir}")
            return True

        tools_log.log_info(f"Processing folder: {filedir}")
        filelist = sorted(os.listdir(filedir))
        status = True
        if utils_schema_name:
            schema_name = utils_schema_name
        elif self.schema is None:
            schema_name = tools_qt.get_text(self.dlg_readsql, self.dlg_readsql.project_schema_name)
            schema_name = schema_name.replace('"', '')
        else:
            schema_name = self.schema.replace('"', '')
        self.project_epsg = str(self.project_epsg).replace('"', '')

        # Manage folders 'i18n'
        manage_i18n = i18n
        if 'i18n' in filedir:
            manage_i18n = True

        if manage_i18n:
            files_to_execute = [f"{self.project_type_selected}.sql", "utils.sql", "ddl.sql", "ddlview.sql", "dml.sql",
                                "tablect.sql", "trg.sql"]
            for file in filelist:
                status = True
                if file in files_to_execute:
                    tools_log.log_info(os.path.join(filedir, file))
                    self.current_sql_file += 1
                    status = self._read_execute_file(filedir, file, schema_name, self.project_epsg, set_progress_bar)
                if not status and self.dev_commit is False:
                    return False

        else:
            for file in filelist:
                if ".sql" in file:
                    if (no_ct is True and "tablect.sql" not in file) or no_ct is False:
                        tools_log.log_info(os.path.join(filedir, file))
                        self.current_sql_file += 1
                        status = self._read_execute_file(filedir, file, schema_name, self.project_epsg, set_progress_bar)
                        if not status and self.dev_commit is False:
                            return False

        return status


    def _read_execute_file(self, filedir, file, schema_name, project_epsg, set_progress_bar=False):
        """"""

        status = False
        f = None
        try:

            # Manage progress bar
            if set_progress_bar:
                self.progress_value = int(float(self.current_sql_file / self.total_sql_files) * 100)
                self.progress_value = int(self.progress_value * self.progress_ratio)
                if not isdeleted(self.task_create_schema):
                    self.task_create_schema.set_progress(self.progress_value)

            if not isdeleted(self.task_create_schema) and self.task_create_schema.isCanceled():
                return False

            filepath = os.path.join(filedir, file)
            f = open(filepath, 'r', encoding="utf8")
            if f:
                f_to_read = str(f.read().replace("SCHEMA_NAME", schema_name).replace("SRID_VALUE", project_epsg))
                status = tools_db.execute_sql(str(f_to_read), filepath=filepath, commit=self.dev_commit, is_thread=True)

                if status is False:
                    self.error_count = self.error_count + 1
                    tools_log.log_info(f"_read_execute_file error {filepath}")
                    tools_log.log_info(f"Message: {global_vars.session_vars['last_error']}")
                    if self.dev_commit is False:
                        global_vars.dao.rollback()
<<<<<<< HEAD

                    self.task_create_schema.db_exception = (global_vars.session_vars['last_error'], str(f_to_read), filepath)
                    self.task_create_schema.cancel()
=======
                    if not isdeleted(self.task_create_schema):
                        self.task_create_schema.db_exception = (global_vars.session_vars['last_error'], str(f_to_read), filepath)
                        self.task_create_schema.cancel()
>>>>>>> 87f29a86
                    return False

        except Exception as e:
            self.error_count = self.error_count + 1
            tools_log.log_info(f"_read_execute_file exception: {file}")
            tools_log.log_info(str(e))
            if self.dev_commit is False:
                global_vars.dao.rollback()
            if not isdeleted(self.task_create_schema):
                self.task_create_schema.cancel()
            status = False

        finally:
            if f:
                f.close()
            return status


    def _read_files(self, filelist, filedir):
        """"""

        f = None
        if "changelog.txt" in filelist:
            try:
                f = open(filedir + os.sep + 'changelog.txt', 'r')
                if f:
                    f_to_read = str(f.read()) + '\n'
                    self.message_update = self.message_update + '\n' + str(f_to_read)
                else:
                    return False
            except Exception as e:
                tools_log.log_warning("Error _read_files: " + str(e))
                return False
            finally:
                if f:
                    f.close()
        return True


    def _copy_schema(self):
        """"""

        # Create dialog
        self.dlg_readsql_copy = GwAdminRenameProjUi()
        tools_gw.load_settings(self.dlg_readsql_copy)

        schema = tools_qt.get_text(self.dlg_readsql, self.dlg_readsql.project_schema_name)

        # Set listeners
        self.dlg_readsql_copy.btn_accept.clicked.connect(partial(self._copy_project_data_schema, schema))
        self.dlg_readsql_copy.btn_cancel.clicked.connect(partial(self._close_dialog_admin, self.dlg_readsql_copy))

        # Set shortcut keys
        self.dlg_readsql_copy.key_escape.connect(partial(tools_gw.close_dialog, self.dlg_readsql_copy))

        # Open dialog
        self.dlg_readsql_copy.setWindowTitle('Copy project - ' + schema)
        tools_gw.open_dialog(self.dlg_readsql_copy, dlg_name='admin_renameproj')


    def _copy_project_data_schema(self, schema):
        """"""

        new_schema_name = tools_qt.get_text(self.dlg_readsql_copy, self.dlg_readsql_copy.schema_rename_copy)
        sql = "SELECT schema_name, schema_name FROM information_schema.schemata"
        rows = tools_db.get_rows(sql)

        for row in rows:
            if str(new_schema_name) == str(row[0]):
                msg = "This project name alredy exist."
                tools_qt.show_info_box(msg, "Info")
                return
            else:
                continue

        self.task1 = GwTask('Manage schema')
        QgsApplication.taskManager().addTask(self.task1)
        self.task1.setProgress(0)
        extras = f'"parameters":{{"source_schema":"{schema}", "dest_schema":"{new_schema_name}"}}'
        body = tools_gw.create_body(extras=extras)
        self.task1.setProgress(50)
        result = tools_gw.execute_procedure('gw_fct_admin_schema_clone', body, schema, commit=False)
        if not result or result['status'] == 'Failed':
            return
        self.task1.setProgress(100)

        # Show message
        status = (self.error_count == 0)
        self._manage_result_message(status, parameter="Copy project")
        if status:
            global_vars.dao.commit()
            self._populate_data_schema_name(self.cmb_project_type)
            tools_qt.set_widget_text(self.dlg_readsql, self.dlg_readsql.project_schema_name, str(new_schema_name))
            self._set_info_project()
            self._close_dialog_admin(self.dlg_readsql_copy)
        else:
            global_vars.dao.rollback()

        # Reset count error variable to 0
        self.error_count = 0


    def _delete_schema(self):
        """"""

        project_name = tools_qt.get_text(self.dlg_readsql, self.dlg_readsql.project_schema_name)
        if project_name is None:
            msg = "Please, select a project to delete"
            tools_qt.show_info_box(msg, "Info")
            return

        msg = f"Are you sure you want delete schema '{project_name}' ?"
        result = tools_qt.show_question(msg, "Info", force_action=True)
        if result:
            sql = f'DROP SCHEMA {project_name} CASCADE;'
            status = tools_db.execute_sql(sql)
            if status:
                msg = "Process finished successfully"
                tools_qt.show_info_box(msg, "Info", parameter="Delete schema")
                self._populate_data_schema_name(self.dlg_readsql.cmb_project_type)
                self._manage_utils()
                self._set_info_project()


    def _execute_import_inp(self, accepted, project_name, project_type):
        """"""

        if accepted:

            self.dlg_import_inp.btn_run.setVisible(False)

            # Set wait cursor
            self.task1 = GwTask('Manage schema')
            QgsApplication.taskManager().addTask(self.task1)
            self.task1.setProgress(0)

            # Insert inp values into database
            self._insert_inp_into_db(self.file_inp)

            # Get the debugMode. If it's None it will be False
            debug_mode = tools_gw.get_config_parser('system', 'import_inp_debug_mode', "user", "init", force_reload=True) or False

            # Execute import data
            if project_type.lower() == 'ws':
                function_name = 'gw_fct_import_epanet_inp'
                extras = '"parameters":{"debugMode":"' + debug_mode + '"}'
            elif project_type.lower() == 'ud':
                function_name = 'gw_fct_import_swmm_inp'
                createSubcGeom = self.dlg_import_inp.findChild(QWidget, 'createSubcGeom')
                extras = '"parameters":{"createSubcGeom":"' + str(createSubcGeom.isChecked()) + '", "debugMode":"' + debug_mode + '"}'
            else:
                self.error_count = self.error_count + 1
                return

            # Set progressBar ON
            self.dlg_import_inp.progressBar.setMaximum(0)
            self.dlg_import_inp.progressBar.setMinimum(0)
            self.dlg_import_inp.progressBar.setVisible(True)
            self.dlg_import_inp.progressBar.setFormat("Running function: " + str(function_name))
            self.dlg_import_inp.progressBar.setAlignment(Qt.AlignCenter)
            self.dlg_import_inp.progressBar.setFormat("")

            body = tools_gw.create_body(extras=extras)
            complet_result = tools_gw.execute_procedure(f"{function_name}", body, self.schema, commit=False)

            self.task1 = GwTask('Manage schema')
            QgsApplication.taskManager().addTask(self.task1)
            self.task1.setProgress(50)

            if complet_result:

                if complet_result['status'] == 'Failed':
                    msg = f'The importation process have been failed!<br>See Info log for more details.'
                    self._set_log_text(self.dlg_import_inp, complet_result['body']['data'])
                    tools_qt.show_info_box(msg, "Info")
                    if 'replace' in complet_result['body']['data']:
                        retry = self._build_replace_dlg(complet_result['body']['data']['replace'])
                        if retry:
                            sql = "DELETE FROM temp_csv WHERE fid = 239;"
                            tools_db.execute_sql(sql, commit=False)
                            self.dlg_import_inp.mainTab.setTabEnabled(0, True)
                            self.dlg_import_inp.mainTab.setCurrentIndex(0)  # TODO: this doesnt work for some reason...
                            return self._execute_import_inp(accepted, project_name, project_type)
                    global_vars.dao.rollback()
                    self.error_count = 0

                    # Close dialog
                    tools_gw.close_dialog(self.dlg_import_inp)
                    tools_gw.close_dialog(self.dlg_readsql_create_project, False)
                    return
                self._set_log_text(self.dlg_import_inp, complet_result['body']['data'])
            else:
                self.error_count = self.error_count + 1

            self.task1.setProgress(100)
            # Manage process result
            self.manage_process_result(project_name, project_type, dlg=self.dlg_import_inp)
        else:
            msg = "A rollback on schema will be done."
            tools_qt.show_info_box(msg, "Info")
            global_vars.dao.rollback()
            self.error_count = 0
            tools_gw.close_dialog(self.dlg_import_inp)
            return


        # Hide button execute
        self.dlg_import_inp.btn_run.setVisible(False)


    def _build_replace_dlg(self, replace_json):

        # Build the dialog
        self.dlg_replace = GwReplaceInFileUi()
        self.dlg_replace.setWindowFlags(Qt.WindowStaysOnTopHint)
        tools_gw.load_settings(self.dlg_replace)

        # Add a widget for each word to replace
        self._add_replace_widgets(replace_json)

        # Connect signals
        self.dlg_replace.buttonBox.accepted.connect(partial(self._dlg_replace_accept))
        self.dlg_replace.buttonBox.rejected.connect(partial(self.dlg_replace.reject))
        self.dlg_replace.finished.connect(partial(tools_gw.save_settings, self.dlg_replace))

        resp = self.dlg_replace.exec_()  # We do exec_() because we want the execution to stop until the dlg is closed
        if resp == 0:
            return False
        return True


    def _add_replace_widgets(self, replace_json):

        idx = 0
        for item in replace_json:
            for key in item:
                # Add section label
                section = key
                section_lbl = QLabel()
                section_lbl.setText(f"<b>{section}</b>")
                field = {"layoutname": 'lyt_replace', "layoutorder": idx}
                tools_gw.add_widget(self.dlg_replace, field, section_lbl, None)
                idx += 1
                for i in item[key]:
                    # Add widget label
                    lbl = QLabel()
                    lbl.setText(f"{i}")
                    # Add widget Line Edit
                    widget = QLineEdit()
                    widget.setObjectName(f"{i}")
                    field = {"layoutname": 'lyt_replace', "layoutorder": idx}

                    tools_gw.add_widget(self.dlg_replace, field, lbl, widget)
                    idx += 1
        # Add final vertical spacer
        spacer = tools_qt.add_verticalspacer()
        lyt_replace = self.dlg_replace.findChild(QGridLayout, 'lyt_replace')
        lyt_replace.addItem(spacer)


    def _dlg_replace_accept(self):

        dict_to_replace = {}
        for widget in self.dlg_replace.findChildren(QLineEdit):
            dict_to_replace[f'{widget.objectName()}'] = f'{widget.text()}'

        all_valid = True
        news = []
        for key in dict_to_replace:
            valid = True
            old = key
            new = dict_to_replace[key]
            if len(new) <= 0:
                # if the string is empty
                tools_qt.set_stylesheet(self.dlg_replace.findChild(QLineEdit, f'{old}'))
                self.dlg_replace.findChild(QLineEdit, f'{old}').setToolTip('Can\'t be empty')
                valid, all_valid = False, False
            elif len(new) > 16:
                # if the string is too long
                tools_qt.set_stylesheet(self.dlg_replace.findChild(QLineEdit, f'{old}'))
                self.dlg_replace.findChild(QLineEdit, f'{old}').setToolTip('Must have less than 16 characters')
                valid, all_valid = False, False
            elif new in news:
                # if the string is duplicated with other new strings
                tools_qt.set_stylesheet(self.dlg_replace.findChild(QLineEdit, f'{old}'))
                self.dlg_replace.findChild(QLineEdit, f'{old}').setToolTip('All new names should be unique')
                valid, all_valid = False, False
            else:
                # Search if the object already exists
                sql = f"SELECT count(csv1) FROM temp_csv WHERE csv1 ILIKE '{new}'"
                row = tools_db.get_row(sql, log_info=False, commit=False)
                if row and row[0] is not None:
                    try:
                        matches = int(row[0])
                        if matches > 0:
                            tools_qt.set_stylesheet(self.dlg_replace.findChild(QLineEdit, f'{old}'))
                            self.dlg_replace.findChild(QLineEdit, f'{old}').setToolTip('Another object has this name')
                            valid, all_valid = False, False
                    except Exception as e:
                        print(f"{type(e).__name__}: {e}")
            if valid:
                news.append(new)
                tools_qt.set_stylesheet(self.dlg_replace.findChild(QLineEdit, f'{old}'), style="")
                self.dlg_replace.findChild(QLineEdit, f'{old}').setToolTip('')
        # If none of the new words are in the file
        if all_valid:
            msg = "This will modify your inp file, so a backup will be created.\n" \
                  "Do you want to proceed?"
            if not tools_qt.show_question(msg):
                return
            # Replace the words
            contents = ""
            try:
                # Read the contents of the file
                with open(self.file_inp, 'r', encoding='utf-8') as file:
                    contents = file.read()
                # Save a backup of the file
                with open(f"{self.file_inp}.old", 'w', encoding='utf-8') as file:
                    file.write(contents)
                # Replace the words
                for key in dict_to_replace:
                    old = key
                    new = dict_to_replace[key]
                    contents = tools_os.ireplace(old, new, contents)
                # Write the file with new contents
                with open(f"{self.file_inp}", 'w', encoding='utf-8') as file:
                    file.write(contents)
            except Exception as e:
                tools_log.log_error(f"Exception when replacing inp strings: {e}")
            del contents

            # Close the dlg
            self.dlg_replace.accept()


    def _create_qgis_template(self):
        """"""

        msg = ("Warning: Are you sure to continue?. This button will update your plugin qgis templates file replacing "
               "all strings defined on the config/dev.config file. Be sure your config file is OK before continue")
        result = tools_qt.show_question(msg, "Info")
        if result:
            # Get dev config file
            setting_file = os.path.join(self.plugin_dir, 'config', 'dev.config')
            if not os.path.exists(setting_file):
                message = "File not found"
                tools_qgis.show_warning(message, parameter=setting_file)
                return

            # Set plugin settings
            self.dev_settings = QSettings(setting_file, QSettings.IniFormat)
            self.dev_settings.setIniCodec(sys.getfilesystemencoding())

            # Get values
            self.folder_path = tools_gw.get_config_parser('system', 'folder_path', "project", "dev", False,
                                                          force_reload=True)
            self.folder_path = self.folder_path.replace('"', '')
            self.text_replace_labels = tools_gw.get_config_parser('qgis_project_text_replace', 'labels', "project",
                                                                  "dev", False, force_reload=True)
            self.text_replace_labels = self.text_replace_labels.split(',')
            self.xml_set_labels = tools_gw.get_config_parser('qgis_project_xml_set', 'labels', "project", "dev", False,
                                                             force_reload=True)
            self.xml_set_labels = self.xml_set_labels.split(',')

            if not os.path.exists(self.folder_path):
                message = "Folder not found"
                tools_qgis.show_warning(message, parameter=self.folder_path)
                return

            # Set wait cursor
            self.task1 = GwTask('Manage schema')
            QgsApplication.taskManager().addTask(self.task1)
            self.task1.setProgress(50)

            # Start read files
            qgis_files = sorted(os.listdir(self.folder_path))
            for file in qgis_files:
                tools_log.log_info("Reading file", parameter=file)
                # Open file for read
                f = open(self.folder_path + os.sep + file, 'r')
                if f:
                    f_to_read = str(f.read())

                    # Replace into template text
                    for text_replace in self.text_replace_labels:
                        text_replace = text_replace.replace(" ", "")
                        self.text_replace = tools_gw.get_config_parser('qgis_project_text_replace', text_replace,
                                                                       "project", "dev", False, force_reload=True)
                        self.text_replace = self.text_replace.split(',')
                        tools_log.log_info("Replacing template text", parameter=self.text_replace[1])
                        # TODO:: Keep replace or remove it and declare 'qgis_project_text_replace' from 'config/dev.config' without '"'.
                        #  Example: "dbname='giswater3'", "dbname='__DBNAME__'" or dbname='giswater3', dbname='__DBNAME__'
                        f_to_read = re.sub(str(self.text_replace[0].replace('"', '')),
                                           str(self.text_replace[1].replace('"', '')), f_to_read)

                    for text_replace in self.xml_set_labels:
                        text_replace = text_replace.replace(" ", "")
                        self.text_replace = tools_gw.get_config_parser('qgis_project_xml_set', text_replace, "project",
                                                                       "dev", False, force_reload=True)
                        self.text_replace = self.text_replace.split(',')
                        tools_log.log_info("Replacing template text", parameter=self.text_replace[1])
                        # TODO:: Keep replace or remove it and declare 'qgis_project_xml_set' from 'config/dev.config' without '"'.
                        #  Example: "dbname='giswater3'", "dbname='__DBNAME__'" or dbname='giswater3', dbname='__DBNAME__'
                        f_to_read = re.sub(str(self.text_replace[0].replace('"', '')),
                                           str(self.text_replace[1].replace('"', '')), f_to_read)

                    # Close file
                    f.close()

                    # Open file for write
                    f = open(self.folder_path + os.sep + file, 'w')
                    f.write(f_to_read)

                    # Close file
                    f.close()

            # Set arrow cursor
            self.task1.setProgress(100)

            # Finish proces
            msg = "The QGIS Projects templates was correctly created."
            tools_qt.show_info_box(msg, "Info")


    def _update_manage_ui(self):
        """"""

        schema_name = tools_qt.get_text(self.dlg_readsql, 'project_schema_name')
        if schema_name in (None, 'null', ''):
            tools_qt.enable_tab_by_tab_name(self.dlg_readsql.tab_main, "others", False)
            return
        else:
            tools_qt.enable_tab_by_tab_name(self.dlg_readsql.tab_main, "others", True)

        # Control if schema_version is updated to 3.2
        if str(self.project_version).replace('.', '') < str(self.plugin_version).replace('.', ''):
            tools_qt.get_widget(self.dlg_readsql, self.dlg_readsql.grb_manage_addfields).setEnabled(False)
            tools_qt.get_widget(self.dlg_readsql, self.dlg_readsql.grb_manage_childviews).setEnabled(False)
            tools_qt.get_widget(self.dlg_readsql, self.dlg_readsql.grb_manage_sys_fields).setEnabled(False)

            self.dlg_readsql.cmb_feature_name_view.clear()
            self.dlg_readsql.cmb_formname_fields.clear()
            self.dlg_readsql.cmb_feature_sys_fields.clear()
            return

        else:
            tools_qt.get_widget(self.dlg_readsql, self.dlg_readsql.grb_manage_addfields).setEnabled(True)
            tools_qt.get_widget(self.dlg_readsql, self.dlg_readsql.grb_manage_childviews).setEnabled(True)
            tools_qt.get_widget(self.dlg_readsql, self.dlg_readsql.grb_manage_sys_fields).setEnabled(True)

            if not tools_db.check_table('cat_feature', schema_name):
                tools_log.log_warning(f"Table not found: 'cat_feature'")
                return

            sql = (f"SELECT cat_feature.id, cat_feature.id "
                   f"FROM {schema_name}.cat_feature "
                   f" ORDER BY id")
            rows = tools_db.get_rows(sql)

            tools_qt.fill_combo_values(self.dlg_readsql.cmb_formname_fields, rows, 1)
            tools_qt.fill_combo_values(self.dlg_readsql.cmb_feature_name_view, rows, 1)
            tools_qt.fill_combo_values(self.dlg_readsql.cmb_feature_sys_fields, rows, 1)


    def _create_child_view(self):
        """ Create child view """

        schema_name = tools_qt.get_text(self.dlg_readsql, 'project_schema_name')
        form_name = tools_qt.get_text(self.dlg_readsql, self.dlg_readsql.cmb_feature_name_view)

        # Create body
        feature = '"catFeature":"' + form_name + '"'
        if tools_qt.is_checked(self.dlg_readsql, self.dlg_readsql.chk_multi_create):
            extras = '"action":"MULTI-CREATE"'
        else:
            extras = '"action":"SINGLE-CREATE"'
        body = tools_gw.create_body(feature=feature, extras=extras)
        body = body.replace('""', 'null')

        # Execute query
        json_result = tools_gw.execute_procedure('gw_fct_admin_manage_child_views', body, schema_name)
        self._manage_json_message(json_result, title="Create child view")


    def _update_sys_fields(self):
        """"""

        # Create the dialog and signals
        self.dlg_manage_sys_fields = GwAdminSysFieldsUi()
        tools_gw.load_settings(self.dlg_manage_sys_fields)
        self.model_update_table = None
        self.chk_multi_insert = None

        # Remove unused tabs
        form_name_fields = None
        for x in range(self.dlg_manage_sys_fields.tab_sys_add_fields.count() - 1, -1, -1):
            if str(self.dlg_manage_sys_fields.tab_sys_add_fields.widget(x).objectName()) != 'tab_update':
                tab_name = self.dlg_manage_sys_fields.tab_sys_add_fields.widget(x).objectName()
                tools_qt.remove_tab(self.dlg_manage_sys_fields.tab_sys_add_fields, tab_name)
            form_name_fields = tools_qt.get_text(self.dlg_readsql, self.dlg_readsql.cmb_feature_sys_fields)

        self._manage_update_field(self.dlg_manage_sys_fields, form_name_fields, tableview='ve_config_sysfields')

        # Set listeners
        self.dlg_manage_sys_fields.btn_cancel.clicked.connect(partial(self._close_dialog_admin, self.dlg_manage_sys_fields))
        self.dlg_manage_sys_fields.btn_accept.clicked.connect(partial(self._close_dialog_admin, self.dlg_manage_sys_fields))
        self.dlg_manage_sys_fields.tbl_update.doubleClicked.connect(
            partial(self._update_selected_sys_fild, self.dlg_manage_sys_fields.tbl_update))
        self.dlg_manage_sys_fields.btn_open.clicked.connect(
            partial(self._update_selected_sys_fild, self.dlg_manage_sys_fields.tbl_update))

        window_title = 'Update field on "' + str(form_name_fields) + '"'
        self.dlg_manage_sys_fields.setWindowTitle(window_title)
        self._manage_update_sys_field(form_name_fields)

        tools_gw.open_dialog(self.dlg_manage_sys_fields)


    def _open_manage_field(self, action):
        """"""

        # Create the dialog and signals
        self.dlg_manage_fields = GwAdminFieldsUi()
        tools_gw.load_settings(self.dlg_manage_fields)
        self.model_update_table = None

        # Remove unused tabs
        for x in range(self.dlg_manage_fields.tab_add_fields.count() - 1, -1, -1):
            if str(self.dlg_manage_fields.tab_add_fields.widget(x).objectName()) != f'tab_{action}':
                tools_qt.remove_tab(
                    self.dlg_manage_fields.tab_add_fields, self.dlg_manage_fields.tab_add_fields.widget(x).objectName())

        form_name_fields = tools_qt.get_text(self.dlg_readsql, self.dlg_readsql.cmb_formname_fields)
        self.chk_multi_insert = tools_qt.is_checked(self.dlg_readsql, self.dlg_readsql.chk_multi_insert)

        window_title = ""
        if action == 'create':
            window_title = 'Create field on "' + str(form_name_fields) + '"'
            self._manage_create_field(form_name_fields)
        elif action == 'update':
            window_title = 'Update field on "' + str(form_name_fields) + '"'
            self._manage_update_field(self.dlg_manage_fields, form_name_fields, tableview='ve_config_addfields')
        elif action == 'delete':
            window_title = 'Delete field on "' + str(form_name_fields) + '"'
            self._manage_delete_field(form_name_fields)

        # Set listeners
        self.dlg_manage_fields.btn_accept.clicked.connect(
            partial(self._manage_accept, action, form_name_fields, self.model_update_table))
        self.dlg_manage_fields.btn_cancel.clicked.connect(partial(self._close_dialog_admin, self.dlg_manage_fields))
        self.dlg_manage_fields.tbl_update.doubleClicked.connect(
            partial(self._update_selected_addfild, self.dlg_manage_fields.tbl_update))
        self.dlg_manage_fields.btn_open.clicked.connect(
            partial(self._update_selected_addfild, self.dlg_manage_fields.tbl_update))

        tools_gw.open_dialog(self.dlg_manage_fields, dlg_name='admin_addfields')
        self.dlg_manage_fields.setWindowTitle(window_title)


    # TODO:: Enhance this function and use parametric parameters

    def _update_selected_sys_fild(self, widget):
        """"""

        selected_list = widget.selectionModel().selectedRows()

        if len(selected_list) == 0:
            message = "Any record selected"
            tools_qgis.show_warning(message)
            return

        # Create the dialog and signals
        self._close_dialog_admin(self.dlg_manage_sys_fields)
        self.dlg_manage_sys_fields = GwAdminSysFieldsUi()
        tools_gw.load_settings(self.dlg_manage_sys_fields)
        self.model_update_table = None

        form_name_fields = tools_qt.get_text(self.dlg_readsql, self.dlg_readsql.cmb_feature_sys_fields)

        # Set listeners
        self.dlg_manage_sys_fields.btn_accept.clicked.connect(
            partial(self._manage_sys_update, form_name_fields))
        self.dlg_manage_sys_fields.btn_cancel.clicked.connect(
            partial(self._manage_close_dlg, self.dlg_manage_sys_fields))

        # Remove unused tabs
        for x in range(self.dlg_manage_sys_fields.tab_sys_add_fields.count() - 1, -1, -1):
            if str(self.dlg_manage_sys_fields.tab_sys_add_fields.widget(x).objectName()) != str('tab_create'):
                tools_qt.remove_tab(self.dlg_manage_sys_fields.tab_sys_add_fields,
                                               self.dlg_manage_sys_fields.tab_sys_add_fields.widget(x).objectName())

        window_title = 'Update field on "' + str(form_name_fields) + '"'
        self.dlg_manage_sys_fields.setWindowTitle(window_title)
        row = selected_list[0].row()

        for column in range(widget.model().columnCount()):
            index = widget.model().index(row, column)

            result = tools_qt.get_widget(self.dlg_manage_sys_fields,
                                        str(widget.model().headerData(column, Qt.Horizontal)))

            if result is None:
                continue

            value = str(widget.model().data(index))

            if value == 'NULL':
                value = None
            tools_qt.set_widget_text(self.dlg_manage_sys_fields, result, value)

        tools_gw.open_dialog(self.dlg_manage_sys_fields)


    def _update_selected_addfild(self, widget):
        """"""

        selected_list = widget.selectionModel().selectedRows()
        if len(selected_list) == 0:
            message = "Any record selected"
            tools_qgis.show_warning(message)
            return

        # Create the dialog and signals
        self._close_dialog_admin(self.dlg_manage_fields)
        self.dlg_manage_fields = GwAdminFieldsUi()
        tools_gw.load_settings(self.dlg_manage_fields)
        self.model_update_table = None

        form_name_fields = tools_qt.get_text(self.dlg_readsql, self.dlg_readsql.cmb_formname_fields)
        self.chk_multi_insert = tools_qt.is_checked(self.dlg_readsql, self.dlg_readsql.chk_multi_insert)
        self.dlg_manage_fields.columnname.setEnabled(False)

        # Set listeners
        self.dlg_manage_fields.btn_accept.clicked.connect(
            partial(self._manage_accept, 'update', form_name_fields, self.model_update_table))
        self.dlg_manage_fields.btn_cancel.clicked.connect(partial(self._manage_close_dlg, self.dlg_manage_fields))

        # Remove unused tabs
        for x in range(self.dlg_manage_fields.tab_add_fields.count() - 1, -1, -1):
            if str(self.dlg_manage_fields.tab_add_fields.widget(x).objectName()) != str('tab_create'):
                tools_qt.remove_tab(self.dlg_manage_fields.tab_add_fields,
                                               self.dlg_manage_fields.tab_add_fields.widget(x).objectName())

        window_title = 'Update field on "' + str(form_name_fields) + '"'
        self.dlg_manage_fields.setWindowTitle(window_title)
        self._manage_create_field(form_name_fields)

        row = selected_list[0].row()

        for column in range(widget.model().columnCount()):
            index = widget.model().index(row, column)

            result = tools_qt.get_widget(self.dlg_manage_fields, str(widget.model().headerData(column, Qt.Horizontal)))
            if result is None:
                continue

            value = str(widget.model().data(index))
            if value == 'NULL':
                value = None
            tools_qt.set_widget_text(self.dlg_manage_fields, result, str(value))

        tools_gw.open_dialog(self.dlg_manage_fields, dlg_name='admin_addfields')


    def _manage_create_field(self, form_name):
        """"""

        schema_name = tools_qt.get_text(self.dlg_readsql, 'project_schema_name')

        # Populate widgettype combo
        sql = (f"SELECT DISTINCT(id), idval FROM {schema_name}.config_typevalue "
               f"WHERE typevalue = 'widgettype_typevalue' AND addparam->>'createAddfield' = 'TRUE'")
        rows = tools_db.get_rows(sql)
        tools_qt.fill_combo_values(self.dlg_manage_fields.widgettype, rows, 1)

        # Populate datatype combo
        sql = (f"SELECT id, idval FROM {schema_name}.config_typevalue "
               f"WHERE typevalue = 'datatype_typevalue' AND addparam->>'createAddfield' = 'TRUE'")
        rows = tools_db.get_rows(sql)
        tools_qt.fill_combo_values(self.dlg_manage_fields.datatype, rows, 1)

        # Populate layoutname combo
        sql = (f"SELECT id, idval FROM {schema_name}.config_typevalue "
               f"WHERE typevalue = 'layout_name_typevalue' AND addparam->>'createAddfield' = 'TRUE'")
        rows = tools_db.get_rows(sql)
        tools_qt.fill_combo_values(self.dlg_manage_fields.layoutname, rows, 1)

        # Set default value for formtype widget
        tools_qt.set_widget_text(self.dlg_manage_fields, self.dlg_manage_fields.formtype, 'feature')


    def _manage_update_sys_field(self, form_name):
        """"""
        # TODO:: Enhance this function and use parametric parameters

        schema_name = tools_qt.get_text(self.dlg_readsql, 'project_schema_name')

        # Populate table update
        qtable = self.dlg_manage_sys_fields.findChild(QTableView, "tbl_update")
        self.model_update_table = QSqlTableModel(db=global_vars.qgis_db_credentials)
        qtable.setSelectionBehavior(QAbstractItemView.SelectRows)
        expr_filter = f"cat_feature_id = '{form_name}'"
        self._fill_table(qtable, 've_config_sysfields', self.model_update_table, expr_filter)
        tools_gw.set_tablemodel_config(self.dlg_manage_sys_fields, qtable, 've_config_sysfields', schema_name=schema_name)


    def _manage_update_field(self, dialog, form_name, tableview):
        """"""

        if form_name is None:
            return

        schema_name = tools_qt.get_text(self.dlg_readsql, 'project_schema_name')
        if schema_name is None:
            tools_qt.enable_tab_by_tab_name(self.dlg_readsql.tab_main, "others", False)
            return
        else:
            tools_qt.enable_tab_by_tab_name(self.dlg_readsql.tab_main, "others", True)

        # Populate table update
        qtable = dialog.findChild(QTableView, "tbl_update")
        self.model_update_table = QSqlTableModel(db=global_vars.qgis_db_credentials)
        qtable.setSelectionBehavior(QAbstractItemView.SelectRows)

        if self.chk_multi_insert:
            expr_filter = "cat_feature_id IS NULL"
        else:
            expr_filter = f"cat_feature_id = '{form_name}'"

        self._fill_table(qtable, tableview, self.model_update_table, expr_filter)
        tools_gw.set_tablemodel_config(dialog, qtable, tableview, schema_name=schema_name)


    def _manage_delete_field(self, form_name):
        """"""

        schema_name = tools_qt.get_text(self.dlg_readsql, 'project_schema_name')
        if schema_name is None:
            tools_qt.enable_tab_by_tab_name(self.dlg_readsql.tab_main, "others", False)
            return
        else:
            tools_qt.enable_tab_by_tab_name(self.dlg_readsql.tab_main, "others", True)

        # Populate widgettype combo
        if self.chk_multi_insert:
            sql = (f"SELECT DISTINCT(columnname), columnname "
                   f"FROM {schema_name}.ve_config_addfields "
                   f"WHERE cat_feature_id IS NULL ")
        else:
            sql = (f"SELECT DISTINCT(columnname), columnname "
                   f"FROM {schema_name}.ve_config_addfields "
                   f"WHERE cat_feature_id = '{form_name}'")

        rows = tools_db.get_rows(sql)
        tools_qt.fill_combo_values(self.dlg_manage_fields.cmb_fields, rows, 1)


    def _manage_close_dlg(self, dlg_to_close):
        """"""

        self._close_dialog_admin(dlg_to_close)
        if dlg_to_close.objectName() == 'dlg_man_sys_fields':
            self._update_sys_fields()
        elif dlg_to_close.objectName() == 'dlg_man_addfields':
            self._open_manage_field('update')


    def _manage_sys_update(self, form_name):
        """"""

        schema_name = tools_qt.get_text(self.dlg_readsql, 'project_schema_name')
        list_widgets = self.dlg_manage_sys_fields.tab_create.findChildren(QWidget)
        column_id = tools_qt.get_text(self.dlg_manage_sys_fields, self.dlg_manage_sys_fields.columnname)
        sql = f"UPDATE {schema_name}.ve_config_sysfields SET "
        for widget in list_widgets:
            if type(widget) not in (
                    QScrollArea, QFrame, QWidget, QScrollBar, QLabel, QAbstractButton, QHeaderView, QListView,
                    QGroupBox, QTableView) and widget.objectName() not in ('qt_spinbox_lineedit', 'chk_multi_insert'):

                value = None
                if type(widget) in (QLineEdit, QSpinBox, QDoubleSpinBox):
                    value = tools_qt.get_text(self.dlg_manage_sys_fields, widget, return_string_null=False)
                elif type(widget) is QComboBox:
                    value = tools_qt.get_combo_value(self.dlg_manage_sys_fields, widget, 0)
                elif type(widget) is QCheckBox:
                    value = tools_qt.is_checked(self.dlg_manage_sys_fields, widget)
                elif type(widget) is QgsDateTimeEdit:
                    value = tools_qt.get_calendar_date(self.dlg_manage_sys_fields, widget)
                elif type(widget) is QPlainTextEdit:
                    value = widget.document().toPlainText()

                if value in ('null', None, ""):
                    value = "null"
                elif type(widget) is not QCheckBox:
                    value = "'" + value + "'"
                sql += f" {widget.objectName()} = {value},"

        sql = sql[:-1]
        sql += f" WHERE cat_feature_id = '{form_name}' and columnname = '{column_id}'"
        tools_db.execute_sql(sql)

        # Close dialog
        self._close_dialog_admin(self.dlg_manage_sys_fields)
        self._update_sys_fields()


    def _manage_accept(self, action, form_name):
        """"""

        schema_name = tools_qt.get_text(self.dlg_readsql, 'project_schema_name')

        # Execute manage add fields function
        param_name = tools_qt.get_text(self.dlg_manage_fields, self.dlg_manage_fields.columnname)
        sql = (f"SELECT param_name FROM {schema_name}.sys_addfields "
               f"WHERE param_name = '{param_name}' AND cat_feature_id = '{form_name}' ")
        row = tools_db.get_row(sql)

        if action == 'create':

            # Control mandatory widgets
            column_name = tools_qt.get_text(self.dlg_manage_fields, self.dlg_manage_fields.columnname)
            label = tools_qt.get_text(self.dlg_manage_fields, self.dlg_manage_fields.label)
            widget_type = tools_qt.get_text(self.dlg_manage_fields, self.dlg_manage_fields.widgettype)
            dv_query_text = tools_qt.get_text(self.dlg_manage_fields, self.dlg_manage_fields.dv_querytext)
            if column_name == 'null' or label == 'null':
                msg = "Column name and Label fields are mandatory. Please set correct value."
                tools_qt.show_info_box(msg, "Info")
                return

            elif row is not None:
                msg = "Column name already exists."
                tools_qt.show_info_box(msg, "Info")
                return

            elif widget_type == 'combo' and dv_query_text in ('null', None):
                msg = "Parameter 'Query text:' is mandatory for 'combo' widgets. Please set value."
                tools_qt.show_info_box(msg, "Info")
                return

            list_widgets = self.dlg_manage_fields.tab_create.findChildren(QWidget)

            _json = {}
            result_json = None
            for widget in list_widgets:
                if type(widget) not in (QScrollArea, QFrame, QWidget, QScrollBar, QLabel, QAbstractButton, QHeaderView, QListView, QGroupBox, QTableView) \
                        and widget.objectName() not in ('qt_spinbox_lineedit', 'chk_multi_insert'):

                    value = None
                    if type(widget) in (QLineEdit, QSpinBox, QDoubleSpinBox):
                        value = tools_qt.get_text(self.dlg_manage_fields, widget, return_string_null=False)
                    elif type(widget) is QComboBox:
                        value = tools_qt.get_combo_value(self.dlg_manage_fields, widget, 0)
                    elif type(widget) is QCheckBox:
                        value = tools_qt.is_checked(self.dlg_manage_fields, widget)
                    elif type(widget) is QgsDateTimeEdit:
                        value = tools_qt.get_calendar_date(self.dlg_manage_fields, widget)
                    elif type(widget) is QPlainTextEdit:
                        value = widget.document().toPlainText()

                    if str(widget.objectName()) not in (None, 'null', '', ""):
                        _json[str(widget.objectName())] = value
                        result_json = json.dumps(_json)

            # Create body
            feature = '"catFeature":"' + form_name + '"'
            extras = '"action":"CREATE", "multiCreate":' + \
                str(self.chk_multi_insert).lower() + ', "parameters":' + result_json + ''
            body = tools_gw.create_body(feature=feature, extras=extras)
            body = body.replace('""', 'null')

            # Execute manage add fields function
            json_result = tools_gw.execute_procedure('gw_fct_admin_manage_addfields', body, schema_name)
            self._manage_json_message(json_result, parameter="Field configured in 'config_form_fields'")
            if not json_result or json_result['status'] == 'Failed':
                return

        elif action == 'update':

            list_widgets = self.dlg_manage_fields.tab_create.findChildren(QWidget)

            _json = {}
            result_json = None
            for widget in list_widgets:
                if type(widget) not in (
                        QScrollArea, QFrame, QWidget, QScrollBar, QLabel, QAbstractButton, QHeaderView, QListView, QGroupBox,
                        QTableView) and widget.objectName() not in ('qt_spinbox_lineedit', 'chk_multi_insert'):

                    value = None
                    if type(widget) in (QLineEdit, QSpinBox, QDoubleSpinBox):
                        value = tools_qt.get_text(self.dlg_manage_fields, widget, return_string_null=False)
                    elif type(widget) is QComboBox:
                        value = tools_qt.get_combo_value(self.dlg_manage_fields, widget, 0)
                    elif type(widget) is QCheckBox:
                        value = tools_qt.is_checked(self.dlg_manage_fields, widget)
                    elif type(widget) is QgsDateTimeEdit:
                        value = tools_qt.get_calendar_date(self.dlg_manage_fields, widget)
                    elif type(widget) is QPlainTextEdit:
                        value = widget.document().toPlainText()

                    result_json = None
                    if str(widget.objectName()) not in (None, 'null', '', ""):
                        _json[str(widget.objectName())] = value
                        result_json = json.dumps(_json)

            # Create body
            feature = '"catFeature":"' + form_name + '"'
            extras = '"action":"UPDATE"'
            extras += ', "multiCreate":' + str(self.chk_multi_insert).lower() + ', "parameters":' + result_json + ''
            body = tools_gw.create_body(feature=feature, extras=extras)
            body = body.replace('""', 'null')

            # Execute manage add fields function
            json_result = tools_gw.execute_procedure('gw_fct_admin_manage_addfields', body, schema_name)
            self._manage_json_message(json_result, parameter="Field update in 'config_form_fields'")
            if not json_result or json_result['status'] == 'Failed':
                return

        elif action == 'delete':

            field_value = tools_qt.get_text(self.dlg_manage_fields, self.dlg_manage_fields.cmb_fields)

            # Create body
            feature = '"catFeature":"' + form_name + '"'
            extras = '"action":"DELETE", "multiCreate":' + str(
                self.chk_multi_insert).lower() + ',"parameters":{"columnname":"' + field_value + '"}'
            body = tools_gw.create_body(feature=feature, extras=extras)

            # Execute manage add fields function
            json_result = tools_gw.execute_procedure('gw_fct_admin_manage_addfields', body, schema_name)
            self._manage_json_message(json_result, parameter="Delete function")

        # Close dialog
        self._close_dialog_admin(self.dlg_manage_fields)

        if action == 'update':
            self._open_manage_field('update')


    def _change_project_type(self, widget):
        """ Take current project type changed """

        self.project_type_selected = tools_qt.get_text(self.dlg_readsql, widget)
        self.folder_software = os.path.join(self.sql_dir, self.project_type_selected)


    def _insert_inp_into_db(self, folder_path=None):
        """"""

        # Convert any file codec to utf-8
        BLOCKSIZE = 1048576  # This is the number of bytes that will be read at a time (for handling big files)
        srcfile = folder_path
        trgfile = f"{folder_path}_utf8"
        from_codec = tools_os.get_encoding_type(folder_path)  # Get file codec

        try:
            with open(srcfile, 'r', encoding=from_codec) as f, open(trgfile, 'w', encoding='utf-8') as e:
                while True:
                    text = f.read(BLOCKSIZE)
                    if not text:
                        break
                    e.write(text)

            os.remove(srcfile)  # remove old encoding file
            os.rename(trgfile, srcfile)  # rename new encoding
        except UnicodeDecodeError:
            tools_qgis.show_warning('Decode error reading inp file')
        except UnicodeEncodeError:
            tools_qgis.show_warning('Encode error reading inp file')

        # Read the file
        _file = open(folder_path, "r+", encoding='utf8')
        full_file = _file.readlines()
        sql = ""
        progress = 0
        target = ""
        for row in full_file:
            progress += 1
            row = row.rstrip()
            if len(row) == 0:
                continue
            if str(row[0]) == "[":
                target = str(row)
            if target in ('[TRANSECTS]', '[CONTROLS]', '[RULES]'):
                sp_n = [row]
            elif target in ('[EVAPORATION]', '[TEMPERATURE]'):
                sp_n = re.split(' |\t', row, 1)
            else:
                if str(row[0]) != ';':
                    list_aux = row.split("\t")
                    dirty_list = []
                    for x in range(0, len(list_aux)):
                        aux = list_aux[x].split(" ")
                        for i in range(len(aux)):
                            dirty_list.append(aux[i])
                else:
                    dirty_list = [row]

                for x in range(len(dirty_list) - 1, -1, -1):
                    if dirty_list[x] == '' or "**" in dirty_list[x] or "--" in dirty_list[x] or dirty_list[x] == '; '\
                            or dirty_list[x] == ';' or dirty_list[x] == ';\n':
                        dirty_list.pop(x)
                sp_n = dirty_list

            if len(sp_n) > 0:
                sql += "INSERT INTO temp_csv (fid, source, "
                values = "VALUES(239, $$" + target + "$$, "
                for x in range(0, len(sp_n)):
                    if "''" not in sp_n[x]:
                        sql += "csv" + str(x + 1) + ", "
                        value = "$$" + sp_n[x].strip().replace("\n", "") + "$$, "
                        values += value.replace("$$$$", "null")
                    else:
                        sql += "csv" + str(x + 1) + ", "
                        values = "VALUES(null, "
                sql = sql[:-2] + ") "
                values = values[:-2] + ");\n"
                sql += values

            if progress % 500 == 0:
                # TODO:: Use dev_commit or dev_user?
                tools_db.execute_sql(sql, commit=self.dev_commit)
                sql = ""

        if sql != "":
            # TODO:: Use dev_commit or dev_user?
            tools_db.execute_sql(sql, commit=self.dev_commit)

        _file.close()
        del _file


    def _select_file_inp(self):
        """ Select INP file """

        file_inp = tools_qt.get_text(self.dlg_readsql_create_project, 'data_file')
        # Set default value if necessary
        if file_inp is None or file_inp == '':
            file_inp = self.plugin_dir

        # Get directory of that file
        folder_path = os.path.dirname(file_inp)
        if not os.path.exists(folder_path):
            folder_path = os.path.dirname(__file__)
        os.chdir(folder_path)
        message = tools_qt.tr("Select INP file")
        file_inp, filter_ = QFileDialog.getOpenFileName(None, message, "", '*.inp')
        self.dlg_readsql_create_project.data_file.setText(file_inp)


    def _populate_functions_dlg(self, dialog, result):
        """"""

        status = False
        for group, function in result['fields'].items():
            if len(function) != 0:
                dialog.setWindowTitle(function[0]['alias'])
                dialog.txt_info.setText(str(function[0]['descript']))
                self.function_list = []
                tools_gw.build_dialog_options(dialog, function, 0, self.function_list)
                status = True
                break

        return status


    def _set_log_text(self, dialog, data):
        """"""

        for k, v in list(data.items()):
            if str(k) == "info":
                tools_gw.fill_tab_log(dialog, data)


    def _manage_result_message(self, status, msg_ok=None, msg_error=None, parameter=None):
        """ Manage message depending result @status """

        if status:
            if msg_ok is None:
                msg_ok = "Process finished successfully"
            tools_qt.show_info_box(msg_ok, "Info", parameter=parameter)
        else:
            if msg_error is None:
                msg_error = "Process finished with some errors"
            tools_qt.show_info_box(msg_error, "Warning", parameter=parameter)


    def _manage_json_message(self, json_result, parameter=None, title=None):
        """ Manage message depending result @status """

        if 'message' in json_result:

            level = 1
            if 'level' in json_result['message']:
                level = int(json_result['message']['level'])
            if 'text' in json_result['message']:
                msg = json_result['message']['text']
            else:
                msg = "Key on returned json from ddbb is missed"

            tools_qgis.show_message(msg, level, parameter=parameter, title=title)


    def _save_selection(self):
        """"""

        # Save last Project schema name and type selected
        schema_name = tools_qt.get_text(self.dlg_readsql, self.dlg_readsql.project_schema_name, False, False)
        project_type = tools_qt.get_text(self.dlg_readsql, self.dlg_readsql.cmb_project_type)
        tools_gw.set_config_parser('btn_admin', 'project_type', f'{project_type}', prefix=False)
        tools_gw.set_config_parser('btn_admin', 'schema_name', f'{schema_name}', prefix=False)


    def _create_credentials_form(self, set_connection):
        """"""

        self.dlg_credentials = GwCredentialsUi()
        tools_gw.load_settings(self.dlg_credentials)
        if str(self.list_connections) != '[]':
            tools_qt.fill_combo_values(self.dlg_credentials.cmb_connection, self.list_connections, 1)
        else:
            msg = "You don't have any connection to PostGIS database configurated. " \
                  "Check your QGIS data source manager and create at least one"
            tools_qt.show_info_box(msg, "Info")
            return

        tools_qt.set_widget_text(self.dlg_credentials, self.dlg_credentials.cmb_connection, str(set_connection))

        self.dlg_credentials.btn_accept.clicked.connect(partial(self._set_credentials, self.dlg_credentials))
        self.dlg_credentials.cmb_connection.currentIndexChanged.connect(
            partial(self._set_credentials, self.dlg_credentials, new_connection=True))

        sslmode_list = [['disable', 'disable'], ['allow', 'allow'], ['prefer', 'prefer'], ['require', 'require'],
                        ['verify - ca', 'verify - ca'], ['verify - full', 'verify - full']]
        tools_qt.fill_combo_values(self.dlg_credentials.cmb_sslmode, sslmode_list, 0)
        tools_qt.set_widget_text(self.dlg_credentials, self.dlg_credentials.cmb_sslmode, 'prefer')

        tools_gw.open_dialog(self.dlg_credentials, dlg_name='admin_credentials')


    def _manage_user_params(self):
        """"""

        # Update variable composer_path on config_param_user
        folder_name = os.path.dirname(os.path.abspath(__file__))
        composers_path_vdef = os.path.normpath(os.path.normpath(folder_name + os.sep + os.pardir)) + os.sep + \
            'resources' + os.sep + 'templates' + os.sep + 'qgiscomposer' + os.sep + 'en_US'
        sql = (f"UPDATE {self.schema_name}.config_param_user "
               f"SET value = '{composers_path_vdef}' "
               f"WHERE parameter = 'qgis_composers_folderpath' AND cur_user = current_user")
        tools_db.execute_sql(sql)


    def _select_active_locales(self, sqlite_cursor):

        sql = f"SELECT locale as id, name as idval FROM locales WHERE active = 1"
        sqlite_cursor.execute(sql)
        return sqlite_cursor.fetchall()


    def _save_custom_sql_path(self, dialog):

        folder_path = tools_qt.get_text(dialog, "custom_path_folder")
        if folder_path == "null":
            folder_path = None
        tools_gw.set_config_parser("btn_admin", "custom_sql_path", f"{folder_path}", "user", "session")


    def _manage_docker(self):
        """ Puts the dialog in a docker, depending on the user configuration """

        try:
            tools_gw.close_docker('admin_position')
            global_vars.session_vars['docker_type'] = 'qgis_form_docker'
            global_vars.session_vars['dialog_docker'] = GwDocker()
            global_vars.session_vars['dialog_docker'].dlg_closed.connect(partial(tools_gw.close_docker, 'admin_position'))
            tools_gw.manage_docker_options('admin_position')
            tools_gw.docker_dialog(self.dlg_readsql)
            self.dlg_readsql.dlg_closed.connect(partial(tools_gw.close_docker, 'admin_position'))
            tools_gw.open_dialog(self.dlg_readsql, dlg_name='admin_ui')
        except Exception as e:
            tools_log.log_info(str(e))
            tools_gw.open_dialog(self.dlg_readsql, dlg_name='admin_ui')


    def _manage_utils(self):

        sql = "SELECT schema_name FROM information_schema.schemata"
        rows = tools_db.get_rows(sql)
        if rows is None:
            return

        ws_result_list = []
        ud_result_list = []

        for row in rows:
            sql = (f"SELECT EXISTS (SELECT * FROM information_schema.tables "
                   f"WHERE table_schema = '{row[0]}' "
                   f"AND table_name = 'sys_version')")
            exists = tools_db.get_row(sql)
            if exists and str(exists[0]) == 'True':
                sql = f"SELECT project_type FROM {row[0]}.sys_version"
                result = tools_db.get_row(sql)
                if result is not None and result[0] == 'WS':
                    elem = [row[0], row[0]]
                    ws_result_list.append(elem)
                elif result is not None and result[0] == 'UD':
                    elem = [row[0], row[0]]
                    ud_result_list.append(elem)

        if not ws_result_list:
            self.dlg_readsql.cmb_utils_ws.clear()
        else:
            tools_qt.fill_combo_values(self.dlg_readsql.cmb_utils_ws, ws_result_list, 1)

        if not ud_result_list:
            self.dlg_readsql.cmb_utils_ud.clear()
        else:
            tools_qt.fill_combo_values(self.dlg_readsql.cmb_utils_ud, ud_result_list, 1)


    def _create_utils(self):

        # Manage cmb_utils_projecttypes null values
        self.ws_project_name = tools_qt.get_text(self.dlg_readsql, self.dlg_readsql.cmb_utils_ws, return_string_null=False)
        self.ud_project_name = tools_qt.get_text(self.dlg_readsql, self.dlg_readsql.cmb_utils_ud, return_string_null=False)

        if self.ws_project_name == "" or self.ud_project_name == "":
            msg = "You need to have a ws and ud schema created to create a utils schema"
            tools_qgis.show_message(msg, 0)
            return

        # Get giswater version for ws and ud project selected
        self.ws_project_result = None
        self.ud_project_result = None

        sql = f"SELECT giswater, language, epsg FROM {self.ws_project_name}.sys_version ORDER BY id DESC LIMIT 1"
        row = tools_db.get_row(sql)
        if row:
            self.ws_project_result = row

        sql = f"SELECT giswater, language, epsg FROM {self.ud_project_name}.sys_version ORDER BY id DESC LIMIT 1"
        row = tools_db.get_row(sql)
        if row:
            self.ud_project_result = row

        if self.ws_project_result[0] != self.ud_project_result[0]:
            msg = (f"You need to select same version for ws and ud projects. "
                   f"Versions: WS - {self.ws_project_result[0]} ; UD - {self.ud_project_result[0]}")
            tools_qgis.show_message(msg, 0)
            return

        # Check is project name already exists
        sql = (f"SELECT schema_name FROM information_schema.schemata "
               f"WHERE schema_name ILIKE 'utils' ORDER BY schema_name")
        row = tools_db.get_row(sql, commit=False)
        if row:
            msg = f"Schema Utils already exist."
            tools_qgis.show_message(msg, 0)
            return

        # Set background task 'GwCreateSchemaTask'
        description = f"Create schema"
        params = {'is_test': False, 'project_type': 'utils', 'exec_last_process': False,
                  'project_name_schema': 'utils', 'project_locale': self.ws_project_result[1],
                  'project_srid': self.ws_project_result[2], 'example_data': False, 'schema_version': None,
                  'schema_utils':'utils', 'schema_ws':self.ws_project_name, 'schema_ud':self.ud_project_name,
                  'main_project_version':self.ws_project_result[0]}
        self.task_create_schema = GwCreateSchemaUtilsTask(self, description, params)
        QgsApplication.taskManager().addTask(self.task_create_schema)
        QgsApplication.taskManager().triggerTask(self.task_create_schema)


    def _update_utils(self):

        self.ws_project_name = tools_qt.get_text(self.dlg_readsql, self.dlg_readsql.cmb_utils_ws, return_string_null=False)
        sql = f"SELECT value FROM utils.config_param_system WHERE parameter = 'utils_version'"
        row = tools_db.get_row(sql)
        if row:
            self._update_utils_schema(row)


    def _load_base_utils(self):

        folder = os.path.join(self.sql_dir, 'corporate', 'utils', 'utils')
        status = self._execute_files(folder, utils_schema_name='utils')
        if not status and self.dev_commit is False:
            return False
        folder = os.path.join(self.sql_dir, 'corporate', 'utils', 'utils', 'fct')
        status = self._execute_files(folder, utils_schema_name='utils')
        if not status and self.dev_commit is False:
            return False
        folder = os.path.join(self.sql_dir, 'corporate', 'utils', 'ws')
        status = self._execute_files(folder, utils_schema_name=self.ws_project_name)
        if not status and self.dev_commit is False:
            return False
        folder = os.path.join(self.sql_dir, 'corporate', 'utils', 'ud')
        status = self._execute_files(folder, utils_schema_name=self.ud_project_name)
        if not status and self.dev_commit is False:
            return False

        return True


    def _update_utils_schema(self, schema_version=None):

        folder_utils_updates = os.path.join(self.sql_dir, 'corporate', 'utils', 'updates')

        if not os.path.exists(folder_utils_updates):
            tools_qgis.show_message("The update folder was not found in sql folder")
            self.error_count = self.error_count + 1
            return False

        folders = sorted(os.listdir(folder_utils_updates + ''))
        for folder in folders:
            sub_folders = sorted(os.listdir(folder_utils_updates + folder))
            for sub_folder in sub_folders:
                aux = str(self.ws_project_result[0]).replace('.', '')
                if (schema_version is None and sub_folder < aux) \
                    or schema_version is not None and (schema_version < sub_folder < aux):

                    folder_update = os.path.join(folder_utils_updates, folder, sub_folder, 'utils')
                    if self._process_folder(folder_update):
                        status = self._load_sql(folder_update, utils_schema_name='utils')
                        if status is False:
                            return False

                    folder_update = os.path.join(folder_utils_updates, folder, sub_folder, 'ws')
                    if self._process_folder(folder_update, ''):
                        status = self._load_sql(folder_update, utils_schema_name=self.ws_project_name)
                        if status is False:
                            return False
                    folder_update = os.path.join(folder_utils_updates, folder, sub_folder, 'ud')
                    if self._process_folder(folder_update, ''):
                        status = self._load_sql(folder_update, utils_schema_name=self.ud_project_name)
                        if status is False:
                            return False
                    folder_update = os.path.join(folder_utils_updates, folder, sub_folder, 'i18n', self.locale)
                    if self._process_folder(folder_update, '') is True:
                        status = self._execute_files(folder_update, True)
                        if status is False:
                            return False

        return True

    # endregion<|MERGE_RESOLUTION|>--- conflicted
+++ resolved
@@ -1860,15 +1860,11 @@
                     tools_log.log_info(f"Message: {global_vars.session_vars['last_error']}")
                     if self.dev_commit is False:
                         global_vars.dao.rollback()
-<<<<<<< HEAD
-
-                    self.task_create_schema.db_exception = (global_vars.session_vars['last_error'], str(f_to_read), filepath)
-                    self.task_create_schema.cancel()
-=======
+
                     if not isdeleted(self.task_create_schema):
                         self.task_create_schema.db_exception = (global_vars.session_vars['last_error'], str(f_to_read), filepath)
                         self.task_create_schema.cancel()
->>>>>>> 87f29a86
+
                     return False
 
         except Exception as e:
