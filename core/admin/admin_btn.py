--- conflicted
+++ resolved
@@ -35,11 +35,7 @@
 from ..utils import tools_gw
 from ... import global_vars
 from .i18n_generator import GwI18NGenerator
-<<<<<<< HEAD
-from ...lib import tools_qt, tools_qgis, tools_log, tools_db, tools_os
-=======
 from ...libs import lib_vars, tools_qt, tools_qgis, tools_log, tools_db, tools_os
->>>>>>> 292d872d
 from ..ui.docker import GwDocker
 from ..threads.project_schema_create import GwCreateSchemaTask
 from ..threads.project_schema_utils_create import GwCreateSchemaUtilsTask
@@ -55,8 +51,8 @@
         # Initialize instance attributes
         self.iface = global_vars.iface
         self.settings = global_vars.giswater_settings
-        self.plugin_dir = global_vars.plugin_dir
-        self.schema_name = global_vars.schema_name
+        self.plugin_dir = lib_vars.plugin_dir
+        self.schema_name = lib_vars.schema_name
         self.plugin_version, self.message = tools_qgis.get_plugin_version()
         self.canvas = global_vars.canvas
         self.project_type = None
@@ -67,9 +63,9 @@
         self.project_type_selected = None
         self.schema_type = None
         self.form_enabled = True
-        self.lower_postgresql_version = int(tools_qgis.get_plugin_metadata('minorPgVersion', '9.5', global_vars.plugin_dir)
+        self.lower_postgresql_version = int(tools_qgis.get_plugin_metadata('minorPgVersion', '9.5', lib_vars.plugin_dir)
                                             .replace('.', ''))
-        self.upper_postgresql_version = int(tools_qgis.get_plugin_metadata('majorPgVersion', '14.99', global_vars.plugin_dir)
+        self.upper_postgresql_version = int(tools_qgis.get_plugin_metadata('majorPgVersion', '14.99', lib_vars.plugin_dir)
                                             .replace('.', ''))
         self.total_sql_files = 0    # Total number of SQL files to process
         self.current_sql_file = 0   # Current number of SQL file
@@ -87,7 +83,7 @@
         if set_database_connection:
             connection_status, not_version, layer_source = tools_db.set_database_connection()
         else:
-            connection_status = global_vars.session_vars['logged_status']
+            connection_status = lib_vars.session_vars['logged_status']
 
         settings = QSettings()
         settings.beginGroup(f"PostgreSQL/connections/{default_connection}")
@@ -231,7 +227,7 @@
         status = (self.error_count == 0)
         self._manage_result_message(status, parameter="Create project")
         if status:
-            global_vars.dao.commit()
+            tools_db.dao.commit()
             if is_utils is False:
                 self._close_dialog_admin(self.dlg_readsql_create_project)
             if not is_test:
@@ -242,10 +238,10 @@
                     tools_qt.set_widget_text(self.dlg_readsql, self.dlg_readsql.project_schema_name, project_name)
                     self._set_info_project()
         else:
-            global_vars.dao.rollback()
+            tools_db.dao.rollback()
             # Reset count error variable to 0
             self.error_count = 0
-            tools_qt.show_exception_message(msg=global_vars.session_vars['last_error_msg'])
+            tools_qt.show_exception_message(msg=lib_vars.session_vars['last_error_msg'])
             tools_qgis.show_info("A rollback on schema will be done.")
             if dlg:
                 tools_gw.close_dialog(dlg)
@@ -339,7 +335,7 @@
             # Manage Log Messages panel and open tab Giswater PY
             message_log = self.iface.mainWindow().findChild(QDockWidget, 'MessageLog')
             message_log.setVisible(True)
-            QgsMessageLog.logMessage("", f"{global_vars.plugin_name.capitalize()} PY", 0)
+            QgsMessageLog.logMessage("", f"{lib_vars.plugin_name.capitalize()} PY", 0)
 
             # Create timer
             self.t0 = time()
@@ -381,9 +377,9 @@
             status = (self.error_count == 0)
             self._manage_result_message(status, parameter="Load updates")
             if status:
-                global_vars.dao.commit()
+                tools_db.dao.commit()
             else:
-                global_vars.dao.rollback()
+                tools_db.dao.rollback()
 
             # Reset count error variable to 0
             self.error_count = 0
@@ -621,7 +617,7 @@
 
     def load_sample_data(self, project_type):
 
-        global_vars.dao.commit()
+        tools_db.dao.commit()
         folder = os.path.join(self.folder_example, 'user', project_type)
         status = self._execute_files(folder, set_progress_bar=True)
         if not status and self.dev_commit is False:
@@ -702,7 +698,7 @@
         """ Initialization code of the form (to be executed only once) """
 
         # Get SQL folder and check if exists
-        self.sql_dir = os.path.normpath(os.path.join(global_vars.plugin_dir, 'dbmodel'))
+        self.sql_dir = os.path.normpath(os.path.join(lib_vars.plugin_dir, 'dbmodel'))
         if not os.path.exists(self.sql_dir):
             tools_qgis.show_message(f"SQL folder not found: {self.sql_dir}")
             return
@@ -742,7 +738,7 @@
         tools_gw.load_settings(self.dlg_readsql)
         self.cmb_project_type = self.dlg_readsql.findChild(QComboBox, 'cmb_project_type')
 
-        if global_vars.user_level['level'] not in global_vars.user_level['showadminadvanced']:
+        if lib_vars.user_level['level'] not in lib_vars.user_level['showadminadvanced']:
             tools_qt.remove_tab(self.dlg_readsql.tab_main, "tab_schema_manager")
             tools_qt.remove_tab(self.dlg_readsql.tab_main, "tab_advanced")
 
@@ -914,7 +910,7 @@
 
         elif self.form_enabled:
             schema_name = tools_qt.get_text(self.dlg_readsql, 'project_schema_name')
-            if any(x in str(global_vars.dao_db_credentials['db']) for x in ('.', ',')):
+            if any(x in str(tools_db.dao_db_credentials['db']) for x in ('.', ',')):
                 message = "Database name contains special characters that are not supported"
                 self.form_enabled = False
             if schema_name == 'null':
@@ -1257,7 +1253,7 @@
         status = (self.error_count == 0)
         self._manage_result_message(status, parameter="Rename project")
         if status:
-            global_vars.dao.commit()
+            tools_db.dao.commit()
             # Populate schema name combo and info panel
             self._populate_data_schema_name(self.cmb_project_type)
             tools_qt.set_widget_text(self.dlg_readsql, self.dlg_readsql.project_schema_name, str(self.schema))
@@ -1265,7 +1261,7 @@
             if close_dlg_rename:
                 self._close_dialog_admin(self.dlg_readsql_rename)
         else:
-            global_vars.dao.rollback()
+            tools_db.dao.rollback()
 
         # Reset count error variable to 0
         self.error_count = 0
@@ -1284,9 +1280,9 @@
         status = (self.error_count == 0)
         self._manage_result_message(status, parameter="Load custom SQL files")
         if status:
-            global_vars.dao.commit()
+            tools_db.dao.commit()
         else:
-            global_vars.dao.rollback()
+            tools_db.dao.rollback()
 
         # Reset count error variable to 0
         self.error_count = 0
@@ -1635,7 +1631,7 @@
 
         # Populate Table
         self.model_srid = QSqlQueryModel()
-        self.model_srid.setQuery(sql, db=global_vars.qgis_db_credentials)
+        self.model_srid.setQuery(sql, db=lib_vars.qgis_db_credentials)
         self.tbl_srid.setModel(self.model_srid)
         self.tbl_srid.show()
 
@@ -1724,9 +1720,9 @@
         status = (self.error_count == 0)
         self._manage_result_message(status, parameter="Reload")
         if status:
-            global_vars.dao.commit()
+            tools_db.dao.commit()
         else:
-            global_vars.dao.rollback()
+            tools_db.dao.rollback()
 
         # Reset count error variable to 0
         self.error_count = 0
@@ -1873,12 +1869,12 @@
                 if status is False:
                     self.error_count = self.error_count + 1
                     tools_log.log_info(f"_read_execute_file error {filepath}")
-                    tools_log.log_info(f"Message: {global_vars.session_vars['last_error']}")
+                    tools_log.log_info(f"Message: {lib_vars.session_vars['last_error']}")
                     if self.dev_commit is False:
-                        global_vars.dao.rollback()
+                        tools_db.dao.rollback()
 
                     if hasattr(self, 'task_create_schema') and not isdeleted(self.task_create_schema):
-                        self.task_create_schema.db_exception = (global_vars.session_vars['last_error'], str(f_to_read), filepath)
+                        self.task_create_schema.db_exception = (lib_vars.session_vars['last_error'], str(f_to_read), filepath)
                         self.task_create_schema.cancel()
 
                     return False
@@ -1888,7 +1884,7 @@
             tools_log.log_info(f"_read_execute_file exception: {file}")
             tools_log.log_info(str(e))
             if self.dev_commit is False:
-                global_vars.dao.rollback()
+                tools_db.dao.rollback()
             if hasattr(self, 'task_create_schema') and not isdeleted(self.task_create_schema):
                 self.task_create_schema.cancel()
             status = False
@@ -2067,7 +2063,7 @@
                             self.dlg_import_inp.mainTab.setTabEnabled(0, True)
                             self.dlg_import_inp.mainTab.setCurrentIndex(0)  # TODO: this doesnt work for some reason...
                             return self._execute_import_inp(accepted, project_name, project_type)
-                    global_vars.dao.rollback()
+                    tools_db.dao.rollback()
                     self.error_count = 0
 
                     # Close dialog
@@ -2084,7 +2080,7 @@
         else:
             msg = "A rollback on schema will be done."
             tools_qt.show_info_box(msg, "Info")
-            global_vars.dao.rollback()
+            tools_db.dao.rollback()
             self.error_count = 0
             tools_gw.close_dialog(self.dlg_import_inp)
             return
@@ -2584,7 +2580,7 @@
 
         # Populate table update
         qtable = self.dlg_manage_sys_fields.findChild(QTableView, "tbl_update")
-        self.model_update_table = QSqlTableModel(db=global_vars.qgis_db_credentials)
+        self.model_update_table = QSqlTableModel(db=lib_vars.qgis_db_credentials)
         qtable.setSelectionBehavior(QAbstractItemView.SelectRows)
         expr_filter = f"cat_feature_id = '{form_name}'"
         self._fill_table(qtable, 've_config_sysfields', self.model_update_table, expr_filter)
@@ -2606,7 +2602,7 @@
 
         # Populate table update
         qtable = dialog.findChild(QTableView, "tbl_update")
-        self.model_update_table = QSqlTableModel(db=global_vars.qgis_db_credentials)
+        self.model_update_table = QSqlTableModel(db=lib_vars.qgis_db_credentials)
         qtable.setSelectionBehavior(QAbstractItemView.SelectRows)
 
         if self.chk_multi_insert:
@@ -3084,9 +3080,9 @@
 
         try:
             tools_gw.close_docker('admin_position')
-            global_vars.session_vars['docker_type'] = 'qgis_form_docker'
-            global_vars.session_vars['dialog_docker'] = GwDocker()
-            global_vars.session_vars['dialog_docker'].dlg_closed.connect(partial(tools_gw.close_docker, 'admin_position'))
+            lib_vars.session_vars['docker_type'] = 'qgis_form_docker'
+            lib_vars.session_vars['dialog_docker'] = GwDocker()
+            lib_vars.session_vars['dialog_docker'].dlg_closed.connect(partial(tools_gw.close_docker, 'admin_position'))
             tools_gw.manage_docker_options('admin_position')
             tools_gw.docker_dialog(self.dlg_readsql)
             self.dlg_readsql.dlg_closed.connect(partial(tools_gw.close_docker, 'admin_position'))
