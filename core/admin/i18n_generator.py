--- conflicted
+++ resolved
@@ -14,17 +14,13 @@
 from ..ui.ui_manager import GwAdminTranslationUi
 from ..utils import tools_gw
 from ... import global_vars
-<<<<<<< HEAD
-from ...lib import tools_qt, tools_qgis
-=======
 from ...libs import lib_vars, tools_qt, tools_qgis
->>>>>>> 292d872d
 
 
 class GwI18NGenerator:
 
     def __init__(self):
-        self.plugin_dir = global_vars.plugin_dir
+        self.plugin_dir = lib_vars.plugin_dir
 
 
     def init_dialog(self):
