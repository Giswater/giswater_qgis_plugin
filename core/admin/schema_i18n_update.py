"""
This file is part of Giswater
The program is free software: you can redistribute it and/or modify it under the terms of the GNU
General Public License as published by the Free Software Foundation, either version 3 of the License,
or (at your option) any later version.
"""
# -*- coding: utf-8 -*-
import re
import psycopg2
import psycopg2.extras
from functools import partial
import datetime
import ast
import json

from ..ui.ui_manager import GwSchemaI18NUpdateUi
from ..utils import tools_gw
from ...libs import lib_vars, tools_qt, tools_qgis, tools_db, tools_log, tools_os
from qgis.PyQt.QtWidgets import QLabel
from PyQt5.QtWidgets import QApplication


class GwSchemaI18NUpdate:

    def __init__(self):
        self.plugin_dir = lib_vars.plugin_dir
        self.schema_name = lib_vars.schema_name
        self.project_type_selected = None

    def init_dialog(self):
        """ Constructor """

        self.dlg_qm = GwSchemaI18NUpdateUi(self)  # Initialize the UI
        tools_gw.load_settings(self.dlg_qm)
        self._load_user_values()  # keep values
        self.dev_commit = tools_gw.get_config_parser('system', 'force_commit', "user", "init", prefix=True)
        self._set_signals()  # Set all the signals to wait for response

        self.dlg_qm.btn_translate.setEnabled(False)

        # Get the project_types (ws, ud)
        self.project_types = tools_gw.get_config_parser('system', 'project_types', "project", "giswater", False,
                                                        force_reload=True)
        self.project_types = self.project_types.split(',')

        # Populate combo types
        self.dlg_qm.cmb_projecttype.clear()
        for aux in self.project_types:
            self.dlg_qm.cmb_projecttype.addItem(str(aux))
        self.dlg_qm.cmb_projecttype.addItem("am")

        tools_gw.open_dialog(self.dlg_qm, dlg_name='admin_update_translation')

    # region private functions

    def _set_signals(self):
        # Mysteriously without the partial the function check_connection is not called
        self.dlg_qm.btn_connection.clicked.connect(partial(self._check_connection, True))
        self.dlg_qm.btn_translate.clicked.connect(self.schema_i18n_update)
        self.dlg_qm.btn_close.clicked.connect(partial(tools_gw.close_dialog, self.dlg_qm))
        self.dlg_qm.rejected.connect(self._save_user_values)
        self.dlg_qm.rejected.connect(self._close_db)
        self.dlg_qm.rejected.connect(self._close_db_dest)

        # Populate schema names
        self.dlg_qm.cmb_projecttype.currentIndexChanged.connect(partial(self._populate_data_schema_name, self.dlg_qm.cmb_projecttype))

    def _check_connection(self, set_languages):
        """ Check connection to database """

        self.dlg_qm.lbl_info.clear()
        self._close_db()
        # Connection with origin db
        host_i18n = tools_qt.get_text(self.dlg_qm, self.dlg_qm.txt_host)
        port_i18n = tools_qt.get_text(self.dlg_qm, self.dlg_qm.txt_port)
        db_i18n = tools_qt.get_text(self.dlg_qm, self.dlg_qm.txt_db)
        user_i18n = tools_qt.get_text(self.dlg_qm, self.dlg_qm.txt_user)
        password_i18n = tools_qt.get_text(self.dlg_qm, self.dlg_qm.txt_pass)
        status_i18n, e = self._init_db_i18n(host_i18n, port_i18n, db_i18n, user_i18n, password_i18n)
        # Send messages
        if 'password authentication failed' in str(self.last_error):
            self.dlg_qm.btn_translate.setEnabled(False)
            tools_qt.set_widget_text(self.dlg_qm, 'lbl_info', 'Incorrect user or password')
            QApplication.processEvents()
            return
        elif host_i18n != '188.245.226.42' and port_i18n != '5432' and db_i18n != 'giswater' or not status_i18n or e:
            self.dlg_qm.btn_translate.setEnabled(False)
            tools_qt.set_widget_text(self.dlg_qm, 'lbl_info', self.last_error)
            QApplication.processEvents()
            return

        if set_languages:
            self._populate_cmb_language()

    def _populate_cmb_language(self):
        """ Populate combo with languages values """
        self.dlg_qm.cmb_language.clear()
        self.dlg_qm.btn_translate.setEnabled(True)
        host_org = tools_qt.get_text(self.dlg_qm, self.dlg_qm.txt_host)
        tools_qt.set_widget_text(self.dlg_qm, 'lbl_info', f'Succesfully connected to {host_org}')
        sql = "SELECT id, idval FROM i18n.cat_language"
        rows = self._get_rows(sql, self.cursor_i18n)
        tools_qt.fill_combo_values(self.dlg_qm.cmb_language, rows)
        language = tools_gw.get_config_parser('i18n_generator', 'qm_lang_language', "user", "session", False)

        tools_qt.set_combo_value(self.dlg_qm.cmb_language, language, 0, add_new=False)

    def _populate_data_schema_name(self, widget):
         # Get filter
        filter_ = tools_qt.get_text(self.dlg_qm, widget)
        if filter_ in (None, 'null') and self.project_type_selected:
            filter_ = self.project_type_selected
        if filter_ is None:
            return
        # Populate Project data schema Name
        sql = "SELECT schema_name FROM information_schema.schemata"
        rows = tools_db.get_rows(sql, commit=self.dev_commit)
        if rows is None:
            return

        result_list = []
        for row in rows:
            sql = (f"SELECT EXISTS (SELECT * FROM information_schema.tables "
                   f"WHERE table_schema = '{row[0]}' "
                   f"AND table_name = 'sys_version')")
            exists = tools_db.get_row(sql)
            if exists and str(exists[0]) == 'True':
                sql = f"SELECT project_type FROM {row[0]}.sys_version"
                result = tools_db.get_row(sql)
                if result is not None and result[0] == filter_.upper():
                    elem = [row[0], row[0]]
                    result_list.append(elem)
        if not result_list:
            if filter_ == "am":
                result_list.append(["am", "am"])
            else:
                self.dlg_qm.cmb_schema.clear()
                return
    
        tools_qt.fill_combo_values(self.dlg_qm.cmb_schema, result_list)

    def _change_project_type(self, widget):
        """ Take current project type changed """
        self.project_type_selected = tools_qt.get_text(self.dlg_qm, widget)

    # endregion

    # region Main program

    def schema_i18n_update(self):
        """ Main program to run the the shcmea_i18n_update """

        # Connect in case of repeated actions
        self._check_connection(False)
        self.cursor_dest = tools_db.dao.get_cursor()
        self.conn_dest = tools_db.dao
        # Initalize the language and the message (for errors,etc)
        self.language = tools_qt.get_combo_value(self.dlg_qm, self.dlg_qm.cmb_language, 0)
        self.lower_lang = self.language.lower()
        msg = ''

        # Run the updater of db_files and look at the result
        status_cfg_msg, errors = self._copy_db_files()
        if status_cfg_msg is True:
            msg += f"{tools_qt.tr('Database translation successful to')} {self.lower_lang}.\n"
            self._commit_dest()
        elif status_cfg_msg is False:
            msg += f"{tools_qt.tr('Database translation failed.')}\n"
        elif status_cfg_msg is None:
            msg += f"{tools_qt.tr('Database translation canceled.')}\n"

        # Look for errors
        if errors:
            msg += f"{tools_qt.tr('There have been errors translating:')} {', '.join(errors)}"

        self._change_lang()

        # Close connections
        self._close_db()
        self._close_db_dest()

        self.dlg_qm.lbl_info.clear()
        tools_qt.set_widget_text(self.dlg_qm, 'lbl_info', msg)
        tools_qt.show_info_box(msg)

    def _copy_db_files(self):
        """ Read the values of the database and update the ones in the project """

        # On the database, the dialog_name column must match the name of the ui file (no extension).
        # Also, open_dialog function must be called, passed as parameter dlg_name = 'ui_file_name_without_extension'
        self.project_type = tools_qt.get_text(self.dlg_qm, self.dlg_qm.cmb_projecttype, 0)
        self.schema = tools_qt.get_text(self.dlg_qm, self.dlg_qm.cmb_schema, 0)
        messages = []

        if self.project_type != "am":
            sql_1 = f"UPDATE {self.schema}.config_param_system SET value = FALSE WHERE parameter = 'admin_config_control_trigger'"
            self.cursor_dest.execute(sql_1)
            self._commit_dest

        dbtables = self.tables_dic(self.project_type)
        schema_i18n = "i18n"
        for dbtable in dbtables:
            dbtable = f"{schema_i18n}.{dbtable}"
            dbtable_rows, dbtable_columns = self._get_table_values(dbtable)
            if not dbtable_rows:
                messages.append(dbtable)  # Corregido
            else:
                if "json" in dbtable:
                    self._write_dbjson_values(dbtable_rows)
                else:
                    self._write_table_values(dbtable_rows, dbtable_columns, dbtable)

        if self.project_type != "am":
            sql_2 = f"UPDATE {self.schema}.config_param_system SET value = TRUE WHERE parameter = 'admin_config_control_trigger'"
            self.cursor_dest.execute(sql_2)
            self._commit_dest()
        
        # Mostrar mensaje de error si hay errores
        if messages:  # Corregido: Verifica si hay elementos en la lista
            tools_qt.set_widget_text(self.dlg_qm, 'lbl_info', f"Error translating: {', '.join(messages)}")
            return False, messages
        else:
            return True, None

        # Get db_feature values

    # endregion

    # region Alter any table
    def _get_table_values(self, table):
        """ Get table values """

        # Update the part the of the program in process
        self.dlg_qm.lbl_info.clear()
        msg = f"Updating {table}..."
        tools_qt.set_widget_text(self.dlg_qm, 'lbl_info', msg)
        QApplication.processEvents()
        columns = []
        lang_columns = []

        if 'dbconfig_form_fields' in table:
            columns = ["source", "formname", "formtype", "project_type", "context", "source_code", "lb_en_us", "tt_en_us"]
            lang_columns = [f"lb_{self.lower_lang}", f"auto_lb_{self.lower_lang}", f"va_auto_lb_{self.lower_lang}", 
                            f"tt_{self.lower_lang}", f"auto_tt_{self.lower_lang}", f"va_auto_tt_{self.lower_lang}"]
            if 'feat' in table:
                columns = [col.replace("formname", "feature_type") for col in columns]
            elif 'json' in table:
                columns = columns[:-1]
                columns.extend(["hint", "text"])
                lang_columns = lang_columns[:3]

        elif 'dbparam_user' in table:
            columns = ["source", "formname", "project_type", "context", "source_code", "lb_en_us", "tt_en_us"]
            lang_columns = [f"lb_{self.lower_lang}", f"auto_lb_{self.lower_lang}", f"va_auto_lb_{self.lower_lang}",
                            f"tt_{self.lower_lang}", f"auto_tt_{self.lower_lang}", f"va_auto_tt_{self.lower_lang}"]
        
        elif 'dbconfig_param_system' in table:
            columns = ["source", "project_type", "context", "source_code", "lb_en_us", "tt_en_us"]
            lang_columns = [f"lb_{self.lower_lang}", f"auto_lb_{self.lower_lang}", f"va_auto_lb_{self.lower_lang}",
                            f"tt_{self.lower_lang}", f"auto_tt_{self.lower_lang}", f"va_auto_tt_{self.lower_lang}"]
        
        elif 'dbconfig_typevalue' in table:
            columns = ["source", "formname", "formtype", "project_type", "context", "source_code", "tt_en_us"]
            lang_columns = [f"tt_{self.lower_lang}", f"auto_tt_{self.lower_lang}", f"va_auto_tt_{self.lower_lang}"]

        elif 'dbmessage' in table:
            columns = ["source", "project_type", "context", "log_level", "ms_en_us", "ht_en_us"]
            lang_columns = [f"ms_{self.lower_lang}", f"auto_ms_{self.lower_lang}", f"va_auto_ms_{self.lower_lang}," 
                            f"ht_{self.lower_lang}", f"auto_ht_{self.lower_lang}", f"va_auto_ht_{self.lower_lang}"]
        
        elif 'dbfprocess' in table:
            columns = ["source", "project_type", "context", "ex_en_us", "in_en_us", "na_en_us"]
            lang_columns = [f"ex_{self.lower_lang}", f"auto_ex_{self.lower_lang}", f"va_auto_ex_{self.lower_lang}," 
                            f"in_{self.lower_lang}", f"auto_in_{self.lower_lang}", f"va_auto_in_{self.lower_lang}", 
                            f"na_{self.lower_lang}", f"auto_na_{self.lower_lang}", f"va_auto_na_{self.lower_lang}"]
        
        elif 'dbconfig_csv' in table:
            columns = ["source", "project_type", "context", "al_en_us", "ds_en_us"]
            lang_columns = [f"al_{self.lower_lang}", f"auto_al_{self.lower_lang}", f"va_auto_al_{self.lower_lang}", 
                            f"ds_{self.lower_lang}", f"auto_ds_{self.lower_lang}", f"va_auto_ds_{self.lower_lang}"]

        elif 'dbconfig_form_tabs' in table:
            columns = ["formname", "source", "project_type", "context", "lb_en_us", "tt_en_us"]
            lang_columns = [f"lb_{self.lower_lang}", f"auto_lb_{self.lower_lang}", f"va_auto_lb_{self.lower_lang}", 
                            f"tt_{self.lower_lang}", f"auto_tt_{self.lower_lang}", f"va_auto_tt_{self.lower_lang}"]
        
        elif 'dbconfig_report' in table:
            columns = ["source", "project_type", "context", "al_en_us", "ds_en_us"]
            lang_columns = [f"al_{self.lower_lang}", f"auto_al_{self.lower_lang}", f"va_auto_al_{self.lower_lang}", 
                            f"ds_{self.lower_lang}", f"auto_ds_{self.lower_lang}", f"va_auto_ds_{self.lower_lang}"]
        
        elif 'dbconfig_toolbox' in table:
            columns = ["source", "project_type", "context", "al_en_us", "ob_en_us"]
            lang_columns = [f"al_{self.lower_lang}", f"auto_al_{self.lower_lang}", f"va_auto_al_{self.lower_lang}",
                             f"ob_{self.lower_lang}", f"auto_ob_{self.lower_lang}", f"va_auto_ob_{self.lower_lang}"]
       
        elif 'dbfunction' in table:
            columns = ["source", "project_type", "context", "ds_en_us"]
            lang_columns = [f"ds_{self.lower_lang}", f"auto_ds_{self.lower_lang}", f"va_auto_ds_{self.lower_lang}"]
       
        elif 'dbtypevalue' in table:
            columns = ["source", "project_type", "context", "typevalue", "vl_en_us", "ds_en_us"]
            lang_columns = [f"vl_{self.lower_lang}", f"auto_vl_{self.lower_lang}", f"va_auto_vl_{self.lower_lang}", 
                            f"ds_{self.lower_lang}", f"auto_ds_{self.lower_lang}", f"va_auto_ds_{self.lower_lang}"]

        elif 'dbconfig_form_tableview' in table:
            columns = ["source", "columnname", "project_type", "context", "location_type", "al_en_us"]
            lang_columns = [f"al_{self.lower_lang}", f"auto_al_{self.lower_lang}", f"va_auto_al_{self.lower_lang}"]

        elif 'dbjson' in table:
            columns = ["source", "project_type", "context", "hint", "text", "lb_en_us"]
            lang_columns = [f"lb_{self.lower_lang}", f"auto_lb_{self.lower_lang}", f"va_auto_lb_{self.lower_lang}"]
        
        elif 'dbtable' in table:
            columns = ["source", "project_type", "context", "al_en_us", "ds_en_us"]
            lang_columns = [f"al_{self.lower_lang}", f"auto_al_{self.lower_lang}", f"va_auto_al_{self.lower_lang}", 
                            f"ds_{self.lower_lang}", f"auto_ds_{self.lower_lang}", f"va_auto_ds_{self.lower_lang}"]

        elif 'dbconfig_engine' in table:
            columns = ["project_type", "context", "parameter", "method", "lb_en_us", "ds_en_us", "pl_en_us"]
            lang_columns = [f"lb_{self.lower_lang}", f"auto_lb_{self.lower_lang}", f"va_auto_lb_{self.lower_lang}", 
                            f"ds_{self.lower_lang}", f"auto_ds_{self.lower_lang}", f"va_auto_ds_{self.lower_lang}", 
                            f"pl_{self.lower_lang}", f"auto_pl_{self.lower_lang}", f"va_auto_pl_{self.lower_lang}"]

        elif 'su_basic_tables' in table:
            columns = ["project_type", "context", "source", "na_en_us", "ob_en_us"]
            lang_columns = [f"na_{self.lower_lang}", f"auto_na_{self.lower_lang}", f"va_auto_na_{self.lower_lang}", 
                            f"ob_{self.lower_lang}", f"auto_ob_{self.lower_lang}", f"va_auto_ob_{self.lower_lang}"]

        # Make the query
        sql = ""
        if self.lower_lang == 'en_us':
            sql = (f"SELECT {", ".join(columns)} "
               f"FROM {table} "
               f"ORDER BY context")
        else:
            sql = (f"SELECT {", ".join(columns)}, {", ".join(lang_columns)} "
               f"FROM {table} "
               f"ORDER BY context")
        rows = self._get_rows(sql, self.cursor_i18n)
        
        # Return the corresponding information
        if not rows:
            return False
        return rows, columns
    
    def _write_table_values(self, rows, columns, table):

        schema_type = [self.project_type]
        if self.project_type in ["ud", "ws"]:
            schema_type.append("utils")
        
        forenames = []
        for column in columns:
            if column[-5:] == "en_us":
                forenames.append(column.split("_")[0])

        for i, row in enumerate(rows):  # (For row in rows)
            if row['project_type'] in schema_type:  # Chose wanted schema types (ws, ud, cm, am...)

                texts = []
                for forename in forenames:
                    value = row.get(f'{forename}_{self.lower_lang}')

                    if not value and self.lower_lang != 'en_us':
                        value = row.get(f'auto_{forename}_{self.lower_lang}')

                    if not value:
                        value = row.get(f'{forename}_en_us')

                    if not value and forename == 'tt' and table in [
                        "dbconfig_form_fields", "dbconfig_param_system",
                        "dbparam_user", "dbconfig_form_fields_feat"]:
                        value = row.get('lb_en_us')

                    if not value:
                        texts.append('NULL')
                    else:
                        escaped_value = value.replace("'", "''")
                        texts.append(f"'{escaped_value}'")

                for j, text in enumerate(texts):
                    if "\n" in texts[j] and texts[j] is not None:
                        texts[j] = self._replace_invalid_characters(texts[j])
                           
                sql_text = ""
                # Define the query depending on the table
                if 'dbconfig_form_fields' in table:
                    if 'feat' in table:
                        feature_types = ['ARC', 'CONNEC', 'NODE', 'GULLY', 'LINK', 'ELEMENT']
                        for feature_type in feature_types:
                            if row['feature_type'] == feature_type:
                                formname = row['feature_type'].lower()
                                sql_text = (f'UPDATE {self.schema}.{row['context']} SET label = {texts[0]}, tooltip = {texts[1]} '
                                        f'WHERE formname LIKE \'%_{formname}%\' AND formtype = \'{row['formtype']}\' AND columnname = \'{row['source']}\' ')
                                break
                    else:
                        sql_text = (f"UPDATE {self.schema}.{row['context']} SET label = {texts[0]}, tooltip = {texts[1]} "
                                f"WHERE formname = '{row['formname']}' AND formtype = '{row['formtype']}' AND columnname = '{row['source']}';\n")

                elif 'dbparam_user' in table:
                    sql_text = (f"UPDATE {self.schema}.{row['context']} SET label = {texts[0]}, descript = {texts[1]} "
                                f"WHERE id = '{row['source']}';\n")

                elif 'dbconfig_param_system' in table:
                    sql_text = (f"UPDATE {self.schema}.{row['context']} SET label = {texts[0]}, descript = {texts[1]} "
                                f"WHERE parameter = '{row['source']}';\n")

                elif 'dbconfig_typevalue' in table:
                    sql_text = (f"UPDATE {self.schema}.{row['context']} SET idval = {texts[0]} "
                                f"WHERE id = '{row['source']}' AND typevalue = '{row['formname']}';\n")

                elif 'dbmessage' in table:
                    sql_text = (f"UPDATE {self.schema}.{row['context']} SET error_message = {texts[0]}, hint_message = {texts[1]} "
                                f"WHERE id = '{row['source']}';\n")

                elif 'dbfprocess' in table:
                    sql_text = (f"UPDATE {self.schema}.{row['context']} SET except_msg = {texts[0]}, info_msg = {texts[1]}, fprocess_name = {texts[2]} "
                                f"WHERE fid = '{row['source']}';\n")

                elif 'dbconfig_csv' in table:
                    sql_text = (f"UPDATE {self.schema}.{row['context']} SET alias = {texts[0]}, descript = {texts[1]} "
                                f"WHERE fid = '{row['source']}';\n")
                    
                elif 'dbconfig_form_tabs' in table:
                    sql_text = (f"UPDATE {self.schema}.{row['context']} SET label = {texts[0]}, tooltip = {texts[1]} "
                                f"WHERE formname = '{row['formname']}' AND tabname = '{row['source']}';\n")

                elif 'dbconfig_report' in table:
                    sql_text = (f"UPDATE {self.schema}.{row['context']} SET alias = {texts[0]}, descript = {texts[1]} "
                                f"WHERE id = '{row['source']}';\n")

                elif 'dbconfig_toolbox' in table:
                    sql_text = (f"UPDATE {self.schema}.{row['context']} SET alias = {texts[0]}, observ = {texts[1]} "
                                f"WHERE id = '{row['source']}';\n")

                elif 'dbfunction' in table:
                    sql_text = (f"UPDATE {self.schema}.{row['context']} SET descript = {texts[0]} "
                                f"WHERE id = '{row['source']}';\n")

                elif 'dbtypevalue' in table:
                    sql_text = (f"UPDATE {self.schema}.{row['context']} SET idval = {texts[0]}, descript = {texts[1]} "
                                f"WHERE id = '{row['source']}' AND typevalue = '{row['typevalue']}';\n")

                elif 'dbconfig_form_tableview' in table:
                    sql_text = (f"UPDATE {self.schema}.{row['context']} SET alias = {texts[0]} "
                                f"WHERE objectname = '{row['source']}' AND columnname = '{row['columnname']}';\n")

                elif 'dbtable' in table:
                    sql_text = (f"UPDATE {self.schema}.{row['context']} SET alias = {texts[0]}, descript = {texts[1]} "
                                f"WHERE id = '{row['source']}';\n")
                
                elif 'dbconfig_engine' in table:
                    sql_text = (f"UPDATE {self.schema}.{row['context']} SET label = {texts[0]}, descript = {texts[1]}, placeholder = {texts[2]} "
                                f"WHERE parameter = '{row['parameter']}' AND method = '{row['method']}';\n")
                    
                elif 'su_basic_tables' in table:
                    if self.schema == "am":
                        sql_text = (f"UPDATE {self.schema}.{row['context']} SET idval = {texts[0]} "
                                    f"WHERE id = '{row['source']}';\n")
             
<<<<<<< HEAD
                # Execute the corresponding query
                if i == 1:
                    print(sql_text)
=======
>>>>>>> 1d3aa563
                try:
                    self.cursor_dest.execute(sql_text)
                    self._commit_dest()
                except Exception as e:
                    print(e)
                    tools_db.dao.rollback()
        
    def _write_dbjson_values(self, rows):
        query = ""
        updates = {}
        for row in rows:
            if row["context"] == "config_form_fields":
                key = (row["source"], row["context"], row["text"], row["formname"], row["formtype"])
            else:
                key = (row["source"], row["context"], row["text"])
            updates.setdefault(key, []).append(row)

        for (source, context, original_text, *extra), related_rows in updates.items():
            if context == "config_report":
                column = "filterparam"
            elif context == "config_toolbox":
                column = "inputparams"
            elif context == "config_form_fields":
                column = "widgetcontrols"
            else:
                continue  # unknown context

            # parse JSON-like data
            if context != "config_form_fields":
                try:
                    json_data = ast.literal_eval(original_text)
                except (ValueError, SyntaxError):
                    continue
            else:
                modified = original_text.replace("'", "\"")
                modified = modified.replace("False", "false").replace("True", "true").replace("None", "null")
                try:
                    json_data = json.loads(modified)
                except json.JSONDecodeError as e:
                    print(f"Error decoding JSON: {e}")
                    continue

            for row in related_rows:
                key_hint = row["hint"].split('_')[0]
                default_text = row.get("lb_en_us", "")
                translated = (
                    row.get(f"lb_{self.lower_lang}")
                    or row.get(f"auto_lb_{self.lower_lang}")
                    or default_text
                )

                if ", " in default_text:
                    default_list = default_text.split(", ")
                    translated_list = translated.split(", ")
                    for item in json_data:
                        if isinstance(item, dict) and key_hint in item and "comboNames" in item:
                            if set(default_list).intersection(item["comboNames"]):
                                item["comboNames"] = [
                                    t if d in default_list else d
                                    for d, t in zip(default_list, translated_list)
                                ]
                else:
                    if isinstance(json_data, dict):
                        for key, value in json_data.items():
                            if key == key_hint and value == default_text:
                                json_data[key] = translated
                    elif isinstance(json_data, list):
                        for item in json_data:
                            if isinstance(item, dict) and key_hint in item and item[key_hint] == default_text:
                                item[key_hint] = translated
                    else:
                        print("Unexpected json_data structure!")

            new_text = json.dumps(json_data).replace("'", "''")

            if context == "config_form_fields":
                query_text = (
                    f"UPDATE {self.schema}.{context} SET {column} = '{new_text}'::json "
                    f"WHERE formname = '{related_rows[0]['formname']}' "
                    f"AND formtype = '{related_rows[0]['formtype']}' "
                    f"AND columnname = '{source}';\n"
                )
            else:
                query_text = f"UPDATE {self.schema}.{context} SET {column} = '{new_text}'::json WHERE id = {source};\n"

            query += query_text

        try:
            self.cursor_dest.execute(query)
            self.conn_dest.commit()
        except Exception as e:
            self.conn_dest.rollback()
            print(e)  
    
    # endregion
    
    # region Extra fucntions
    def _change_lang(self):
        query = f"UPDATE {self.schema}.sys_version SET language = '{self.language}'"
        try:
            self.cursor_dest.execute(query)
            self._commit_dest()
        except Exception as e:
            tools_db.dao.rollback()

    def _save_user_values(self):
        """ Save selected user values """

        host = tools_qt.get_text(self.dlg_qm, self.dlg_qm.txt_host, return_string_null=False)
        port = tools_qt.get_text(self.dlg_qm, self.dlg_qm.txt_port, return_string_null=False)
        db = tools_qt.get_text(self.dlg_qm, self.dlg_qm.txt_db, return_string_null=False)
        user = tools_qt.get_text(self.dlg_qm, self.dlg_qm.txt_user, return_string_null=False)
        language = tools_qt.get_combo_value(self.dlg_qm, self.dlg_qm.cmb_language, 0)
        py_msg = False
        db_msg = False
        tools_gw.set_config_parser('i18n_generator', 'qm_lang_host', f"{host}", "user", "session", prefix=False)
        tools_gw.set_config_parser('i18n_generator', 'qm_lang_port', f"{port}", "user", "session", prefix=False)
        tools_gw.set_config_parser('i18n_generator', 'qm_lang_db', f"{db}", "user", "session", prefix=False)
        tools_gw.set_config_parser('i18n_generator', 'qm_lang_user', f"{user}", "user", "session", prefix=False)
        tools_gw.set_config_parser('i18n_generator', 'qm_lang_language', f"{language}", "user", "session", prefix=False)
        tools_gw.set_config_parser('i18n_generator', 'qm_lang_py_msg', f"{py_msg}", "user", "session", prefix=False)
        tools_gw.set_config_parser('i18n_generator', 'qm_lang_db_msg', f"{db_msg}", "user", "session", prefix=False)

    def _check_missing_dbmessage_values(self):
        """ Get db message values from schema_name """

        sql_main = (f"SELECT id, project_type, error_message, hint_message, log_level "
                    f"FROM {self.schema_name}.sys_message "
                    f"WHERE project_type = \'{self.project_type}\' or project_type = 'utils'")
        rows_main = tools_db.get_rows(sql_main)

        if rows_main:
            for row in rows_main:
                # Get values
                source = row['id'] if row['id'] is not None else ""
                project_type = row['project_type'] if row['project_type'] is not None else ""
                ms_msg = row['error_message'] if row['error_message'] is not None else ""
                ht_msg = row['hint_message'] if row['hint_message'] is not None else ""
                log_level = row['log_level'] if row['log_level'] is not None else 2

                sql_i18n = (
                    f" SELECT source, project_type, context, ms_{self.project_language.lower()}, ht_{self.project_language.lower()}"
                    f" FROM i18n.dbmessage "
                    f" WHERE source = \'{source}\'")
                rows_i18n = self._get_rows(sql_i18n)

                if not rows_i18n:
                    sql_insert = (f"INSERT INTO i18n.dbmessage "
                                  f"(source, project_type, context, ms_{self.project_language.lower()}, ht_{self.project_language.lower()}, source_code, log_level) "
                                  f"VALUES ('{source}', '{project_type}', 'sys_message', $${ms_msg}$$, $${ht_msg}$$, 'giswater', {log_level});")
                    self._get_rows(sql_insert)

    def _load_user_values(self):
        """
        Load last selected user values
            :return: Dictionary with values
        """

        host = tools_gw.get_config_parser('i18n_generator', 'qm_lang_host', "user", "session", False)
        port = tools_gw.get_config_parser('i18n_generator', 'qm_lang_port', "user", "session", False)
        db = tools_gw.get_config_parser('i18n_generator', 'qm_lang_db', "user", "session", False)
        user = tools_gw.get_config_parser('i18n_generator', 'qm_lang_user', "user", "session", False)
        py_msg = tools_gw.get_config_parser('i18n_generator', 'qm_lang_py_msg', "user", "session", False)
        db_msg = tools_gw.get_config_parser('i18n_generator', 'qm_lang_db_msg', "user", "session", False)
        tools_qt.set_widget_text(self.dlg_qm, 'txt_host', host)
        tools_qt.set_widget_text(self.dlg_qm, 'txt_port', port)
        tools_qt.set_widget_text(self.dlg_qm, 'txt_db', db)
        tools_qt.set_widget_text(self.dlg_qm, 'txt_user', user)

    def _init_db_i18n(self, host, port, db, user, password):
        """Initializes database connection"""
        e = ''
        try:
            self.conn_i18n = psycopg2.connect(database=db, user=user, port=port, password=password, host=host)
            self.cursor_i18n = self.conn_i18n.cursor(cursor_factory=psycopg2.extras.DictCursor)
            return True, e
        except psycopg2.DatabaseError as e:
            self.last_error = e
            return False, e

    def _close_db(self):
        """ Close database connection """

        try:
            status = True
            if self.cursor_i18n:
                self.cursor_i18n.close()
            if self.conn_i18n:
                self.conn_i18n.close()
            del self.cursor_i18n
            del self.conn_i18n
        except Exception as e:
            self.last_error = e
            status = False

    def _close_db_dest(self):
        """ Close database connection """

        try:
            status = True
            if self.cursor_dest:
                self.cursor_dest.close()
            del self.cursor_dest
        except Exception as e:
            self.last_error = e
            status = False

        return status

    def _commit(self):
        """ Commit current database transaction """
        self.conn_i18n.commit()

    def _commit_dest(self):
        """ Commit current database transaction """
        tools_db.dao.commit()

    def _rollback(self):
        """ Rollback current database transaction """
        self.conn_i18n.rollback()

    def _get_rows(self, sql, cursor, commit=True):
        """ Get multiple rows from selected query """

        self.last_error = None
        rows = None
        try:
            cursor.execute(sql)
            rows = cursor.fetchall()
            if commit:
                self._commit()
        except Exception as e:
            self.last_error = e
            if commit:
                self._rollback()
        finally:
            return rows

    def _replace_invalid_characters(self, param):
        """
        This function replaces the characters that break JSON messages
         (", new line, etc.)
            :param param: The text to fix (String)
        """
        param = param.replace("\"", "''")
        param = param.replace("\r", "")
        param = param.replace("\n", " ")

        return param
    
    def _replace_invalid_quotation_marks(self, param):
        """
        This function replaces the characters that break JSON messages
         (')
            :param param: The text to fix (String)
        """
        param = re.sub(r"(?<!')'(?!')", "''", param)

        return param
    
    def _delete_table(self, table, cur, conn):
        query = f"DROP TABLE IF EXISTS {table}"
        try:
            cur.execute(query)
            conn.commit()
        except Exception as e:
            print(e)
            conn.rollback()

    def _copy_table_from_another_db(self, full_table_org, full_table_dest, cur_org, cur_dest, conn_dest):
        # Fetch existing rows from cat_feature
        schema_org = full_table_org.split('.')[0]
        table_org = full_table_org.split('.')[1]
        schema_dest = full_table_dest.split('.')[0]
        table_dest = full_table_dest.split('.')[1]

        query = f"SELECT * FROM {schema_org}.{table_org}"
        cur_org.execute(query)
        rows = cur_org.fetchall()

        # Fetch column names and types
        query = f"""SELECT column_name, data_type FROM information_schema.columns 
                    WHERE table_schema = '{schema_org}' AND table_name = '{table_org}';"""
        cur_org.execute(query)
        column_types = cur_org.fetchall()

        # Remove 'lastupdate' before joining
        filtered_columns = [f"{col[0]} {col[1]}" for col in column_types if col[0].lower() != 'lastupdate']

        # Generate CREATE TABLE statement
        columns_def = ", ".join(filtered_columns)  

        create_table_query = f"DROP TABLE IF EXISTS {schema_dest}.{table_dest};\n"
        create_table_query += f"CREATE TABLE IF NOT EXISTS {schema_dest}.{table_dest} ({columns_def}, CONSTRAINT {table_org}_pkey PRIMARY KEY (id));\n"

        # Generate INSERT statements
        column_names = ", ".join([col[0] for col in column_types if col[0].lower() != 'lastupdate'])
        insert_queries = ""
        for row in rows:
            # Create a proper insert query for each row
            values = ", ".join([
                "NULL" if value is None
                else f"'{value.replace("'", "''")}'" if isinstance(value, str)  # String values need to be quoted
                else str(value).replace("'", "''")  # For other types like integers and floats
                for value in row if not isinstance(value, datetime.datetime)
            ])
            insert_queries += f"INSERT INTO {schema_dest}.{table_dest} ({column_names}) VALUES ({values});\n"

        # Final SQL query
        final_query = create_table_query + insert_queries

        cur_dest.execute(final_query)
        conn_dest.commit()

    def tables_dic(self, schema_type):
        dbtables_dic = {
            "ws": {
                "dbtables": ["dbparam_user", "dbconfig_param_system", "dbconfig_form_fields", "dbconfig_typevalue", 
                    "dbfprocess", "dbmessage", "dbconfig_csv", "dbconfig_form_tabs", "dbconfig_report", 
                    "dbconfig_toolbox", "dbfunction", "dbtypevalue", "dbconfig_form_fields_feat", 
                    "dbconfig_form_tableview", "dbtable", "dbjson", "dbconfig_form_fields_json"
                 ]
            },
            "ud": {
                "dbtables": ["dbparam_user", "dbconfig_param_system", "dbconfig_form_fields", "dbconfig_typevalue", 
                    "dbfprocess", "dbmessage", "dbconfig_csv", "dbconfig_form_tabs", "dbconfig_report", 
                    "dbconfig_toolbox", "dbfunction", "dbtypevalue", "dbconfig_form_fields_feat", 
                    "dbconfig_form_tableview", "dbtable", "dbjson", "dbconfig_form_fields_json"
                 ] 
            },
            "am": {
                "dbtables": ["dbconfig_engine", "dbconfig_form_tableview", "su_basic_tables"]
            },
            "cm": {
                "dbtables": []  # ["dbtable", "dbconfig_form_fields", "dbconfig_form_tabs", "dbconfig_param_system", "sys_typevalue", "dbconfig_form_fields_json"]
            },
        }
        return dbtables_dic[schema_type]['dbtables']

    # endregion<|MERGE_RESOLUTION|>--- conflicted
+++ resolved
@@ -136,7 +136,7 @@
             else:
                 self.dlg_qm.cmb_schema.clear()
                 return
-    
+
         tools_qt.fill_combo_values(self.dlg_qm.cmb_schema, result_list)
 
     def _change_project_type(self, widget):
@@ -214,7 +214,7 @@
             sql_2 = f"UPDATE {self.schema}.config_param_system SET value = TRUE WHERE parameter = 'admin_config_control_trigger'"
             self.cursor_dest.execute(sql_2)
             self._commit_dest()
-        
+
         # Mostrar mensaje de error si hay errores
         if messages:  # Corregido: Verifica si hay elementos en la lista
             tools_qt.set_widget_text(self.dlg_qm, 'lbl_info', f"Error translating: {', '.join(messages)}")
@@ -240,7 +240,7 @@
 
         if 'dbconfig_form_fields' in table:
             columns = ["source", "formname", "formtype", "project_type", "context", "source_code", "lb_en_us", "tt_en_us"]
-            lang_columns = [f"lb_{self.lower_lang}", f"auto_lb_{self.lower_lang}", f"va_auto_lb_{self.lower_lang}", 
+            lang_columns = [f"lb_{self.lower_lang}", f"auto_lb_{self.lower_lang}", f"va_auto_lb_{self.lower_lang}",
                             f"tt_{self.lower_lang}", f"auto_tt_{self.lower_lang}", f"va_auto_tt_{self.lower_lang}"]
             if 'feat' in table:
                 columns = [col.replace("formname", "feature_type") for col in columns]
@@ -253,54 +253,54 @@
             columns = ["source", "formname", "project_type", "context", "source_code", "lb_en_us", "tt_en_us"]
             lang_columns = [f"lb_{self.lower_lang}", f"auto_lb_{self.lower_lang}", f"va_auto_lb_{self.lower_lang}",
                             f"tt_{self.lower_lang}", f"auto_tt_{self.lower_lang}", f"va_auto_tt_{self.lower_lang}"]
-        
+
         elif 'dbconfig_param_system' in table:
             columns = ["source", "project_type", "context", "source_code", "lb_en_us", "tt_en_us"]
             lang_columns = [f"lb_{self.lower_lang}", f"auto_lb_{self.lower_lang}", f"va_auto_lb_{self.lower_lang}",
                             f"tt_{self.lower_lang}", f"auto_tt_{self.lower_lang}", f"va_auto_tt_{self.lower_lang}"]
-        
+
         elif 'dbconfig_typevalue' in table:
             columns = ["source", "formname", "formtype", "project_type", "context", "source_code", "tt_en_us"]
             lang_columns = [f"tt_{self.lower_lang}", f"auto_tt_{self.lower_lang}", f"va_auto_tt_{self.lower_lang}"]
 
         elif 'dbmessage' in table:
             columns = ["source", "project_type", "context", "log_level", "ms_en_us", "ht_en_us"]
-            lang_columns = [f"ms_{self.lower_lang}", f"auto_ms_{self.lower_lang}", f"va_auto_ms_{self.lower_lang}," 
+            lang_columns = [f"ms_{self.lower_lang}", f"auto_ms_{self.lower_lang}", f"va_auto_ms_{self.lower_lang},"
                             f"ht_{self.lower_lang}", f"auto_ht_{self.lower_lang}", f"va_auto_ht_{self.lower_lang}"]
-        
+
         elif 'dbfprocess' in table:
             columns = ["source", "project_type", "context", "ex_en_us", "in_en_us", "na_en_us"]
-            lang_columns = [f"ex_{self.lower_lang}", f"auto_ex_{self.lower_lang}", f"va_auto_ex_{self.lower_lang}," 
-                            f"in_{self.lower_lang}", f"auto_in_{self.lower_lang}", f"va_auto_in_{self.lower_lang}", 
+            lang_columns = [f"ex_{self.lower_lang}", f"auto_ex_{self.lower_lang}", f"va_auto_ex_{self.lower_lang},"
+                            f"in_{self.lower_lang}", f"auto_in_{self.lower_lang}", f"va_auto_in_{self.lower_lang}",
                             f"na_{self.lower_lang}", f"auto_na_{self.lower_lang}", f"va_auto_na_{self.lower_lang}"]
-        
+
         elif 'dbconfig_csv' in table:
             columns = ["source", "project_type", "context", "al_en_us", "ds_en_us"]
-            lang_columns = [f"al_{self.lower_lang}", f"auto_al_{self.lower_lang}", f"va_auto_al_{self.lower_lang}", 
+            lang_columns = [f"al_{self.lower_lang}", f"auto_al_{self.lower_lang}", f"va_auto_al_{self.lower_lang}",
                             f"ds_{self.lower_lang}", f"auto_ds_{self.lower_lang}", f"va_auto_ds_{self.lower_lang}"]
 
         elif 'dbconfig_form_tabs' in table:
             columns = ["formname", "source", "project_type", "context", "lb_en_us", "tt_en_us"]
-            lang_columns = [f"lb_{self.lower_lang}", f"auto_lb_{self.lower_lang}", f"va_auto_lb_{self.lower_lang}", 
+            lang_columns = [f"lb_{self.lower_lang}", f"auto_lb_{self.lower_lang}", f"va_auto_lb_{self.lower_lang}",
                             f"tt_{self.lower_lang}", f"auto_tt_{self.lower_lang}", f"va_auto_tt_{self.lower_lang}"]
-        
+
         elif 'dbconfig_report' in table:
             columns = ["source", "project_type", "context", "al_en_us", "ds_en_us"]
-            lang_columns = [f"al_{self.lower_lang}", f"auto_al_{self.lower_lang}", f"va_auto_al_{self.lower_lang}", 
+            lang_columns = [f"al_{self.lower_lang}", f"auto_al_{self.lower_lang}", f"va_auto_al_{self.lower_lang}",
                             f"ds_{self.lower_lang}", f"auto_ds_{self.lower_lang}", f"va_auto_ds_{self.lower_lang}"]
-        
+
         elif 'dbconfig_toolbox' in table:
             columns = ["source", "project_type", "context", "al_en_us", "ob_en_us"]
             lang_columns = [f"al_{self.lower_lang}", f"auto_al_{self.lower_lang}", f"va_auto_al_{self.lower_lang}",
                              f"ob_{self.lower_lang}", f"auto_ob_{self.lower_lang}", f"va_auto_ob_{self.lower_lang}"]
-       
+
         elif 'dbfunction' in table:
             columns = ["source", "project_type", "context", "ds_en_us"]
             lang_columns = [f"ds_{self.lower_lang}", f"auto_ds_{self.lower_lang}", f"va_auto_ds_{self.lower_lang}"]
-       
+
         elif 'dbtypevalue' in table:
             columns = ["source", "project_type", "context", "typevalue", "vl_en_us", "ds_en_us"]
-            lang_columns = [f"vl_{self.lower_lang}", f"auto_vl_{self.lower_lang}", f"va_auto_vl_{self.lower_lang}", 
+            lang_columns = [f"vl_{self.lower_lang}", f"auto_vl_{self.lower_lang}", f"va_auto_vl_{self.lower_lang}",
                             f"ds_{self.lower_lang}", f"auto_ds_{self.lower_lang}", f"va_auto_ds_{self.lower_lang}"]
 
         elif 'dbconfig_form_tableview' in table:
@@ -310,21 +310,21 @@
         elif 'dbjson' in table:
             columns = ["source", "project_type", "context", "hint", "text", "lb_en_us"]
             lang_columns = [f"lb_{self.lower_lang}", f"auto_lb_{self.lower_lang}", f"va_auto_lb_{self.lower_lang}"]
-        
+
         elif 'dbtable' in table:
             columns = ["source", "project_type", "context", "al_en_us", "ds_en_us"]
-            lang_columns = [f"al_{self.lower_lang}", f"auto_al_{self.lower_lang}", f"va_auto_al_{self.lower_lang}", 
+            lang_columns = [f"al_{self.lower_lang}", f"auto_al_{self.lower_lang}", f"va_auto_al_{self.lower_lang}",
                             f"ds_{self.lower_lang}", f"auto_ds_{self.lower_lang}", f"va_auto_ds_{self.lower_lang}"]
 
         elif 'dbconfig_engine' in table:
             columns = ["project_type", "context", "parameter", "method", "lb_en_us", "ds_en_us", "pl_en_us"]
-            lang_columns = [f"lb_{self.lower_lang}", f"auto_lb_{self.lower_lang}", f"va_auto_lb_{self.lower_lang}", 
-                            f"ds_{self.lower_lang}", f"auto_ds_{self.lower_lang}", f"va_auto_ds_{self.lower_lang}", 
+            lang_columns = [f"lb_{self.lower_lang}", f"auto_lb_{self.lower_lang}", f"va_auto_lb_{self.lower_lang}",
+                            f"ds_{self.lower_lang}", f"auto_ds_{self.lower_lang}", f"va_auto_ds_{self.lower_lang}",
                             f"pl_{self.lower_lang}", f"auto_pl_{self.lower_lang}", f"va_auto_pl_{self.lower_lang}"]
 
         elif 'su_basic_tables' in table:
             columns = ["project_type", "context", "source", "na_en_us", "ob_en_us"]
-            lang_columns = [f"na_{self.lower_lang}", f"auto_na_{self.lower_lang}", f"va_auto_na_{self.lower_lang}", 
+            lang_columns = [f"na_{self.lower_lang}", f"auto_na_{self.lower_lang}", f"va_auto_na_{self.lower_lang}",
                             f"ob_{self.lower_lang}", f"auto_ob_{self.lower_lang}", f"va_auto_ob_{self.lower_lang}"]
 
         # Make the query
@@ -338,18 +338,18 @@
                f"FROM {table} "
                f"ORDER BY context")
         rows = self._get_rows(sql, self.cursor_i18n)
-        
+
         # Return the corresponding information
         if not rows:
             return False
         return rows, columns
-    
+
     def _write_table_values(self, rows, columns, table):
 
         schema_type = [self.project_type]
         if self.project_type in ["ud", "ws"]:
             schema_type.append("utils")
-        
+
         forenames = []
         for column in columns:
             if column[-5:] == "en_us":
@@ -382,7 +382,7 @@
                 for j, text in enumerate(texts):
                     if "\n" in texts[j] and texts[j] is not None:
                         texts[j] = self._replace_invalid_characters(texts[j])
-                           
+
                 sql_text = ""
                 # Define the query depending on the table
                 if 'dbconfig_form_fields' in table:
@@ -421,7 +421,7 @@
                 elif 'dbconfig_csv' in table:
                     sql_text = (f"UPDATE {self.schema}.{row['context']} SET alias = {texts[0]}, descript = {texts[1]} "
                                 f"WHERE fid = '{row['source']}';\n")
-                    
+
                 elif 'dbconfig_form_tabs' in table:
                     sql_text = (f"UPDATE {self.schema}.{row['context']} SET label = {texts[0]}, tooltip = {texts[1]} "
                                 f"WHERE formname = '{row['formname']}' AND tabname = '{row['source']}';\n")
@@ -449,29 +449,23 @@
                 elif 'dbtable' in table:
                     sql_text = (f"UPDATE {self.schema}.{row['context']} SET alias = {texts[0]}, descript = {texts[1]} "
                                 f"WHERE id = '{row['source']}';\n")
-                
+
                 elif 'dbconfig_engine' in table:
                     sql_text = (f"UPDATE {self.schema}.{row['context']} SET label = {texts[0]}, descript = {texts[1]}, placeholder = {texts[2]} "
                                 f"WHERE parameter = '{row['parameter']}' AND method = '{row['method']}';\n")
-                    
+
                 elif 'su_basic_tables' in table:
                     if self.schema == "am":
                         sql_text = (f"UPDATE {self.schema}.{row['context']} SET idval = {texts[0]} "
                                     f"WHERE id = '{row['source']}';\n")
-             
-<<<<<<< HEAD
-                # Execute the corresponding query
-                if i == 1:
-                    print(sql_text)
-=======
->>>>>>> 1d3aa563
+
                 try:
                     self.cursor_dest.execute(sql_text)
                     self._commit_dest()
                 except Exception as e:
                     print(e)
                     tools_db.dao.rollback()
-        
+
     def _write_dbjson_values(self, rows):
         query = ""
         updates = {}
@@ -557,10 +551,10 @@
             self.conn_dest.commit()
         except Exception as e:
             self.conn_dest.rollback()
-            print(e)  
-    
+            print(e)
+
     # endregion
-    
+
     # region Extra fucntions
     def _change_lang(self):
         query = f"UPDATE {self.schema}.sys_version SET language = '{self.language}'"
@@ -714,7 +708,7 @@
         param = param.replace("\n", " ")
 
         return param
-    
+
     def _replace_invalid_quotation_marks(self, param):
         """
         This function replaces the characters that break JSON messages
@@ -724,7 +718,7 @@
         param = re.sub(r"(?<!')'(?!')", "''", param)
 
         return param
-    
+
     def _delete_table(self, table, cur, conn):
         query = f"DROP TABLE IF EXISTS {table}"
         try:
@@ -755,7 +749,7 @@
         filtered_columns = [f"{col[0]} {col[1]}" for col in column_types if col[0].lower() != 'lastupdate']
 
         # Generate CREATE TABLE statement
-        columns_def = ", ".join(filtered_columns)  
+        columns_def = ", ".join(filtered_columns)
 
         create_table_query = f"DROP TABLE IF EXISTS {schema_dest}.{table_dest};\n"
         create_table_query += f"CREATE TABLE IF NOT EXISTS {schema_dest}.{table_dest} ({columns_def}, CONSTRAINT {table_org}_pkey PRIMARY KEY (id));\n"
@@ -782,18 +776,18 @@
     def tables_dic(self, schema_type):
         dbtables_dic = {
             "ws": {
-                "dbtables": ["dbparam_user", "dbconfig_param_system", "dbconfig_form_fields", "dbconfig_typevalue", 
-                    "dbfprocess", "dbmessage", "dbconfig_csv", "dbconfig_form_tabs", "dbconfig_report", 
-                    "dbconfig_toolbox", "dbfunction", "dbtypevalue", "dbconfig_form_fields_feat", 
+                "dbtables": ["dbparam_user", "dbconfig_param_system", "dbconfig_form_fields", "dbconfig_typevalue",
+                    "dbfprocess", "dbmessage", "dbconfig_csv", "dbconfig_form_tabs", "dbconfig_report",
+                    "dbconfig_toolbox", "dbfunction", "dbtypevalue", "dbconfig_form_fields_feat",
                     "dbconfig_form_tableview", "dbtable", "dbjson", "dbconfig_form_fields_json"
                  ]
             },
             "ud": {
-                "dbtables": ["dbparam_user", "dbconfig_param_system", "dbconfig_form_fields", "dbconfig_typevalue", 
-                    "dbfprocess", "dbmessage", "dbconfig_csv", "dbconfig_form_tabs", "dbconfig_report", 
-                    "dbconfig_toolbox", "dbfunction", "dbtypevalue", "dbconfig_form_fields_feat", 
+                "dbtables": ["dbparam_user", "dbconfig_param_system", "dbconfig_form_fields", "dbconfig_typevalue",
+                    "dbfprocess", "dbmessage", "dbconfig_csv", "dbconfig_form_tabs", "dbconfig_report",
+                    "dbconfig_toolbox", "dbfunction", "dbtypevalue", "dbconfig_form_fields_feat",
                     "dbconfig_form_tableview", "dbtable", "dbjson", "dbconfig_form_fields_json"
-                 ] 
+                 ]
             },
             "am": {
                 "dbtables": ["dbconfig_engine", "dbconfig_form_tableview", "su_basic_tables"]
