--- conflicted
+++ resolved
@@ -1,8 +1,5 @@
-<<<<<<< HEAD
 ## WELCOME TO GISWATER PROJECT-QGIS PLUGIN
-=======
-## WELCOME TO GISWATER PROJECT (giswater_qgis_plugin)
->>>>>>> 56303d72
+
 Water management has always been complex and expensive. It has always been difficult to plan new water supply networks or effective control existing ones without making further capital investments. Nonetheless all these situations have come to an end. Since 2014 when GISWATER was born, it have been the first open source software specifically designed for water supply and water management. <br>
 
 This software connects different IT solutions and pre-existent databases allowing you to setup a high performance management system in combination with hydraulic software as well EPANET or SWMM.<br>
@@ -12,12 +9,8 @@
 
 It is also possible to integrate business management tools like ERP, CRM or Business Intelligence and also corporate mobile devices.<br>
 
-<<<<<<< HEAD
 As well as Giswater is developed in Python (qgis plugin) and PL/SQL(PostgreSQL database) there are three main repositories to manage it (QGIS-PLUGIN, DB-MODEL and DOCS). Right now this is the repository for the QGIS-PLUGIN.
 
-=======
-As well as Giswater is developed in Python (qgis plugin) and PL/SQL(PostgreSQL database) there are three main repositories to manage it (QGIS-PLUGIN, DB-MODEL and DOCS). Right now this is the repository for the DB-MODEL.
->>>>>>> 56303d72
 
 ## TABLE OF CONTENTS
 Here after you will find all the information you need to getting started with Giswater<br>
@@ -136,4 +129,4 @@
 Figueres de Serveis, S.A<br>
 Prodaisa<br>
 Sabemsa<br>
-Consorci Aigües de Tarragona<br>+Consorci Aigües de Tarragona<br>
