--- conflicted
+++ resolved
@@ -9,7 +9,7 @@
 from PyQt4.QtGui import QLabel, QPixmap, QPushButton, QTableView, QTabWidget, QAction, QComboBox, QLineEdit
 from PyQt4.QtCore import Qt, QObject, QPoint
 from qgis.core import QgsExpression, QgsFeatureRequest, QgsPoint
-from qgis.gui import QgsMapCanvasSnapper, QgsMapToolEmitPoint, QgsDateTimeEdit
+from qgis.gui import QgsMapCanvasSnapper, QgsMapToolEmitPoint
 
 from functools import partial
 
@@ -89,16 +89,7 @@
         self.tbl_scada = self.dialog.findChild(QTableView, "tbl_scada") 
         self.tbl_scada_value = self.dialog.findChild(QTableView, "tbl_scada_value")
         self.tbl_costs = self.dialog.findChild(QTableView, "tbl_masterplan")
-<<<<<<< HEAD
-        #self.x=self.dialog.findChild(QDateEdit,"junction_builtdate")
-
-        #self.date_time_edit = self.dialog.findChild(QgsDateTimeEdit, "junction_builtdate")
-
-        #self.date_time_edit.allowNull()
-
-=======
-        
->>>>>>> 20db065e
+
         # Manage tab visibility
         self.set_tabs_visibility(16)
               
