'''
This file is part of Giswater 2.0
The program is free software: you can redistribute it and/or modify it under the terms of the GNU 
General Public License as published by the Free Software Foundation, either version 3 of the License, 
or (at your option) any later version.
'''

# -*- coding: utf-8 -*-
from PyQt4.QtGui import QPushButton, QTableView, QTabWidget, QLineEdit, QAction
from PyQt4.QtCore import Qt
from qgis.core import QgsMapLayerRegistry, QgsExpression, QgsFeatureRequest

from functools import partial

import utils_giswater
from parent_init import ParentDialog


def formOpen(dialog, layer, feature):
    ''' Function called when a connec is identified in the map '''
    
    global feature_dialog
    utils_giswater.setDialog(dialog)
    # Create class to manage Feature Form interaction    
    feature_dialog = ManArcDialog(dialog, layer, feature)
    init_config()
    
    
def init_config():
    pass
     
     
class ManArcDialog(ParentDialog):
    
    def __init__(self, dialog, layer, feature):
        ''' Constructor class '''
        super(ManArcDialog, self).__init__(dialog, layer, feature)      
        self.init_config_form()
        #self.controller.manage_translation('ws_man_arc', dialog)                   


    def init_config_form(self):
        ''' Custom form initial configuration '''
      
        table_element = "v_ui_element_x_arc" 
        table_document = "v_ui_doc_x_arc"   
        table_event_arc = "v_ui_om_visit_x_arc"

        self.table_varc = self.schema_name+'."v_edit_man_varc"'
        self.table_siphon = self.schema_name+'."v_edit_man_siphon"'
        self.table_conduit = self.schema_name+'."v_edit_man_conduit"'
        self.table_waccel = self.schema_name+'."v_edit_man_waccel"'

        # Define class variables
        self.field_id = "arc_id"
        self.id = utils_giswater.getWidgetText(self.field_id, False)
        self.filter = self.field_id+" = '"+str(self.id)+"'"
        self.connec_type = utils_giswater.getWidgetText("cat_arctype_id", False)
        self.connecat_id = utils_giswater.getWidgetText("arccat_id", False)
        self.arccat_id = self.dialog.findChild(QLineEdit, 'arccat_id')

        # Get widget controls
        self.tab_main = self.dialog.findChild(QTabWidget, "tab_main")
        self.tbl_element = self.dialog.findChild(QTableView, "tbl_element")
        self.tbl_document = self.dialog.findChild(QTableView, "tbl_document")
        self.tbl_event = self.dialog.findChild(QTableView, "tbl_event_arc")
        self.tbl_price_arc = self.dialog.findChild(QTableView, "tbl_price_arc")

        self.btn_node_class1 = self.dialog.findChild(QPushButton, "btn_node_class1")
        self.btn_node_class2 = self.dialog.findChild(QPushButton, "btn_node_class2")

        # Load data from related tables
        self.load_data()

        # Fill the info table
        self.fill_table(self.tbl_element, self.schema_name+"."+table_element, self.filter)

        # Configuration of info table
        self.set_configuration(self.tbl_element, table_element)

        # Fill the tab Document
        self.fill_tbl_document_man(self.tbl_document, self.schema_name+"."+table_document, self.filter)
        #self.tbl_document.doubleClicked.connect(self.open_selected_document)

        # Configuration of table Document
        self.set_configuration(self.tbl_document, table_document)

        # Fill tab event | arc
        self.fill_tbl_event(self.tbl_event, self.schema_name+"."+table_event_arc, self.filter)
        self.tbl_event.doubleClicked.connect(self.open_selected_document_event)

        # Configuration of table event | arc
        self.set_configuration(self.tbl_event, table_event_arc)

        # Fill tab costs
        self.fill_costs()

        # Set signals
        self.dialog.findChild(QPushButton, "btn_doc_delete").clicked.connect(partial(self.delete_records, self.tbl_document, table_document))
        #self.dialog.findChild(QPushButton, "delete_row_info").clicked.connect(partial(self.delete_records, self.tbl_element, table_element))
        self.dialog.findChild(QPushButton, "btn_catalog").clicked.connect(partial(self.catalog, 'ws', 'arc'))
        btn_node1 = self.dialog.findChild(QPushButton, "btn_node1")
        btn_node2 = self.dialog.findChild(QPushButton, "btn_node2")
        btn_node1.clicked.connect(partial(self.open_node_form, 1))
        btn_node2.clicked.connect(partial(self.open_node_form, 2))
        self.set_icon(btn_node1, "131")
        self.set_icon(btn_node2, "131")

        feature = self.feature
        canvas = self.iface.mapCanvas()
        layer = self.iface.activeLayer()

        # Toolbar actions
        action = self.dialog.findChild(QAction, "actionEnabled")
        self.dialog.findChild(QAction, "actionZoom").triggered.connect(partial(self.action_zoom_in, feature, canvas, layer))
        self.dialog.findChild(QAction, "actionCentered").triggered.connect(partial(self.action_centered, feature, canvas, layer))
        self.dialog.findChild(QAction, "actionEnabled").triggered.connect(partial(self.action_enabled, action, layer))
        self.dialog.findChild(QAction, "actionZoomOut").triggered.connect(partial(self.action_zoom_out, feature, canvas, layer))
<<<<<<< HEAD
        action_help = self.dialog.findChild(QAction, "actionHelp")
        action_help.setVisible(False)
        #self.dialog.findChild(QAction, "actionHelp").triggered.connect(partial(self.action_help, 'ws', 'arc'))
=======
>>>>>>> 401bcda8

        self.feature_cat = {}
        self.project_read()
        
        # Manage custom fields                      
        self.manage_custom_fields()  
        #self.manage_custom_fields(featurecat_id='aa', tab_to_remove=6)        
        
        # Manage tab visibility
        self.set_tabs_visibility(2)     
        
        # Fill fields node_1 and node_2
        self.get_nodes()      


    def get_nodes(self):
        """ Fill fields node_1 and node_2 """
                     
        # Get start and end points
        polyline = self.feature.geometry().asPolyline()
        start_point = polyline[0]  
        end_point = polyline[len(polyline)-1]         
        
        # Get parameter 'node_proximity' from config table
        node_proximity = 1
        sql = "SELECT node_proximity FROM " + self.schema_name + ".config"
        row = self.controller.get_row(sql)
        if row:
            node_proximity = row[0] 
                
        # Get closest node from selected points
        node_1 = self.get_node_from_point(start_point, node_proximity)
        node_2 = self.get_node_from_point(end_point, node_proximity)
        
        widget_name = ""
        layer_source = self.controller.get_layer_source(self.iface.activeLayer())  
        uri_table = layer_source['table']            
        if uri_table == 'v_edit_man_pipe':
            widget_name = 'pipe'
        elif uri_table == 'v_edit_man_varc':
            widget_name = 'varc'            
                        
        # Fill fields node_1 and node_2
        utils_giswater.setText(widget_name + "_node_1", node_1)  
        utils_giswater.setText(widget_name + "_node_2", node_2)                         
                    

    def fill_costs(self):
        ''' Fill tab costs '''
        
        # Get arc_id
        widget_arc = self.dialog.findChild(QLineEdit, "arc_id")          
        self.arc_id = widget_arc.text()
        
        self.length = self.dialog.findChild(QLineEdit, "length")
        self.budget = self.dialog.findChild(QLineEdit, "budget")
        
        arc_cost = self.dialog.findChild(QLineEdit, "arc_cost")
        cost_unit = self.dialog.findChild(QLineEdit, "cost_unit")
        arc_cost_2 = self.dialog.findChild(QLineEdit, "arc_cost_2")
        m2mlbottom = self.dialog.findChild(QLineEdit, "m2mlbottom")
        m2bottom_cost = self.dialog.findChild(QLineEdit, "m2bottom_cost")
        m3protec_cost = self.dialog.findChild(QLineEdit, "m3protec_cost")
        m3exc_cost = self.dialog.findChild(QLineEdit, "m3exc_cost")
        m3fill_cost = self.dialog.findChild(QLineEdit, "m3fill_cost")
        m3excess_cost = self.dialog.findChild(QLineEdit, "m3excess_cost")
        m2trenchl_cost = self.dialog.findChild(QLineEdit, "m2trenchl_cost")
        m2pavement_cost = self.dialog.findChild(QLineEdit, "m2pavement_cost")
        m3mlprotec = self.dialog.findChild(QLineEdit, "m3mlprotec")
        m3mlexc = self.dialog.findChild(QLineEdit, "m3mlexc")
        m3mlfill = self.dialog.findChild(QLineEdit, "m3mlfill")
        m3mlexcess = self.dialog.findChild(QLineEdit, "m3mlexcess")
        m2mlpavement = self.dialog.findChild(QLineEdit, "m2mlpavement")
        base_cost = self.dialog.findChild(QLineEdit, "base_cost")
        protec_cost = self.dialog.findChild(QLineEdit, "protec_cost")
        exc_cost = self.dialog.findChild(QLineEdit, "exc_cost")
        fill_cost = self.dialog.findChild(QLineEdit, "fill_cost")
        excess_cost = self.dialog.findChild(QLineEdit, "excess_cost")
        trenchl_cost = self.dialog.findChild(QLineEdit, "trenchl_cost")
        pav_cost = self.dialog.findChild(QLineEdit, "pav_cost")   
        cost = self.dialog.findChild(QLineEdit, "cost")     
        
        rec_y = self.dialog.findChild(QLineEdit, "rec_y")
        total_y = self.dialog.findChild(QLineEdit, "total_y") 
        
        m2mlpav = self.dialog.findChild(QLineEdit, "m2mlpav") 
        m2mlbottom_2 = self.dialog.findChild(QLineEdit, "m2mlbottom_2")    
        
        z1 = self.dialog.findChild(QLineEdit, "z1")
        z2 = self.dialog.findChild(QLineEdit, "z2")
        bulk = self.dialog.findChild(QLineEdit, "bulk")
        
        b = self.dialog.findChild(QLineEdit, "b")
        b_2 = self.dialog.findChild(QLineEdit, "b_2")
        y_param = self.dialog.findChild(QLineEdit, "y_param")
        m3mlfill_2 = self.dialog.findChild(QLineEdit, "m3mlfill_2")
        m3mlexc_2 = self.dialog.findChild(QLineEdit, "m3mlexc_2")
        m3mlexcess_2 = self.dialog.findChild(QLineEdit, "m3mlexcess_2")
        m2mltrenchl_2 = self.dialog.findChild(QLineEdit, "m2mltrenchl_2")
        thickness = self.dialog.findChild(QLineEdit, "thickness")
        m2mltrenchl = self.dialog.findChild(QLineEdit, "m2mltrenchl")
        width = self.dialog.findChild(QLineEdit, "width")
        
        dext = self.dialog.findChild(QLineEdit, "dext")
        area = self.dialog.findChild(QLineEdit, "area")
        dext.setText('None')
        area.setText('None')
        
        cost_unit.setText('None')
        arc_cost.setText('None')
        m2mlbottom.setText('None')    
        arc_cost_2.setText('None') 
        m2bottom_cost.setText('None')  
        m3protec_cost.setText('None') 
        m3exc_cost.setText('None') 
        m3excess_cost.setText('None')  
        m3fill_cost.setText('None') 
        m3mlexcess.setText('None') 
        m2trenchl_cost.setText('None')  
        m2mltrenchl_2.setText('None') 
        m3mlprotec.setText('None')  
        m3mlexc.setText('None') 
        m3mlfill.setText('None') 
        base_cost.setText('None') 
        protec_cost.setText('None') 
        exc_cost.setText('None')  
        fill_cost.setText('None') 
        excess_cost.setText('None') 
        trenchl_cost.setText('None') 
        pav_cost.setText('None')  
        cost.setText('None')  
        m2pavement_cost.setText('None') 
        m2mlpavement.setText('None') 
        
        rec_y.setText('None') 
        total_y.setText('None') 
        m2mlpav.setText('None') 
        m2mlbottom_2.setText('None') 

        z1.setText('None') 
        z2.setText('None') 
        bulk.setText('None') 
        b.setText('None') 
        b_2.setText('None') 
        y_param.setText('None') 
        m3mlfill_2.setText('None') 
        m3mlexc_2.setText('None') 
        m3mlexcess_2.setText('None') 
        m2mltrenchl_2.setText('None') 
        thickness.setText('None') 
        m2mltrenchl.setText('None') 
        width.setText('None') 
        
        # Get values from database        
        sql = "SELECT *"
        sql+= " FROM "+self.schema_name+".v_plan_cost_arc" 
        sql+= " WHERE arc_id = '"+self.arc_id+"'"    
        row = self.dao.get_row(sql)
        if row is None:
            return
        
        cost_unit.setText(str(row['cost_unit']))
        arc_cost.setText(str(row['arc_cost']))
        m2mlbottom.setText(str(row['m2mlbottom']))    
        arc_cost_2.setText(str(row['arc_cost'])) 
        m2bottom_cost.setText(str(row['m2bottom_cost'])) 
        m3protec_cost.setText(str(row['m3protec_cost'])) 
        m3exc_cost.setText(str(row['m3exc_cost'])) 
        m3excess_cost.setText(str(row['m3excess_cost'])) 
        m3fill_cost.setText(str(row['m3fill_cost'])) 
        m3mlexcess.setText(str(row['m3mlexcess'])) 
        m2trenchl_cost.setText(str(row['m2trenchl_cost'])) 
        m2mltrenchl_2.setText(str(row['m2mltrenchl'])) 
        m3mlprotec.setText(str(row['m3mlprotec'])) 
        m3mlexc.setText(str(row['m3mlexc'])) 
        m3mlfill.setText(str(row['m3mlfill'])) 
        base_cost.setText(str(row['base_cost'])) 
        protec_cost.setText(str(row['protec_cost'])) 
        exc_cost.setText(str(row['exc_cost'])) 
        fill_cost.setText(str(row['fill_cost'])) 
        excess_cost.setText(str(row['excess_cost'])) 
        trenchl_cost.setText(str(row['trenchl_cost'])) 
        pav_cost.setText(str(row['pav_cost']))   
        cost.setText(str(row['cost']))  
        m2pavement_cost.setText(str(row['m2pav_cost']))  
        m2mlpavement.setText(str(row['m2mlpav']))  
        
        rec_y.setText(str(row['rec_y']))
        total_y.setText(str(row['total_y']))
        m2mlpav.setText(str(row['m2mlpav']))
        m2mlbottom_2.setText(str(row['m2mlbottom']))
        
        dext.setText(str(row['dext']))
        area.setText(str(row['area']))

        z1.setText(str(row['z1']))
        z2.setText(str(row['z2']))
        bulk.setText(str(row['bulk']))
        b.setText(str(row['b']))
        b_2.setText(str(row['b']))
        y_param.setText(str(row['y_param']))
        m3mlfill_2.setText(str(row['m3mlfill']))
        m3mlexc_2.setText(str(row['m3mlexc']))
        m3mlexcess_2.setText(str(row['m3mlexcess']))
        m2mltrenchl_2.setText(str(row['m2mltrenchl']))
        thickness.setText(str(row['thickness']))
        m2mltrenchl.setText(str(row['m2mltrenchl']))
        width.setText(str(row['width']))

        # Get values from database        
        sql = "SELECT length,budget"
        sql+= " FROM "+self.schema_name+".v_plan_arc" 
        sql+= " WHERE arc_id = '"+self.arc_id+"'"    
        row = self.dao.get_row(sql)
        
        self.length.setText(str(row['length'])) 
        self.budget.setText(str(row['budget'])) 
    
        # Set SQL
        sql_common = "SELECT descript FROM "+self.schema_name+".v_price_x_arc"
        sql_common+= " WHERE arc_id = '"+self.arc_id+"'" 
            
        element = None
        m2bottom = None
        m3protec = None
        
        sql = sql_common + " AND identif = 'element'"         
        row = self.dao.get_row(sql)
        if row:
            element = row[0]

        sql = sql_common + " AND identif = 'm2bottom'"          
        row = self.dao.get_row(sql)
        if row:
            m2bottom = row[0]
        
        sql = sql_common + " AND identif = 'm3protec'"          
        row = self.dao.get_row(sql)
        if row:
            m3protec = row[0]
        
        arc_element = self.dialog.findChild(QLineEdit, "arc_element")
        arc_bottom = self.dialog.findChild(QLineEdit, "arc_bottom")
        arc_protection = self.dialog.findChild(QLineEdit, "arc_protection")
        
        arc_element.setText('None')
        arc_bottom.setText('None')
        arc_protection.setText('None')
        
        arc_element.setText(element)
        arc_element.setAlignment(Qt.AlignJustify)
        arc_bottom.setText(m2bottom)
        arc_bottom.setAlignment(Qt.AlignJustify)
        arc_protection.setText(m3protec)
        arc_protection.setAlignment(Qt.AlignJustify)
        
        m3exc = None
        m3fill = None
        m3excess = None
        m2trenchl = None
        
        sql = sql_common + " AND identif = 'm3exc'" 
        row = self.dao.get_row(sql)
        if row:
            m3exc = row[0]
        
        sql = sql_common + " AND identif = 'm3fill'"         
        row = self.dao.get_row(sql)
        if row:
            m3fill = row[0]
        
        sql = sql_common + " AND identif = 'm3excess'"         
        row = self.dao.get_row(sql)
        if row:
            m3excess = row[0]
        
        sql = sql_common + " AND identif = 'm2trenchl'"            
        row = self.dao.get_row(sql)
        if row:
            m2trenchl = row[0]
        
        soil_excavation = self.dialog.findChild(QLineEdit, "soil_excavation")
        soil_filling = self.dialog.findChild(QLineEdit, "soil_filling")
        soil_excess = self.dialog.findChild(QLineEdit, "soil_excess")
        soil_trenchlining = self.dialog.findChild(QLineEdit, "soil_trenchlining")
        
        soil_excavation.setText('None')
        soil_filling.setText('None')
        soil_excess.setText('None')
        soil_trenchlining.setText('None')
        
        soil_excavation.setText(m3exc)
        soil_excavation.setAlignment(Qt.AlignJustify)
        soil_filling.setText(m3fill)
        soil_filling.setAlignment(Qt.AlignJustify)
        soil_excess.setText(m3excess)
        soil_excess.setAlignment(Qt.AlignJustify)
        soil_trenchlining.setText(m2trenchl)
        soil_trenchlining.setAlignment(Qt.AlignJustify)


    def open_node_form(self, idx):
        """ Open form corresponding to start or end node of the current arc """
        
        field_node = self.tab_main.tabText(0).lower() + "_node_" + str(idx)       
        widget = self.dialog.findChild(QLineEdit, field_node)        
        node_id = utils_giswater.getWidgetText(widget)           
        if not widget:    
            self.controller.log_info("widget not found", parameter=field_node)                 
            return
        
        # get pointer of node by ID
        aux = "\"node_id\" = "
        aux += "'" + str(node_id) + "'"
        expr = QgsExpression(aux)
        if expr.hasParserError():
            message = "Expression Error: " + str(expr.parserErrorString())
            self.controller.show_warning(message)
            return

        # List of nodes from node_type_cat_type - nodes which we are using
        for feature_cat in self.feature_cat.itervalues():
            if feature_cat.type == 'NODE':
                layer = QgsMapLayerRegistry.instance().mapLayersByName(feature_cat.layername)
                if layer:
                    layer = layer[0]
                    # Get a featureIterator from this expression:
                    it = layer.getFeatures(QgsFeatureRequest(expr))
                    id_list = [i for i in it]
                    if id_list != []:
                        self.iface.openFeatureForm(layer, id_list[0])
<|MERGE_RESOLUTION|>--- conflicted
+++ resolved
@@ -116,12 +116,6 @@
         self.dialog.findChild(QAction, "actionCentered").triggered.connect(partial(self.action_centered, feature, canvas, layer))
         self.dialog.findChild(QAction, "actionEnabled").triggered.connect(partial(self.action_enabled, action, layer))
         self.dialog.findChild(QAction, "actionZoomOut").triggered.connect(partial(self.action_zoom_out, feature, canvas, layer))
-<<<<<<< HEAD
-        action_help = self.dialog.findChild(QAction, "actionHelp")
-        action_help.setVisible(False)
-        #self.dialog.findChild(QAction, "actionHelp").triggered.connect(partial(self.action_help, 'ws', 'arc'))
-=======
->>>>>>> 401bcda8
 
         self.feature_cat = {}
         self.project_read()
