# -*- coding: utf-8 -*-
"""
/***************************************************************************
 *                                                                         *
 *   This program is free software; you can redistribute it and/or modify  *
 *   it under the terms of the GNU General Public License as published by  *
 *   the Free Software Foundation; either version 2 of the License, or     *
 *   (at your option) any later version.                                   *
 *                                                                         *
 ***************************************************************************/
"""
from qgis.gui import QgsMessageBar
from qgis.core import QgsExpression, QgsFeatureRequest
from PyQt4.QtCore import *   # @UnusedWildImport
from PyQt4.QtGui import *    # @UnusedWildImport

import os.path
import sys  
from functools import partial
import subprocess

import utils_giswater
<<<<<<< HEAD
=======
from controller import DaoController
>>>>>>> eda63862
from map_tools.line_map_tool import LineMapTool
from map_tools.point_map_tool import PointMapTool
from map_tools.move_node import MoveNode
from search.search_plus import SearchPlus
from ui.change_node_type import ChangeNodeType
<<<<<<< HEAD
from actions.mg import Mg
=======
from ui.table_wizard import TableWizard
from ui.config import Config
from ui.add_element import Add_element
from ui.add_file import Add_file
>>>>>>> eda63862


class Giswater(QObject):
   
    def __init__(self, iface):
        ''' Constructor 
        :param iface: An interface instance that will be passed to this class
            which provides the hook by which you can manipulate the QGIS
            application at run time.
        :type iface: QgsInterface
        '''
        super(Giswater, self).__init__()
        
        # Save reference to the QGIS interface
        self.iface = iface
        self.legend = iface.legendInterface()    
            
        # initialize plugin directory
        self.plugin_dir = os.path.dirname(__file__)    
        self.plugin_name = os.path.basename(self.plugin_dir)   

        # initialize locale
        locale = QSettings().value('locale/userLocale')
        locale_path = os.path.join(self.plugin_dir, 'i18n', self.plugin_name+'_{}.qm'.format(locale))
        if os.path.exists(locale_path):
            self.translator = QTranslator()
            self.translator.load(locale_path)
            if qVersion() > '4.3.3':
                QCoreApplication.installTranslator(self.translator)
         
        # Load local settings of the plugin
        setting_file = os.path.join(self.plugin_dir, 'config', self.plugin_name+'.config')
        self.settings = QSettings(setting_file, QSettings.IniFormat)
        self.settings.setIniCodec(sys.getfilesystemencoding())    
        
        # Set controller to handle settings and database
        self.controller = DaoController(self.settings, self.plugin_name, self.iface)
        self.controller.set_database_connection()     
        self.dao = self.controller.getDao()           
        
        # Declare instance attributes
        self.icon_folder = self.plugin_dir+'/icons/'        
        self.actions = {}
        self.search_plus = None
        self.srid = None
        self.mg = Mg(self.iface, self.settings, self.controller)
        
        # {function_name, map_tool}
        self.map_tools = {}
        
        # Define signals
        self.set_signals()
               

    def set_signals(self): 
        ''' Define widget and event signals '''
        self.iface.projectRead.connect(self.project_read)                
        self.legend.currentLayerChanged.connect(self.current_layer_changed)       
        
                   
    def tr(self, message):
        if self.controller:
            return self.controller.tr(message)
        
        
    def showInfo(self, text, duration=5):
        self.iface.messageBar().pushMessage("", text, QgsMessageBar.INFO, duration)            
        
        
    def showWarning(self, text, duration=5):
        self.iface.messageBar().pushMessage("", text, QgsMessageBar.WARNING, duration)            
        
        
    def create_action(self, index_action=None, text='', toolbar=None, menu=None, is_checkable=True, function_name=None, parent=None):
        
        if parent is None:
            parent = self.iface.mainWindow()

        icon = None
        if index_action is not None:
            icon_path = self.icon_folder+index_action+'.png'
            if os.path.exists(icon_path):        
                icon = QIcon(icon_path)
                
        if icon is None:
            action = QAction(text, parent) 
        else:
            action = QAction(icon, text, parent)  
                                    
        if toolbar is not None:
            toolbar.addAction(action)  
             
        if menu is not None:
            self.iface.addPluginToMenu(menu, action)
            
        if index_action is not None:         
            self.actions[index_action] = action
        else:
            self.actions[text] = action
                                     
        if function_name is not None:
            try:
                action.setCheckable(is_checkable) 
<<<<<<< HEAD
                # Management toolbar actions
                if int(index_action) in (17, 26, 27, 28, 32):    
                    callback_function = getattr(self.mg, function_name)  
                    action.triggered.connect(callback_function)
                # Edit toolbar actions
                elif int(index_action) == 32:    
=======
                # Define buttons to execute custom or generic function
                # Custom function
                if int(index_action) in (17, 20, 21, 24, 26, 27, 28) or int(index_action) >= 30:    
>>>>>>> eda63862
                    callback_function = getattr(self, function_name)  
                    action.triggered.connect(callback_function)
                # Generic function
                else:        
                    water_soft = function_name[:2] 
                    callback_function = getattr(self, water_soft+'_generic')  
                    action.triggered.connect(partial(callback_function, function_name))
            except AttributeError:
                print index_action+". Callback function not found: "+function_name
                action.setEnabled(False)                
        else:
            action.setEnabled(False)
            
        return action
          
        
    def add_action(self, index_action, toolbar, parent):
        ''' Add new action into specified toolbar 
        This action has to be defined in the configuration file ''' 
        
        action = None
        text_action = self.tr(index_action+'_text')
        function_name = self.settings.value('actions/'+str(index_action)+'_function')
        if function_name:
            map_tool = None
            action = self.create_action(index_action, text_action, toolbar, None, True, function_name, parent)
            if int(index_action) == 13:
                map_tool = LineMapTool(self.iface, self.settings, action, index_action)
            elif int(index_action) == 16:
                map_tool = MoveNode(self.iface, self.settings, action, index_action, self.controller, self.srid)         
            elif int(index_action) in (10, 11, 12, 14, 15, 8, 29):
                map_tool = PointMapTool(self.iface, self.settings, action, index_action, self.controller, self.srid)   
            else:
                pass
            if map_tool:      
                self.map_tools[function_name] = map_tool       
        
        return action         
        
        
    def initGui(self):
        ''' Create the menu entries and toolbar icons inside the QGIS GUI ''' 
        
        if self.controller is None:
            return
        
        # Create plugin main menu
        self.menu_name = self.tr('menu_name')    
        
        # Get tables or views specified in 'db' config section         
        self.table_arc = self.settings.value('db/table_arc', 'v_edit_arc')        
        self.table_node = self.settings.value('db/table_node', 'v_edit_node')   
        self.table_connec = self.settings.value('db/table_connec', 'v_edit_connec')   
        self.table_version = self.settings.value('db/table_version', 'version')     
        
        # Create UD, WS, MANAGEMENT and EDIT toolbars or not?
        parent = self.iface.mainWindow()
        self.toolbar_ud_enabled = bool(int(self.settings.value('status/toolbar_ud_enabled', 1)))
        self.toolbar_ws_enabled = bool(int(self.settings.value('status/toolbar_ws_enabled', 1)))
        self.toolbar_mg_enabled = bool(int(self.settings.value('status/toolbar_mg_enabled', 1)))
        self.toolbar_ed_enabled = bool(int(self.settings.value('status/toolbar_ed_enabled', 1)))
        if self.toolbar_ud_enabled:
            self.toolbar_ud_name = self.tr('toolbar_ud_name')
            self.toolbar_ud = self.iface.addToolBar(self.toolbar_ud_name)
            self.toolbar_ud.setObjectName(self.toolbar_ud_name)   
        if self.toolbar_ws_enabled:
            self.toolbar_ws_name = self.tr('toolbar_ws_name')
            self.toolbar_ws = self.iface.addToolBar(self.toolbar_ws_name)
            self.toolbar_ws.setObjectName(self.toolbar_ws_name)   
        if self.toolbar_mg_enabled:
            self.toolbar_mg_name = self.tr('toolbar_mg_name')
            self.toolbar_mg = self.iface.addToolBar(self.toolbar_mg_name)
            self.toolbar_mg.setObjectName(self.toolbar_mg_name)      
        if self.toolbar_ed_enabled:
            self.toolbar_ed_name = self.tr('toolbar_ed_name')
            self.toolbar_ed = self.iface.addToolBar(self.toolbar_ed_name)
            self.toolbar_ed.setObjectName(self.toolbar_ed_name)      
                
        # UD toolbar   
        if self.toolbar_ud_enabled:        
            self.ag_ud = QActionGroup(parent);
            self.add_action('01', self.toolbar_ud, self.ag_ud)   
            self.add_action('02', self.toolbar_ud, self.ag_ud)   
            self.add_action('04', self.toolbar_ud, self.ag_ud)   
            self.add_action('05', self.toolbar_ud, self.ag_ud)   
            self.add_action('03', self.toolbar_ud, self.ag_ud)   
                
        # WS toolbar 
        if self.toolbar_ws_enabled:  
            self.ag_ws = QActionGroup(parent);
            self.add_action('10', self.toolbar_ws, self.ag_ws)
            self.add_action('11', self.toolbar_ws, self.ag_ws)
            self.add_action('12', self.toolbar_ws, self.ag_ws)
            self.add_action('14', self.toolbar_ws, self.ag_ws)
            self.add_action('15', self.toolbar_ws, self.ag_ws)
            self.add_action('08', self.toolbar_ws, self.ag_ws)
            self.add_action('29', self.toolbar_ws, self.ag_ws)
            self.add_action('13', self.toolbar_ws, self.ag_ws)
                
        # MANAGEMENT toolbar 
        if self.toolbar_mg_enabled:      
            self.ag_mg = QActionGroup(parent);
            self.add_action('16', self.toolbar_mg, self.ag_mg)
            self.add_action('28', self.toolbar_mg, self.ag_mg)            
            for i in range(17,28):
                self.add_action(str(i), self.toolbar_mg, self.ag_mg)
            self.add_action('99', self.toolbar_mg, self.ag_mg)
                    
        # EDIT toolbar 
        if self.toolbar_ed_enabled:      
            self.ag_ed = QActionGroup(parent);
            for i in range(30,37):
                self.add_action(str(i), self.toolbar_ed, self.ag_ed)                   
         
        # Disable and hide all toolbars
        self.enable_actions(False)
        self.hide_toolbars() 
        
        # Get files to execute giswater jar
        self.java_exe = self.settings.value('files/java_exe')          
        self.giswater_jar = self.settings.value('files/giswater_jar')          
        self.gsw_file = self.settings.value('files/gsw_file')          
                         
        # Project initialization
        self.project_read()               


    def unload(self):
        ''' Removes the plugin menu item and icon from QGIS GUI '''
        
        try:
            for action_index, action in self.actions.iteritems():
                self.iface.removePluginMenu(self.menu_name, action)
                self.iface.removeToolBarIcon(action)
            if self.toolbar_ud_enabled:    
                del self.toolbar_ud
            if self.toolbar_ws_enabled:    
                del self.toolbar_ws
            if self.toolbar_mg_enabled:    
                del self.toolbar_mg
            if self.toolbar_ed_enabled:    
                del self.toolbar_ed
                if self.search_plus is not None:
                    self.search_plus.unload()
        except AttributeError, e:
            print "unload_AttributeError: "+str(e)
        except KeyError, e:
            print "unload_KeyError: "+str(e)
    
    
    ''' Slots '''             

    def enable_actions(self, enable=True, start=1, stop=37):
        ''' Utility to enable all actions '''
        for i in range(start, stop):
            self.enable_action(enable, i)              


    def enable_action(self, enable=True, index=1):
        ''' Enable selected action '''
        key = str(index).zfill(2)
        if key in self.actions:
            action = self.actions[key]
            action.setEnabled(enable)                   


    def hide_toolbars(self):
        ''' Hide all toolbars from QGIS GUI '''
        
        try:
            if self.toolbar_ud_enabled:            
                self.toolbar_ud.setVisible(False)
            if self.toolbar_ws_enabled:                
                self.toolbar_ws.setVisible(False)
            if self.toolbar_mg_enabled:                
                self.toolbar_mg.setVisible(False)
            if self.toolbar_ed_enabled:                
                self.toolbar_ed.setVisible(False)
        except AttributeError, e:
            print "unload_AttributeError: "+str(e)
        except KeyError, e:
            print "unload_KeyError: "+str(e)                      
                               
    
    def get_layer_source(self, layer):
        ''' Get table or view name of selected layer '''
         
        uri_schema = None
        uri_table = None
        uri = layer.dataProvider().dataSourceUri().lower()   
        pos_ini = uri.find('table=')
        pos_end_schema = uri.find('.')  
        pos_fi = uri.find('" ')  
        if pos_ini <> -1 and pos_fi <> -1:
            uri_schema = uri[pos_ini+6:pos_end_schema]                             
            uri_table = uri[pos_ini+6:pos_fi+1]                             
             
        return uri_schema, uri_table
    
        
    def search_project_type(self):
        ''' Search in table 'version' project type of current QGIS project '''
        
        self.project_type = None
        features = self.layer_version.getFeatures()
        for feature in features:
            wsoftware = feature['wsoftware']
            if wsoftware.lower() == 'epanet':
                self.project_type = 'ws'     
                if self.toolbar_ws_enabled:                
                    self.toolbar_ws.setVisible(True)                            
            elif wsoftware.lower() == 'epaswmm':
                self.project_type = 'ud'
                if self.toolbar_ud_enabled:                
                    self.toolbar_ud.setVisible(True)                
        
        # Set visible MANAGEMENT and EDIT toolbar  
        if self.toolbar_mg_enabled:         
            self.toolbar_mg.setVisible(True)
        if self.toolbar_ed_enabled: 
            self.toolbar_ed.setVisible(True)

                                
    def project_read(self): 
        ''' Function executed when a user opens a QGIS project (*.qgs) '''
        
        # Hide all toolbars
        self.hide_toolbars()
                    
        # Check if we have any layer loaded
        layers = self.iface.legendInterface().layers()
        if len(layers) == 0:
            return    
        
        # Initialize variables
        self.layer_arc = None
        self.layer_node = None
        self.layer_connec = None
        self.layer_version = None
        
        # Iterate over all layers to get the ones specified in 'db' config section 
        for cur_layer in layers:     
            (uri_schema, uri_table) = self.get_layer_source(cur_layer)   
            if uri_table is not None:
                if self.table_arc in uri_table:  
                    self.layer_arc = cur_layer
                if self.table_node in uri_table:  
                    self.layer_node = cur_layer
                if self.table_connec in uri_table:  
                    self.layer_connec = cur_layer
                if self.table_version in uri_table:  
                    self.layer_version = cur_layer     
        
        # Check if table 'version' exists
        if self.layer_version is None:
            return
                 
        # Get schema name from table 'version'
        # Check if really exists
        (self.schema_name, uri_table) = self.get_layer_source(self.layer_version)  
        schema_name = self.schema_name.replace('"', '')
        if self.schema_name is None or not self.dao.check_schema(schema_name):
            print "Schema not found: "+self.schema_name
            return
        
        # Set schema_name in controller and in config file
        self.settings.setValue("db/schema_name", self.schema_name)    
        self.controller.set_schema_name(self.schema_name)    
        
        # Cache error message with log_code = -1 (uncatched error)
        self.controller.get_error_message(-1)        
        
        # Set SRID from table node
        sql = "SELECT Find_SRID('"+schema_name+"', '"+self.table_node+"', 'the_geom');"
        row = self.dao.get_row(sql)
        if row:
            self.srid = row[0]   
            self.settings.setValue("db/srid", self.srid)                           
        
        # Search project type in table 'version'
        self.search_project_type()
                                         
        # Set layer custom UI form and init function   
        if self.layer_arc is not None:       
            file_ui = os.path.join(self.plugin_dir, 'ui', 'ws_arc.ui')
            file_init = os.path.join(self.plugin_dir, 'ws_arc_init.py')       
            self.layer_arc.editFormConfig().setUiForm(file_ui) 
            self.layer_arc.editFormConfig().setInitCodeSource(1)
            self.layer_arc.editFormConfig().setInitFilePath(file_init)           
            self.layer_arc.editFormConfig().setInitFunction('formOpen') 
                                    
        if self.layer_node is not None:       
            file_ui = os.path.join(self.plugin_dir, 'ui', 'ws_node.ui')
            file_init = os.path.join(self.plugin_dir, 'ws_node_init.py')       
            self.layer_node.editFormConfig().setUiForm(file_ui) 
            self.layer_node.editFormConfig().setInitCodeSource(1)
            self.layer_node.editFormConfig().setInitFilePath(file_init)           
            self.layer_node.editFormConfig().setInitFunction('formOpen')                         
                                    
        if self.layer_connec is not None:       
            file_ui = os.path.join(self.plugin_dir, 'ui', 'ws_connec.ui')
            file_init = os.path.join(self.plugin_dir, 'ws_connec_init.py')       
            self.layer_connec.editFormConfig().setUiForm(file_ui) 
            self.layer_connec.editFormConfig().setInitCodeSource(1)
            self.layer_connec.editFormConfig().setInitFilePath(file_init)           
            self.layer_connec.editFormConfig().setInitFunction('formOpen')                         
                    
        # Manage current layer selected     
        self.current_layer_changed(self.iface.activeLayer())   
        
        # Set layer 'Arc' for map tool 'Move node'
        map_tool = self.map_tools['mg_move_node']
        map_tool.set_layer_arc(self.layer_arc)
        
        # Create SearchPlus object
        try:
            if self.search_plus is None:
                self.search_plus = SearchPlus(self.iface, self.srid)
                self.search_plus.removeMemoryLayers()   
            status = self.search_plus.populateGui()
            self.actions['32'].setEnabled(status) 
            self.actions['32'].setCheckable(False) 
            if not status:
                self.search_plus.dlg.setVisible(False)                     
        except:
            pass   
        
        self.custom_enable_actions()
            
                                
    def current_layer_changed(self, layer):
        ''' Manage new layer selected '''

        # Disable all actions (buttons)
        self.enable_actions(False)
        
        self.custom_enable_actions()     
        
        if layer is None:
            layer = self.iface.activeLayer() 
            if layer is None:
                return            
        self.current_layer = layer
        
        # Check is selected layer is 'arc', 'node' or 'connec'
        setting_name = None
        (uri_schema, uri_table) = self.get_layer_source(layer)  
        if uri_table is not None:
            if self.table_arc in uri_table:  
                setting_name = 'buttons_arc'
            elif self.table_node in uri_table:  
                setting_name = 'buttons_node'
            elif self.table_connec in uri_table:  
                setting_name = 'buttons_connec'                
        
        if setting_name is not None:
            try:
                list_index_action = self.settings.value('layers/'+setting_name, None)
                if list_index_action:
                    if type(list_index_action) is list:
                        for index_action in list_index_action:
                            if index_action != '-1' and str(index_action) in self.actions:
                                self.actions[index_action].setEnabled(True)
                    elif type(list_index_action) is unicode:
                        index_action = str(list_index_action)
                        if index_action != '-1' and str(index_action) in self.actions:
                            self.actions[index_action].setEnabled(True)                
            except AttributeError, e:
                print "current_layer_changed: "+str(e)
            except KeyError, e:
                print "current_layer_changed: "+str(e)
                        
    
    def custom_enable_actions(self):
        
        # MG toolbar
        self.enable_action(True, 21)   
        
        # Enable ED toolbar
        self.enable_actions(True, 30, 37)
        self.enable_action(True, 24)   
                
                    
    def ws_generic(self, function_name):   
        ''' Water supply generic callback function '''
        try:
            # Get sender (selected action) and map tool associated 
            sender = self.sender()                            
            map_tool = self.map_tools[function_name]
            if sender.isChecked():
                self.iface.mapCanvas().setMapTool(map_tool)
                print function_name+" has been checked (ws_generic)"       
            else:
                self.iface.mapCanvas().unsetMapTool(map_tool)
        except AttributeError as e:
            self.showWarning("AttributeError: "+str(e))            
        except KeyError as e:
            self.showWarning("KeyError: "+str(e))    
            
            
    def ud_generic(self, function_name):   
        ''' Urban drainage generic callback function '''
        try:        
            # Get sender (selected action) and map tool associated 
            sender = self.sender()            
            map_tool = self.map_tools[function_name]
            if sender.isChecked():
                self.iface.mapCanvas().setMapTool(map_tool)
                print function_name+" has been checked"       
            else:
                self.iface.mapCanvas().unsetMapTool(map_tool)
        except AttributeError as e:
            self.showWarning("AttributeError: "+str(e))            
        except KeyError as e:
            self.showWarning("KeyError: "+str(e))             
            
            
    def mg_generic(self, function_name):   
        ''' Management generic callback function '''
        try:        
            # Get sender (selected action) and map tool associated 
            sender = self.sender()  
            if function_name in self.map_tools:          
                map_tool = self.map_tools[function_name]
                if sender.isChecked():
                    self.iface.mapCanvas().setMapTool(map_tool)
                    print function_name+" has been checked (mg_generic)"       
                else:
                    self.iface.mapCanvas().unsetMapTool(map_tool)
                    print function_name+" has been unchecked (mg_generic)"  
        except AttributeError as e:
            self.showWarning("AttributeError: "+str(e))            
        except KeyError as e:
            self.showWarning("KeyError: "+str(e))   
            
                                            
                                                   
    ''' Edit bar functions '''  
            
    def ed_search_plus(self):   
        ''' Button 32. Open dialog to select street and portal number ''' 
        if self.search_plus is not None:
            self.search_plus.dlg.setVisible(True)    
            
                    
    def ed_giswater_jar(self):   
        ''' Button 36. Open giswater.jar with selected .gsw file '''
        
        # Check if java.exe file exists
        if not os.path.exists(self.java_exe):
            self.showWarning(self.controller.tr("Java Runtime executable file not found at: "+self.java_exe), 10)
            return  
        
        # Check if giswater.jar file exists
        if not os.path.exists(self.giswater_jar):
            self.showWarning(self.controller.tr("Giswater executable file not found at: "+self.giswater_jar), 10)
            return  
                  
        # Check if gsw file exists. If not giswater will opened anyway with the last .gsw file
        if not os.path.exists(self.gsw_file):
            self.showInfo(self.controller.tr("GSW file not found at: "+self.gsw_file), 10)
            self.gsw_file = ""    
        
        # Execute process
        aux = '"'+self.giswater_jar+'"'
        if self.gsw_file != "":
            aux+= ' "'+self.gsw_file+'"'
            subprocess.Popen([self.java_exe, "-jar", self.giswater_jar, self.gsw_file, "ed_giswater_jar"])
        else:
            subprocess.Popen([self.java_exe, "-jar", self.giswater_jar, "", "ed_giswater_jar"])
        
        # Show information message    
        self.showInfo(self.controller.tr("Executing... "+aux))
                              
                              
                                  
<<<<<<< HEAD
    ''' Management bar functions '''                                        
=======
    ''' Management bar functions '''   
        
    def mg_go2epa_express(self):
        ''' Button 24. Open giswater in silent mode
        Executes all options of File Manager: 
        Export INP, Execute EPA software and Import results
        '''
        
        # Check if java.exe file exists
        if not os.path.exists(self.java_exe):
            self.showWarning(self.controller.tr("Java Runtime executable file not found at: "+self.java_exe), 10)
            return  
        
        # Check if giswater.jar file exists
        if not os.path.exists(self.giswater_jar):
            self.showWarning(self.controller.tr("Giswater executable file not found at: "+self.giswater_jar), 10)
            return  

        # Check if gsw file exists. If not giswater will opened anyway with the last .gsw file
        if not os.path.exists(self.gsw_file):
            self.showInfo(self.controller.tr("GSW file not found at: "+self.gsw_file), 10)
            self.gsw_file = ""    
        
        # Execute process
        aux = '"'+self.giswater_jar+'"'
        if self.gsw_file != "":
            aux+= ' "'+self.gsw_file+'"'
            subprocess.Popen([self.java_exe, "-jar", self.giswater_jar, self.gsw_file, "mg_go2epa_express"])
        else:
            subprocess.Popen([self.java_exe, "-jar", self.giswater_jar, "", "mg_go2epa_express"])
        
        # Show information message    
        self.showInfo(self.controller.tr("Executing... "+aux))        
                               
        
    def mg_delete_node(self):
        ''' Button 17. User select one node. 
        Execute SQL function 'gw_fct_delete_node' 
        Show warning (if any) '''

        # Get selected features (from layer 'node')          
        layer = self.iface.activeLayer()  
        count = layer.selectedFeatureCount()     
        if count == 0:
            self.showInfo(self.controller.tr("You have to select at least one feature!"))
            return 
        elif count > 1:  
            self.showInfo(self.controller.tr("More than one feature selected. Only the first one will be processed!"))      
        
        features = layer.selectedFeatures()
        feature = features[0]
        node_id = feature.attribute('node_id')   
        
        # Execute SQL function and show result to the user
        function_name = "gw_fct_delete_node"
        sql = "SELECT "+self.schema_name+"."+function_name+"('"+str(node_id)+"');"  
        self.controller.get_row(sql)
                    
        # Refresh map canvas
        self.iface.mapCanvas().refresh()             
        
        
    def mg_connec_tool(self):
        ''' Button 20. User select connections from layer 'connec' 
        and executes function: 'gw_fct_connect_to_network' '''      

        # Get selected features (from layer 'connec')
        aux = "{"         
        layer = self.iface.activeLayer()  
        if layer.selectedFeatureCount() == 0:
            self.showInfo(self.controller.tr("You have to select at least one feature!"))
            return 
        features = layer.selectedFeatures()
        for feature in features:
            connec_id = feature.attribute('connec_id') 
            aux+= str(connec_id)+", "
        connec_array = aux[:-2]+"}"
        
        # Execute function
        sql = "SELECT "+self.schema_name+".gw_fct_connect_to_network('"+connec_array+"');"  
        self.dao.execute_sql(sql) 
        
        # Refresh map canvas
        self.iface.mapCanvas().refresh() 
    
        
    def mg_table_wizard(self):
        ''' Button 21. WS/UD table wizard ''' 
        
        if self.project_type == 'ws':
            table_list = ['inp_controls', 'inp_curve', 'inp_demand', 'inp_pattern', 'inp_rules', 'cat_node', 'cat_arc']
        elif self.project_type == 'ud':   
            table_list = {'inp_controls', 'inp_curve', 'inp_transects', 'inp_timeseries', 'inp_dwf', 'inp_hydrograph', 'inp_inflows', 'inp_lid_control', 'cat_node', 'cat_arc'}
        else:
            return
        
        # Get CSV file path from settings file          
        self.file_path = self.settings.value('files/csv_file')
        if self.file_path is None:             
            self.file_path = self.plugin_dir+"/csv/test.csv"        
        
        # Open dialog to select CSV file and table to import contents to
        self.dlg = TableWizard()
        self.dlg.txt_file_path.setText(self.file_path)   
        #utils_giswater.fillComboBox(self.dlg.cbo_table, table_list) 
        table_list.sort()  
        for row in table_list:
            self.dlg.cbo_table.addItem(row)                
 
        # Set signals
        self.dlg.btn_select_file.clicked.connect(self.select_file)
        self.dlg.btn_import_csv.clicked.connect(self.import_csv)

        self.dlg.exec_()            

        
    def select_file(self):

        # Set default value if necessary
        if self.file_path == '': 
            self.file_path = self.plugin_dir
            
        # Get directory of that file
        folder_path = os.path.dirname(self.file_path)
        os.chdir(folder_path)
        msg = "Select CSV file"
        self.file_path = QFileDialog.getOpenFileName(None, self.controller.tr(msg), "", '*.csv')
        self.dlg.txt_file_path.setText(self.file_path)     

        # Save CSV file path into settings
        self.settings.setValue('files/csv_file', self.file_path)       
        
        
    def import_csv(self):

        # Get selected table, delimiter, and header
        table_name = utils_giswater.getWidgetText(self.dlg.cbo_table)  
        delimiter = utils_giswater.getWidgetText(self.dlg.cbo_delimiter)  
        header_status = self.dlg.chk_header.checkState()             
        
        # Get CSV file. Check if file exists
        self.file_path = self.dlg.txt_file_path.toPlainText()
        if not os.path.exists(self.file_path):
            msg = "Selected file not found: "+self.file_path
            self.showWarning(msg)
            return False      
              
        # Open CSV file for read and copy into database
        rf = open(self.file_path)
        sql = "COPY "+self.schema_name+"."+table_name+" FROM STDIN WITH CSV"
        if (header_status == Qt.Checked):
            sql+= " HEADER"
        sql+= " DELIMITER AS '"+delimiter+"'"
        status = self.dao.copy_expert(sql, rf)
        if status:
            self.dao.rollback()
            msg = "Cannot import CSV into table "+table_name+". Reason:\n"+str(status).decode('utf-8')
            QMessageBox.warning(None, "Import CSV", self.controller.tr(msg))
            return False
        else:
            self.dao.commit()
            msg = "Selected CSV has been imported successfully"
            self.showInfo(self.controller.tr(msg))
        
            
    def mg_flow_exit(self):
        ''' Button 27. Valve analytics ''' 
                
        # Execute SQL function
        function_name = "gw_fct_valveanalytics"
        sql = "SELECT "+self.schema_name+"."+function_name+"();"  
        result = self.dao.get_row(sql) 
        self.dao.commit()   

        # Manage SQL execution result
        if result is None:
            self.showWarning(self.controller.tr("Uncatched error. Open PotgreSQL log file to get more details"))   
            return   
        elif result[0] == 0:
            self.showInfo(self.controller.tr("Process completed"), 50)    
        else:
            self.showWarning(self.controller.tr("Undefined error"))    
            return              
        
            
    def mg_flow_trace(self):
        ''' Button 26. User select one node or arc.
        SQL function fills 3 temporary tables with id's: node_id, arc_id and valve_id
        Returns and integer: error code
        Get these id's and select them in its corresponding layers '''
        
        # Get selected features and layer type: 'arc' or 'node'   
        elem_type = self.current_layer.name().lower()
        count = self.current_layer.selectedFeatureCount()     
        if count == 0:
            self.showInfo(self.controller.tr("You have to select at least one feature!"))
            return 
        elif count > 1:  
            self.showInfo(self.controller.tr("More than one feature selected. Only the first one will be processed!"))      
         
        features = self.current_layer.selectedFeatures()
        feature = features[0]
        elem_id = feature.attribute(elem_type+'_id')   
        
        # Execute SQL function
        function_name = "gw_fct_mincut"
        sql = "SELECT "+self.schema_name+"."+function_name+"('"+str(elem_id)+"', '"+elem_type+"');"  
        result = self.dao.get_row(sql) 
        self.dao.commit()        
        
        # Manage SQL execution result
        if result is None:
            self.showWarning(self.controller.tr("Uncatched error. Open PotgreSQL log file to get more details"))   
            return   
        elif result[0] == 0:
            # Get 'arc' and 'node' list and select them 
            self.mg_flow_trace_select_features(self.layer_arc, 'arc')                         
            self.mg_flow_trace_select_features(self.layer_node, 'node')   
        elif result[0] == 1:
            self.showWarning(self.controller.tr("Parametrize error type 1"))   
            return
        else:
            self.showWarning(self.controller.tr("Undefined error"))    
            return        
    
        # Refresh map canvas
        self.iface.mapCanvas().refresh()   
   
   
    def mg_flow_trace_select_features(self, layer, elem_type):
        
        sql = "SELECT * FROM "+self.schema_name+".anl_mincut_"+elem_type+" ORDER BY "+elem_type+"_id"  
        rows = self.dao.get_rows(sql)
        self.dao.commit()
        
        # Build an expression to select them
        aux = "\""+elem_type+"_id\" IN ("
        for elem in rows:
            aux+= elem[0]+", "
        aux = aux[:-2]+")"
        
        # Get a featureIterator from this expression:
        expr = QgsExpression(aux)
        if expr.hasParserError():
            self.showWarning("Expression Error: "+str(expr.parserErrorString()))
            return        
        it = layer.getFeatures(QgsFeatureRequest(expr))
        
        # Build a list of feature id's from the previous result
        id_list = [i.id() for i in it]
        
        # Select features with these id's 
        layer.setSelectedFeatures(id_list)       
        
>>>>>>> eda63862
        
    def mg_change_elem_type(self):                
        ''' Button 28: User select one node. A form is opened showing current node_type.type 
        Combo to select new node_type.type
        Combo to select new node_type.id
        Combo to select new cat_node.id
        TODO: Trigger 'gw_trg_edit_node' has to be disabled temporarily 
        '''
        
        # Check if at least one node is checked          
        layer = self.iface.activeLayer()  
        count = layer.selectedFeatureCount()     
        if count == 0:
            self.showInfo(self.controller.tr("You have to select at least one feature!"))
            return 
        elif count > 1:  
            self.showInfo(self.controller.tr("More than one feature selected. Only the first one will be processed!"))   
                    
        # Get selected features (nodes)           
        features = layer.selectedFeatures()
        feature = features[0]
        # Get node_id form current node
        self.node_id = feature.attribute('node_id')

        # Get node_type from current node
        node_type = feature.attribute('node_type')
        
        # Create the dialog, fill node_type and define its signals
        self.dlg = ChangeNodeType()
        self.dlg.node_node_type.setText(node_type)
        self.dlg.node_type_type_new.currentIndexChanged.connect(self.get_value)         
        self.dlg.node_node_type_new.currentIndexChanged.connect(self.get_value_2)
        self.dlg.node_nodecat_id.currentIndexChanged.connect(self.get_value_3)           
        self.dlg.btn_accept.pressed.connect(self.accept)
        self.dlg.btn_cancel.pressed.connect(self.close_dialog)

        # Fill 1st combo boxes-new system node type
        sql = "SELECT DISTINCT(type) FROM "+self.schema_name+".node_type ORDER BY type"
        rows = self.dao.get_rows(sql)
        utils_giswater.setDialog(self.dlg)
        utils_giswater.fillComboBox("node_type_type_new", rows) 
    
        # Open the dialog
        self.dlg.exec_()    
     
     
    def get_value(self, index):
        ''' Just select item to 'real' combo 'nodecat_id' (that is hidden) ''' 
        
        # Get selected value from 1st combobox
        self.value_combo1 = utils_giswater.getWidgetText("node_type_type_new")   
        
        # When value is selected, enabled 2nd combo box
        if self.value_combo1 != 'null':
            self.dlg.node_node_type_new.setEnabled(True)  
            # Fill 2nd combo_box-custom node type
            sql = "SELECT DISTINCT(id) FROM "+self.schema_name+".node_type WHERE type='"+self.value_combo1+"'"
            rows = self.dao.get_rows(sql)
            utils_giswater.fillComboBox("node_node_type_new", rows)
       
       
    def get_value_2(self, index):    
        ''' Just select item to 'real' combo 'nodecat_id' (that is hidden) ''' 

        if index == -1:
            return
        
        # Get selected value from 2nd combobox
        self.value_combo2 = utils_giswater.getWidgetText("node_node_type_new")         
        
        # When value is selected, enabled 3rd combo box
        if self.value_combo2 != 'null':
            # Get selected value from 2nd combobox
            self.dlg.node_nodecat_id.setEnabled(True)
            # Fill 3rd combo_box-catalog_id
            sql = "SELECT DISTINCT(id)"
            sql+= " FROM "+self.schema_name+".cat_node"
            sql+= " WHERE nodetype_id='"+self.value_combo2+"'"
            rows = self.dao.get_rows(sql)
            utils_giswater.fillComboBox("node_nodecat_id", rows)     
    
    
    def get_value_3(self, index):
        self.value_combo3 = utils_giswater.getWidgetText("node_nodecat_id")      
        
        
    def accept(self):
        ''' Update current type of node and save changes in database '''

        # Update node_type in the database
        sql = "UPDATE "+self.schema_name+".node"
        sql+= " SET node_type ='"+self.value_combo2+"'"
        if self.value_combo3 != 'null':
            sql+= ", nodecat_id='"+self.value_combo3+"'"
        sql+= " WHERE node_id ='"+self.node_id+"'"
        self.dao.execute_sql(sql)
        
        # Show message to the user
        self.showInfo(self.controller.tr("Node type has been update!")) 
        
        # Close dialog
        self.close_dialog()
       
                  
    def close_dialog(self, dlg=None): 
        ''' Close dialog '''
        if dlg is None:
            dlg = self.dlg   
        dlg.close()    
            
            
    def mg_config(self):                
        ''' Button 99 - Open a dialog showing data from table "config" 
        User can changge its values '''
        
        # Get data from database "config"
        # Get entire row from database 
        sql = "SELECT * FROM "+self.schema_name+".config"
        row = self.dao.get_row(sql)
        if not row:
            return
        
        # Create the dialog and signals
        self.dlg_config = Config()
        utils_giswater.setDialog(self.dlg_config)
        self.dlg_config.btn_accept.pressed.connect(self.mg_config_accept)
        self.dlg_config.btn_cancel.pressed.connect(self.close_dialog)
        
        # Set values from widgets of type QSoubleSpinBox
        utils_giswater.setWidgetText("node_proximity", row["node_proximity"])
        utils_giswater.setWidgetText("arc_searchnodes", row["arc_searchnodes"])
        utils_giswater.setWidgetText("node2arc", row["node2arc"])
        utils_giswater.setWidgetText("connec_proximity", row["connec_proximity"])
        utils_giswater.setWidgetText("arc_toporepair", row["arc_toporepair"])
        utils_giswater.setWidgetText("vnode_update_tolerance", row["vnode_update_tolerance"])
        utils_giswater.setWidgetText("node_duplicated_tolerance", row["node_duplicated_tolerance"])

        # Set values from widgets of type QCheckbox  
        self.dlg_config.orphannode.setChecked(bool(row["orphannode_delete"]))
        self.dlg_config.arcendpoint.setChecked(bool(row["nodeinsert_arcendpoint"]))
        self.dlg_config.nodetypechanged.setChecked(bool(row["nodetype_change_enabled"]))
        self.dlg_config.samenode_init_end_control.setChecked(bool(row["samenode_init_end_control"]))
        self.dlg_config.node_proximity_control.setChecked(bool(row["node_proximity_control"]))
        self.dlg_config.connec_proximity_control.setChecked(bool(row["connec_proximity_control"]))
       
        # Set values from widgets of type QComboBox
        sql = "SELECT DISTINCT(type) FROM "+self.schema_name+".node_type ORDER BY type"
        rows = self.dao.get_rows(sql)
        utils_giswater.fillComboBox("nodeinsert_catalog_vdefault", rows) 
        utils_giswater.setWidgetText("nodeinsert_catalog_vdefault", row["nodeinsert_catalog_vdefault"])        

        # Open the dialog
        self.dlg_config.exec_()    
    
  
    def mg_config_get_new_values(self):
        ''' Get new values from all the widgets '''
        
        # Get new values from widgets of type QSoubleSpinBox
        self.new_value_prox = utils_giswater.getWidgetText("node_proximity").replace(",", ".")
        self.new_value_arc = utils_giswater.getWidgetText("arc_searchnodes").replace(",", ".")
        self.new_value_node = utils_giswater.getWidgetText("node2arc").replace(",", ".")
        self.new_value_con = utils_giswater.getWidgetText("connec_proximity").replace(",", ".")
        self.new_value_arc_top = utils_giswater.getWidgetText("arc_toporepair").replace(",", ".")
        self.new_value_arc_tolerance = utils_giswater.getWidgetText("vnode_update_tolerance").replace(",", ".")
        self.new_value_node_duplicated_tolerance = utils_giswater.getWidgetText("node_duplicated_tolerance").replace(",", ".")
        
        # Get new values from widgets of type QComboBox
        self.new_value_combobox = utils_giswater.getWidgetText("nodeinsert_catalog_vdefault")
        
        # Get new values from widgets of type  QCheckBox
        self.new_value_orpha = self.dlg_config.orphannode.isChecked()
        self.new_value_nodetypechanged = self.dlg_config.nodetypechanged.isChecked()
        self.new_value_arcendpoint = self.dlg_config.arcendpoint.isChecked()
        self.new_value_samenode_init_end_control = self.dlg_config.samenode_init_end_control.isChecked()
        self.new_value_node_proximity_control = self.dlg_config.node_proximity_control.isChecked()
        self.new_value_connec_proximity_control = self.dlg_config.connec_proximity_control.isChecked()

    
    def mg_config_accept(self):
        ''' Update current values to the table '''
        
        # Get new values from all the widgets
        self.mg_config_get_new_values()

        # Set these values to table "config"
        sql = "UPDATE "+self.schema_name+".config" 
        sql+= " SET node_proximity = "+self.new_value_prox
        sql+= ", arc_searchnodes = "+self.new_value_arc
        sql+= ", node2arc = "+self.new_value_node
        sql+= ", connec_proximity = "+self.new_value_con
        sql+= ", arc_toporepair = "+self.new_value_arc_top
        sql+= ", vnode_update_tolerance = "+self.new_value_arc_tolerance      
        sql+= ", node_duplicated_tolerance = "+self.new_value_node_duplicated_tolerance      
        sql+= ", nodeinsert_catalog_vdefault = '"+self.new_value_combobox+"'"
        sql+= ", orphannode_delete = '"+str(self.new_value_orpha)+"'"
        sql+= ", nodetype_change_enabled = '"+str(self.new_value_nodetypechanged)+"'"
        sql+= ", nodeinsert_arcendpoint = '"+str(self.new_value_arcendpoint)+"'"
        sql+= ", samenode_init_end_control = '"+str(self.new_value_samenode_init_end_control)+"'"
        sql+= ", node_proximity_control = '"+str(self.new_value_node_proximity_control)+"'"
        sql+= ", connec_proximity_control = '"+str(self.new_value_connec_proximity_control)+"'"        
        self.dao.execute_sql(sql)

        # Show message to user
        self.showInfo(self.controller.tr("Values has been updated"))
        self.close_dialog(self.dlg_config) 
        
        
        
    ''' Edit bar functions '''
  
    def ed_add_element(self):
        ''' Button 33. Add element '''
          
        # Create the dialog and signals
        self.dlg = Add_element()
        utils_giswater.setDialog(self.dlg)
        self.dlg.btn_accept.pressed.connect(self.ed_add_element_accept)
        self.dlg.btn_cancel.pressed.connect(self.close_dialog)
        
        # Check if at least one node is checked          
        layer = self.iface.activeLayer()  
        count = layer.selectedFeatureCount()   
        
        if count == 0:
            self.showInfo(self.controller.tr("You have to select at least one feature!"))
            return 
        elif count > 1:  
            self.showInfo(self.controller.tr("More than one feature selected. Only the first one will be processed!")) 
        
        # Fill  comboBox elementcat_id
        sql = "SELECT DISTINCT(elementcat_id) FROM "+self.schema_name+".element ORDER BY elementcat_id"
        rows = self.dao.get_rows(sql)
        utils_giswater.fillComboBox("elementcat_id", rows) 
        
        # Fill  comboBox state
        sql = "SELECT DISTINCT(state) FROM "+self.schema_name+".element ORDER BY state"
        rows = self.dao.get_rows(sql)
        utils_giswater.fillComboBox("state", rows)
        
        # Fill comboBox location_type 
        sql = "SELECT DISTINCT(location_type) FROM "+self.schema_name+".element ORDER BY location_type"
        rows = self.dao.get_rows(sql)
        utils_giswater.fillComboBox("location_type", rows)
        
        # Fill comboBox workcat_id 
        sql = "SELECT DISTINCT(workcat_id) FROM "+self.schema_name+".element ORDER BY workcat_id"
        rows = self.dao.get_rows(sql)
        utils_giswater.fillComboBox("workcat_id", rows)
        
        # Fill comboBox buildercat_id
        sql = "SELECT DISTINCT(buildercat_id) FROM "+self.schema_name+".element ORDER BY buildercat_id"
        rows = self.dao.get_rows(sql)
        utils_giswater.fillComboBox("buildercat_id", rows)
        
        # Fill comboBox ownercat_id 
        sql = "SELECT DISTINCT(ownercat_id) FROM "+self.schema_name+".element ORDER BY ownercat_id"
        rows = self.dao.get_rows(sql)
        utils_giswater.fillComboBox("ownercat_id", rows)
        
        # Fill comboBox verified
        sql = "SELECT DISTINCT(verified) FROM "+self.schema_name+".element ORDER BY verified"
        rows = self.dao.get_rows(sql)
        utils_giswater.fillComboBox("verified", rows)
        
        # Open the dialog
        self.dlg.exec_()    
        
        
    def ed_add_element_accept(self):
           
        # Get values from comboboxes-elementcat_id
        self.elementcat_id = utils_giswater.getWidgetText("elementcat_id")  
        
        # Get state from combobox
        self.state = utils_giswater.getWidgetText("state")   
               
        # Get element_id entered by user
        self.element_id = utils_giswater.getWidgetText("element_id")
        self.annotation = utils_giswater.getWidgetText("annotation")
        self.observ = utils_giswater.getWidgetText("observ")
        self.comment = utils_giswater.getWidgetText("comment")
        self.location_type = utils_giswater.getWidgetText("location_type")
        self.workcat_id = utils_giswater.getWidgetText("workcat_id")
        self.buildercat_id = utils_giswater.getWidgetText("buildercat_id")
        #self.builtdate = utils_giswater.getWidgetText("builtdate")
        self.ownercat_id = utils_giswater.getWidgetText("ownercat_id")
        #self.enddate = utils_giswater.getWidgetText("enddate")
        self.rotation = utils_giswater.getWidgetText("rotation")
        self.link = utils_giswater.getWidgetText("link")
        self.verified = utils_giswater.getWidgetText("verified")
     
        # Execute data to database Elements 
        sql = "INSERT INTO "+self.schema_name+".element (element_id, elementcat_id, state, location_type"
        sql+= ", workcat_id, buildercat_id, ownercat_id, rotation, comment, annotation, observ, link, verified) "
        sql+= " VALUES ('"+self.element_id+"', '"+self.elementcat_id+"', '"+self.state+"', '"+self.location_type+"', '"
        sql+= self.workcat_id+"', '"+self.buildercat_id+"', '"+self.ownercat_id+"', '"+self.rotation+"', '"+self.comment+"', '"
        sql+= self.annotation+"','"+self.observ+"','"+self.link+"','"+self.verified+"')"
        self.dao.execute_sql(sql) 
        
        # Get layers
        layers = self.iface.legendInterface().layers()
        if len(layers) == 0:
            return
         
        # Initialize variables                    
        self.layer_arc = None
        table_arc = '"'+self.schema_name+'"."'+self.table_arc+'"'
        table_node = '"'+self.schema_name+'"."'+self.table_node+'"'
        table_connec = '"'+self.schema_name+'"."'+self.table_connec+'"'
   
        # Iterate over all layers to get the ones set in config file        
        for cur_layer in layers:     
            uri = cur_layer.dataProvider().dataSourceUri().lower()   
            pos_ini = uri.find('table=')
            pos_fi = uri.find('" ')  
            uri_table = uri 

            if pos_ini <> -1 and pos_fi <> -1:
                uri_table = uri[pos_ini+6:pos_fi+1]    
                
                # Table 'arc'                       
                if table_arc == uri_table:  
                    self.layer_arc = cur_layer
                    self.count_arc = self.layer_arc.selectedFeatureCount()  
                    # Get all selected features-arcs
                    features_arcs = self.layer_arc.selectedFeatures()
                    i = 0
                    while (i < self.count_arc):
                     
                        feature = features_arcs[i]
                        # Get arc_id from current arc
                        self.arc_id = feature.attribute('arc_id')
                        print(self.arc_id)
                        # Convert i to str ,for exporting index to database
                        #j=str(i)
                        # Execute data of all arcs to database Elements 
                        #sql = "INSERT INTO "+self.schema_name+".element (element_id,elementcat_id,state,location_type,workcat_id,buildercat_id,ownercat_id,rotation,comment,annotation,observ,link) "
                        #sql+= " VALUES ('"+self.element_id+"''"+j+"','"+self.elementcat_id+"','"+self.state+"','"+self.location_type+"','"+self.workcat_id+"','"+self.buildercat_id+"','"+self.ownercat_id+"','"+self.rotation+"','"+self.comment+"','"+self.annotation+"','"+self.observ+"','"+self.link+"')"
                        #print("for data base element")
                        #print (sql)
                        #self.dao.execute_sql(sql)                        
                        # Execute id(automaticaly),element_id and arc_id to element_x_arc
                        ''' data base for arc element_x_arc doesn't exist 
                        sql = "INSERT INTO "+self.schema_name+".element_x_arc (arc_id,element_id) "
                        sql+= " VALUES ('"+self.arc_id+"','"+self.element_id+"')"
                        '''
                        i=i+1
                      
                # Table 'node'   
                if table_node == uri_table:  
                    self.layer_node = cur_layer
                    self.count_node = self.layer_node.selectedFeatureCount()  
                    # Get all selected features-arcs
                    features_nodes = self.layer_node.selectedFeatures()
                    i = 0
                    while (i < self.count_node):
                          
                        # Get node_id from current node
                        feature_node = features_nodes[i]
                        self.node_id = feature_node.attribute('node_id')

                        # Execute id(automaticaly),element_id and node_id to element_x_node
                        sql = "INSERT INTO "+self.schema_name+".element_x_node (node_id, element_id) "
                        sql+= " VALUES ('"+self.node_id+"', '"+self.element_id+"')"
                        self.dao.execute_sql(sql)   
                        i+=1
                 
                # Table 'connec'       
                if table_connec == uri_table:  
                    self.layer_connec = cur_layer
                    self.count_connec = self.layer_connec.selectedFeatureCount()  
                    # Get all selected features-arcs
                    features_connecs = self.layer_connec.selectedFeatures()
                    i = 0
                    while (i < self.count_connec):

                        # Get connec_id from current connec
                        feature_connec = features_connecs[i]
                        self.connec_id = feature_connec.attribute('connec_id')

                        # Execute id(automaticaly),element_id and node_id to element_x_node
                        sql = "INSERT INTO "+self.schema_name+".element_x_connec (connec_id, element_id) "
                        sql+= " VALUES ('"+self.connec_id+"', '"+self.element_id+"')"
                        self.dao.execute_sql(sql)   
                        i+=1
                
        # Show message to user
        self.showInfo(self.controller.tr("Values has been updated"))
        self.close_dialog()
    
    
    def ed_add_file(self):
        ''' Button 34. Add file '''
                        
        # Create the dialog and signals
        self.dlg = Add_file()
        utils_giswater.setDialog(self.dlg)
        self.dlg.btn_accept.pressed.connect(self.ed_add_file_accept)
        self.dlg.btn_cancel.pressed.connect(self.close_dialog)
        
        # Check if at least one node is checked          
        layer = self.iface.activeLayer()  
        count = layer.selectedFeatureCount()           
        if count == 0:
            self.showInfo(self.controller.tr("You have to select at least one feature!"))
            return 
        elif count > 1:  
            self.showInfo(self.controller.tr("More than one feature selected. Only the first one will be processed!")) 
        
        # Fill comboBox elementcat_id
        sql = "SELECT DISTINCT(doc_type) FROM "+self.schema_name+".doc ORDER BY doc_type"
        rows = self.dao.get_rows(sql)
        utils_giswater.fillComboBox("doc_type", rows) 
        
        # Fill comboBox tagcat_id
        sql = "SELECT DISTINCT(tagcat_id) FROM "+self.schema_name+".doc ORDER BY tagcat_id"
        rows = self.dao.get_rows(sql)
        utils_giswater.fillComboBox("tagcat_id", rows) 
        
        # Adding auto-completion to a QLineEdit
        self.edit = self.dlg.findChild(QLineEdit,"doc_id")
        self.completer = QCompleter()
        self.edit.setCompleter(self.completer)
        model = QStringListModel()
        sql = "SELECT DISTINCT(id) FROM "+self.schema_name+".doc "
        row = self.dao.get_rows(sql)
        for i in range(0,len(row)):
            aux = row[i]
            row[i] = str(aux[0])
        
        model.setStringList(row)
        self.completer.setModel(model)
        
        # Set signal to reach sellected value from QCompleter
        self.completer.activated.connect(self.ed_add_file_autocomplete)
        
        # Open the dialog
        self.dlg.exec_()
        
        
    def ed_add_file_autocomplete(self):    

        # Qcompleter event- get selected value
        self.dlg.doc_id.setCompleter(self.completer)
        self.doc_id = utils_giswater.getWidgetText("doc_id") 
        
        
    def ed_add_file_accept(self):   
        
        # Get values from comboboxes
        self.doc_id = utils_giswater.getWidgetText("doc_id") 
        self.doc_type = utils_giswater.getWidgetText("doc_type")   
        self.tagcat_id = utils_giswater.getWidgetText("tagcat_id")  
        self.observ = utils_giswater.getWidgetText("observ")
        self.link = utils_giswater.getWidgetText("link")
        
        # Execute data to database DOC 
        sql = "INSERT INTO "+self.schema_name+".doc (id, doc_type, path, observ, tagcat_id) "
        sql+= " VALUES ('"+self.doc_id+"', '"+self.doc_type+"', '"+self.link+"', '"+self.observ+"', '"+self.tagcat_id+"')"
        self.dao.execute_sql(sql)
        
        # Get layers
        layers = self.iface.legendInterface().layers()
        if len(layers) == 0:
            return
         
        # Initialize variables                    
        self.layer_arc = None
        table_arc = '"'+self.schema_name+'"."'+self.table_arc+'"'
        table_node = '"'+self.schema_name+'"."'+self.table_node+'"'
        table_connec = '"'+self.schema_name+'"."'+self.table_connec+'"'
   
        # Iterate over all layers to get the ones set in config file        
        for cur_layer in layers:     
            uri = cur_layer.dataProvider().dataSourceUri().lower()   
            pos_ini = uri.find('table=')
            pos_fi = uri.find('" ')  
            uri_table = uri 

            if pos_ini <> -1 and pos_fi <> -1:
                uri_table = uri[pos_ini+6:pos_fi+1]   
                
                # Table 'arc                        
                if table_arc == uri_table:  
                    self.layer_arc = cur_layer
                    self.count_arc = self.layer_arc.selectedFeatureCount()  
                    # Get all selected features-arcs
                    features_arcs = self.layer_arc.selectedFeatures()
                    i=0
                    while (i<self.count_arc):
                     
                        # Get arc_id from current arc
                        feature = features_arcs[i]
                        self.arc_id = feature.attribute('arc_id')
                        self.doc_id = utils_giswater.getWidgetText("doc_id")
                                              
                        # Execute id(automaticaly),element_id and arc_id to element_x_arc
                        sql = "INSERT INTO "+self.schema_name+".doc_x_arc (arc_id, doc_id) "
                        sql+= " VALUES ('"+self.arc_id+"', '"+self.doc_id+"')"
                        i+=1
                        self.dao.execute_sql(sql) 
             
            if pos_ini <> -1 and pos_fi <> -1:
                uri_table = uri[pos_ini+6:pos_fi+1] 
                
                # Table 'node'                          
                if table_node == uri_table:  
                    self.layer_node = cur_layer
                    self.count_node = self.layer_node.selectedFeatureCount()  
                    # Get all selected features-arcs
                    features_nodes = self.layer_node.selectedFeatures()
                    i = 0
                    while (i<self.count_node):

                        # Get arc_id from current arc
                        feature = features_nodes[i]
                        self.node_id = feature.attribute('node_id')
                        self.doc_id = utils_giswater.getWidgetText("doc_id")
                                              
                        # Execute id(automaticaly),element_id and arc_id to element_x_arc
                        sql = "INSERT INTO "+self.schema_name+".doc_x_node (node_id,doc_id) "
                        sql+= " VALUES ('"+self.node_id+"','"+self.doc_id+"')"
                        i+=1
                        self.dao.execute_sql(sql) 
                        
            if pos_ini <> -1 and pos_fi <> -1:
                uri_table = uri[pos_ini+6:pos_fi+1]
                
                # Table 'connec'                              
                if table_connec == uri_table:  
                    self.layer_connec = cur_layer
                    self.count_connec = self.layer_connec.selectedFeatureCount()  
                    # Get all selected features-arcs
                    features_connecs = self.layer_connec.selectedFeatures()
                    i = 0
                    while (i<self.count_connec):
                     
                        # Get arc_id from current arc
                        feature = features_connecs[i]
                        self.connec_id = feature.attribute('connec_id')
                        self.doc_id = utils_giswater.getWidgetText("doc_id")

                        # Execute id(automaticaly),element_id and arc_id to element_x_arc
                        sql = "INSERT INTO "+self.schema_name+".doc_x_connec (connec_id, doc_id) "
                        sql+= " VALUES ('"+self.connec_id+"', '"+self.doc_id+"')"
                        self.dao.execute_sql(sql)  
                        i+=1
        
        # Show message to user
        self.showInfo(self.controller.tr("Values has been updated"))
        self.close_dialog()            
        
                    <|MERGE_RESOLUTION|>--- conflicted
+++ resolved
@@ -16,27 +16,18 @@
 
 import os.path
 import sys  
+import subprocess
 from functools import partial
-import subprocess
 
 import utils_giswater
-<<<<<<< HEAD
-=======
+from actions.mg import Mg
 from controller import DaoController
->>>>>>> eda63862
 from map_tools.line_map_tool import LineMapTool
 from map_tools.point_map_tool import PointMapTool
 from map_tools.move_node import MoveNode
 from search.search_plus import SearchPlus
-from ui.change_node_type import ChangeNodeType
-<<<<<<< HEAD
-from actions.mg import Mg
-=======
-from ui.table_wizard import TableWizard
-from ui.config import Config
 from ui.add_element import Add_element
 from ui.add_file import Add_file
->>>>>>> eda63862
 
 
 class Giswater(QObject):
@@ -82,7 +73,7 @@
         self.actions = {}
         self.search_plus = None
         self.srid = None
-        self.mg = Mg(self.iface, self.settings, self.controller)
+        self.mg = Mg(self.iface, self.settings, self.controller, self.plugin_dir)
         
         # {function_name, map_tool}
         self.map_tools = {}
@@ -140,18 +131,12 @@
         if function_name is not None:
             try:
                 action.setCheckable(is_checkable) 
-<<<<<<< HEAD
                 # Management toolbar actions
-                if int(index_action) in (17, 26, 27, 28, 32):    
+                if int(index_action) in (17, 20, 21, 24, 26, 27, 28, 99):    
                     callback_function = getattr(self.mg, function_name)  
                     action.triggered.connect(callback_function)
                 # Edit toolbar actions
                 elif int(index_action) == 32:    
-=======
-                # Define buttons to execute custom or generic function
-                # Custom function
-                if int(index_action) in (17, 20, 21, 24, 26, 27, 28) or int(index_action) >= 30:    
->>>>>>> eda63862
                     callback_function = getattr(self, function_name)  
                     action.triggered.connect(callback_function)
                 # Generic function
@@ -355,16 +340,16 @@
     def search_project_type(self):
         ''' Search in table 'version' project type of current QGIS project '''
         
-        self.project_type = None
+        self.mg.project_type = None
         features = self.layer_version.getFeatures()
         for feature in features:
             wsoftware = feature['wsoftware']
             if wsoftware.lower() == 'epanet':
-                self.project_type = 'ws'     
+                self.mg.project_type = 'ws'     
                 if self.toolbar_ws_enabled:                
                     self.toolbar_ws.setVisible(True)                            
             elif wsoftware.lower() == 'epaswmm':
-                self.project_type = 'ud'
+                self.mg.project_type = 'ud'
                 if self.toolbar_ud_enabled:                
                     self.toolbar_ud.setVisible(True)                
         
@@ -625,371 +610,8 @@
         
         # Show information message    
         self.showInfo(self.controller.tr("Executing... "+aux))
-                              
-                              
                                   
-<<<<<<< HEAD
-    ''' Management bar functions '''                                        
-=======
-    ''' Management bar functions '''   
-        
-    def mg_go2epa_express(self):
-        ''' Button 24. Open giswater in silent mode
-        Executes all options of File Manager: 
-        Export INP, Execute EPA software and Import results
-        '''
-        
-        # Check if java.exe file exists
-        if not os.path.exists(self.java_exe):
-            self.showWarning(self.controller.tr("Java Runtime executable file not found at: "+self.java_exe), 10)
-            return  
-        
-        # Check if giswater.jar file exists
-        if not os.path.exists(self.giswater_jar):
-            self.showWarning(self.controller.tr("Giswater executable file not found at: "+self.giswater_jar), 10)
-            return  
-
-        # Check if gsw file exists. If not giswater will opened anyway with the last .gsw file
-        if not os.path.exists(self.gsw_file):
-            self.showInfo(self.controller.tr("GSW file not found at: "+self.gsw_file), 10)
-            self.gsw_file = ""    
-        
-        # Execute process
-        aux = '"'+self.giswater_jar+'"'
-        if self.gsw_file != "":
-            aux+= ' "'+self.gsw_file+'"'
-            subprocess.Popen([self.java_exe, "-jar", self.giswater_jar, self.gsw_file, "mg_go2epa_express"])
-        else:
-            subprocess.Popen([self.java_exe, "-jar", self.giswater_jar, "", "mg_go2epa_express"])
-        
-        # Show information message    
-        self.showInfo(self.controller.tr("Executing... "+aux))        
-                               
-        
-    def mg_delete_node(self):
-        ''' Button 17. User select one node. 
-        Execute SQL function 'gw_fct_delete_node' 
-        Show warning (if any) '''
-
-        # Get selected features (from layer 'node')          
-        layer = self.iface.activeLayer()  
-        count = layer.selectedFeatureCount()     
-        if count == 0:
-            self.showInfo(self.controller.tr("You have to select at least one feature!"))
-            return 
-        elif count > 1:  
-            self.showInfo(self.controller.tr("More than one feature selected. Only the first one will be processed!"))      
-        
-        features = layer.selectedFeatures()
-        feature = features[0]
-        node_id = feature.attribute('node_id')   
-        
-        # Execute SQL function and show result to the user
-        function_name = "gw_fct_delete_node"
-        sql = "SELECT "+self.schema_name+"."+function_name+"('"+str(node_id)+"');"  
-        self.controller.get_row(sql)
-                    
-        # Refresh map canvas
-        self.iface.mapCanvas().refresh()             
-        
-        
-    def mg_connec_tool(self):
-        ''' Button 20. User select connections from layer 'connec' 
-        and executes function: 'gw_fct_connect_to_network' '''      
-
-        # Get selected features (from layer 'connec')
-        aux = "{"         
-        layer = self.iface.activeLayer()  
-        if layer.selectedFeatureCount() == 0:
-            self.showInfo(self.controller.tr("You have to select at least one feature!"))
-            return 
-        features = layer.selectedFeatures()
-        for feature in features:
-            connec_id = feature.attribute('connec_id') 
-            aux+= str(connec_id)+", "
-        connec_array = aux[:-2]+"}"
-        
-        # Execute function
-        sql = "SELECT "+self.schema_name+".gw_fct_connect_to_network('"+connec_array+"');"  
-        self.dao.execute_sql(sql) 
-        
-        # Refresh map canvas
-        self.iface.mapCanvas().refresh() 
-    
-        
-    def mg_table_wizard(self):
-        ''' Button 21. WS/UD table wizard ''' 
-        
-        if self.project_type == 'ws':
-            table_list = ['inp_controls', 'inp_curve', 'inp_demand', 'inp_pattern', 'inp_rules', 'cat_node', 'cat_arc']
-        elif self.project_type == 'ud':   
-            table_list = {'inp_controls', 'inp_curve', 'inp_transects', 'inp_timeseries', 'inp_dwf', 'inp_hydrograph', 'inp_inflows', 'inp_lid_control', 'cat_node', 'cat_arc'}
-        else:
-            return
-        
-        # Get CSV file path from settings file          
-        self.file_path = self.settings.value('files/csv_file')
-        if self.file_path is None:             
-            self.file_path = self.plugin_dir+"/csv/test.csv"        
-        
-        # Open dialog to select CSV file and table to import contents to
-        self.dlg = TableWizard()
-        self.dlg.txt_file_path.setText(self.file_path)   
-        #utils_giswater.fillComboBox(self.dlg.cbo_table, table_list) 
-        table_list.sort()  
-        for row in table_list:
-            self.dlg.cbo_table.addItem(row)                
- 
-        # Set signals
-        self.dlg.btn_select_file.clicked.connect(self.select_file)
-        self.dlg.btn_import_csv.clicked.connect(self.import_csv)
-
-        self.dlg.exec_()            
-
-        
-    def select_file(self):
-
-        # Set default value if necessary
-        if self.file_path == '': 
-            self.file_path = self.plugin_dir
-            
-        # Get directory of that file
-        folder_path = os.path.dirname(self.file_path)
-        os.chdir(folder_path)
-        msg = "Select CSV file"
-        self.file_path = QFileDialog.getOpenFileName(None, self.controller.tr(msg), "", '*.csv')
-        self.dlg.txt_file_path.setText(self.file_path)     
-
-        # Save CSV file path into settings
-        self.settings.setValue('files/csv_file', self.file_path)       
-        
-        
-    def import_csv(self):
-
-        # Get selected table, delimiter, and header
-        table_name = utils_giswater.getWidgetText(self.dlg.cbo_table)  
-        delimiter = utils_giswater.getWidgetText(self.dlg.cbo_delimiter)  
-        header_status = self.dlg.chk_header.checkState()             
-        
-        # Get CSV file. Check if file exists
-        self.file_path = self.dlg.txt_file_path.toPlainText()
-        if not os.path.exists(self.file_path):
-            msg = "Selected file not found: "+self.file_path
-            self.showWarning(msg)
-            return False      
-              
-        # Open CSV file for read and copy into database
-        rf = open(self.file_path)
-        sql = "COPY "+self.schema_name+"."+table_name+" FROM STDIN WITH CSV"
-        if (header_status == Qt.Checked):
-            sql+= " HEADER"
-        sql+= " DELIMITER AS '"+delimiter+"'"
-        status = self.dao.copy_expert(sql, rf)
-        if status:
-            self.dao.rollback()
-            msg = "Cannot import CSV into table "+table_name+". Reason:\n"+str(status).decode('utf-8')
-            QMessageBox.warning(None, "Import CSV", self.controller.tr(msg))
-            return False
-        else:
-            self.dao.commit()
-            msg = "Selected CSV has been imported successfully"
-            self.showInfo(self.controller.tr(msg))
-        
-            
-    def mg_flow_exit(self):
-        ''' Button 27. Valve analytics ''' 
-                
-        # Execute SQL function
-        function_name = "gw_fct_valveanalytics"
-        sql = "SELECT "+self.schema_name+"."+function_name+"();"  
-        result = self.dao.get_row(sql) 
-        self.dao.commit()   
-
-        # Manage SQL execution result
-        if result is None:
-            self.showWarning(self.controller.tr("Uncatched error. Open PotgreSQL log file to get more details"))   
-            return   
-        elif result[0] == 0:
-            self.showInfo(self.controller.tr("Process completed"), 50)    
-        else:
-            self.showWarning(self.controller.tr("Undefined error"))    
-            return              
-        
-            
-    def mg_flow_trace(self):
-        ''' Button 26. User select one node or arc.
-        SQL function fills 3 temporary tables with id's: node_id, arc_id and valve_id
-        Returns and integer: error code
-        Get these id's and select them in its corresponding layers '''
-        
-        # Get selected features and layer type: 'arc' or 'node'   
-        elem_type = self.current_layer.name().lower()
-        count = self.current_layer.selectedFeatureCount()     
-        if count == 0:
-            self.showInfo(self.controller.tr("You have to select at least one feature!"))
-            return 
-        elif count > 1:  
-            self.showInfo(self.controller.tr("More than one feature selected. Only the first one will be processed!"))      
-         
-        features = self.current_layer.selectedFeatures()
-        feature = features[0]
-        elem_id = feature.attribute(elem_type+'_id')   
-        
-        # Execute SQL function
-        function_name = "gw_fct_mincut"
-        sql = "SELECT "+self.schema_name+"."+function_name+"('"+str(elem_id)+"', '"+elem_type+"');"  
-        result = self.dao.get_row(sql) 
-        self.dao.commit()        
-        
-        # Manage SQL execution result
-        if result is None:
-            self.showWarning(self.controller.tr("Uncatched error. Open PotgreSQL log file to get more details"))   
-            return   
-        elif result[0] == 0:
-            # Get 'arc' and 'node' list and select them 
-            self.mg_flow_trace_select_features(self.layer_arc, 'arc')                         
-            self.mg_flow_trace_select_features(self.layer_node, 'node')   
-        elif result[0] == 1:
-            self.showWarning(self.controller.tr("Parametrize error type 1"))   
-            return
-        else:
-            self.showWarning(self.controller.tr("Undefined error"))    
-            return        
-    
-        # Refresh map canvas
-        self.iface.mapCanvas().refresh()   
-   
-   
-    def mg_flow_trace_select_features(self, layer, elem_type):
-        
-        sql = "SELECT * FROM "+self.schema_name+".anl_mincut_"+elem_type+" ORDER BY "+elem_type+"_id"  
-        rows = self.dao.get_rows(sql)
-        self.dao.commit()
-        
-        # Build an expression to select them
-        aux = "\""+elem_type+"_id\" IN ("
-        for elem in rows:
-            aux+= elem[0]+", "
-        aux = aux[:-2]+")"
-        
-        # Get a featureIterator from this expression:
-        expr = QgsExpression(aux)
-        if expr.hasParserError():
-            self.showWarning("Expression Error: "+str(expr.parserErrorString()))
-            return        
-        it = layer.getFeatures(QgsFeatureRequest(expr))
-        
-        # Build a list of feature id's from the previous result
-        id_list = [i.id() for i in it]
-        
-        # Select features with these id's 
-        layer.setSelectedFeatures(id_list)       
-        
->>>>>>> eda63862
-        
-    def mg_change_elem_type(self):                
-        ''' Button 28: User select one node. A form is opened showing current node_type.type 
-        Combo to select new node_type.type
-        Combo to select new node_type.id
-        Combo to select new cat_node.id
-        TODO: Trigger 'gw_trg_edit_node' has to be disabled temporarily 
-        '''
-        
-        # Check if at least one node is checked          
-        layer = self.iface.activeLayer()  
-        count = layer.selectedFeatureCount()     
-        if count == 0:
-            self.showInfo(self.controller.tr("You have to select at least one feature!"))
-            return 
-        elif count > 1:  
-            self.showInfo(self.controller.tr("More than one feature selected. Only the first one will be processed!"))   
-                    
-        # Get selected features (nodes)           
-        features = layer.selectedFeatures()
-        feature = features[0]
-        # Get node_id form current node
-        self.node_id = feature.attribute('node_id')
-
-        # Get node_type from current node
-        node_type = feature.attribute('node_type')
-        
-        # Create the dialog, fill node_type and define its signals
-        self.dlg = ChangeNodeType()
-        self.dlg.node_node_type.setText(node_type)
-        self.dlg.node_type_type_new.currentIndexChanged.connect(self.get_value)         
-        self.dlg.node_node_type_new.currentIndexChanged.connect(self.get_value_2)
-        self.dlg.node_nodecat_id.currentIndexChanged.connect(self.get_value_3)           
-        self.dlg.btn_accept.pressed.connect(self.accept)
-        self.dlg.btn_cancel.pressed.connect(self.close_dialog)
-
-        # Fill 1st combo boxes-new system node type
-        sql = "SELECT DISTINCT(type) FROM "+self.schema_name+".node_type ORDER BY type"
-        rows = self.dao.get_rows(sql)
-        utils_giswater.setDialog(self.dlg)
-        utils_giswater.fillComboBox("node_type_type_new", rows) 
-    
-        # Open the dialog
-        self.dlg.exec_()    
-     
-     
-    def get_value(self, index):
-        ''' Just select item to 'real' combo 'nodecat_id' (that is hidden) ''' 
-        
-        # Get selected value from 1st combobox
-        self.value_combo1 = utils_giswater.getWidgetText("node_type_type_new")   
-        
-        # When value is selected, enabled 2nd combo box
-        if self.value_combo1 != 'null':
-            self.dlg.node_node_type_new.setEnabled(True)  
-            # Fill 2nd combo_box-custom node type
-            sql = "SELECT DISTINCT(id) FROM "+self.schema_name+".node_type WHERE type='"+self.value_combo1+"'"
-            rows = self.dao.get_rows(sql)
-            utils_giswater.fillComboBox("node_node_type_new", rows)
-       
-       
-    def get_value_2(self, index):    
-        ''' Just select item to 'real' combo 'nodecat_id' (that is hidden) ''' 
-
-        if index == -1:
-            return
-        
-        # Get selected value from 2nd combobox
-        self.value_combo2 = utils_giswater.getWidgetText("node_node_type_new")         
-        
-        # When value is selected, enabled 3rd combo box
-        if self.value_combo2 != 'null':
-            # Get selected value from 2nd combobox
-            self.dlg.node_nodecat_id.setEnabled(True)
-            # Fill 3rd combo_box-catalog_id
-            sql = "SELECT DISTINCT(id)"
-            sql+= " FROM "+self.schema_name+".cat_node"
-            sql+= " WHERE nodetype_id='"+self.value_combo2+"'"
-            rows = self.dao.get_rows(sql)
-            utils_giswater.fillComboBox("node_nodecat_id", rows)     
-    
-    
-    def get_value_3(self, index):
-        self.value_combo3 = utils_giswater.getWidgetText("node_nodecat_id")      
-        
-        
-    def accept(self):
-        ''' Update current type of node and save changes in database '''
-
-        # Update node_type in the database
-        sql = "UPDATE "+self.schema_name+".node"
-        sql+= " SET node_type ='"+self.value_combo2+"'"
-        if self.value_combo3 != 'null':
-            sql+= ", nodecat_id='"+self.value_combo3+"'"
-        sql+= " WHERE node_id ='"+self.node_id+"'"
-        self.dao.execute_sql(sql)
-        
-        # Show message to the user
-        self.showInfo(self.controller.tr("Node type has been update!")) 
-        
-        # Close dialog
-        self.close_dialog()
-       
-                  
+        
     def close_dialog(self, dlg=None): 
         ''' Close dialog '''
         if dlg is None:
@@ -997,101 +619,7 @@
         dlg.close()    
             
             
-    def mg_config(self):                
-        ''' Button 99 - Open a dialog showing data from table "config" 
-        User can changge its values '''
-        
-        # Get data from database "config"
-        # Get entire row from database 
-        sql = "SELECT * FROM "+self.schema_name+".config"
-        row = self.dao.get_row(sql)
-        if not row:
-            return
-        
-        # Create the dialog and signals
-        self.dlg_config = Config()
-        utils_giswater.setDialog(self.dlg_config)
-        self.dlg_config.btn_accept.pressed.connect(self.mg_config_accept)
-        self.dlg_config.btn_cancel.pressed.connect(self.close_dialog)
-        
-        # Set values from widgets of type QSoubleSpinBox
-        utils_giswater.setWidgetText("node_proximity", row["node_proximity"])
-        utils_giswater.setWidgetText("arc_searchnodes", row["arc_searchnodes"])
-        utils_giswater.setWidgetText("node2arc", row["node2arc"])
-        utils_giswater.setWidgetText("connec_proximity", row["connec_proximity"])
-        utils_giswater.setWidgetText("arc_toporepair", row["arc_toporepair"])
-        utils_giswater.setWidgetText("vnode_update_tolerance", row["vnode_update_tolerance"])
-        utils_giswater.setWidgetText("node_duplicated_tolerance", row["node_duplicated_tolerance"])
-
-        # Set values from widgets of type QCheckbox  
-        self.dlg_config.orphannode.setChecked(bool(row["orphannode_delete"]))
-        self.dlg_config.arcendpoint.setChecked(bool(row["nodeinsert_arcendpoint"]))
-        self.dlg_config.nodetypechanged.setChecked(bool(row["nodetype_change_enabled"]))
-        self.dlg_config.samenode_init_end_control.setChecked(bool(row["samenode_init_end_control"]))
-        self.dlg_config.node_proximity_control.setChecked(bool(row["node_proximity_control"]))
-        self.dlg_config.connec_proximity_control.setChecked(bool(row["connec_proximity_control"]))
-       
-        # Set values from widgets of type QComboBox
-        sql = "SELECT DISTINCT(type) FROM "+self.schema_name+".node_type ORDER BY type"
-        rows = self.dao.get_rows(sql)
-        utils_giswater.fillComboBox("nodeinsert_catalog_vdefault", rows) 
-        utils_giswater.setWidgetText("nodeinsert_catalog_vdefault", row["nodeinsert_catalog_vdefault"])        
-
-        # Open the dialog
-        self.dlg_config.exec_()    
-    
-  
-    def mg_config_get_new_values(self):
-        ''' Get new values from all the widgets '''
-        
-        # Get new values from widgets of type QSoubleSpinBox
-        self.new_value_prox = utils_giswater.getWidgetText("node_proximity").replace(",", ".")
-        self.new_value_arc = utils_giswater.getWidgetText("arc_searchnodes").replace(",", ".")
-        self.new_value_node = utils_giswater.getWidgetText("node2arc").replace(",", ".")
-        self.new_value_con = utils_giswater.getWidgetText("connec_proximity").replace(",", ".")
-        self.new_value_arc_top = utils_giswater.getWidgetText("arc_toporepair").replace(",", ".")
-        self.new_value_arc_tolerance = utils_giswater.getWidgetText("vnode_update_tolerance").replace(",", ".")
-        self.new_value_node_duplicated_tolerance = utils_giswater.getWidgetText("node_duplicated_tolerance").replace(",", ".")
-        
-        # Get new values from widgets of type QComboBox
-        self.new_value_combobox = utils_giswater.getWidgetText("nodeinsert_catalog_vdefault")
-        
-        # Get new values from widgets of type  QCheckBox
-        self.new_value_orpha = self.dlg_config.orphannode.isChecked()
-        self.new_value_nodetypechanged = self.dlg_config.nodetypechanged.isChecked()
-        self.new_value_arcendpoint = self.dlg_config.arcendpoint.isChecked()
-        self.new_value_samenode_init_end_control = self.dlg_config.samenode_init_end_control.isChecked()
-        self.new_value_node_proximity_control = self.dlg_config.node_proximity_control.isChecked()
-        self.new_value_connec_proximity_control = self.dlg_config.connec_proximity_control.isChecked()
-
-    
-    def mg_config_accept(self):
-        ''' Update current values to the table '''
-        
-        # Get new values from all the widgets
-        self.mg_config_get_new_values()
-
-        # Set these values to table "config"
-        sql = "UPDATE "+self.schema_name+".config" 
-        sql+= " SET node_proximity = "+self.new_value_prox
-        sql+= ", arc_searchnodes = "+self.new_value_arc
-        sql+= ", node2arc = "+self.new_value_node
-        sql+= ", connec_proximity = "+self.new_value_con
-        sql+= ", arc_toporepair = "+self.new_value_arc_top
-        sql+= ", vnode_update_tolerance = "+self.new_value_arc_tolerance      
-        sql+= ", node_duplicated_tolerance = "+self.new_value_node_duplicated_tolerance      
-        sql+= ", nodeinsert_catalog_vdefault = '"+self.new_value_combobox+"'"
-        sql+= ", orphannode_delete = '"+str(self.new_value_orpha)+"'"
-        sql+= ", nodetype_change_enabled = '"+str(self.new_value_nodetypechanged)+"'"
-        sql+= ", nodeinsert_arcendpoint = '"+str(self.new_value_arcendpoint)+"'"
-        sql+= ", samenode_init_end_control = '"+str(self.new_value_samenode_init_end_control)+"'"
-        sql+= ", node_proximity_control = '"+str(self.new_value_node_proximity_control)+"'"
-        sql+= ", connec_proximity_control = '"+str(self.new_value_connec_proximity_control)+"'"        
-        self.dao.execute_sql(sql)
-
-        # Show message to user
-        self.showInfo(self.controller.tr("Values has been updated"))
-        self.close_dialog(self.dlg_config) 
+
         
         
         
