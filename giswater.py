# -*- coding: utf-8 -*-
"""
/***************************************************************************
 *                                                                         *
 *   This program is free software; you can redistribute it and/or modify  *
 *   it under the terms of the GNU General Public License as published by  *
 *   the Free Software Foundation; either version 2 of the License, or     *
 *   (at your option) any later version.                                   *
 *                                                                         *
 ***************************************************************************/
"""
from PyQt4.QtCore import QCoreApplication, QObject, QSettings, QTranslator
from PyQt4.QtGui import QAction, QActionGroup, QIcon   

import os.path
import sys  
from functools import partial

from actions.ed import Ed
from actions.mg import Mg
from controller import DaoController
from map_tools.line import LineMapTool
from map_tools.point import PointMapTool
from map_tools.move_node import MoveNodeMapTool
from map_tools.mincut import MincutMapTool
from map_tools.flow_trace_flow_exit import FlowTraceFlowExitMapTool
from map_tools.delete_node import DeleteNodeMapTool
from map_tools.connec import ConnecMapTool
from map_tools.extract_raster_value import ExtractRasterValue
from search.search_plus import SearchPlus


class Giswater(QObject):
   
    def __init__(self, iface):
        ''' Constructor 
        :param iface: An interface instance that will be passed to this class
            which provides the hook by which you can manipulate the QGIS
            application at run time.
        :type iface: QgsInterface
        '''
        super(Giswater, self).__init__()
        
        # Initialize instance attributes
        self.iface = iface
        self.legend = iface.legendInterface()    
        self.dao = None
        self.actions = {}
        self.search_plus = None
        self.map_tools = {}
        self.srid = None
            
        # Initialize plugin directory
        self.plugin_dir = os.path.dirname(__file__)    
        self.plugin_name = os.path.basename(self.plugin_dir)   
        self.icon_folder = self.plugin_dir+'/icons/'        

        # Initialize locale
        locale = QSettings().value('locale/userLocale')
        locale_path = os.path.join(self.plugin_dir, 'i18n', self.plugin_name+'_{}.qm'.format(locale))

        # If user locale not exists, load English
        if not os.path.exists(locale_path):
            locale_path = os.path.join(self.plugin_dir, 'i18n', self.plugin_name+'_en_US.qm')

        self.translator = QTranslator()
        self.translator.load(locale_path)
        QCoreApplication.installTranslator(self.translator)
         
        # Check if config file exists    
        setting_file = os.path.join(self.plugin_dir, 'config', self.plugin_name+'.config')
        if not os.path.exists(setting_file):
            message = "Config file not found at: "+setting_file
            self.iface.messageBar().pushMessage("", message, 1, 20) 
            return  
          
        # Set plugin settings
        self.settings = QSettings(setting_file, QSettings.IniFormat)
        self.settings.setIniCodec(sys.getfilesystemencoding())    

        # Set QGIS settings. Stored in the registry (on Windows) or .ini file (on Unix) 
        self.qgis_settings = QSettings()
        self.qgis_settings.setIniCodec(sys.getfilesystemencoding())    
        
        # Set controller to handle settings and database connection
        self.controller = DaoController(self.settings, self.plugin_name, self.iface)
        self.controller.set_qgis_settings(self.qgis_settings)
        connection_status = self.controller.set_database_connection()
        if not connection_status:
            msg = self.controller.last_error  
            self.controller.show_message(msg, 1, 100) 
            return 
        
        self.dao = self.controller.dao
                
        # Set actions classes
        self.ed = Ed(self.iface, self.settings, self.controller, self.plugin_dir)
        self.mg = Mg(self.iface, self.settings, self.controller, self.plugin_dir)
        
        # Define signals
        self.set_signals()
        
               
    def set_signals(self): 
        ''' Define widget and event signals '''
        self.iface.projectRead.connect(self.project_read)                
        self.legend.currentLayerChanged.connect(self.current_layer_changed)       
        
                   
    def tr(self, message):
        if self.controller:
            return self.controller.tr(message)      
        
    
    def manage_action(self, index_action, function_name):  
        
        if function_name is not None:
            try:
                action = self.actions[index_action]                
                # Management toolbar actions
                if int(index_action) in (19, 21, 23, 24, 25, 27, 28, 99):
                    callback_function = getattr(self.mg, function_name)  
                    action.triggered.connect(callback_function)
                # Edit toolbar actions
                elif int(index_action) in (32, 33, 34, 36):                       
                    callback_function = getattr(self.ed, function_name)  
                    action.triggered.connect(callback_function)                    
                # Generic function
                else:        
                    water_soft = function_name[:2] 
                    callback_function = getattr(self, water_soft+'_generic')  
                    action.triggered.connect(partial(callback_function, function_name))
<<<<<<< HEAD
            except AttributeError, e:
                action.setEnabled(False)     
                #self.controller.show_warning(str(e))
                print str(e)           
=======
            except AttributeError:
                action.setEnabled(False)                
>>>>>>> ec9fd9db
        else:
            action.setEnabled(False)  
                  
          
    def create_action(self, index_action=None, text='', toolbar=None, menu=None, is_checkable=True, function_name=None, parent=None):
        
        if parent is None:
            parent = self.iface.mainWindow()

        icon = None
        if index_action is not None:
            icon_path = self.icon_folder+index_action+'.png'
            if os.path.exists(icon_path):        
                icon = QIcon(icon_path)
                
        if icon is None:
            action = QAction(text, parent) 
        else:
            action = QAction(icon, text, parent)  
                                    
        if toolbar is not None:
            toolbar.addAction(action)  
             
        if menu is not None:
            self.iface.addPluginToMenu(menu, action)
            
        if index_action is not None:         
            self.actions[index_action] = action
        else:
            self.actions[text] = action
                                     
        action.setCheckable(is_checkable)   
                                           
        self.manage_action(index_action, function_name)
            
        return action
          
        
    def add_action(self, index_action, toolbar, parent):
        ''' Add new action into specified toolbar 
        This action has to be defined in the configuration file ''' 
        
        action = None
        text_action = self.tr(index_action+'_text')
        function_name = self.settings.value('actions/'+str(index_action)+'_function')
        
        if function_name:
            
            map_tool = None
            if int(index_action) not in (27, 99):
                action = self.create_action(index_action, text_action, toolbar, None, True, function_name, parent)
            else:
                # 27 and 99 should be not checkable
                action = self.create_action(index_action, text_action, toolbar, None, False, function_name, parent)
                            
            if int(index_action) in (3, 5, 13):
                map_tool = LineMapTool(self.iface, self.settings, action, index_action)
            elif int(index_action) in (1, 2, 4, 10, 11, 12, 14, 15, 8, 29):
                map_tool = PointMapTool(self.iface, self.settings, action, index_action, self.controller, self.srid)   
            elif int(index_action) == 16:
                map_tool = MoveNodeMapTool(self.iface, self.settings, action, index_action, self.controller, self.srid)
            elif int(index_action) == 17:
                map_tool = DeleteNodeMapTool(self.iface, self.settings, action, index_action)
            elif int(index_action) == 18:
                map_tool = ExtractRasterValue(self.iface, self.settings, action, index_action)
            elif int(index_action) == 26:
                map_tool = MincutMapTool(self.iface, self.settings, action, index_action)
            elif int(index_action) == 20:
                map_tool = ConnecMapTool(self.iface, self.settings, action, index_action)
            elif int(index_action) == 56:
                map_tool = FlowTraceFlowExitMapTool(self.iface, self.settings, action, index_action)
            elif int(index_action) == 57:
                map_tool = FlowTraceFlowExitMapTool(self.iface, self.settings, action, index_action)

            # If this action has an associated map tool, add this to dictionary of available map_tools
            if map_tool:
                self.map_tools[function_name] = map_tool
        
        return action         
        
        
    def initGui(self):
        ''' Create the menu entries and toolbar icons inside the QGIS GUI ''' 
        
        if self.dao is None:
            return
        
        # Create plugin main menu
        self.menu_name = self.tr('menu_name')    
        
        # Get tables or views specified in 'db' config section         
        self.table_arc = self.settings.value('db/table_arc', 'v_edit_arc')        
        self.table_node = self.settings.value('db/table_node', 'v_edit_node')   
        self.table_connec = self.settings.value('db/table_connec', 'v_edit_connec')  
        self.table_gully = self.settings.value('db/table_gully', 'v_edit_gully')    
        self.table_version = self.settings.value('db/table_version', 'version')     
        
        # Create UD, WS, MANAGEMENT and EDIT toolbars or not?
        parent = self.iface.mainWindow()
        self.toolbar_ud_enabled = bool(int(self.settings.value('status/toolbar_ud_enabled', 1)))
        self.toolbar_ws_enabled = bool(int(self.settings.value('status/toolbar_ws_enabled', 1)))
        self.toolbar_mg_enabled = bool(int(self.settings.value('status/toolbar_mg_enabled', 1)))
        self.toolbar_ed_enabled = bool(int(self.settings.value('status/toolbar_ed_enabled', 1)))
        if self.toolbar_ud_enabled:
            self.toolbar_ud_name = self.tr('toolbar_ud_name')
            self.toolbar_ud = self.iface.addToolBar(self.toolbar_ud_name)
            self.toolbar_ud.setObjectName(self.toolbar_ud_name)   
        if self.toolbar_ws_enabled:
            self.toolbar_ws_name = self.tr('toolbar_ws_name')
            self.toolbar_ws = self.iface.addToolBar(self.toolbar_ws_name)
            self.toolbar_ws.setObjectName(self.toolbar_ws_name)   
        if self.toolbar_mg_enabled:
            self.toolbar_mg_name = self.tr('toolbar_mg_name')
            self.toolbar_mg = self.iface.addToolBar(self.toolbar_mg_name)
            self.toolbar_mg.setObjectName(self.toolbar_mg_name)      
        if self.toolbar_ed_enabled:
            self.toolbar_ed_name = self.tr('toolbar_ed_name')
            self.toolbar_ed = self.iface.addToolBar(self.toolbar_ed_name)
            self.toolbar_ed.setObjectName(self.toolbar_ed_name)      
        
        # Set an action list for every toolbar    
        self.list_actions_ud = ['01','02','04','05']
        self.list_actions_ws = ['10','11','12','14','15','08','29','13']
        self.list_actions_mg = ['16','28','17','18','19','20','21','22','23','24','25','26','27','99','56','57']
        self.list_actions_ed = ['30','31','32','33','34','35','36']
                
        # UD toolbar   
        if self.toolbar_ud_enabled:        
            self.ag_ud = QActionGroup(parent)
            for elem in self.list_actions_ws:
                self.add_action(elem, self.toolbar_ud, self.ag_ud)            
                
        # WS toolbar 
        if self.toolbar_ws_enabled:  
            self.ag_ws = QActionGroup(parent)
            for elem in self.list_actions_ws:
                self.add_action(elem, self.toolbar_ws, self.ag_ws)
                
        # MANAGEMENT toolbar 
        if self.toolbar_mg_enabled:      
            self.ag_mg = QActionGroup(parent)
            for elem in self.list_actions_mg:
                self.add_action(elem, self.toolbar_mg, self.ag_mg)
                    
        # EDIT toolbar 
        if self.toolbar_ed_enabled:      
            self.ag_ed = QActionGroup(parent);
            for elem in self.list_actions_ed:
                self.add_action(elem, self.toolbar_ed, self.ag_ed)                   
         
        # Disable and hide all toolbars
        self.enable_actions(False)
        self.hide_toolbars() 
        
        # Get files to execute giswater jar
        self.java_exe = self.settings.value('files/java_exe')          
        self.giswater_jar = self.settings.value('files/giswater_jar')          
        self.gsw_file = self.controller.plugin_settings_value('gsw_file')        
                         
        # Load automatically custom forms for layers 'arc', 'node', and 'connec'   
        self.load_custom_forms = bool(int(self.settings.value('status/load_custom_forms', 1)))   
                                 
        # Project initialization
        self.project_read()               


    def unload(self):
        ''' Removes the plugin menu item and icon from QGIS GUI '''
        
        try:
            for action_index, action in self.actions.iteritems():   #@UnusedVariable
                self.iface.removePluginMenu(self.menu_name, action)
                self.iface.removeToolBarIcon(action)
            if self.toolbar_ud_enabled:    
                del self.toolbar_ud
            if self.toolbar_ws_enabled:    
                del self.toolbar_ws
            if self.toolbar_mg_enabled:    
                del self.toolbar_mg
            if self.toolbar_ed_enabled:    
                del self.toolbar_ed
                if self.search_plus is not None:
                    self.search_plus.unload()
        except AttributeError:
            pass
        except KeyError:
            pass
    
    
    ''' Slots '''             

    def enable_actions(self, enable=True, start=1, stop=36):
        ''' Utility to enable/disable all actions '''
        for i in range(start, stop+1):
            self.enable_action(enable, i)              


    def enable_action(self, enable=True, index=1):
        ''' Enable/Disable selected action '''
        key = str(index).zfill(2)
        if key in self.actions:
            action = self.actions[key]
            action.setEnabled(enable)            


    def hide_toolbars(self):
        ''' Hide all toolbars from QGIS GUI '''
        
        try:
            if self.toolbar_ud_enabled:            
                self.toolbar_ud.setVisible(False)
            if self.toolbar_ws_enabled:                
                self.toolbar_ws.setVisible(False)
            if self.toolbar_mg_enabled:                
                self.toolbar_mg.setVisible(False)
            if self.toolbar_ed_enabled:                
                self.toolbar_ed.setVisible(False)
        except AttributeError:
            pass
        except KeyError:
            pass                      
                                  
        
    def search_project_type(self):
        ''' Search in table 'version' project type of current QGIS project '''
        
        try:
            self.mg.project_type = None
            features = self.layer_version.getFeatures()
            for feature in features:
                wsoftware = feature['wsoftware']
                if wsoftware.lower() == 'epanet':
                    self.mg.project_type = 'ws'
                    self.actions['26'].setVisible(True)
                    self.actions['27'].setVisible(True)
                    self.actions['56'].setVisible(False)
                    self.actions['57'].setVisible(False)
                    if self.toolbar_ws_enabled:
                        self.toolbar_ws.setVisible(True)                            
                elif wsoftware.lower() == 'epaswmm':
                    self.mg.project_type = 'ud'
                    self.actions['26'].setVisible(False)
                    self.actions['27'].setVisible(False)
                    self.actions['56'].setVisible(True)
                    self.actions['57'].setVisible(True)
                    if self.toolbar_ud_enabled:
                        self.toolbar_ud.setVisible(True)                
            
            # Set visible MANAGEMENT and EDIT toolbar  
            if self.toolbar_mg_enabled:         
                self.toolbar_mg.setVisible(True)
            if self.toolbar_ed_enabled: 
                self.toolbar_ed.setVisible(True)
            self.ed.search_plus = self.search_plus                   
        except:
            pass                  

                                
    def project_read(self): 
        ''' Function executed when a user opens a QGIS project (*.qgs) '''
        
        if self.dao is None:
            return
                
        # Hide all toolbars
        self.hide_toolbars()
                    
        # Check if we have any layer loaded
        layers = self.iface.legendInterface().layers()
        if len(layers) == 0:
            return    
        
        # Initialize variables
        self.layer_arc = None
        self.layer_node = None
        self.layer_connec = None
        self.layer_gully = None
        self.layer_version = None
        
        # Iterate over all layers to get the ones specified in 'db' config section 
        for cur_layer in layers:     
            layer_source = self.controller.get_layer_source(cur_layer)
            uri_table = layer_source['table']
            if uri_table is not None:
                if self.table_arc in uri_table:  
                    self.layer_arc = cur_layer
                if self.table_node in uri_table:  
                    self.layer_node = cur_layer
                if self.table_connec in uri_table:  
                    self.layer_connec = cur_layer
                if self.table_gully in uri_table:  
                    self.layer_gully = cur_layer
                if self.table_version in uri_table: 
                    self.layer_version = cur_layer     
        
        # Check if table 'version' exists
        if self.layer_version is None:
            self.controller.show_warning("Layer version not found")
            return
                 
        # Get schema name from table 'version'
        # Check if really exists
        layer_source = self.controller.get_layer_source(self.layer_version)  
        self.schema_name = layer_source['schema']
        schema_name = self.schema_name.replace('"', '')
        if self.schema_name is None or not self.dao.check_schema(schema_name):
            self.controller.show_warning("Schema not found: "+self.schema_name)            
            return
        
        # Set schema_name in controller and in config file
        self.controller.plugin_settings_set_value("schema_name", self.schema_name)   
        self.controller.set_schema_name(self.schema_name)    
        
        # Cache error message with log_code = -1 (uncatched error)
        self.controller.get_error_message(-1)        
        
        # Set SRID from table node
        sql = "SELECT Find_SRID('"+schema_name+"', '"+self.table_node+"', 'the_geom');"
        row = self.dao.get_row(sql)
        if row:
            self.srid = row[0]   
            self.controller.plugin_settings_set_value("srid", self.srid)                           
        
        # Search project type in table 'version'
        self.search_project_type()
        
        self.controller.set_actions(self.actions)
                                         
        # Set layer custom UI form and init function   
        if self.load_custom_forms:
            if self.layer_arc is not None:    
                self.set_layer_custom_form(self.layer_arc, 'arc')   
            if self.layer_node is not None:       
                self.set_layer_custom_form(self.layer_node, 'node')                                       
            if self.layer_connec is not None:       
                self.set_layer_custom_form(self.layer_connec, 'connec')
            if self.layer_gully is not None:       
                self.set_layer_custom_form(self.layer_gully, 'gully')   
                      
        # Manage current layer selected     
        self.current_layer_changed(self.iface.activeLayer())   
        
        # Set objects for map tools classes
        self.set_map_tool('mg_move_node')
        self.set_map_tool('mg_delete_node')
        self.set_map_tool('mg_mincut')
        self.set_map_tool('mg_flow_trace')
        self.set_map_tool('mg_flow_exit')
        self.set_map_tool('mg_connec_tool')
        self.set_map_tool('mg_extract_raster_value')

        # Set SearchPlus object
        self.set_search_plus()
            
    
    def set_layer_custom_form(self, layer, name):
        ''' Set custom UI form and init python code of selected layer '''
        
        name_ui = self.mg.project_type+'_'+name+'.ui'
        name_init = self.mg.project_type+'_'+name+'_init.py'
        name_function = 'formOpen'
        file_ui = os.path.join(self.plugin_dir, 'ui', name_ui)
        file_init = os.path.join(self.plugin_dir, name_init)                     
        layer.editFormConfig().setUiForm(file_ui) 
        layer.editFormConfig().setInitCodeSource(1)
        layer.editFormConfig().setInitFilePath(file_init)           
        layer.editFormConfig().setInitFunction(name_function)         
    
    
    def set_map_tool(self, map_tool_name):
        ''' Set objects for map tools classes '''  
         
        if map_tool_name in self.map_tools:
            map_tool = self.map_tools[map_tool_name]
            map_tool.set_layers(self.layer_arc, self.layer_connec, self.layer_node)
            map_tool.set_controller(self.controller)
            if map_tool_name == 'mg_extract_raster_value':
                map_tool.set_config_action(self.actions['99'])                
        else:
            print "key not found: "+map_tool_name
                
    
    def set_search_plus(self):
        ''' Set SearchPlus object '''
        
        try:
            if self.search_plus is None:
                self.search_plus = SearchPlus(self.iface, self.srid, self.controller)
                self.search_plus.remove_memory_layers() 
            self.ed.search_plus = self.search_plus             
            status = self.search_plus.populate_dialog()
            self.actions['32'].setVisible(status) 
            self.actions['32'].setEnabled(status) 
            self.actions['32'].setCheckable(False) 
        except KeyError as e:
            self.controller.show_warning("Error setting searchplus button: "+str(e))
            self.actions['32'].setVisible(False)                      
        except RuntimeError as e:
            self.controller.show_warning("Error setting searchplus button: "+str(e))
            self.actions['32'].setVisible(False)           
        
                                    
    def current_layer_changed(self, layer):
        ''' Manage new layer selected '''

        # Disable all actions (buttons)
        self.enable_actions(False)
        
        # Enable selected actions         
        self.custom_enable_actions()     
        
        if layer is None:
            layer = self.iface.activeLayer() 
            if layer is None:
                return            
        
        # Check is selected layer is 'arc', 'node' or 'connec'
        setting_name = None
        layer_source = self.controller.get_layer_source(layer)  
        uri_table = layer_source['table']
        if uri_table is not None:
            if self.table_arc in uri_table:  
                setting_name = 'buttons_arc'
            elif self.table_node in uri_table:  
                setting_name = 'buttons_node'
            elif self.table_connec in uri_table:  
                setting_name = 'buttons_connec' 
            elif self.table_gully in uri_table:  
                setting_name = 'buttons_gully' 
                               
        if setting_name is not None:
            try:
                list_index_action = self.settings.value('layers/'+setting_name, None)
                if list_index_action:
                    if type(list_index_action) is list:
                        for index_action in list_index_action:
                            if index_action != '-1' and str(index_action) in self.actions:
                                self.actions[index_action].setEnabled(True)
                    elif type(list_index_action) is unicode:
                        index_action = str(list_index_action)
                        if index_action != '-1' and str(index_action) in self.actions:
                            self.actions[index_action].setEnabled(True)                
            except AttributeError, e:
                print "current_layer_changed: "+str(e)
            except KeyError, e:
                print "current_layer_changed: "+str(e)
                        
    
    def custom_enable_actions(self):
        ''' Enable selected actions '''
        
        # Enable MG toolbar
        self.enable_actions(True, 16, 27)
        self.enable_action(False, 22)           
        
        # Enable ED toolbar
        self.enable_actions(True, 30, 36)
                                 

    def ws_generic(self, function_name):   
        ''' Water supply generic callback function '''
        
        try:
            self.controller.check_actions(False)
            map_tool = self.map_tools[function_name]
            self.iface.mapCanvas().setMapTool(map_tool)             
        except AttributeError as e:
            self.controller.show_warning("AttributeError: "+str(e))            
        except KeyError as e:
            self.controller.show_warning("KeyError: "+str(e))    
            
            
    def ud_generic(self, function_name):   
        ''' Urban drainage generic callback function '''
        
        try:        
            self.controller.check_actions(False)
            map_tool = self.map_tools[function_name]
            self.iface.mapCanvas().setMapTool(map_tool)     
        except AttributeError as e:
            self.controller.show_warning("AttributeError: "+str(e))            
        except KeyError as e:
            self.controller.show_warning("KeyError: "+str(e))             
            
            
    def mg_generic(self, function_name):   
        ''' Management generic callback function '''
        
        try:   
            if function_name in self.map_tools:          
                self.controller.check_actions(False)                        
                map_tool = self.map_tools[function_name]
                if not (map_tool == self.iface.mapCanvas().mapTool()):
                    self.iface.mapCanvas().setMapTool(map_tool)
                else:
                    self.iface.mapCanvas().unsetMapTool(map_tool)
        except AttributeError as e:
            self.controller.show_warning("AttributeError: "+str(e))            
        except KeyError as e:
            self.controller.show_warning("KeyError: "+str(e))              
<|MERGE_RESOLUTION|>--- conflicted
+++ resolved
@@ -130,15 +130,10 @@
                     water_soft = function_name[:2] 
                     callback_function = getattr(self, water_soft+'_generic')  
                     action.triggered.connect(partial(callback_function, function_name))
-<<<<<<< HEAD
-            except AttributeError, e:
-                action.setEnabled(False)     
-                #self.controller.show_warning(str(e))
-                print str(e)           
-=======
+
             except AttributeError:
                 action.setEnabled(False)                
->>>>>>> ec9fd9db
+
         else:
             action.setEnabled(False)  
                   
