"""
This file is part of Giswater 2.0
The program is free software: you can redistribute it and/or modify it under the terms of the GNU 
General Public License as published by the Free Software Foundation, either version 3 of the License, 
or (at your option) any later version.
"""

# -*- coding: utf-8 -*-
from qgis.core import QgsExpressionContextUtils, QgsProject
from PyQt4.QtCore import QObject, QSettings, Qt
from PyQt4.QtGui import QAction, QActionGroup, QIcon, QMenu, QApplication, QAbstractItemView, QToolButton
from PyQt4.QtSql import QSqlQueryModel
import os.path
import sys  
from functools import partial


from actions.basic import Basic
from actions.edit import Edit
from actions.go2epa import Go2Epa
from actions.master import Master
from actions.mincut import MincutParent
from actions.om import Om
from actions.update_sql import UpdateSQL
from actions.utils import Utils

from dao.controller import DaoController
from map_tools.cad_add_circle import CadAddCircle
from map_tools.cad_add_point import CadAddPoint
from map_tools.change_elem_type import ChangeElemType
from map_tools.connec import ConnecMapTool
from map_tools.delete_node import DeleteNodeMapTool
from map_tools.dimensioning import Dimensioning
from map_tools.draw_profiles import DrawProfiles
from map_tools.flow_trace_flow_exit import FlowTraceFlowExitMapTool
from map_tools.move_node import MoveNodeMapTool
from map_tools.replace_node import ReplaceNodeMapTool
from map_tools.open_visit import OpenVisit
from models.plugin_toolbar import PluginToolbar
from models.sys_feature_cat import SysFeatureCat
from search.search_plus import SearchPlus

from ui_manager import AuditCheckProjectResult


class Giswater(QObject):  
    
    def __init__(self, iface):
        """ Constructor 
        :param iface: An interface instance that will be passed to this class
            which provides the hook by which you can manipulate the QGIS
            application at run time.
        :type iface: QgsInterface
        """
        super(Giswater, self).__init__()

        # Initialize instance attributes
        self.iface = iface
        self.actions = {}
        self.search_plus = None
        self.map_tools = {}
        self.srid = None  
        self.plugin_toolbars = {}
            
        # Initialize plugin directory
        self.plugin_dir = os.path.dirname(__file__)    
        self.plugin_name = os.path.basename(self.plugin_dir).lower()  
        self.icon_folder = self.plugin_dir+'/icons/'    

        # Initialize svg giswater directory
        svg_plugin_dir = os.path.join(self.plugin_dir, 'svg')
        QgsExpressionContextUtils.setProjectVariable('svg_path', svg_plugin_dir)   
            
        # Check if config file exists    
        setting_file = os.path.join(self.plugin_dir, 'config', self.plugin_name + '.config')
        if not os.path.exists(setting_file):
            message = "Config file not found at: "+setting_file
            self.iface.messageBar().pushMessage("", message, 1, 20) 
            return  
          
        # Set plugin settings
        self.settings = QSettings(setting_file, QSettings.IniFormat)
        self.settings.setIniCodec(sys.getfilesystemencoding())  
        
        # Set QGIS settings. Stored in the registry (on Windows) or .ini file (on Unix) 
        self.qgis_settings = QSettings()
        self.qgis_settings.setIniCodec(sys.getfilesystemencoding())

        # Define signals
        self.set_signals()
        
        # Set default encoding 
        reload(sys)
        sys.setdefaultencoding('utf-8')   #@UndefinedVariable
       

        
    def set_signals(self): 
        """ Define widget and event signals """
        self.iface.projectRead.connect(self.project_read)                

    def set_info_button(self):
        self.toolButton = QToolButton()
        self.iface.addToolBarWidget(self.toolButton)

        icon_path = self.icon_folder + '36.png'
        if os.path.exists(icon_path):
            icon =QIcon(icon_path)
        if icon is None:
            action = QAction("Show info", self.iface.mainWindow())
        else:
            action = QAction(icon, "Show info", self.iface.mainWindow())
        self.toolButton.setDefaultAction(action)

        self.update_sql = UpdateSQL(self.iface, self.settings, self.controller, self.plugin_dir)
        action.triggered.connect(self.update_sql.init_sql)

    def tr(self, message):
        if self.controller:
            return self.controller.tr(message)      
        
    
    def manage_action(self, index_action, function_name):  
        """ Associate the action with @index_action the execution
            of the callback function @function_name when the action is triggered
        """
        
        if function_name is None:
            return 
        
        try:
            action = self.actions[index_action]                

            # Basic toolbar actions
            if int(index_action) in (41, 48, 86, 32):
                callback_function = getattr(self.basic, function_name)  
                action.triggered.connect(callback_function)
            # Mincut toolbar actions
            elif int(index_action) in (26, 27) and self.wsoftware == 'ws':
                callback_function = getattr(self.mincut, function_name)
                action.triggered.connect(callback_function)            
            # OM toolbar actions
            elif int(index_action) in (64, 65, 81, 82, 84):
                callback_function = getattr(self.om, function_name)
                action.triggered.connect(callback_function)
            # Edit toolbar actions
            elif int(index_action) in (01, 02, 33, 34, 66, 67, 68):
                callback_function = getattr(self.edit, function_name)
                action.triggered.connect(callback_function)
            # Go2epa toolbar actions
            elif int(index_action) in (23, 25, 29):
                callback_function = getattr(self.go2epa, function_name)
                action.triggered.connect(callback_function)
            # Master toolbar actions
            elif int(index_action) in (45, 46, 47, 38, 49, 50):
                callback_function = getattr(self.master, function_name)
                action.triggered.connect(callback_function)
            # Utils toolbar actions
            elif int(index_action) in (19, 83, 99):
                callback_function = getattr(self.utils, function_name)
                action.triggered.connect(callback_function)                
            # Generic function
            else:        
                callback_function = getattr(self, 'action_triggered')  
                action.triggered.connect(partial(callback_function, function_name))
                
        except AttributeError:
            action.setEnabled(False)                

     
    def create_action(self, index_action, text, toolbar, is_checkable, function_name, action_group):
        """ Creates a new action with selected parameters """
        
        icon = None
        icon_path = self.icon_folder+index_action+'.png'
        if os.path.exists(icon_path):        
            icon = QIcon(icon_path)
                
        if icon is None:
            action = QAction(text, action_group) 
        else:
            action = QAction(icon, text, action_group)
        action.setObjectName(function_name)
        # Button add_node or add_arc: add drop down menu to button in toolbar
        if self.schema_exists and (index_action == '01' or index_action == '02'):
            action = self.manage_dropdown_menu(action, index_action)

        toolbar.addAction(action)  
        action.setCheckable(is_checkable)    
        self.actions[index_action] = action                                     
        
        # Management of the action                     
        self.manage_action(index_action, function_name)
        
        # Management of the map_tool associated to this action (if it has one)
        self.manage_map_tool(index_action, function_name)        
            
        return action
      
      
    def manage_dropdown_menu(self, action, index_action):
        """ Create dropdown menu for insert management of nodes and arcs """

        # Get list of different node and arc types
        menu = QMenu()

        # List of nodes from node_type_cat_type - nodes which we are using
        for feature_cat in self.feature_cat.itervalues():
            if (index_action == '01' and feature_cat.type == 'NODE') or (index_action == '02' and feature_cat.type == 'ARC'):
                obj_action = QAction(str(feature_cat.layername), self)
                obj_action.setShortcut(str(feature_cat.shortcut_key))
                menu.addAction(obj_action)
                obj_action.triggered.connect(partial(self.edit.edit_add_feature, feature_cat.layername))
        menu.addSeparator()
        for feature_cat in self.feature_cat.itervalues():
            if (index_action == '01' and feature_cat.type == 'CONNEC'):
                obj_action = QAction(str(feature_cat.layername), self)
                obj_action.setShortcut(str(feature_cat.shortcut_key))
                menu.addAction(obj_action)
                obj_action.triggered.connect(partial(self.edit.edit_add_feature, feature_cat.layername))
        menu.addSeparator()
        for feature_cat in self.feature_cat.itervalues():
            if (index_action == '01' and feature_cat.type == 'GULLY' and self.wsoftware == 'ud'):
                obj_action = QAction(str(feature_cat.layername), self)
                obj_action.setShortcut(str(feature_cat.shortcut_key))
                menu.addSeparator()
                menu.addAction(obj_action)
                obj_action.triggered.connect(partial(self.edit.edit_add_feature, feature_cat.layername))

            action.setMenu(menu)
        
        return action        

    
    def add_action(self, index_action, toolbar, action_group):
        """ Add new action into specified @toolbar. 
            It has to be defined in the configuration file.
            Associate it to corresponding @action_group
        """
        
        action = None
        text_action = self.tr(index_action+'_text')
        function_name = self.settings.value('actions/'+str(index_action)+'_function')
        if not function_name:
            return None
            
        # Buttons NOT checkable (normally because they open a form)
<<<<<<< HEAD
        if int(index_action) in (19, 23, 25, 26, 27, 29, 33, 34, 36, 38, 41, 45, 46, 47, 48, 49,
                                 50, 86, 64, 65, 66, 67, 68, 81, 82, 83, 84, 99):
=======
        if int(index_action) in (19, 23, 25, 26, 27, 29, 33, 34, 38, 41, 45, 46, 47, 48, 49,
                                 50, 86, 61, 64, 65, 66, 67, 68, 81, 82, 83, 84, 99):
>>>>>>> 9a58c625
            action = self.create_action(index_action, text_action, toolbar, False, function_name, action_group)
        # Buttons checkable (normally related with 'map_tools')                
        else:
            action = self.create_action(index_action, text_action, toolbar, True, function_name, action_group)
        
        return action         


    def manage_map_tool(self, index_action, function_name):
        """ Get the action with @index_action and check if has an associated map_tool.
            If so, add it to dictionary of available map_tools 
        """
        
        map_tool = None
        action = self.actions[index_action]          
        
        # Check if the @action has an associated map_tool         
        if int(index_action) == 16:
            map_tool = MoveNodeMapTool(self.iface, self.settings, action, index_action)
        elif int(index_action) == 17:
            map_tool = DeleteNodeMapTool(self.iface, self.settings, action, index_action)
        elif int(index_action) == 20:
            map_tool = ConnecMapTool(self.iface, self.settings, action, index_action)
        elif int(index_action) == 28:
            map_tool = ChangeElemType(self.iface, self.settings, action, index_action)            
        elif int(index_action) == 39:
            map_tool = Dimensioning(self.iface, self.settings, action, index_action)                     
        elif int(index_action) == 43:
            map_tool = DrawProfiles(self.iface, self.settings, action, index_action)
        elif int(index_action) == 44:
            map_tool = ReplaceNodeMapTool(self.iface, self.settings, action, index_action)
        elif int(index_action) == 56:
            map_tool = FlowTraceFlowExitMapTool(self.iface, self.settings, action, index_action)
        elif int(index_action) == 57:
            map_tool = FlowTraceFlowExitMapTool(self.iface, self.settings, action, index_action)
        elif int(index_action) == 61:
            map_tool = OpenVisit(self.iface, self.settings, action, index_action)
        elif int(index_action) == 71:
            map_tool = CadAddCircle(self.iface, self.settings, action, index_action)
        elif int(index_action) == 72:
            map_tool = CadAddPoint(self.iface, self.settings, action, index_action)

        # If this action has an associated map tool, add this to dictionary of available map_tools
        if map_tool:
            self.map_tools[function_name] = map_tool
                    
     
    def manage_toolbars(self):
        """ Manage actions of the different plugin toolbars """           
                        
        list_actions = None        
        toolbar_id = "basic"
        if self.controller.get_project_type() == 'ws':
            list_actions = ['41', '48', '86', '32']
        elif self.controller.get_project_type() == 'ud':
            list_actions = ['41', '48', '32']
        self.manage_toolbar(toolbar_id, list_actions)

        toolbar_id = "om_ws"
        list_actions = ['26', '27', '61', '64', '65', '84']
        self.manage_toolbar(toolbar_id, list_actions) 
            
        toolbar_id = "om_ud"
        list_actions = ['43', '56', '57', '61', '64', '65', '84']
        self.manage_toolbar(toolbar_id, list_actions)                           
        
        toolbar_id = "edit"
        list_actions = ['01', '02', '44', '16', '17', '28', '20', '39', '34', '66', '33', '67', '68']               
        self.manage_toolbar(toolbar_id, list_actions)   
        
        toolbar_id = "cad"
        list_actions = ['71', '72']               
        self.manage_toolbar(toolbar_id, list_actions)   
        
        toolbar_id = "epa"
        list_actions = ['23', '25', '29']
        self.manage_toolbar(toolbar_id, list_actions)    
        
        toolbar_id = "master"
        list_actions = ['45', '46', '47', '38', '49', '50']               
        self.manage_toolbar(toolbar_id, list_actions)  
            
        toolbar_id = "utils"
        list_actions = ['19', '99', '83']               
        self.manage_toolbar(toolbar_id, list_actions)                                      
            

        # Manage action group of every toolbar
        parent = self.iface.mainWindow()           
        for plugin_toolbar in self.plugin_toolbars.itervalues():
            ag = QActionGroup(parent)
            for index_action in plugin_toolbar.list_actions:
                self.add_action(index_action, plugin_toolbar.toolbar, ag)                                                                            

        # Disable and hide all plugin_toolbars and actions
        self.enable_toolbars(False) 
        
        self.basic.set_controller(self.controller)            
        self.edit.set_controller(self.controller)            
        self.go2epa.set_controller(self.controller)            
        self.master.set_controller(self.controller)
        if self.wsoftware == 'ws':
            self.mincut.set_controller(self.controller)
        self.om.set_controller(self.controller)  
        self.utils.set_controller(self.controller)                   
        self.basic.set_project_type(self.wsoftware)
        self.go2epa.set_project_type(self.wsoftware)
        self.edit.set_project_type(self.wsoftware)
        self.master.set_project_type(self.wsoftware)
        self.om.set_project_type(self.wsoftware)
        self.utils.set_project_type(self.wsoftware)

        # Enable toobar 'basic' and 'info'
        self.enable_toolbar("basic")           

           
           
    def manage_toolbar(self, toolbar_id, list_actions): 
        """ Manage action of selected plugin toolbar """
                
        if list_actions is None:
            return
            
        toolbar_name = self.tr('toolbar_' + toolbar_id + '_name')        
        plugin_toolbar = PluginToolbar(toolbar_id, toolbar_name, True)
        plugin_toolbar.toolbar = self.iface.addToolBar(toolbar_name)
        plugin_toolbar.toolbar.setObjectName(toolbar_name)  
        plugin_toolbar.list_actions = list_actions           
        self.plugin_toolbars[toolbar_id] = plugin_toolbar 
                        
           
    def initGui(self):
        """ Create the menu entries and toolbar icons inside the QGIS GUI """ 
        
        # Get tables or views specified in 'db' config section         
        self.table_arc = self.settings.value('db/table_arc', 'v_edit_arc')        
        self.table_node = self.settings.value('db/table_node', 'v_edit_node')   
        self.table_connec = self.settings.value('db/table_connec', 'v_edit_connec')  
        self.table_gully = self.settings.value('db/table_gully', 'v_edit_gully') 
        self.table_pgully = self.settings.value('db/table_pgully', 'v_edit_gully_pol')   
        self.table_version = self.settings.value('db/table_version', 'version') 

        self.table_man_connec = self.settings.value('db/table_man_connec', 'v_edit_man_connec')  
        self.table_man_gully = self.settings.value('db/table_man_gully', 'v_edit_man_gully')       
        self.table_man_pgully = self.settings.value('db/table_man_pgully', 'v_edit_man_gully_pol') 

        # Delete python compiled files
        self.delete_pyc_files()  
        
        # Force project read (to work with PluginReloader)
        self.project_read(False)


    def manage_feature_cat(self):
        """ Manage records from table 'sys_feature_type' """
        
        # Dictionary to keep every record of table 'sys_feature_cat'
        # Key: field tablename
        # Value: Object of the class SysFeatureCat
        self.feature_cat = {}             
        sql = "SELECT * FROM " + self.schema_name + ".sys_feature_cat"
        rows = self.controller.dao.get_rows(sql)
        if not rows:
            return False

        for row in rows:
            tablename = row['tablename']
            elem = SysFeatureCat(row['id'], row['type'], row['orderby'], row['tablename'], row['shortcut_key'])
            self.feature_cat[tablename] = elem

        return True
    

    def manage_layer_names(self):
        """ Get current layer name (the one set in the TOC) 
            of the tables recorded in the table 'sys_feature_cat'
        """
        
        # Manage records from table 'sys_feature_type'
        if not self.manage_feature_cat():
            return
        
        # Check if we have any layer loaded
        layers = self.iface.legendInterface().layers()
        if len(layers) == 0:
            return

        # Iterate over all layers. Set the layer_name to the ones related with table 'sys_feature_cat'
        for cur_layer in layers:
            uri_table = self.controller.get_layer_source_table_name(cur_layer)  # @UnusedVariable
            if uri_table:
                if uri_table in self.feature_cat.keys():
                    elem = self.feature_cat[uri_table]
                    elem.layername = cur_layer.name()


    def unload(self):
        """ Removes the plugin menu item and icon from QGIS GUI """
        
        try:
            for action in self.actions.itervalues():
                self.iface.removePluginMenu(self.plugin_name, action)
                self.iface.removeToolBarIcon(action)
                
            for plugin_toolbar in self.plugin_toolbars.itervalues():
                if plugin_toolbar.enabled:
                    plugin_toolbar.toolbar.setVisible(False)                
                    del plugin_toolbar.toolbar

            if self.search_plus:
                self.search_plus.unload()
            
            # unload all loaded giswater related modules
            for modName, mod in sys.modules.items():
                if mod and hasattr(mod, '__file__') and self.plugin_dir in mod.__file__:
                    del sys.modules[modName]

        except AttributeError:
            self.controller.log_info("unload - AttributeError")
            pass
        except KeyError:
            pass
    
    
    """ Slots """             

    def enable_actions(self, enable=True, start=1, stop=100):
        """ Utility to enable/disable all actions """
        for i in range(start, stop+1):
            self.enable_action(enable, i)              


    def enable_action(self, enable=True, index=1):
        """ Enable/disable selected action """
        key = str(index).zfill(2)
        if key in self.actions:
            action = self.actions[key]
            action.setEnabled(enable)                   


    def enable_toolbars(self, visible=True):
        """ Enable/disable all plugin toolbars from QGIS GUI """
        
        # Enable/Disable actions
        self.enable_actions(visible)
        
        try:
            for plugin_toolbar in self.plugin_toolbars.itervalues():
                if plugin_toolbar.enabled:                
                    plugin_toolbar.toolbar.setVisible(visible)
        except AttributeError:
            pass
        except KeyError:
            pass                      
                                  
        
    def enable_toolbar(self, toolbar_id, enable=True):
        """ Enable/Disable toolbar. Normally because user has no permission """
        
        plugin_toolbar = self.plugin_toolbars[toolbar_id]       
        plugin_toolbar.toolbar.setVisible(enable)            
        for index_action in plugin_toolbar.list_actions:
            self.enable_action(enable, index_action)                 
      
                          
    def project_read(self, show_warning=True): 
        """ Function executed when a user opens a QGIS project (*.qgs) """
        self.controller = DaoController(self.settings, self.plugin_name, self.iface, create_logger=show_warning)
        self.controller.set_plugin_dir(self.plugin_dir)
        self.controller.set_qgis_settings(self.qgis_settings)
        self.controller.set_giswater(self)
        connection_status = self.controller.set_database_connection()
        self.set_info_button()
        if not connection_status:
            message = self.controller.last_error
            if show_warning:
                self.controller.show_warning(message, 15)
                self.controller.log_warning(str(self.controller.layer_source))
            return
        # Cache error message with log_code = -1 (uncatched error)
        self.controller.get_error_message(-1)

        # Manage locale and corresponding 'i18n' file
        self.controller.manage_translation(self.plugin_name)

        # Get schema name from table 'version' and set it in controller and in config file
        layer_version = self.controller.get_layer_by_tablename("version")
        layer_source = self.controller.get_layer_source(layer_version)
        self.schema_name = layer_source['schema']
        self.controller.plugin_settings_set_value("schema_name", self.schema_name)
        self.controller.set_schema_name(self.schema_name)

        # Check if schema exists
        self.schema_exists = self.controller.dao.check_schema(self.schema_name)
        if not self.schema_exists:
            self.controller.show_warning("Selected schema not found", parameter=self.schema_name)

        # Get water software from table 'version'
        self.wsoftware = self.controller.get_project_type()


        # Set actions classes (define one class per plugin toolbar)
        self.go2epa = Go2Epa(self.iface, self.settings, self.controller, self.plugin_dir)
        self.basic = Basic(self.iface, self.settings, self.controller, self.plugin_dir)
        self.basic.set_giswater(self)
        self.om = Om(self.iface, self.settings, self.controller, self.plugin_dir)
        self.edit = Edit(self.iface, self.settings, self.controller, self.plugin_dir)
        self.master = Master(self.iface, self.settings, self.controller, self.plugin_dir)
        if self.wsoftware == 'ws':
            self.mincut = MincutParent(self.iface, self.settings, self.controller, self.plugin_dir)
        self.utils = Utils(self.iface, self.settings, self.controller, self.plugin_dir)


        # Manage layers
        if not self.manage_layers():
            return

        # Manage layer names of the tables present in table 'sys_feature_cat'
        self.manage_layer_names()   
        
        # Manage snapping layers
        self.manage_snapping_layers()    
        
        # Get SRID from table node
        self.srid = self.controller.dao.get_srid(self.schema_name, self.table_node)
        self.controller.plugin_settings_set_value("srid", self.srid)           

        # Manage actions of the different plugin_toolbars
        self.manage_toolbars()   
        
        # Set actions to controller class for further management
        self.controller.set_actions(self.actions)
            
        # Disable for Linux 'go2epa' actions
        self.manage_actions_linux()           
        
        # Set objects for map tools classes
        self.manage_map_tools()

        # Set SearchPlus object
        self.set_search_plus()
         
        # Set layer custom UI forms and init function for layers 'arc', 'node', and 'connec' and 'gully'  
        self.manage_custom_forms()
        
        # Initialize parameter 'node2arc'
        self.controller.plugin_settings_set_value("node2arc", "0")        
        
        # Check roles of this user to show or hide toolbars 
        self.controller.check_user_roles()
        
        # Manage project variable 'expl_id'
        self.manage_expl_id()           
        
        # Log it
        message = "Project read successfully"
        self.controller.log_info(message)


    def manage_layers(self):
        """ Iterate over all layers to get the ones specified in 'db' config section """ 
        
        # Check if we have any layer loaded
        layers = self.iface.legendInterface().layers()
            
        if len(layers) == 0:
            return False   
                
        # Initialize variables
        self.layer_arc_man_ud = []
        self.layer_arc_man_ws = []

        self.layer_node_man_ud = []
        self.layer_node_man_ws = []

        self.layer_connec = None
        self.layer_connec_man_ud = []
        self.layer_connec_man_ws = []
        self.layer_gully_man_ud = []     

        self.layer_gully = None
        self.layer_pgully = None
        self.layer_man_gully = None
        self.layer_man_pgully = None
        self.layer_version = None
        self.layer_dimensions = None
        self.layer_man_junction = None

        # Iterate over all layers to get the ones specified in 'db' config section
        for cur_layer in layers:
            
            uri_table = self.controller.get_layer_source_table_name(cur_layer)   #@UnusedVariable
            if uri_table:
 
                if 'v_edit_man_chamber' == uri_table:
                    self.layer_node_man_ud.append(cur_layer)
                elif 'v_edit_man_manhole' == uri_table:
                    self.layer_node_man_ud.append(cur_layer)
                elif 'v_edit_man_netgully' == uri_table:
                    self.layer_node_man_ud.append(cur_layer)
                elif 'v_edit_man_netinit' == uri_table:
                    self.layer_node_man_ud.append(cur_layer)
                elif 'v_edit_man_wjump' == uri_table:
                    self.layer_node_man_ud.append(cur_layer)
                elif 'v_edit_man_wwtp' == uri_table:
                    self.layer_node_man_ud.append(cur_layer)
                elif 'v_edit_man_junction' == uri_table:
                    self.layer_node_man_ud.append(cur_layer)
                    self.layer_man_junction = cur_layer                  
                elif 'v_edit_man_outfall' == uri_table:
                    self.layer_node_man_ud.append(cur_layer)
                elif 'v_edit_man_valve' == uri_table:
                    self.layer_node_man_ud.append(cur_layer)
                elif 'v_edit_man_storage' == uri_table:
                    self.layer_node_man_ud.append(cur_layer)

                # Node group from WS project
                if 'v_edit_man_source' == uri_table:
                    self.layer_node_man_ws.append(cur_layer)
                elif 'v_edit_man_pump' == uri_table:
                    self.layer_node_man_ws.append(cur_layer)
                elif 'v_edit_man_meter' == uri_table:
                    self.layer_node_man_ws.append(cur_layer)
                elif 'v_edit_man_tank' == uri_table:
                    self.layer_node_man_ws.append(cur_layer)
                elif 'v_edit_man_hydrant' == uri_table:
                    self.layer_node_man_ws.append(cur_layer)
                elif 'v_edit_man_waterwell' == uri_table:
                    self.layer_node_man_ws.append(cur_layer)
                elif 'v_edit_man_manhole' == uri_table:
                    self.layer_node_man_ws.append(cur_layer)
                elif 'v_edit_man_reduction' == uri_table:
                    self.layer_node_man_ws.append(cur_layer)
                elif 'v_edit_man_junction' == uri_table:
                    self.layer_node_man_ws.append(cur_layer)
                elif 'v_edit_man_valve' == uri_table:
                    self.layer_node_man_ws.append(cur_layer)
                elif 'v_edit_man_filter' == uri_table:
                    self.layer_node_man_ws.append(cur_layer)
                elif 'v_edit_man_register' == uri_table:
                    self.layer_node_man_ws.append(cur_layer)
                elif 'v_edit_man_netwjoin' == uri_table:
                    self.layer_node_man_ws.append(cur_layer)
                elif 'v_edit_man_expansiontank' == uri_table:
                    self.layer_node_man_ws.append(cur_layer)
                elif 'v_edit_man_flexunion' == uri_table:
                    self.layer_node_man_ws.append(cur_layer)
                elif 'v_edit_man_wtp' == uri_table:                  
                    self.layer_node_man_ws.append(cur_layer)                    
                elif 'v_edit_man_netsamplepoint' == uri_table:                  
                    self.layer_node_man_ws.append(cur_layer)                    
                elif 'v_edit_man_netelement' == uri_table:                  
                    self.layer_node_man_ws.append(cur_layer)                    

                if self.table_connec == uri_table:
                    self.layer_connec = cur_layer
                
                if self.table_man_connec == uri_table or self.table_connec == uri_table:
                    self.layer_connec_man_ud.append(cur_layer)
                if 'v_edit_man_greentap' == uri_table:
                    self.layer_connec_man_ws.append(cur_layer)
                elif 'v_edit_man_wjoin' == uri_table:
                    self.layer_connec_man_ws.append(cur_layer)
                elif 'v_edit_man_fountain' == uri_table:
                    self.layer_connec_man_ws.append(cur_layer)
                elif 'v_edit_man_tap' == uri_table:
                    self.layer_connec_man_ws.append(cur_layer)
                    
                if 'v_edit_man_conduit' == uri_table:
                    self.layer_arc_man_ud.append(cur_layer)
                elif 'v_edit_man_siphon' == uri_table:
                    self.layer_arc_man_ud.append(cur_layer)
                elif 'v_edit_man_varc' == uri_table:
                    self.layer_arc_man_ud.append(cur_layer)
                elif 'v_edit_man_waccel' == uri_table:
                    self.layer_arc_man_ud.append(cur_layer)
                elif 'v_edit_man_gully' == uri_table:
                    self.layer_arc_man_ud.append(cur_layer)                    
                    
                if 'v_edit_man_pipe' == uri_table:
                    self.layer_arc_man_ws.append(cur_layer)
                elif 'v_edit_man_varc' == uri_table:
                    self.layer_arc_man_ws.append(cur_layer)
                    
                if 'v_edit_dimensions' == uri_table:
                    self.layer_dimensions = cur_layer

                if self.table_gully == uri_table:
                    self.layer_gully = cur_layer
                    
                if self.table_pgully == uri_table:
                    self.layer_pgully = cur_layer

                if self.table_man_gully == uri_table:
                    self.layer_man_gully = cur_layer
                    self.layer_gully_man_ud.append(cur_layer)                    
                    
                if self.table_man_pgully == uri_table:
                    self.layer_man_pgully = cur_layer
                
                if self.table_version == uri_table:
                    self.layer_version = cur_layer

        # Set arrow cursor
        QApplication.setOverrideCursor(Qt.ArrowCursor)       
        layers = self.iface.legendInterface().layers()        
        status = self.populate_audit_check_project(layers)
        QApplication.restoreOverrideCursor()      
        if not status:
            return False

        return True


    def manage_snapping_layers(self):
        ''' Manage snapping of layers '''
        
        layer = self.controller.get_layer_by_tablename('v_edit_man_pipe')
        if layer:
            QgsProject.instance().setSnapSettingsForLayer(layer.id(), True, 2, 1, 15.0, False)
        layer = self.controller.get_layer_by_tablename('v_edit_arc')
        if layer:
            QgsProject.instance().setSnapSettingsForLayer(layer.id(), True, 2, 1, 15.0, False)
        layer = self.controller.get_layer_by_tablename('v_edit_connec')
        if layer:
            QgsProject.instance().setSnapSettingsForLayer(layer.id(), True, 0, 1, 15.0, False)
        layer = self.controller.get_layer_by_tablename('v_edit_node')
        if layer:
            QgsProject.instance().setSnapSettingsForLayer(layer.id(), True, 0, 1, 15.0, False)
        layer = self.controller.get_layer_by_tablename('v_edit_gully')
        if layer:
            QgsProject.instance().setSnapSettingsForLayer(layer.id(), True, 0, 1, 15.0, False)
        layer = self.controller.get_layer_by_tablename('v_edit_man_conduit')
        if layer:
            QgsProject.instance().setSnapSettingsForLayer(layer.id(), True, 2, 1, 15.0, False)            
#         layer = self.controller.get_layer_by_tablename('v_edit_man_varc')
#         if layer:
#             QgsProject.instance().setSnapSettingsForLayer(layer.id(), True, 2, 1, 15.0, False)
#         layer = self.controller.get_layer_by_tablename('v_edit_man_siphon')
#         if layer:
#             QgsProject.instance().setSnapSettingsForLayer(layer.id(), True, 2, 1, 15.0, False)
#         layer = self.controller.get_layer_by_tablename('v_edit_man_vaccel')
#         if layer:
#             QgsProject.instance().setSnapSettingsForLayer(layer.id(), True, 2, 1, 15.0, False)
            
                    
    def manage_custom_forms(self):
        """ Set layer custom UI form and init function """
        
        # WS        
        if self.layer_arc_man_ws: 
            for i in range(len(self.layer_arc_man_ws)):
                if self.layer_arc_man_ws[i]:      
                    self.set_layer_custom_form(self.layer_arc_man_ws[i], 'man_arc')
            
        if self.layer_node_man_ws:  
            for i in range(len(self.layer_node_man_ws)):
                if self.layer_node_man_ws[i]:   
                    self.set_layer_custom_form(self.layer_node_man_ws[i], 'man_node')
                                                                           
        if self.layer_connec:       
            self.set_layer_custom_form(self.layer_connec, 'connec')
            
        if self.layer_connec_man_ws:   
            for i in range(len(self.layer_connec_man_ws)):
                if self.layer_connec_man_ws[i]:  
                    self.set_layer_custom_form(self.layer_connec_man_ws[i], 'man_connec')  
              
        # UD      
        if self.layer_arc_man_ud:
            for i in range(len(self.layer_arc_man_ud)):
                if self.layer_arc_man_ud[i]:    
                    self.set_layer_custom_form(self.layer_arc_man_ud[i], 'man_arc')
            
        if self.layer_node_man_ud: 
            for i in range(len(self.layer_node_man_ud)):
                if self.layer_node_man_ud[i]:       
                    self.set_layer_custom_form(self.layer_node_man_ud[i], 'man_node')                                               
            
        if self.layer_connec_man_ud:
            for i in range(len(self.layer_connec_man_ud)):
                if self.layer_connec_man_ud[i]:      
                    self.set_layer_custom_form(self.layer_connec_man_ud[i], 'man_connec')
            
        if self.layer_gully:       
            self.set_layer_custom_form(self.layer_gully, 'gully') 
        if self.layer_man_gully:       
            self.set_layer_custom_form(self.layer_man_gully, 'man_gully')   

        # Set custom for layer dimensions 
        self.set_layer_custom_form_dimensions(self.layer_dimensions)                     
                
                                    
    def set_layer_custom_form(self, layer, geom_type):
        """ Set custom UI form and init python code of selected layer """
        
        if self.basic.project_type is None:
            return
        
        layer_tablename = self.controller.get_layer_source_table_name(layer)
        if layer_tablename == 'v_edit_arc' or layer_tablename == 'v_edit_node' \
            or layer_tablename == 'v_edit_connec' or layer_tablename == 'v_edit_gully' or layer_tablename == 'v_edit_gully_pol':
            return
        
        layer_tablename = layer_tablename.replace("v_edit_", "")
        name_ui = self.basic.project_type + '_' + layer_tablename + '.ui'
        name_init = self.basic.project_type + '_' + geom_type + '_init.py'
        name_function = 'formOpen'
        path_ui = os.path.join(self.plugin_dir, 'init_ui', name_ui)
        # If specific UI form not found, it will load the generic one
        if not os.path.exists(path_ui):
            name_ui = self.basic.project_type + '_' + geom_type + '.ui'            
            path_ui = os.path.join(self.plugin_dir, 'ui', name_ui)
            
        path_init = os.path.join(self.plugin_dir, 'init', name_init)
        layer.editFormConfig().setUiForm(path_ui) 
        layer.editFormConfig().setInitCodeSource(1)
        layer.editFormConfig().setInitFilePath(path_init)           
        layer.editFormConfig().setInitFunction(name_function) 
        
        
    def set_layer_custom_form_dimensions(self, layer):
 
        if layer is None:
            return
        
        name_ui = 'dimensions.ui'
        name_init = 'dimensions.py'
        name_function = 'formOpen'
        file_ui = os.path.join(self.plugin_dir, 'ui', name_ui)
        file_init = os.path.join(self.plugin_dir, 'init', name_init)                     
        layer.editFormConfig().setUiForm(file_ui) 
        layer.editFormConfig().setInitCodeSource(1)
        layer.editFormConfig().setInitFilePath(file_init)           
        layer.editFormConfig().setInitFunction(name_function)
        
        if self.wsoftware == 'ws':
            fieldname_node = "depth"
            fieldname_connec = "depth"
        elif self.wsoftware == 'ud':
            fieldname_node = "ymax"
            fieldname_connec = "connec_depth"
            
        layer_node = self.controller.get_layer_by_tablename("v_edit_node")
        if layer_node:
            display_field = 'depth : [% "' + fieldname_node + '" %]'
            layer_node.setDisplayField(display_field)
        
        layer_connec = self.controller.get_layer_by_tablename("v_edit_connec")
        if layer_connec:
            display_field = 'depth : [% "' + fieldname_connec + '" %]'
            layer_connec.setDisplayField(display_field)

    
    def manage_map_tools(self):
        """ Manage map tools """
        
        self.set_map_tool('map_tool_move_node')
        self.set_map_tool('map_tool_delete_node')
        self.set_map_tool('map_tool_flow_trace')
        self.set_map_tool('map_tool_flow_exit')
        self.set_map_tool('map_tool_connec_tool')
        self.set_map_tool('map_tool_draw_profiles')
        self.set_map_tool('map_tool_replace_node')
        self.set_map_tool('map_tool_change_node_type')        
        self.set_map_tool('map_tool_dimensioning')               
        self.set_map_tool('cad_add_circle')        
        self.set_map_tool('cad_add_point')
        self.set_map_tool('map_tool_open_visit')


    def set_map_tool(self, map_tool_name):
        """ Set objects for map tools classes """  

        if map_tool_name in self.map_tools:
            map_tool = self.map_tools[map_tool_name]
            if self.basic.project_type == 'ws':
                map_tool.set_layers(self.layer_arc_man_ws, self.layer_connec_man_ws, self.layer_node_man_ws)
                map_tool.set_controller(self.controller)
            else:
                map_tool.set_layers(self.layer_arc_man_ud, self.layer_connec_man_ud, self.layer_node_man_ud, self.layer_gully_man_ud)
                map_tool.set_controller(self.controller)

       
    def set_search_plus(self):
        """ Set SearchPlus object """

        try:         
            self.search_plus = SearchPlus(self.iface, self.srid, self.controller, self.settings, self.plugin_dir)
            self.basic.search_plus = self.search_plus
            status = self.search_plus.init_config()
            self.actions['32'].setVisible(status) 
            self.actions['32'].setEnabled(status) 
            self.actions['32'].setCheckable(False)
            self.search_plus.feature_cat = self.feature_cat
        except KeyError as e:
            self.controller.show_warning("Error setting searchplus button: " + str(e))                   
        except RuntimeError as e:
            self.controller.show_warning("Error setting searchplus button: " + str(e))     
               
        
    def manage_actions_linux(self):
        """ Disable for Linux 'go2epa' actions """
        
        # Linux: Disable actions related with go2epa and giswater.jar
        if 'nt' not in sys.builtin_module_names:
            self.enable_action(False, 23)
            self.enable_action(False, 25)                          
                        
            
    def action_triggered(self, function_name):   
        """ Action with corresponding funcion name has been triggered """
        
        try:   
            if function_name in self.map_tools:          
                self.controller.check_actions(False)                        
                map_tool = self.map_tools[function_name]
                if not (map_tool == self.iface.mapCanvas().mapTool()):
                    self.iface.mapCanvas().setMapTool(map_tool)
                else:
                    self.iface.mapCanvas().unsetMapTool(map_tool)
        except AttributeError as e:
            self.controller.show_warning("AttributeError: "+str(e))            
        except KeyError as e:
            self.controller.show_warning("KeyError: "+str(e))              
       
        
    def delete_pyc_files(self):
        """ Delete python compiled files """
        
        filelist = [ f for f in os.listdir(".") if f.endswith(".pyc") ]
        for f in filelist:
            os.remove(f)


    def manage_expl_id(self):
        """ Manage project variable 'expl_id' """
        
        # Get project variable 'expl_id'
        expl_id = QgsExpressionContextUtils.projectScope().variable('expl_id')  
        if expl_id is None:
            return
                    
        # Update table 'selector_expl' of current user (delete and insert)
        sql = ("DELETE FROM " + self.schema_name + ".selector_expl WHERE current_user = cur_user;"
               "\nINSERT INTO " + self.schema_name + ".selector_expl (expl_id, cur_user)"
               " VALUES(" + expl_id + ", current_user);")
        self.controller.execute_sql(sql)        
        
        
    def populate_audit_check_project(self, layers):
        """ Fill table 'audit_check_project' with layers data """

        self.dlg_audit_project = AuditCheckProjectResult()

        self.dlg_audit_project.tbl_result.setSelectionBehavior(QAbstractItemView.SelectRows)
        self.dlg_audit_project.btn_close.clicked.connect(self.dlg_audit_project.close)

        sql = ("DELETE FROM" + self.schema_name + ".audit_check_project"
               " WHERE user_name = current_user AND fprocesscat_id = 1")
        self.controller.execute_sql(sql)
        sql = ""
        for layer in layers:
            layer_source = self.controller.get_layer_source(layer)
            schema_name = layer_source['schema']
            if schema_name is not None:
                schema_name = schema_name.replace('"', '')
                table_name = layer_source['table']
                db_name = layer_source['db']
                host_name = layer_source['host']
                sql += ("\nINSERT INTO " + self.schema_name + ".audit_check_project"
                        " (table_schema, table_id, table_dbname, table_host, fprocesscat_id)"
                        " VALUES ('" + str(schema_name) + "', '" + str(table_name) + "', '" + str(db_name) + "', '" + str(host_name) + "', 1);")
                
        status = self.controller.execute_sql(sql)
        if not status:
            return False
                
        sql = ("SELECT " + self.schema_name + ".gw_fct_audit_check_project(1);")
        row = self.controller.get_row(sql, commit=True)
        if not row:
            return False

        if row[0] == -1:
            message = "This is not a valid Giswater project. Do you want to view problem details?"
            answer = self.controller.ask_question(message, "Warning!")
            if answer:
                sql = ("SELECT * FROM " + self.schema_name + ".audit_check_project"
                       " WHERE fprocesscat_id = 1 AND enabled = false AND user_name = current_user AND criticity = 3")
                rows = self.controller.get_rows(sql)
                if rows:
                    self.populate_table_by_query(self.dlg_audit_project.tbl_result, sql)
                    self.dlg_audit_project.tbl_result.horizontalHeader().setResizeMode(0)
                    self.dlg_audit_project.exec_()
                    # Fill log file with the names of the layers
                    message = "This is not a valid Giswater project"
                    self.controller.log_info(message)
                    message = ""
                    for row in rows:
                        message += str(row["table_id"]) + "\n"
                    self.controller.log_info(message)                    
            return False

        elif row[0] > 0:
            message = "Some layers of your role not found. Do you want to view them?"
            answer = self.controller.ask_question(message, "Warning")
            if answer:
                sql = ("SELECT * FROM " + self.schema_name + ".audit_check_project"
                       " WHERE fprocesscat_id = 1 AND enabled = false AND user_name = current_user")
                rows = self.controller.get_rows(sql, log_sql=True)
                if rows:
                    self.populate_table_by_query(self.dlg_audit_project.tbl_result, sql)
                    self.dlg_audit_project.tbl_result.horizontalHeader().setResizeMode(0)
                    self.dlg_audit_project.exec_()
                    # Fill log file with the names of the layers
                    message = "Layers of your role not found"
                    self.controller.log_info(message)
                    message = ""
                    for row in rows:
                        message += str(row["table_id"]) + "\n"
                    self.controller.log_info(message)
            
        return True


    def populate_table_by_query(self, qtable, query):
        """
        :param qtable: QTableView to show
        :param query: query to set model
        """
        
        model = QSqlQueryModel()
        model.setQuery(query)
        qtable.setModel(model)
        qtable.show()

        # Check for errors
        if model.lastError().isValid():
            self.controller.show_warning(model.lastError().text())
            
            <|MERGE_RESOLUTION|>--- conflicted
+++ resolved
@@ -245,13 +245,8 @@
             return None
             
         # Buttons NOT checkable (normally because they open a form)
-<<<<<<< HEAD
-        if int(index_action) in (19, 23, 25, 26, 27, 29, 33, 34, 36, 38, 41, 45, 46, 47, 48, 49,
-                                 50, 86, 64, 65, 66, 67, 68, 81, 82, 83, 84, 99):
-=======
         if int(index_action) in (19, 23, 25, 26, 27, 29, 33, 34, 38, 41, 45, 46, 47, 48, 49,
                                  50, 86, 61, 64, 65, 66, 67, 68, 81, 82, 83, 84, 99):
->>>>>>> 9a58c625
             action = self.create_action(index_action, text_action, toolbar, False, function_name, action_group)
         # Buttons checkable (normally related with 'map_tools')                
         else:
