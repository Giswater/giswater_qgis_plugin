--- conflicted
+++ resolved
@@ -55,11 +55,6 @@
 
 class Giswater(QObject):
 
-<<<<<<< HEAD
-=======
-class Giswater(QObject):
-
->>>>>>> bfb5a57e
     def __init__(self, iface):
         """ Constructor
         :param iface: An interface instance that will be passed to this class
@@ -77,13 +72,10 @@
         self.plugin_toolbars = {}
         self.available_layers = []
         self.btn_add_layers = None
-<<<<<<< HEAD
-=======
         self.update_sql = None
         self.action = None
         self.action_info = None
         self.toolButton = None
->>>>>>> bfb5a57e
 
         # Initialize plugin directory
         self.plugin_dir = os.path.dirname(__file__)
@@ -94,22 +86,14 @@
         svg_plugin_dir = os.path.join(self.plugin_dir, 'svg')
         QgsExpressionContextUtils.setProjectVariable(QgsProject.instance(), 'svg_path', svg_plugin_dir)
 
-<<<<<<< HEAD
         # Check if config file exists
-=======
-        # Check if config file exists    
->>>>>>> bfb5a57e
         setting_file = os.path.join(self.plugin_dir, 'config', self.plugin_name + '.config')
         if not os.path.exists(setting_file):
             message = "Config file not found at: " + setting_file
             self.iface.messageBar().pushMessage("", message, 1, 20)
             return
 
-<<<<<<< HEAD
         # Set plugin settings
-=======
-            # Set plugin settings
->>>>>>> bfb5a57e
         self.settings = QSettings(setting_file, QSettings.IniFormat)
         self.settings.setIniCodec(sys.getfilesystemencoding())
 
@@ -164,10 +148,6 @@
         self.action_info = None
 
 
-<<<<<<< HEAD
-
-=======
->>>>>>> bfb5a57e
     def enable_python_console(self):
         """ Enable Python console and Log Messages panel if parameter 'enable_python_console' = True """
 
@@ -209,11 +189,7 @@
             elif int(index_action) in (26, 27) and self.wsoftware == 'ws':
                 callback_function = getattr(self.mincut, function_name)
                 action.triggered.connect(callback_function)
-<<<<<<< HEAD
             # OM toolbar actions
-=======
-                # OM toolbar actions
->>>>>>> bfb5a57e
             elif int(index_action) in (18, 64, 65, 74, 75, 76, 81, 82, 84):
                 callback_function = getattr(self.om, function_name)
                 action.triggered.connect(callback_function)
@@ -275,17 +251,14 @@
         action.setCheckable(is_checkable)
         self.actions[index_action] = action
 
-<<<<<<< HEAD
         # Management of the action
-=======
-        # Management of the action                     
->>>>>>> bfb5a57e
         self.manage_action(index_action, function_name)
 
         # Management of the map_tool associated to this action (if it has one)
         self.manage_map_tool(index_action, function_name)
 
         return action
+
 
     def manage_dropdown_menu(self, action, index_action):
         """ Create dropdown menu for insert management of nodes and arcs """
@@ -375,11 +348,7 @@
         map_tool = None
         action = self.actions[index_action]
 
-<<<<<<< HEAD
         # Check if the @action has an associated map_tool
-=======
-        # Check if the @action has an associated map_tool         
->>>>>>> bfb5a57e
         if int(index_action) == 16:
             map_tool = MoveNodeMapTool(self.iface, self.settings, action, index_action)
         elif int(index_action) == 17:
@@ -637,16 +606,11 @@
 
         self.feature_cat = {}
         if self.wsoftware.upper() == 'WS':
-<<<<<<< HEAD
             sql = ("SELECT cat_feature.* FROM cat_feature JOIN " 
                   "(SELECT id, active FROM node_type UNION "
                    "SELECT id, active FROM arc_type UNION "
                    "SELECT id, active FROM connec_type) a USING (id) "
                    "WHERE a.active IS TRUE ORDER BY id")
-=======
-            sql = ("SELECT cat_feature.* FROM cat_feature JOIN "
-                   "(SELECT id,active FROM node_type UNION SELECT id,active FROM arc_type UNION SELECT id,active FROM connec_type) a USING (id) WHERE a.active IS TRUE ORDER BY id")
->>>>>>> bfb5a57e
         elif self.wsoftware.upper() == 'UD':
             sql = ("SELECT cat_feature.* FROM cat_feature JOIN "
                    "(SELECT id, active FROM node_type UNION "
@@ -912,11 +876,7 @@
         # Initialize parameter 'node2arc'
         self.controller.plugin_settings_set_value("node2arc", "0")
 
-<<<<<<< HEAD
         # Check roles of this user to show or hide toolbars
-=======
-        # Check roles of this user to show or hide toolbars 
->>>>>>> bfb5a57e
         self.controller.check_user_roles()
 
         # Manage project variable 'expl_id'
@@ -1018,10 +978,7 @@
 
 
     def get_new_layers_name(self, layers_list):
-<<<<<<< HEAD
-
-        layers_name = [layer.name() for layer in layers_list]
-=======
+
         layers_name = []
         for layer in layers_list:
             layer_source = self.controller.get_layer_source(layer)
@@ -1029,7 +986,6 @@
             if 'schema' in layer_source and layer_source['schema'] == self.schema_name:
                 layers_name.append(layer.name())
 
->>>>>>> bfb5a57e
         self.set_layer_config(layers_name)
 
 
@@ -1120,11 +1076,8 @@
         layer.editFormConfig().setInitFilePath(file_init)
         layer.editFormConfig().setInitFunction(name_function)
 
-<<<<<<< HEAD
         fieldname_node = ""
         fieldname_connec = ""
-=======
->>>>>>> bfb5a57e
         if self.wsoftware == 'ws':
             fieldname_node = "depth"
             fieldname_connec = "depth"
@@ -1237,15 +1190,9 @@
                 db_name = layer_source['db']
                 host_name = layer_source['host']
                 table_user = layer_source['user']
-<<<<<<< HEAD
                 sql += ("\nINSERT INTO audit_check_project "
                         "(table_schema, table_id, table_dbname, table_host, fprocesscat_id, table_user) "
                         "VALUES ('" + str(schema_name) + "', '" + str(table_name) + "', '" + str(db_name) + "', '" + str(host_name) + "', 1, '"+str(table_user)+"');")
-=======
-                sql += ("\nINSERT INTO audit_check_project"
-                        " (table_schema, table_id, table_dbname, table_host, fprocesscat_id, table_user)"
-                        " VALUES ('" + str(schema_name) + "', '" + str(table_name) + "', '" + str(db_name) + "', '" + str(host_name) + "', 1, '"+str(table_user)+"');")
->>>>>>> bfb5a57e
 
         status = self.controller.execute_sql(sql)
         if not status:
@@ -1257,10 +1204,6 @@
         body = self.create_body(extras=extras)
         sql = f"SELECT gw_fct_audit_check_project($${{{body}}}$$)::text"
         row = self.controller.get_row(sql, commit=True, log_sql=True)
-<<<<<<< HEAD
-=======
-
->>>>>>> bfb5a57e
         if not row:
             return False
 
@@ -1343,19 +1286,9 @@
                     grl_others.addWidget(label, pos, 0)
                     grl_others.addWidget(widget, pos, 1)
             except KeyError as e:
-<<<<<<< HEAD
                 description = "Key on returned json from ddbb is missed"
                 self.controller.manage_exception(None, description)
 
-=======
-                if type(e).__name__ not in exceptions:
-                    exceptions.append(type(e).__name__)
-                    msg += f"<b>Key: </b>{e}<br>"
-                    msg += f"<b>Python file: </b>{__name__} <br>"
-                    msg += f"<b>Python function: </b>{self.get_missing_layers.__name__} <br>"
-        if "KeyError" in exceptions:
-            self.controller.show_exceptions_msg("Key on returned json from ddbb is missed.", msg)
->>>>>>> bfb5a57e
         return critical_level
 
 
@@ -1533,15 +1466,13 @@
                 self.controller.show_message("NOT ROW FOR: " + sql, 2)
                 continue
             complet_result = row[0]
+
             # When info is nothing
             if 'results' in complet_result:
                 if complet_result['results'] == 0:
                     self.controller.show_message(complet_result['message']['text'], 1)
                     continue
 
-<<<<<<< HEAD
-            complet_result = row[0]
-=======
             if 'status' in complet_result and complet_result['status'] == 'Failed':
                 try:
                     msg_failed += f"<b>Error: </b>{complet_result['SQLERR']}<br>"
@@ -1551,7 +1482,6 @@
                     msg_key += f"<b>Python file: </b>{__name__} <br>"
                     msg_key += f"<b>Python function: </b>{self.set_layer_config.__name__} <br><br>"
                 continue
->>>>>>> bfb5a57e
 
             for field in complet_result['body']['data']['fields']:
                 _values = {}
