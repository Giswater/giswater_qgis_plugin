--- conflicted
+++ resolved
@@ -79,41 +79,6 @@
         self.qgis_settings = QSettings()
         self.qgis_settings.setIniCodec(sys.getfilesystemencoding()) 
         
-<<<<<<< HEAD
-        # Set controller to handle settings and database connection
-        self.controller = DaoController(self.settings, self.plugin_name, self.iface)
-        self.controller.plugin_dir = self.plugin_dir        
-        self.controller.set_qgis_settings(self.qgis_settings)
-        connection_status = self.controller.set_database_connection()
-        if not connection_status:
-            msg = self.controller.last_error  
-            self.controller.show_warning(msg, 30) 
-            return 
-        
-        # Cache error message with log_code = -1 (uncatched error)
-        self.controller.get_error_message(-1)       
-                
-        # Manage locale and corresponding 'i18n' file
-        self.controller.manage_translation(self.plugin_name)
-                
-        # Get schema and check if exists
-        self.dao = self.controller.dao 
-        self.schema_name = self.controller.get_schema_name()
-        self.schema_exists = self.dao.check_schema(self.schema_name)
-        if not self.schema_exists:
-            self.controller.show_warning("Selected schema not found", parameter=self.schema_name)
-        
-        # Set actions classes (define one class per plugin toolbar)
-        self.go2epa = Go2Epa(self.iface, self.settings, self.controller, self.plugin_dir)
-        self.basic = Basic(self.iface, self.settings, self.controller, self.plugin_dir)
-        self.om = Om(self.iface, self.settings, self.controller, self.plugin_dir)
-        self.edit = Edit(self.iface, self.settings, self.controller, self.plugin_dir)
-        self.master = Master(self.iface, self.settings, self.controller, self.plugin_dir)
-        self.mincut = MincutParent(self.iface, self.settings, self.controller, self.plugin_dir)     
-        self.utils = Utils(self.iface, self.settings, self.controller, self.plugin_dir)          
-
-=======
->>>>>>> d095d273
         # Define signals
         self.set_signals()
         
@@ -156,11 +121,7 @@
                 callback_function = getattr(self.om, function_name)
                 action.triggered.connect(callback_function)
             # Edit toolbar actions
-<<<<<<< HEAD
-            elif int(index_action) in (01, 02, 33, 34, 61, 66, 67, 68):
-=======
-            elif int(index_action) in (01, 02, 19, 33, 34, 66, 67, 68, 98):
->>>>>>> d095d273
+            elif int(index_action) in (01, 02, 33, 34, 66, 67, 68):
                 callback_function = getattr(self.edit, function_name)
                 action.triggered.connect(callback_function)
             # Go2epa toolbar actions
@@ -168,11 +129,7 @@
                 callback_function = getattr(self.go2epa, function_name)
                 action.triggered.connect(callback_function)
             # Master toolbar actions
-<<<<<<< HEAD
-            elif int(index_action) in (45, 46, 47, 38, 49):
-=======
-            elif int(index_action) in (45, 46, 47, 38, 49, 50, 99):
->>>>>>> d095d273
+            elif int(index_action) in (45, 46, 47, 38, 49, 50):
                 callback_function = getattr(self.master, function_name)
                 action.triggered.connect(callback_function)
             # Utils toolbar actions
@@ -250,13 +207,8 @@
             return None
             
         # Buttons NOT checkable (normally because they open a form)
-<<<<<<< HEAD
-        if int(index_action) in (19, 23, 24, 25, 26, 27, 33, 34, 36, 38, 
-                                 41, 45, 46, 47, 48, 49, 61, 64, 65, 66, 67, 68, 83, 99, 100):
-=======
-        if int(index_action) in (23, 24, 25, 26, 27, 33, 34, 36, 38,
-                                 41, 45, 46, 47, 48, 49, 50, 61, 64, 65, 66, 67, 68, 81, 82, 84, 98, 99):
->>>>>>> d095d273
+        if int(index_action) in (19, 23, 24, 25, 26, 27, 33, 34, 36, 38, 41, 45, 46, 47, 48, 49,
+                                 50, 61, 64, 65, 66, 67, 68, 81, 82, 83, 84, 99, 100):
             action = self.create_action(index_action, text_action, toolbar, False, function_name, action_group)
         # Buttons checkable (normally related with 'map_tools')                
         else:
@@ -303,64 +255,8 @@
                     
      
     def manage_toolbars(self):
-<<<<<<< HEAD
-        """ Manage actions of the different plugin toolbars """
-        
-        parent = self.iface.mainWindow()    
-        
-        # TODO: It should be managed trough database roles
-        toolbar_basic_enabled = bool(int(self.settings.value('status/toolbar_basic_enabled', 1)))
-        toolbar_om_ws_enabled = bool(int(self.settings.value('status/toolbar_om_ws_enabled', 1)))
-        toolbar_om_ud_enabled = bool(int(self.settings.value('status/toolbar_om_ud_enabled', 1)))
-        toolbar_edit_enabled = bool(int(self.settings.value('status/toolbar_edit_enabled', 1)))
-        toolbar_cad_enabled = bool(int(self.settings.value('status/toolbar_cad_enabled', 1)))
-        toolbar_epa_enabled = bool(int(self.settings.value('status/toolbar_epa_enabled', 1)))
-        toolbar_master_enabled = bool(int(self.settings.value('status/toolbar_master_enabled', 1)))  
-        toolbar_utils_enabled = bool(int(self.settings.value('status/toolbar_utils_enabled', 1)))  
-                
-        if toolbar_basic_enabled:
-            toolbar_id = "basic"
-            list_actions = ['41', '48', '32']
-            self.manage_toolbar(toolbar_id, list_actions)
-
-        if toolbar_om_ws_enabled:
-            toolbar_id = "om_ws"
-            list_actions = ['26', '27', '64', '65']                
-            self.manage_toolbar(toolbar_id, list_actions) 
-            
-        if toolbar_om_ud_enabled:
-            toolbar_id = "om_ud"
-            list_actions = ['43', '56', '57', '64', '65']                
-            self.manage_toolbar(toolbar_id, list_actions)                           
-            
-        if toolbar_edit_enabled:
-            toolbar_id = "edit"
-            list_actions = ['01', '02', '44', '16', '17', '28', '20', '33', '34', '39', '61', '66', '67', '68']               
-            self.manage_toolbar(toolbar_id, list_actions)   
-            
-        if toolbar_cad_enabled:
-            toolbar_id = "cad"
-            list_actions = ['71', '72']               
-            self.manage_toolbar(toolbar_id, list_actions)   
-            
-        if toolbar_epa_enabled:
-            toolbar_id = "epa"
-            list_actions = ['23', '24', '25']               
-            self.manage_toolbar(toolbar_id, list_actions)    
-            
-        if toolbar_master_enabled:
-            toolbar_id = "master"
-            list_actions = ['45', '46', '47', '38', '49']               
-            self.manage_toolbar(toolbar_id, list_actions)                
-            
-        if toolbar_utils_enabled:
-            toolbar_id = "utils"
-            list_actions = ['19', '36', '99', '100', '83']               
-            self.manage_toolbar(toolbar_id, list_actions)      
-                         
-=======
-        """ Manage actions of the different plugin toolbars """ 
-        
+        """ Manage actions of the different plugin toolbars """           
+                        
         toolbar_id = "basic"
         list_actions = ['41', '48', '32']
         self.manage_toolbar(toolbar_id, list_actions)
@@ -374,7 +270,7 @@
         self.manage_toolbar(toolbar_id, list_actions)                           
         
         toolbar_id = "edit"
-        list_actions = ['01', '02', '44', '16', '17', '28', '19', '20', '39', '34', '66', '33', '67', '68', '98']               
+        list_actions = ['01', '02', '44', '16', '17', '28', '20', '39', '34', '66', '33', '67', '68']               
         self.manage_toolbar(toolbar_id, list_actions)   
         
         toolbar_id = "cad"
@@ -382,14 +278,17 @@
         self.manage_toolbar(toolbar_id, list_actions)   
         
         toolbar_id = "epa"
-        list_actions = ['23', '24', '25', '36']               
+        list_actions = ['23', '24', '25']               
         self.manage_toolbar(toolbar_id, list_actions)    
         
         toolbar_id = "master"
-        list_actions = ['45', '46', '47', '38', '49', '50', '99']               
-        self.manage_toolbar(toolbar_id, list_actions)                             
-
->>>>>>> d095d273
+        list_actions = ['45', '46', '47', '38', '49', '50']               
+        self.manage_toolbar(toolbar_id, list_actions)  
+            
+        toolbar_id = "utils"
+        list_actions = ['19', '36', '99', '100', '83']               
+        self.manage_toolbar(toolbar_id, list_actions)                                      
+
         # Manage action group of every toolbar
         parent = self.iface.mainWindow()           
         for plugin_toolbar in self.plugin_toolbars.itervalues():
@@ -405,12 +304,14 @@
         self.go2epa.set_controller(self.controller)            
         self.master.set_controller(self.controller)            
         self.mincut.set_controller(self.controller)            
-        self.om.set_controller(self.controller)            
+        self.om.set_controller(self.controller)  
+        self.utils.set_controller(self.controller)                   
         self.basic.set_project_type(self.wsoftware)
         self.go2epa.set_project_type(self.wsoftware)
         self.edit.set_project_type(self.wsoftware)
         self.master.set_project_type(self.wsoftware)
         self.om.set_project_type(self.wsoftware)
+        self.utils.set_project_type(self.wsoftware)
             
         # Enable only toobar 'basic'   
         self.enable_toolbar("basic")           
@@ -494,6 +395,7 @@
 
     def unload(self):
         """ Removes the plugin menu item and icon from QGIS GUI """
+        
         try:
             for action in self.actions.itervalues():
                 self.iface.removePluginMenu(self.plugin_name, action)
@@ -554,51 +456,11 @@
     def enable_toolbar(self, toolbar_id, enable=True):
         """ Enable/Disable toolbar. Normally because user has no permission """
         
-<<<<<<< HEAD
-        try:
-            self.basic.set_controller(self.controller)            
-            self.edit.set_controller(self.controller)            
-            self.go2epa.set_controller(self.controller)            
-            self.master.set_controller(self.controller)            
-            self.mincut.set_controller(self.controller)            
-            self.om.set_controller(self.controller)            
-            self.utils.set_controller(self.controller)                
-            self.show_toolbars(True)
-            self.basic.set_project_type(None)
-            self.go2epa.set_project_type(None)
-            self.edit.set_project_type(None)
-            self.master.set_project_type(None)
-            self.om.set_project_type(None)
-            self.utils.set_project_type(None)            
-            features = self.layer_version.getFeatures()
-            for feature in features:
-                wsoftware = feature['wsoftware']
-                self.basic.set_project_type(wsoftware.lower())
-                self.go2epa.set_project_type(wsoftware.lower())
-                self.edit.set_project_type(wsoftware.lower())
-                self.master.set_project_type(wsoftware.lower())
-                self.om.set_project_type(wsoftware.lower())
-                self.utils.set_project_type(wsoftware.lower())                
-                if wsoftware.lower() == 'ws':
-                    self.plugin_toolbars['om_ws'].toolbar.setVisible(True)          
-                    self.plugin_toolbars['om_ud'].toolbar.setVisible(False)                   
-                elif wsoftware.lower() == 'ud':
-                    self.plugin_toolbars['om_ud'].toolbar.setVisible(True)                   
-                    self.plugin_toolbars['om_ws'].toolbar.setVisible(False)          
-                self.wsoftware = wsoftware.lower()
-                break 
-            
-        except Exception as e:
-            self.controller.log_info("search_project_type - Exception: "+str(e))
-            pass                  
-
-=======
         plugin_toolbar = self.plugin_toolbars[toolbar_id]       
         plugin_toolbar.toolbar.setVisible(enable)            
         for index_action in plugin_toolbar.list_actions:
             self.enable_action(enable, index_action)                 
       
->>>>>>> d095d273
                           
     def project_read(self, show_warning=True): 
         """ Function executed when a user opens a QGIS project (*.qgs) """
@@ -1096,6 +958,5 @@
                 self.controller.show_info_box(message, "Info :")
             return True
             
-        return True
-                
+        return True                
                 