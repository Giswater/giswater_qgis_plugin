--- conflicted
+++ resolved
@@ -14,15 +14,10 @@
     from qgis.core import QGis as Qgis
 
 if Qgis.QGIS_VERSION_INT < 29900:
-<<<<<<< HEAD
     import ConfigParser as configparser
 else:
     import configparser
-=======
-    pass
-else:
     from qgis.core import QgsSnappingUtils, QgsPointLocator, QgsTolerance
->>>>>>> 377bf4da
 
 from qgis.core import QgsExpressionContextUtils, QgsProject
 from qgis.PyQt.QtCore import QObject, QSettings, Qt
