--- conflicted
+++ resolved
@@ -246,11 +246,7 @@
             
         # Buttons NOT checkable (normally because they open a form)
         if int(index_action) in (19, 23, 25, 26, 27, 29, 33, 34, 38, 41, 45, 46, 47, 48, 49,
-<<<<<<< HEAD
-                                 50, 86, 64, 65, 66, 67, 68, 81, 82, 83, 84, 98, 99, 196):
-=======
                                  50, 86, 64, 65, 66, 67, 68, 74, 75, 81, 82, 83, 84, 98, 99, 206):
->>>>>>> 3f1a763f
 
             action = self.create_action(index_action, text_action, toolbar, False, function_name, action_group)
         # Buttons checkable (normally related with 'map_tools')                
