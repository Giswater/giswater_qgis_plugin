"""
This file is part of Giswater 3
The program is free software: you can redistribute it and/or modify it under the terms of the GNU 
General Public License as published by the Free Software Foundation, either version 3 of the License, 
or (at your option) any later version.
"""
# -*- coding: utf-8 -*-
from qgis.core import QgsEditorWidgetSetup, QgsExpressionContextUtils, QgsFieldConstraints
from qgis.core import QgsPointLocator, QgsProject, QgsSnappingUtils, QgsTolerance
from qgis.PyQt.QtCore import QObject, QPoint, QSettings, Qt
from qgis.PyQt.QtWidgets import QAction, QActionGroup, QApplication, QDockWidget
from qgis.PyQt.QtWidgets import QMenu, QToolBar, QToolButton
from qgis.PyQt.QtGui import QIcon, QKeySequence, QCursor

import configparser
import json
import os.path
import sys
import webbrowser
from collections import OrderedDict
from functools import partial
from json import JSONDecodeError

from .actions.add_layer import AddLayer
from .actions.basic import Basic
from .actions.check_project_result import CheckProjectResult
from .actions.edit import Edit
from .actions.go2epa import Go2Epa
from .actions.master import Master
from .actions.mincut import MincutParent
from .actions.notify_functions import NotifyFunctions
from .actions.om import Om
from .actions.parent import ParentAction
from .actions.tm_basic import TmBasic
from .actions.update_sql import UpdateSQL
from .actions.utils import Utils
from .dao.controller import DaoController
from .map_tools.cad_add_circle import CadAddCircle
from .map_tools.cad_add_point import CadAddPoint
from .map_tools.cad_api_info import CadApiInfo
from .map_tools.change_elem_type import ChangeElemType
from .map_tools.connec import ConnecMapTool
from .map_tools.delete_node import DeleteNodeMapTool
from .map_tools.dimensioning import Dimensioning
from .map_tools.draw_profiles import DrawProfiles
from .map_tools.flow_trace_flow_exit import FlowTraceFlowExitMapTool
from .map_tools.move_node import MoveNodeMapTool
from .map_tools.replace_feature import ReplaceFeatureMapTool
from .map_tools.open_visit import OpenVisit
from .models.plugin_toolbar import PluginToolbar
from .models.sys_feature_cat import SysFeatureCat


class Giswater(QObject):

    def __init__(self, iface):
        """ Constructor
        :param iface: An interface instance that will be passed to this class
            which provides the hook by which you can manipulate the QGIS
            application at run time.
        :type iface: QgsInterface
        """

        super(Giswater, self).__init__()

        # Initialize instance attributes
        self.iface = iface
        self.actions = {}
        self.map_tools = {}
        self.srid = None
        self.plugin_toolbars = {}
        self.available_layers = []
        self.btn_add_layers = None
        self.update_sql = None
        self.action = None
        self.action_info = None
        self.toolButton = None

        # Initialize plugin directory
        self.plugin_dir = os.path.dirname(__file__)
        self.plugin_name = self.get_value_from_metadata('name', 'giswater')
        self.icon_folder = self.plugin_dir + os.sep + 'icons' + os.sep

        # Check if config file exists
        setting_file = os.path.join(self.plugin_dir, 'config', self.plugin_name + '.config')
        if not os.path.exists(setting_file):
            message = f"Config file not found at: {setting_file}"
            self.iface.messageBar().pushMessage("", message, 1, 20)
            return

        # Set plugin settings
        self.settings = QSettings(setting_file, QSettings.IniFormat)
        self.settings.setIniCodec(sys.getfilesystemencoding())

        # Enable Python console and Log Messages panel if parameter 'enable_python_console' = True
        enable_python_console = self.settings.value('system_variables/enable_python_console', 'FALSE').upper()
        if enable_python_console == 'TRUE':
            self.enable_python_console()

        # Set QGIS settings. Stored in the registry (on Windows) or .ini file (on Unix)
        self.qgis_settings = QSettings()
        self.qgis_settings.setIniCodec(sys.getfilesystemencoding())

        # Define signals
        self.set_signals()


    def set_signals(self):
        """ Define widget and event signals """

        try:
            self.iface.projectRead.connect(self.project_read)
            self.iface.newProjectCreated.connect(self.project_new)
        except AttributeError as e:
<<<<<<< HEAD
            print(f"set_signals: {e}")
=======
            pass
>>>>>>> 030fa9ca


    def set_info_button(self):
        """ Set main information button (always visible) """

        self.toolButton = QToolButton()
        self.action_info = self.iface.addToolBarWidget(self.toolButton)

        icon_path = self.icon_folder + '36.png'
        if os.path.exists(icon_path):
            icon = QIcon(icon_path)
            self.action = QAction(icon, "Show info", self.iface.mainWindow())
        else:
            self.action = QAction("Show info", self.iface.mainWindow())

        self.toolButton.setDefaultAction(self.action)
        self.update_sql = UpdateSQL(self.iface, self.settings, self.controller, self.plugin_dir)
        self.action.triggered.connect(self.update_sql.init_sql)


    def unset_info_button(self):
        """ Unset main information button (when plugin is disabled or reloaded) """

        if self.action:
            self.action.triggered.disconnect()
        if self.action_info:
            self.iface.removeToolBarIcon(self.action_info)
        self.action = None
        self.action_info = None


    def set_info_button_visible(self, visible=True):

        if self.action:
            self.action.setVisible(visible)


    def enable_python_console(self):
        """ Enable Python console and Log Messages panel if parameter 'enable_python_console' = True """

        # Manage Python console
        python_console = self.iface.mainWindow().findChild(QDockWidget, 'PythonConsole')
        if python_console:
            python_console.setVisible(True)
        else:
            import console
            console.show_console()

        # Manage Log Messages panel
        message_log = self.iface.mainWindow().findChild(QDockWidget, 'MessageLog')
        if message_log:
            message_log.setVisible(True)


    def tr(self, message):
        if self.controller:
            return self.controller.tr(message)


    def manage_action(self, index_action, function_name):
        """ Associate the action with @index_action the execution
            of the callback function @function_name when the action is triggered
        """

        if function_name is None:
            return

        action = None
        try:
            action = self.actions[index_action]

            # Basic toolbar actions
            if int(index_action) in (32, 41, 48, 86):
                callback_function = getattr(self.basic, function_name)
                action.triggered.connect(callback_function)
            # Mincut toolbar actions
            elif int(index_action) in (26, 27) and self.wsoftware == 'ws':
                callback_function = getattr(self.mincut, function_name)
                action.triggered.connect(callback_function)
            # OM toolbar actions
            elif int(index_action) in (18, 64, 65, 74, 75, 76, 81, 82, 84):
                callback_function = getattr(self.om, function_name)
                action.triggered.connect(callback_function)
            # Edit toolbar actions
            elif int(index_action) in (1, 2, 33, 34, 66, 67, 68, 69):
                callback_function = getattr(self.edit, function_name)
                action.triggered.connect(callback_function)
            # Go2epa toolbar actions
            elif int(index_action) in (23, 25, 29, 196):
                callback_function = getattr(self.go2epa, function_name)
                action.triggered.connect(callback_function)
            # Master toolbar actions
            elif int(index_action) in (45, 46, 47, 38, 49, 50):
                callback_function = getattr(self.master, function_name)
                action.triggered.connect(callback_function)
            # Utils toolbar actions
            elif int(index_action) in (206, 58, 83, 99, 59):
                callback_function = getattr(self.utils, function_name)
                action.triggered.connect(callback_function)
            # Tm Basic toolbar actions
            elif int(index_action) in (301, 302, 303, 304, 305, 309):
                callback_function = getattr(self.tm_basic, function_name)
                action.triggered.connect(callback_function)
            # Generic function
            else:
                callback_function = getattr(self, 'action_triggered')
                action.triggered.connect(partial(callback_function, function_name))

            # Hide actions according parameter action_to_hide from config file
            if self.list_to_hide is not None:
                if len(self.list_to_hide) > 0:
                    if str(action.property('index_action')) in self.list_to_hide:
                        action.setVisible(False)

        except AttributeError:
            action.setEnabled(False)


    def create_action(self, index_action, text, toolbar, is_checkable, function_name, action_group):
        """ Creates a new action with selected parameters """

        icon = None
        icon_path = self.icon_folder + index_action + '.png'
        if os.path.exists(icon_path):
            icon = QIcon(icon_path)

        if icon is None:
            action = QAction(text, action_group)
        else:
            action = QAction(icon, text, action_group)
        action.setObjectName(function_name)
        action.setProperty('index_action', index_action)

        # Button add_node or add_arc: add drop down menu to button in toolbar
        if self.schema_exists and (index_action == '01' or index_action == '02'):
            action = self.manage_dropdown_menu(action, index_action)

        toolbar.addAction(action)
        action.setCheckable(is_checkable)
        self.actions[index_action] = action

        # Management of the action
        self.manage_action(index_action, function_name)

        # Management of the map_tool associated to this action (if it has one)
        self.manage_map_tool(index_action, function_name)

        return action


    def manage_dropdown_menu(self, action, index_action):
        """ Create dropdown menu for insert management of nodes and arcs """

        # Get list of different node and arc types
        menu = QMenu()
        # List of nodes from node_type_cat_type - nodes which we are using
        list_feature_cat = self.controller.get_values_from_dictionary(self.feature_cat)
        for feature_cat in list_feature_cat:
            if (index_action == '01' and feature_cat.feature_type.upper() == 'NODE') or (
                index_action == '02' and feature_cat.feature_type.upper() == 'ARC'):
                obj_action = QAction(str(feature_cat.id), self)
                obj_action.setShortcut(QKeySequence(str(feature_cat.shortcut_key)))
                try:
                    obj_action.setShortcutVisibleInContextMenu(True)
                except:
                    pass
                menu.addAction(obj_action)
                obj_action.triggered.connect(partial(self.edit.edit_add_feature, feature_cat))
        menu.addSeparator()

        list_feature_cat = self.controller.get_values_from_dictionary(self.feature_cat)
        for feature_cat in list_feature_cat:
            if index_action == '01' and feature_cat.feature_type.upper() == 'CONNEC':
                obj_action = QAction(str(feature_cat.id), self)
                obj_action.setShortcut(QKeySequence(str(feature_cat.shortcut_key)))
                try:
                    obj_action.setShortcutVisibleInContextMenu(True)
                except:
                    pass
                menu.addAction(obj_action)
                obj_action.triggered.connect(partial(self.edit.edit_add_feature, feature_cat))
        menu.addSeparator()

        list_feature_cat = self.controller.get_values_from_dictionary(self.feature_cat)
        for feature_cat in list_feature_cat:
            if index_action == '01' and feature_cat.feature_type.upper() == 'GULLY' and self.wsoftware == 'ud':
                obj_action = QAction(str(feature_cat.id), self)
                obj_action.setShortcut(QKeySequence(str(feature_cat.shortcut_key)))
                try:
                    obj_action.setShortcutVisibleInContextMenu(True)
                except:
                    pass
                menu.addAction(obj_action)
                obj_action.triggered.connect(partial(self.edit.edit_add_feature, feature_cat))
        menu.addSeparator()
        action.setMenu(menu)

        return action


    def add_action(self, index_action, toolbar, action_group):
        """ Add new action into specified @toolbar.
            It has to be defined in the configuration file.
            Associate it to corresponding @action_group
        """

        text_action = self.tr(index_action + '_text')
        function_name = self.settings.value('actions/' + str(index_action) + '_function')

        if not function_name:
            return None

        # Buttons NOT checkable (normally because they open a form)
        list_actions = (18, 23, 25, 26, 27, 29, 33, 34, 38, 41, 45, 46, 47, 48, 49, 50, 58, 59, 86, 64, 65, 66, 67, 68, 69,
<<<<<<< HEAD
                        74, 75, 76, 81, 82, 83, 84, 98, 99, 196, 206, 301, 302, 303, 304, 305)
=======
                        74, 75, 76, 81, 82, 83, 84, 98, 99, 196, 206, 301, 302, 303, 304, 305, 309)
>>>>>>> 030fa9ca

        if int(index_action) in list_actions:
            action = self.create_action(index_action, text_action, toolbar, False, function_name, action_group)

        # Buttons checkable (normally related with 'map_tools')
        else:
            action = self.create_action(index_action, text_action, toolbar, True, function_name, action_group)

        return action


    def open_browser(self, web_tag):
        """ Open the web browser according to the drop down menu of the feature to insert """
        webbrowser.open_new_tab('https://giswater.org/giswater-manual/#' + web_tag)


    def manage_map_tool(self, index_action, function_name):
        """ Get the action with @index_action and check if has an associated map_tool.
            If so, add it to dictionary of available map_tools
        """

        map_tool = None
        action = self.actions[index_action]

        # Check if the @action has an associated map_tool
        if int(index_action) == 16:
            map_tool = MoveNodeMapTool(self.iface, self.settings, action, index_action)
        elif int(index_action) == 17:
            map_tool = DeleteNodeMapTool(self.iface, self.settings, action, index_action)
        elif int(index_action) == 20:
            map_tool = ConnecMapTool(self.iface, self.settings, action, index_action)
        elif int(index_action) == 28:
            map_tool = ChangeElemType(self.iface, self.settings, action, index_action)
        elif int(index_action) in (37, 199):
            map_tool = CadApiInfo(self.iface, self.settings, action, index_action)
        elif int(index_action) == 39:
            map_tool = Dimensioning(self.iface, self.settings, action, index_action)
        elif int(index_action) == 43:
            map_tool = DrawProfiles(self.iface, self.settings, action, index_action)
        elif int(index_action) == 44:
            map_tool = ReplaceFeatureMapTool(self.iface, self.settings, action, index_action)
        elif int(index_action) == 56:
            map_tool = FlowTraceFlowExitMapTool(self.iface, self.settings, action, index_action)
        elif int(index_action) == 57:
            map_tool = FlowTraceFlowExitMapTool(self.iface, self.settings, action, index_action)
        elif int(index_action) == 61:
            map_tool = OpenVisit(self.iface, self.settings, action, index_action)
        elif int(index_action) == 71:
            map_tool = CadAddCircle(self.iface, self.settings, action, index_action)
        elif int(index_action) == 72:
            map_tool = CadAddPoint(self.iface, self.settings, action, index_action)

        # If this action has an associated map tool, add this to dictionary of available map_tools
        if map_tool:
            self.map_tools[function_name] = map_tool


    def manage_toolbars_common(self):
        """ Manage actions of the common plugin toolbars """

        self.toolbar_basic("basic")
        self.toolbar_utils("utils")


    def toolbar_basic(self, toolbar_id, x=None, y=None):
        """ Function called in def manage_toolbars(...)
                getattr(self, 'toolbar_'+str(toolbar_id[0]))(toolbar_id[1], toolbar_id[2])
        """

        list_actions = None
        if self.controller.get_project_type() == 'ws':
            list_actions = ['37', '41', '48', '86', '32']
        elif self.controller.get_project_type() == 'ud':
            list_actions = ['37', '41', '48', '32']
        elif self.controller.get_project_type() in ('tm', 'pl'):
            list_actions = ['37', '41', '48', '32']
        self.manage_toolbar(toolbar_id, list_actions)
        if x and y:
            self.set_toolbar_position(self.tr('toolbar_' + toolbar_id + '_name'), x, y)


    def toolbar_utils(self, toolbar_id, x=None, y=None):
        """ Function called in def manage_toolbars(...)
                getattr(self, 'toolbar_'+str(toolbar_id[0]))(toolbar_id[1], toolbar_id[2])
        """

        list_actions = None
        if self.controller.get_project_type() in ('ws', 'ud'):
            list_actions = ['206', '99', '83', '58', '59']
        elif self.controller.get_project_type() in ('tm', 'pl'):
            list_actions = ['206', '99', '83', '58']
        self.manage_toolbar(toolbar_id, list_actions)
        if x and y:
            self.set_toolbar_position(self.tr('toolbar_' + toolbar_id + '_name'), x, y)

        self.basic.set_controller(self.controller)
        self.utils.set_controller(self.controller)
        self.basic.set_project_type(self.wsoftware)
        self.utils.set_project_type(self.wsoftware)


    def toolbar_om_ws(self, toolbar_id, x=0, y=0):
        """ Function called in def manage_toolbars(...)
                getattr(self, 'toolbar_'+str(toolbar_id[0]))(toolbar_id[1], toolbar_id[2])
        """

        list_actions = ['26', '27', '74', '75', '76', '61', '64', '65', '84', '18']
        self.manage_toolbar(toolbar_id, list_actions)
        self.set_toolbar_position(self.tr('toolbar_' + toolbar_id + '_name'), x, y)


    def toolbar_om_ud(self, toolbar_id, x=0, y=0):
        """ Function called in def manage_toolbars(...)
                getattr(self, 'toolbar_'+str(toolbar_id[0]))(toolbar_id[1], toolbar_id[2])
        """

        list_actions = ['43', '56', '57', '74', '75', '76', '61', '64', '65', '84']
        self.manage_toolbar(toolbar_id, list_actions)
        self.set_toolbar_position(self.tr('toolbar_' + toolbar_id + '_name'), x, y)


    def toolbar_edit(self, toolbar_id, x=0, y=0):
        """ Function called in def manage_toolbars(...)
                getattr(self, 'toolbar_'+str(toolbar_id[0]))(toolbar_id[1], toolbar_id[2])
        """

        list_actions = ['01', '02', '44', '16', '17', '28', '20', '68', '69', '39', '34', '66', '33', '67']
        self.manage_toolbar(toolbar_id, list_actions)
        self.set_toolbar_position(self.tr('toolbar_' + toolbar_id + '_name'), x, y)


    def toolbar_cad(self, toolbar_id, x=0, y=0):
        """ Function called in def manage_toolbars(...)
                getattr(self, 'toolbar_'+str(toolbar_id[0]))(toolbar_id[1], toolbar_id[2])
        """

        list_actions = ['71', '72']
        self.manage_toolbar(toolbar_id, list_actions)
        self.set_toolbar_position(self.tr('toolbar_' + toolbar_id + '_name'), x, y)


    def toolbar_epa(self, toolbar_id, x=0, y=0):
        """ Function called in def manage_toolbars(...)
                getattr(self, 'toolbar_'+str(toolbar_id[0]))(toolbar_id[1], toolbar_id[2])
        """

        list_actions = ['199', '196', '23', '25', '29']
        self.manage_toolbar(toolbar_id, list_actions)
        self.set_toolbar_position(self.tr('toolbar_' + toolbar_id + '_name'), x, y)


    def toolbar_master(self, toolbar_id, x=0, y=0):
        """ Function called in def manage_toolbars(...)
                getattr(self, 'toolbar_'+str(toolbar_id[0]))(toolbar_id[1], toolbar_id[2])
        """

        list_actions = ['45', '46', '47', '38', '49', '50']
        self.manage_toolbar(toolbar_id, list_actions)
        self.set_toolbar_position(self.tr('toolbar_' + toolbar_id + '_name'), x, y)


    def save_toolbars_position(self):

        parser = configparser.ConfigParser(comment_prefixes=';', allow_no_value=True)
        main_folder = os.path.join(os.path.expanduser("~"), self.plugin_name)
        config_folder = main_folder + os.sep + "config" + os.sep
        if not os.path.exists(config_folder):
            os.makedirs(config_folder)
        path = config_folder + 'ui_config.config'
        parser.read(path)

        # Get all QToolBar
        widget_list = self.iface.mainWindow().findChildren(QToolBar)
        x = 0
        own_toolbars = []
        # Get a list with own QToolBars
        for w in widget_list:
            if w.property('gw_name'):
                own_toolbars.append(w)

        # Order list of toolbar in function of X position
        own_toolbars = sorted(own_toolbars, key=lambda k: k.x())

        # Check if section toolbars_position exists in file
        if 'toolbars_position' not in parser:
            parser = configparser.RawConfigParser()
            parser.add_section('toolbars_position')

        if len(own_toolbars)==8:
            for w in own_toolbars:
                parser['toolbars_position'][f'pos_{x}'] = f"{w.property('gw_name')},{w.x()},{w.y()}"
                x += 1
            with open(path, 'w') as configfile:
                parser.write(configfile)
                configfile.close()


    def set_toolbar_position(self, tb_name, x, y):

        toolbar = self.iface.mainWindow().findChild(QToolBar, tb_name)
        toolbar.move(int(x), int(y))


    def init_ui_config_file(self, path, toolbar_names):
        """ Initialize UI config file with default values """

        # Create file and configure section 'toolbars_position'
        parser = configparser.RawConfigParser()
        parser.add_section('toolbars_position')
        for pos, tb in enumerate(toolbar_names):
            parser.set('toolbars_position', f'pos_{pos}', f'{tb}, {pos * 10}, 98')

        # Writing our configuration file to 'ui_config.config'
        with open(path, 'w') as configfile:
            parser.write(configfile)
            configfile.close()
            del configfile

        return parser


    def manage_toolbars(self):
        """ Manage actions of the custom plugin toolbars.
        project_type in ('ws', 'ud')
        """

<<<<<<< HEAD
        parser = configparser.ConfigParser(comment_prefixes=';', allow_no_value=True)
        main_folder = os.path.join(os.path.expanduser("~"), self.plugin_name)
        config_folder = main_folder + os.sep + "config" + os.sep
        path = config_folder + 'ui_config.config'

        toolbar_names = ('basic', 'om_ud', 'om_ws', 'edit', 'cad', 'epa', 'master', 'utils')
        if not os.path.exists(path):
            # Create file and configure section 'toolbars_position'
            parser = configparser.RawConfigParser()
            parser.add_section('toolbars_position')
            for pos, tb in enumerate(toolbar_names):
                parser.set('toolbars_position', f'pos_{pos}', f'{tb}, {pos *10}, 98')

            # Writing our configuration file to 'ui_config.config'
            with open(path, 'w') as configfile:
                parser.write(configfile)
                configfile.close()
                del configfile

        parser.read(path)
        # Call each of the functions that configure the toolbars 'def toolbar_xxxxx(self, toolbar_id, x=0, y=0):'
        for pos, tb in enumerate(toolbar_names):
            toolbar_id = parser.get("toolbars_position", 'pos_'+str(pos)).split(',')
            if toolbar_id:
                getattr(self, 'toolbar_'+str(toolbar_id[0]))(toolbar_id[0], toolbar_id[1], toolbar_id[2])
=======
        # TODO: Dynamically get from config file
        toolbar_names = ('basic', 'om_ud', 'om_ws', 'edit', 'cad', 'epa', 'master', 'utils')

        # Get user UI config file
        parser = configparser.ConfigParser(comment_prefixes=';', allow_no_value=True)
        main_folder = os.path.join(os.path.expanduser("~"), self.plugin_name)
        path = main_folder + os.sep + "config" + os.sep + 'ui_config.config'

        # If file not found or file found and section not exists
        if not os.path.exists(path):
            parser = self.init_ui_config_file(path, toolbar_names)
        else:
            parser.read(path)
            if not parser.has_section("toolbars_position"):
                parser = self.init_ui_config_file(path, toolbar_names)

        parser.read(path)
        # Call each of the functions that configure the toolbars 'def toolbar_xxxxx(self, toolbar_id, x=0, y=0):'
        for pos, tb in enumerate(toolbar_names):
            toolbar_id = parser.get("toolbars_position", f'pos_{pos}').split(',')
            if toolbar_id:
                getattr(self, f'toolbar_{toolbar_id[0]}')(toolbar_id[0], toolbar_id[1], toolbar_id[2])
>>>>>>> 030fa9ca

        # Manage action group of every toolbar
        parent = self.iface.mainWindow()
        for plugin_toolbar in list(self.plugin_toolbars.values()):
            ag = QActionGroup(parent)
            ag.setProperty('gw_name','gw_QActionGroup')
            for index_action in plugin_toolbar.list_actions:
                self.add_action(index_action, plugin_toolbar.toolbar, ag)

        # Disable and hide all plugin_toolbars and actions
        self.enable_toolbars(False)

        self.edit.set_controller(self.controller)
        self.go2epa.set_controller(self.controller)
        self.master.set_controller(self.controller)
        if self.wsoftware == 'ws':
            self.mincut.set_controller(self.controller)
        self.om.set_controller(self.controller)

        self.edit.set_project_type(self.wsoftware)
        self.go2epa.set_project_type(self.wsoftware)
        self.master.set_project_type(self.wsoftware)
        self.om.set_project_type(self.wsoftware)

        # Enable toolbar 'basic' and 'utils'
        self.enable_toolbar("basic")
        self.enable_toolbar("utils")


    def manage_toolbar(self, toolbar_id, list_actions):
        """ Manage action of selected plugin toolbar """

        if list_actions is None:
            return
<<<<<<< HEAD

=======
        self.controller.log_info(str("TEST1 -> " + str(list_actions)))
>>>>>>> 030fa9ca
        toolbar_name = self.tr('toolbar_' + toolbar_id + '_name')
        plugin_toolbar = PluginToolbar(toolbar_id, toolbar_name, True)

        plugin_toolbar.toolbar = self.iface.addToolBar(toolbar_name)
        plugin_toolbar.toolbar.setObjectName(toolbar_name)
        plugin_toolbar.toolbar.setProperty('gw_name', toolbar_id)
        plugin_toolbar.list_actions = list_actions
        self.plugin_toolbars[toolbar_id] = plugin_toolbar


    def initGui(self):
        """ Create the menu entries and toolbar icons inside the QGIS GUI """

        # Initialize plugin
        self.init_plugin()

        # Force project read (to work with PluginReloader)
        self.project_read(False)


    def init_plugin(self, enable_toolbars=True):
        """ Plugin main initialization function """

        # Set controller (no database connection yet)
        self.controller = DaoController(self.settings, self.plugin_name, self.iface, create_logger=True)
        self.controller.set_plugin_dir(self.plugin_dir)
        self.controller.set_qgis_settings(self.qgis_settings)
        self.controller.set_giswater(self)

<<<<<<< HEAD
        # Set main information button (always visible)
        self.set_info_button()

        if enable_toolbars:
            self.basic = Basic(self.iface, self.settings, self.controller, self.plugin_dir)
            self.basic.set_giswater(self)
            self.utils = Utils(self.iface, self.settings, self.controller, self.plugin_dir)
            self.go2epa = Go2Epa(self.iface, self.settings, self.controller, self.plugin_dir)
            self.om = Om(self.iface, self.settings, self.controller, self.plugin_dir)
            self.edit = Edit(self.iface, self.settings, self.controller, self.plugin_dir)
            self.master = Master(self.iface, self.settings, self.controller, self.plugin_dir)

=======
        #self.initialize_toolbars()

        # Set main information button (always visible)
        self.set_info_button()

>>>>>>> 030fa9ca

    def manage_feature_cat(self):
        """ Manage records from table 'cat_feature' """

        # Dictionary to keep every record of table 'cat_feature'
        # Key: field tablename
        # Value: Object of the class SysFeatureCat

        sql = None
        self.feature_cat = {}
        if self.wsoftware.upper() == 'WS':
            sql = ("SELECT cat_feature.* FROM cat_feature JOIN "
                   "(SELECT id, active FROM node_type UNION "
                   "SELECT id, active FROM arc_type UNION "
                   "SELECT id, active FROM connec_type) a USING (id) "
                   "WHERE a.active IS TRUE ORDER BY id")
        elif self.wsoftware.upper() == 'UD':
            sql = ("SELECT cat_feature.* FROM cat_feature JOIN "
                   "(SELECT id, active FROM node_type UNION "
                   "SELECT id, active FROM arc_type UNION "
                   "SELECT id, active FROM connec_type UNION "
                   "SELECT id, active FROM gully_type) a USING (id) "
                   "WHERE a.active IS TRUE ORDER BY id")
        rows = self.controller.get_rows(sql)
        if not rows:
            return False

        msg = "Field child_layer of id: "
        for row in rows:
            tablename = row['child_layer']
            if not tablename:
                msg += f"{row['id']}, "
                continue
            elem = SysFeatureCat(row['id'], row['system_id'], row['feature_type'], row['shortcut_key'],
                                 row['parent_layer'], row['child_layer'])
            self.feature_cat[tablename] = elem

        self.feature_cat = OrderedDict(sorted(self.feature_cat.items(), key=lambda t: t[0]))

        if msg != "Field child_layer of id: ":
            self.controller.show_warning(msg + "is not defined in table cat_feature")

        return True


    def unload(self, remove_modules=True):
        """ Removes plugin menu items and icons from QGIS GUI
            :param @remove_modules is True when plugin is disabled or reloaded
        """

        if self.btn_add_layers:
            dockwidget = self.iface.mainWindow().findChild(QDockWidget, 'Layers')
            toolbar = dockwidget.findChildren(QToolBar)[0]
            # TODO improve this, now remove last action
            toolbar.removeAction(toolbar.actions()[len(toolbar.actions())-1])
            self.btn_add_layers = None

        # Save toolbar position after unload plugin
        try:
            self.save_toolbars_position()
        except Exception as e:
            self.controller.log_warning(str(e))

        try:
            # Unlisten notify channel and stop thread
            if self.settings.value('system_variables/use_notify').upper() == 'TRUE' and hasattr(self, 'notify'):
                list_channels = ['desktop', self.controller.current_user]
                self.notify.stop_listening(list_channels)

            for action in list(self.actions.values()):
                self.iface.removePluginMenu(self.plugin_name, action)
                self.iface.removeToolBarIcon(action)

            for plugin_toolbar in list(self.plugin_toolbars.values()):
                if plugin_toolbar.enabled:
                    plugin_toolbar.toolbar.setVisible(False)
                    del plugin_toolbar.toolbar

            if remove_modules:
                # Unset main information button (when plugin is disabled or reloaded)
                self.unset_info_button()

                # unload all loaded giswater related modules
                for mod_name, mod in list(sys.modules.items()):
                    if mod and hasattr(mod, '__file__') and mod.__file__:
                        if self.plugin_dir in mod.__file__:
                            del sys.modules[mod_name]

            else:
                self.set_info_button_visible()

        except Exception as e:
            print(str(e))
        finally:
            # Reset instance attributes
            self.actions = {}
            self.map_tools = {}
            self.srid = None
            self.plugin_toolbars = {}


    """ Slots """

    def enable_actions(self, enable=True, start=1, stop=100):
        """ Utility to enable/disable all actions """

        for i in range(start, stop+1):
            self.enable_action(enable, i)


    def enable_action(self, enable=True, index=1):
        """ Enable/disable selected action """

        key = str(index).zfill(2)
        if key in self.actions:
            action = self.actions[key]
            action.setEnabled(enable)


    def hide_action(self, visible=True, index=1):
        """ Enable/disable selected action """

        key = str(index).zfill(2)
        if key in self.actions:
            action = self.actions[key]
            action.setVisible(visible)


    def enable_toolbars(self, visible=True):
        """ Enable/disable all plugin toolbars from QGIS GUI """

        # Enable/Disable actions
        self.enable_actions(visible)
        try:
            for plugin_toolbar in list(self.plugin_toolbars.values()):
                if plugin_toolbar.enabled:
                    plugin_toolbar.toolbar.setVisible(visible)
        except:
            pass


    def enable_toolbar(self, toolbar_id, enable=True):
        """ Enable/Disable toolbar. Normally because user has no permission """

        if toolbar_id in self.plugin_toolbars:
            plugin_toolbar = self.plugin_toolbars[toolbar_id]
            plugin_toolbar.toolbar.setVisible(enable)
            for index_action in plugin_toolbar.list_actions:
                self.enable_action(enable, index_action)


    def check_project(self, show_warning):
        """ # Check if loaded project is valid for Giswater """

        # Check if table 'v_edit_node' is loaded
        self.layer_node = self.controller.get_layer_by_tablename("v_edit_node")
        if not self.layer_node and show_warning:
            layer_arc = self.controller.get_layer_by_tablename("v_edit_arc")
            layer_connec = self.controller.get_layer_by_tablename("v_edit_connec")
            if layer_arc or layer_connec:
                title = "Giswater plugin cannot be loaded"
                msg = "QGIS project seems to be a Giswater project, but layer 'v_edit_node' is missing"
                self.controller.show_warning(msg, 20, title=title)
                return False

        return True


    def manage_controller(self, show_warning, force_commit=False):
        """ Set new database connection. If force_commit=True then force commit before opening project """

        try:
            if self.controller.dao and force_commit:
                self.controller.log_info("Force commit")
                self.controller.dao.commit()
        except Exception as e:
            self.controller.log_info(str(e))
        finally:
            self.connection_status, not_version = self.controller.set_database_connection()
            if not self.connection_status or not_version:
                message = self.controller.last_error
                if show_warning:
                    if message:
                        self.controller.show_warning(message, 15)
                    self.controller.log_warning(str(self.controller.layer_source))
                return False

            return True


<<<<<<< HEAD
=======
    def initialize_toolbars(self):
        """ Initialize toolbars """

        self.basic = Basic(self.iface, self.settings, self.controller, self.plugin_dir)
        self.basic.set_giswater(self)
        self.utils = Utils(self.iface, self.settings, self.controller, self.plugin_dir)
        self.go2epa = Go2Epa(self.iface, self.settings, self.controller, self.plugin_dir)
        self.om = Om(self.iface, self.settings, self.controller, self.plugin_dir)
        self.edit = Edit(self.iface, self.settings, self.controller, self.plugin_dir)
        self.master = Master(self.iface, self.settings, self.controller, self.plugin_dir)


>>>>>>> 030fa9ca
    def project_new(self):
        """ Function executed when a user creates a new QGIS project """

        self.unload(False)


    def project_read(self, show_warning=True):
        """ Function executed when a user opens a QGIS project (*.qgs) """

        # Unload plugin before reading opened project
        self.unload(False)

        # Check if loaded project is valid for Giswater
        if not self.check_project(show_warning):
            return

        # Force commit before opening project and set new database connection
        if not self.manage_controller(show_warning):
            return

        # Manage schema name
        self.controller.get_current_user()
        layer_source = self.controller.get_layer_source(self.layer_node)
        self.schema_name = layer_source['schema']
        self.schema_name = self.schema_name.replace('"', '')
        self.controller.plugin_settings_set_value("schema_name", self.schema_name)
        self.controller.set_schema_name(self.schema_name)

        # Manage locale and corresponding 'i18n' file
        self.controller.manage_translation(self.plugin_name)
<<<<<<< HEAD

        # Set PostgreSQL parameter 'search_path'
        self.controller.set_search_path(layer_source['db'], layer_source['schema'])

=======

        # Set PostgreSQL parameter 'search_path'
        self.controller.set_search_path(layer_source['schema'])

>>>>>>> 030fa9ca
        # Cache error message with log_code = -1 (uncatched error)
        self.controller.get_error_message(-1)

        # Check if schema exists
        self.schema_exists = self.controller.check_schema(self.schema_name)
        if not self.schema_exists:
            self.controller.show_warning("Selected schema not found", parameter=self.schema_name)

        # Get SRID from table node
        self.srid = self.controller.get_srid('v_edit_node', self.schema_name)
        self.controller.plugin_settings_set_value("srid", self.srid)

        self.parent = ParentAction(self.iface, self.settings, self.controller, self.plugin_dir)
        self.add_layer = AddLayer(self.iface, self.settings, self.controller, self.plugin_dir)

        # Get water software from table 'version'
        self.wsoftware = self.controller.get_project_type()
        if self.wsoftware is None:
            return

<<<<<<< HEAD
=======
        # Initialize toolbars
        self.controller.log_info("Initialize toolbars")
        self.initialize_toolbars()

>>>>>>> 030fa9ca
        self.get_buttons_to_hide()

        # Manage project read of type 'tm'
        if self.wsoftware == 'tm':
            self.project_read_tm(show_warning)
            return

        # Manage project read of type 'pl'
        elif self.wsoftware == 'pl':
            self.project_read_pl(show_warning)
            return

        # Set custom plugin toolbars (one action class per toolbar)
        if self.wsoftware == 'ws':
            self.mincut = MincutParent(self.iface, self.settings, self.controller, self.plugin_dir)

        # Manage layers
        if not self.manage_layers():
            return

        # Manage records from table 'cat_feature'
        self.manage_feature_cat()

        # Manage snapping layers
        self.manage_snapping_layers()

        # Manage actions of the different plugin_toolbars
        self.manage_toolbars()

        # Set actions to controller class for further management
        self.controller.set_actions(self.actions)

        # Set objects for map tools classes
        self.manage_map_tools()

        # Initialize parameter 'node2arc'
        self.controller.plugin_settings_set_value("node2arc", "0")

        # Check roles of this user to show or hide toolbars
        self.controller.check_user_roles()

        # Manage project variable 'expl_id'
        self.manage_expl_id()

        # Manage layer fields
        self.get_layers_to_config()
        self.set_layer_config(self.available_layers)

        # Create a thread to listen selected database channels
        if self.settings.value('system_variables/use_notify').upper() == 'TRUE':
            self.notify = NotifyFunctions(self.iface, self.settings, self.controller, self.plugin_dir)
            self.notify.set_controller(self.controller)
            list_channels = ['desktop', self.controller.current_user]
            self.notify.start_listening(list_channels)

        # Save toolbar position after save project
        self.iface.actionSaveProject().triggered.connect(self.save_toolbars_position)

        # Set config layer fields when user add new layer into the TOC
        QgsProject.instance().legendLayersAdded.connect(self.get_new_layers_name)

        # Put add layers button into toc
        self.add_layers_button()

        # Hide info button if giswater project is loaded
        if show_warning:
            self.set_info_button_visible(False)

        # Log it
        message = "Project read successfully"
        self.controller.log_info(message)


    def get_buttons_to_hide(self):

        self.list_to_hide = []
        try:
            #db format of value for parameter qgis_toolbar_hidebuttons -> {"index_action":[199, 74,75]}
            row = self.controller.get_config('qgis_toolbar_hidebuttons')
            if not row: return
            json_list = json.loads(row[0], object_pairs_hook=OrderedDict)
            self.list_to_hide = [str(x) for x in json_list['action_index']]
        except KeyError as e:
            pass
        except JSONDecodeError as e:
            # Control if json have a correct format
            pass
        finally:
            # TODO remove this line when do you want enabled api info for epa
            self.list_to_hide.append('199')


    def add_layers_button(self):

        icon_path = self.plugin_dir + '/icons/306.png'
        dockwidget = self.iface.mainWindow().findChild(QDockWidget, 'Layers')
        toolbar = dockwidget.findChildren(QToolBar)[0]
        btn_exist = toolbar.findChild(QToolButton, 'gw_add_layers')

        if btn_exist is None:
            self.btn_add_layers = QToolButton()
            self.btn_add_layers.setIcon(QIcon(icon_path))
            self.btn_add_layers.setObjectName('gw_add_layers')
            self.btn_add_layers.setToolTip('Load giswater layer')
            toolbar.addWidget(self.btn_add_layers)
            self.btn_add_layers.clicked.connect(partial(self.create_add_layer_menu))


    def create_add_layer_menu(self):

        # Create main menu and get cursor click position
        main_menu = QMenu()
        cursor = QCursor()
        x = cursor.pos().x()
        y = cursor.pos().y()
        click_point = QPoint(x + 5, y + 5)
        schema_name = self.schema_name.replace('"', '')
        # Get parent layers
        sql = ("SELECT distinct ( CASE parent_layer WHEN 'v_edit_node' THEN 'Node' "
               "WHEN 'v_edit_arc' THEN 'Arc' WHEN 'v_edit_connec' THEN 'Connec' "
               "WHEN 'v_edit_gully' THEN 'Gully' END ), parent_layer FROM cat_feature"
               " ORDER BY parent_layer")
<<<<<<< HEAD
        parent_layers = self.controller.get_rows(sql, log_sql=True)
=======
        parent_layers = self.controller.get_rows(sql)
>>>>>>> 030fa9ca

        for parent_layer in parent_layers:
            # Create sub menu
            sub_menu = main_menu.addMenu(str(parent_layer[0]))

            # Get child layers
            sql = (f"SELECT DISTINCT(child_layer), lower(feature_type), id as alias FROM cat_feature "
                   f"WHERE parent_layer = '{parent_layer[1]}' "
                   f"AND child_layer IN ("
                   f"   SELECT table_name FROM information_schema.tables"
                   f"   WHERE table_schema = '{schema_name}')"
                   f" ORDER BY child_layer")

<<<<<<< HEAD
            child_layers = self.controller.get_rows(sql, log_sql=True)
=======
            child_layers = self.controller.get_rows(sql)
>>>>>>> 030fa9ca
            child_layers.insert(0, ['Load all', 'Load all', 'Load all'])
            for child_layer in child_layers:
                # Create actions
                action = QAction(str(child_layer[2]), sub_menu, checkable=True)

                # Get load layers and create child layers menu (actions)
                layers_list = []
                layers = self.iface.mapCanvas().layers()
                for layer in layers:
                    layers_list.append(str(layer.name()))

                if str(child_layer[0]) in layers_list:
                    action.setChecked(True)

                sub_menu.addAction(action)
                if child_layer[0] == 'Load all':
                    action.triggered.connect(partial(self.add_layer.from_postgres_to_toc,
                        child_layers=child_layers, group=None))
                else:
                    action.triggered.connect(partial(self.add_layer.from_postgres_to_toc,
                        child_layer[0], "the_geom", child_layer[1]+"_id", None, None))

        main_menu.exec_(click_point)


    def get_new_layers_name(self, layers_list):

        layers_name = []
        for layer in layers_list:
            layer_source = self.controller.get_layer_source(layer)
            # Collect only the layers of the work scheme
<<<<<<< HEAD
            if 'schema' in layer_source and layer_source['schema'] == self.schema_name:
                layers_name.append(layer.name())
=======
            if 'schema' in layer_source:
                schema = layer_source['schema']
                if schema and schema.replace('"', '') == self.schema_name:
                    layers_name.append(layer.name())
>>>>>>> 030fa9ca

        self.set_layer_config(layers_name)


    def manage_layers(self):
        """ Get references to project main layers """

        # Check if we have any layer loaded
        layers = self.controller.get_layers()
        if len(layers) == 0:
            return False

        if self.wsoftware in ('ws', 'ud'):
            QApplication.setOverrideCursor(Qt.ArrowCursor)
<<<<<<< HEAD
            self.check_project_result = CheckProjectResult(self.iface, self.settings, self.controller, self.plugin_dir)
=======
            self.controller.log_info("CheckProjectResult")
            self.check_project_result = CheckProjectResult(self.iface, self.settings, self.controller, self.plugin_dir)
            self.check_project_result.set_controller(self.controller)
>>>>>>> 030fa9ca
            status = self.check_project_result.populate_audit_check_project(layers, "true")
            QApplication.restoreOverrideCursor()
            if not status:
                return False

        return True


    def manage_snapping_layers(self):
        """ Manage snapping of layers """

        self.manage_snapping_layer('v_edit_arc', snapping_type=2)
        self.manage_snapping_layer('v_edit_connec', snapping_type=0)
        self.manage_snapping_layer('v_edit_node', snapping_type=0)
        self.manage_snapping_layer('v_edit_gully', snapping_type=0)


    def manage_snapping_layer(self, layername, snapping_type=0, tolerance=15.0):
        """ Manage snapping of @layername """

        layer = self.controller.get_layer_by_tablename(layername)
        if not layer:
            return
        if snapping_type == 0:
            snapping_type = QgsPointLocator.Vertex
        elif snapping_type == 1:
            snapping_type = QgsPointLocator.Edge
        elif snapping_type == 2:
            snapping_type = QgsPointLocator.All
        QgsSnappingUtils.LayerConfig(layer, snapping_type, tolerance, QgsTolerance.Pixels)


    def manage_map_tools(self):
        """ Manage map tools """

        self.set_map_tool('map_tool_api_info_data')
        if self.controller.get_project_type() in ('ws', 'ud'):
            self.set_map_tool('map_tool_api_info_inp')
            self.set_map_tool('map_tool_move_node')
            self.set_map_tool('map_tool_delete_node')
            self.set_map_tool('map_tool_flow_trace')
            self.set_map_tool('map_tool_flow_exit')
            self.set_map_tool('map_tool_connec_tool')
            self.set_map_tool('map_tool_draw_profiles')
            self.set_map_tool('map_tool_replace_node')
            self.set_map_tool('map_tool_change_node_type')
            self.set_map_tool('map_tool_dimensioning')
            self.set_map_tool('cad_add_circle')
            self.set_map_tool('cad_add_point')
            self.set_map_tool('map_tool_open_visit')


    def set_map_tool(self, map_tool_name):
        """ Set objects for map tools classes """

        if map_tool_name in self.map_tools:
            map_tool = self.map_tools[map_tool_name]
            map_tool.set_controller(self.controller)


    def action_triggered(self, function_name):
        """ Action with corresponding funcion name has been triggered """

        try:
            if function_name in self.map_tools:
                self.controller.check_actions(False)
                map_tool = self.map_tools[function_name]
                if not (map_tool == self.iface.mapCanvas().mapTool()):
                    self.iface.mapCanvas().setMapTool(map_tool)
                else:
                    self.iface.mapCanvas().unsetMapTool(map_tool)
        except AttributeError as e:
            self.controller.show_warning("AttributeError: "+str(e))
        except KeyError as e:
            self.controller.show_warning("KeyError: "+str(e))


    def manage_expl_id(self):
        """ Manage project variable 'expl_id' """

        # Get project variable 'expl_id'
        try:
            expl_id = QgsExpressionContextUtils.projectScope(QgsProject.instance()).variable('expl_id')
        except:
            pass

        if expl_id is None:
            return

        # Update table 'selector_expl' of current user (delete and insert)
        sql = (f"DELETE FROM selector_expl WHERE current_user = cur_user;"
               f"\nINSERT INTO selector_expl (expl_id, cur_user) "
               f"VALUES({expl_id}, current_user);")
        self.controller.execute_sql(sql)


    def project_read_pl(self, show_warning=True):
        """ Function executed when a user opens a QGIS project of type 'pl' """

        # Manage actions of the different plugin_toolbars
        self.manage_toolbars_common()

        # Set actions to controller class for further management
        self.controller.set_actions(self.actions)

        # Log it
        message = "Project read successfully ('pl')"
        self.controller.log_info(message)


    def project_read_tm(self, show_warning=True):
        """ Function executed when a user opens a QGIS project of type 'tm' """

        # Set actions classes (define one class per plugin toolbar)
        self.tm_basic = TmBasic(self.iface, self.settings, self.controller, self.plugin_dir)
        self.tm_basic.set_tree_manage(self)

        # Manage actions of the different plugin_toolbars
        self.manage_toolbars_common()
        self.manage_toolbars_tm()

        # Set actions to controller class for further management
        self.controller.set_actions(self.actions)

        # Set objects for map tools classes
        self.manage_map_tools()

        # Log it
        message = "Project read successfully ('tm')"
        self.controller.log_info(message)


    def manage_toolbars_tm(self):
        """ Manage actions of the different plugin toolbars """

        toolbar_id = "tm_basic"
        list_actions = ['303', '301', '302', '304', '305', '309']
        self.manage_toolbar(toolbar_id, list_actions)

        # Manage action group of every toolbar
        parent = self.iface.mainWindow()
        for plugin_toolbar in list(self.plugin_toolbars.values()):
            ag = QActionGroup(parent)
            for index_action in plugin_toolbar.list_actions:
                self.add_action(index_action, plugin_toolbar.toolbar, ag)

        # Enable toolbars
        self.enable_toolbar("basic")
        self.enable_toolbar("utils")
        self.enable_toolbar("tm_basic")
        self.tm_basic.set_controller(self.controller)


    def get_value_from_metadata(self, parameter, default_value):
        """ Get @parameter from metadata.txt file """

        # Check if metadata file exists
        metadata_file = os.path.join(self.plugin_dir, 'metadata.txt')
        if not os.path.exists(metadata_file):
            message = f"Metadata file not found: {metadata_file}"
            self.iface.messageBar().pushMessage("", message, 1, 20)
            return default_value

        value = None
        try:
            metadata = configparser.ConfigParser()
            metadata.read(metadata_file)
            value = metadata.get('general', parameter)
        except configparser.NoOptionError:
            message = f"Parameter not found: {parameter}"
            self.iface.messageBar().pushMessage("", message, 1, 20)
            value = default_value
        finally:
            return value


    def get_layers_to_config(self):
        """ Get available layers to be configured """

        schema_name = self.schema_name.replace('"','')
        sql =(f"SELECT DISTINCT(parent_layer) FROM cat_feature "
              f"UNION "
              f"SELECT DISTINCT(child_layer) FROM cat_feature "
              f"WHERE child_layer IN ("
              f"     SELECT table_name FROM information_schema.tables"
              f"     WHERE table_schema = '{schema_name}')")
        rows = self.controller.get_rows(sql)
        self.available_layers = [layer[0] for layer in rows]

        self.set_form_suppress(self.available_layers)
        all_layers_toc = self.controller.get_layers()
        for layer in all_layers_toc:
            layer_source = self.controller.get_layer_source(layer)
            # Filter to take only the layers of the current schema
<<<<<<< HEAD
            if 'schema' not in layer_source or layer_source['schema'] != self.schema_name: continue
            table_name = f"{self.controller.get_layer_source_table_name(layer)}"
            self.available_layers.append(table_name)
=======
            if 'schema' in layer_source:
                schema = layer_source['schema']
                if schema and schema.replace('"', '') == self.schema_name:
                    table_name = f"{self.controller.get_layer_source_table_name(layer)}"
                    self.available_layers.append(table_name)
>>>>>>> 030fa9ca


    def set_form_suppress(self, layers_list):
        """ Set form suppress on "Hide form on add feature (global settings) """

        for layer_name in layers_list:
            layer = self.controller.get_layer_by_tablename(layer_name)
            if layer is None: continue
            config = layer.editFormConfig()
            config.setSuppress(0)
            layer.setEditFormConfig(config)


    def set_read_only(self, layer, field, field_index):
        """ Set field readOnly according to client configuration into config_api_form_fields (field 'iseditable') """

        # Get layer config
        config = layer.editFormConfig()
        try:
            # Set field editability
            config.setReadOnly(field_index, not field['iseditable'])
        except KeyError as e:
            # Control if key 'iseditable' not exist
            pass
        finally:
            # Set layer config
            layer.setEditFormConfig(config)


    def set_layer_config(self, layers):
        """ Set layer fields configured according to client configuration.
            At the moment manage:
                Column names as alias, combos and typeahead as ValueMap"""

        msg_failed = ""
        msg_key = ""
        for layer_name in layers:
            layer = self.controller.get_layer_by_tablename(layer_name)
            if not layer:
                continue

            feature = '"tableName":"' + str(layer_name) + '", "id":"", "isLayer":true'
            body = self.create_body(feature=feature)
<<<<<<< HEAD
            complet_result = self.controller.get_json('gw_api_getinfofromid', body, log_sql=True)
=======
            complet_result = self.controller.get_json('gw_api_getinfofromid', body)
>>>>>>> 030fa9ca
            if not complet_result: continue
            
            for field in complet_result['body']['data']['fields']:
                _values = {}

                # Get column index
                fieldIndex = layer.fields().indexFromName(field['column_id'])

                # Hide selected fields according table config_api_form_fields.hidden
                if 'hidden' in field:
                    self.set_column_visibility(layer, field['column_id'], field['hidden'])

                # Set alias column
                if field['label']:
                    layer.setFieldAlias(fieldIndex, field['label'])

                if 'widgetcontrols' in field:
                    # Set multiline fields according table config_api_form_fields.widgetcontrols['setQgisMultiline']
                    if field['widgetcontrols'] is not None and 'setQgisMultiline' in field['widgetcontrols']:
                        self.set_column_multiline(layer, field, fieldIndex)

                    # Set field constraints
                    if field['widgetcontrols'] and 'setQgisConstraints' in field['widgetcontrols']:
                        if field['widgetcontrols']['setQgisConstraints'] is True:
                            layer.setFieldConstraint(fieldIndex, QgsFieldConstraints.ConstraintNotNull,
                                                     QgsFieldConstraints.ConstraintStrengthSoft)
                            layer.setFieldConstraint(fieldIndex, QgsFieldConstraints.ConstraintUnique,
                                                     QgsFieldConstraints.ConstraintStrengthHard)

                if 'ismandatory' in field and not field['ismandatory']:
                    layer.setFieldConstraint(fieldIndex, QgsFieldConstraints.ConstraintNotNull,
                                             QgsFieldConstraints.ConstraintStrengthSoft)
                # Manage editability
                self.set_read_only(layer, field, fieldIndex)

                # Manage fields
                if field['widgettype'] == 'combo':
                    if 'comboIds' in field:
                        # Set values
                        for i in range(0, len(field['comboIds'])):
                            _values[field['comboNames'][i]] = field['comboIds'][i]
                    # Set values into valueMap
                    editor_widget_setup = QgsEditorWidgetSetup('ValueMap', {'map': _values})
                    layer.setEditorWidgetSetup(fieldIndex, editor_widget_setup)

        if msg_failed != "":
            self.controller.show_exceptions_msg("Execute failed.", msg_failed)

        if msg_key != "":
            self.controller.show_exceptions_msg("Key on returned json from ddbb is missed.", msg_key)


    def set_column_visibility(self, layer, col_name, hidden):
        """ Hide selected fields according table config_api_form_fields.hidden """

        config = layer.attributeTableConfig()
        columns = config.columns()
        for column in columns:
            if column.name == str(col_name):
                column.hidden = hidden
                break
        config.setColumns(columns)
        layer.setAttributeTableConfig(config)


    def set_column_multiline(self, layer, field, fieldIndex):
        """ Set multiline selected fields according table config_api_form_fields.widgetcontrols['setQgisMultiline'] """

        if field['widgettype'] == 'text':
            if field['widgetcontrols'] and 'setQgisMultiline' in field['widgetcontrols']:
                editor_widget_setup = QgsEditorWidgetSetup('TextEdit', {'IsMultiline': field['widgetcontrols']['setQgisMultiline']})
                layer.setEditorWidgetSetup(fieldIndex, editor_widget_setup)


    def create_body(self, form='', feature='', filter_fields='', extras=None):
        """ Create and return parameters as body to functions"""

        client = f'$${{"client":{{"device":9, "infoType":100, "lang":"ES"}}, '
        form = '"form":{' + form + '}, '
        feature = '"feature":{' + feature + '}, '
        filter_fields = '"filterFields":{' + filter_fields + '}'
        page_info = '"pageInfo":{}'
        data = '"data":{' + filter_fields + ', ' + page_info
        if extras is not None:
            data += ', ' + extras
        data += f'}}}}$$'
        body = "" + client + form + feature + data

        return body
<|MERGE_RESOLUTION|>--- conflicted
+++ resolved
@@ -112,11 +112,7 @@
             self.iface.projectRead.connect(self.project_read)
             self.iface.newProjectCreated.connect(self.project_new)
         except AttributeError as e:
-<<<<<<< HEAD
-            print(f"set_signals: {e}")
-=======
             pass
->>>>>>> 030fa9ca
 
 
     def set_info_button(self):
@@ -331,11 +327,7 @@
 
         # Buttons NOT checkable (normally because they open a form)
         list_actions = (18, 23, 25, 26, 27, 29, 33, 34, 38, 41, 45, 46, 47, 48, 49, 50, 58, 59, 86, 64, 65, 66, 67, 68, 69,
-<<<<<<< HEAD
-                        74, 75, 76, 81, 82, 83, 84, 98, 99, 196, 206, 301, 302, 303, 304, 305)
-=======
                         74, 75, 76, 81, 82, 83, 84, 98, 99, 196, 206, 301, 302, 303, 304, 305, 309)
->>>>>>> 030fa9ca
 
         if int(index_action) in list_actions:
             action = self.create_action(index_action, text_action, toolbar, False, function_name, action_group)
@@ -562,33 +554,6 @@
         project_type in ('ws', 'ud')
         """
 
-<<<<<<< HEAD
-        parser = configparser.ConfigParser(comment_prefixes=';', allow_no_value=True)
-        main_folder = os.path.join(os.path.expanduser("~"), self.plugin_name)
-        config_folder = main_folder + os.sep + "config" + os.sep
-        path = config_folder + 'ui_config.config'
-
-        toolbar_names = ('basic', 'om_ud', 'om_ws', 'edit', 'cad', 'epa', 'master', 'utils')
-        if not os.path.exists(path):
-            # Create file and configure section 'toolbars_position'
-            parser = configparser.RawConfigParser()
-            parser.add_section('toolbars_position')
-            for pos, tb in enumerate(toolbar_names):
-                parser.set('toolbars_position', f'pos_{pos}', f'{tb}, {pos *10}, 98')
-
-            # Writing our configuration file to 'ui_config.config'
-            with open(path, 'w') as configfile:
-                parser.write(configfile)
-                configfile.close()
-                del configfile
-
-        parser.read(path)
-        # Call each of the functions that configure the toolbars 'def toolbar_xxxxx(self, toolbar_id, x=0, y=0):'
-        for pos, tb in enumerate(toolbar_names):
-            toolbar_id = parser.get("toolbars_position", 'pos_'+str(pos)).split(',')
-            if toolbar_id:
-                getattr(self, 'toolbar_'+str(toolbar_id[0]))(toolbar_id[0], toolbar_id[1], toolbar_id[2])
-=======
         # TODO: Dynamically get from config file
         toolbar_names = ('basic', 'om_ud', 'om_ws', 'edit', 'cad', 'epa', 'master', 'utils')
 
@@ -611,7 +576,6 @@
             toolbar_id = parser.get("toolbars_position", f'pos_{pos}').split(',')
             if toolbar_id:
                 getattr(self, f'toolbar_{toolbar_id[0]}')(toolbar_id[0], toolbar_id[1], toolbar_id[2])
->>>>>>> 030fa9ca
 
         # Manage action group of every toolbar
         parent = self.iface.mainWindow()
@@ -646,11 +610,7 @@
 
         if list_actions is None:
             return
-<<<<<<< HEAD
-
-=======
         self.controller.log_info(str("TEST1 -> " + str(list_actions)))
->>>>>>> 030fa9ca
         toolbar_name = self.tr('toolbar_' + toolbar_id + '_name')
         plugin_toolbar = PluginToolbar(toolbar_id, toolbar_name, True)
 
@@ -680,26 +640,11 @@
         self.controller.set_qgis_settings(self.qgis_settings)
         self.controller.set_giswater(self)
 
-<<<<<<< HEAD
+        #self.initialize_toolbars()
+
         # Set main information button (always visible)
         self.set_info_button()
 
-        if enable_toolbars:
-            self.basic = Basic(self.iface, self.settings, self.controller, self.plugin_dir)
-            self.basic.set_giswater(self)
-            self.utils = Utils(self.iface, self.settings, self.controller, self.plugin_dir)
-            self.go2epa = Go2Epa(self.iface, self.settings, self.controller, self.plugin_dir)
-            self.om = Om(self.iface, self.settings, self.controller, self.plugin_dir)
-            self.edit = Edit(self.iface, self.settings, self.controller, self.plugin_dir)
-            self.master = Master(self.iface, self.settings, self.controller, self.plugin_dir)
-
-=======
-        #self.initialize_toolbars()
-
-        # Set main information button (always visible)
-        self.set_info_button()
-
->>>>>>> 030fa9ca
 
     def manage_feature_cat(self):
         """ Manage records from table 'cat_feature' """
@@ -792,7 +737,7 @@
                 self.set_info_button_visible()
 
         except Exception as e:
-            print(str(e))
+            pass
         finally:
             # Reset instance attributes
             self.actions = {}
@@ -890,8 +835,6 @@
             return True
 
 
-<<<<<<< HEAD
-=======
     def initialize_toolbars(self):
         """ Initialize toolbars """
 
@@ -904,7 +847,6 @@
         self.master = Master(self.iface, self.settings, self.controller, self.plugin_dir)
 
 
->>>>>>> 030fa9ca
     def project_new(self):
         """ Function executed when a user creates a new QGIS project """
 
@@ -935,17 +877,10 @@
 
         # Manage locale and corresponding 'i18n' file
         self.controller.manage_translation(self.plugin_name)
-<<<<<<< HEAD
-
-        # Set PostgreSQL parameter 'search_path'
-        self.controller.set_search_path(layer_source['db'], layer_source['schema'])
-
-=======
 
         # Set PostgreSQL parameter 'search_path'
         self.controller.set_search_path(layer_source['schema'])
 
->>>>>>> 030fa9ca
         # Cache error message with log_code = -1 (uncatched error)
         self.controller.get_error_message(-1)
 
@@ -966,13 +901,10 @@
         if self.wsoftware is None:
             return
 
-<<<<<<< HEAD
-=======
         # Initialize toolbars
         self.controller.log_info("Initialize toolbars")
         self.initialize_toolbars()
 
->>>>>>> 030fa9ca
         self.get_buttons_to_hide()
 
         # Manage project read of type 'tm'
@@ -1095,11 +1027,7 @@
                "WHEN 'v_edit_arc' THEN 'Arc' WHEN 'v_edit_connec' THEN 'Connec' "
                "WHEN 'v_edit_gully' THEN 'Gully' END ), parent_layer FROM cat_feature"
                " ORDER BY parent_layer")
-<<<<<<< HEAD
-        parent_layers = self.controller.get_rows(sql, log_sql=True)
-=======
         parent_layers = self.controller.get_rows(sql)
->>>>>>> 030fa9ca
 
         for parent_layer in parent_layers:
             # Create sub menu
@@ -1113,11 +1041,7 @@
                    f"   WHERE table_schema = '{schema_name}')"
                    f" ORDER BY child_layer")
 
-<<<<<<< HEAD
-            child_layers = self.controller.get_rows(sql, log_sql=True)
-=======
             child_layers = self.controller.get_rows(sql)
->>>>>>> 030fa9ca
             child_layers.insert(0, ['Load all', 'Load all', 'Load all'])
             for child_layer in child_layers:
                 # Create actions
@@ -1149,15 +1073,10 @@
         for layer in layers_list:
             layer_source = self.controller.get_layer_source(layer)
             # Collect only the layers of the work scheme
-<<<<<<< HEAD
-            if 'schema' in layer_source and layer_source['schema'] == self.schema_name:
-                layers_name.append(layer.name())
-=======
             if 'schema' in layer_source:
                 schema = layer_source['schema']
                 if schema and schema.replace('"', '') == self.schema_name:
                     layers_name.append(layer.name())
->>>>>>> 030fa9ca
 
         self.set_layer_config(layers_name)
 
@@ -1172,13 +1091,9 @@
 
         if self.wsoftware in ('ws', 'ud'):
             QApplication.setOverrideCursor(Qt.ArrowCursor)
-<<<<<<< HEAD
-            self.check_project_result = CheckProjectResult(self.iface, self.settings, self.controller, self.plugin_dir)
-=======
             self.controller.log_info("CheckProjectResult")
             self.check_project_result = CheckProjectResult(self.iface, self.settings, self.controller, self.plugin_dir)
             self.check_project_result.set_controller(self.controller)
->>>>>>> 030fa9ca
             status = self.check_project_result.populate_audit_check_project(layers, "true")
             QApplication.restoreOverrideCursor()
             if not status:
@@ -1373,17 +1288,11 @@
         for layer in all_layers_toc:
             layer_source = self.controller.get_layer_source(layer)
             # Filter to take only the layers of the current schema
-<<<<<<< HEAD
-            if 'schema' not in layer_source or layer_source['schema'] != self.schema_name: continue
-            table_name = f"{self.controller.get_layer_source_table_name(layer)}"
-            self.available_layers.append(table_name)
-=======
             if 'schema' in layer_source:
                 schema = layer_source['schema']
                 if schema and schema.replace('"', '') == self.schema_name:
                     table_name = f"{self.controller.get_layer_source_table_name(layer)}"
                     self.available_layers.append(table_name)
->>>>>>> 030fa9ca
 
 
     def set_form_suppress(self, layers_list):
@@ -1427,11 +1336,7 @@
 
             feature = '"tableName":"' + str(layer_name) + '", "id":"", "isLayer":true'
             body = self.create_body(feature=feature)
-<<<<<<< HEAD
-            complet_result = self.controller.get_json('gw_api_getinfofromid', body, log_sql=True)
-=======
             complet_result = self.controller.get_json('gw_api_getinfofromid', body)
->>>>>>> 030fa9ca
             if not complet_result: continue
             
             for field in complet_result['body']['data']['fields']:
