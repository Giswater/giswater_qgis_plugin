--- conflicted
+++ resolved
@@ -203,12 +203,8 @@
             return None
             
         # Buttons NOT checkable (normally because they open a form)
-        if int(index_action) in (23, 24, 25, 26, 27, 33, 34, 36, 38, 
-<<<<<<< HEAD
+        if int(index_action) in (23, 24, 25, 26, 27, 33, 34, 36, 38,
                                  41, 45, 46, 47, 48, 49, 50, 61, 64, 65, 66, 67, 68, 81, 82, 98, 99):
-=======
-                                 41, 45, 46, 47, 48, 49, 64, 65, 66, 67, 68, 98, 99):
->>>>>>> f41477c9
             action = self.create_action(index_action, text_action, toolbar, False, function_name, action_group)
         # Buttons checkable (normally related with 'map_tools')                
         else:
