--- conflicted
+++ resolved
@@ -649,11 +649,7 @@
         try:
             # Unlisten notify channel and stop thread
             if self.settings.value('system_variables/use_notify').upper() == 'TRUE' and hasattr(self, 'notify'):
-<<<<<<< HEAD
                 list_channels = ['desktop', self.controller.current_user]
-=======
-                list_channels = ['desktop', self.controller.current_user.replace(".", "_")]
->>>>>>> d8035ac1
                 self.notify.stop_listening(list_channels)
 
             # Remove icon of action 'Info'
@@ -881,11 +877,7 @@
         # Create a thread to listen selected database channels
         if self.settings.value('system_variables/use_notify').upper() == 'TRUE':
             self.notify = NotifyFunctions(self.iface, self.settings, self.controller, self.plugin_dir)
-<<<<<<< HEAD
             list_channels = ['desktop', self.controller.current_user]
-=======
-            list_channels = ['desktop', self.controller.current_user.replace(".", "_")]
->>>>>>> d8035ac1
             self.notify.start_listening(list_channels)
 
         # Save toolbar position after save project
@@ -1245,7 +1237,7 @@
             # If it is the case that a layer is necessary for two functions,
             # and the widget has already been put in another iteration
             if widget: continue
-<<<<<<< HEAD
+
             try:
                 label = QLabel()
                 label.setObjectName(f"lbl_{item['layer']}")
@@ -1264,23 +1256,6 @@
                     grl_others.addWidget(widget, pos, 1)
             except KeyError:
                 pass
-=======
-            label = QLabel()
-            label.setObjectName(f"lbl_{item['layer']}")
-            label.setText(f'<b>{item["layer"]}</b><font size="2";> {item["qgis_message"]}</font>')
-
-            critical_level = int(item['criticity']) if int(item['criticity']) > critical_level else critical_level
-            widget = QCheckBox()
-            widget.setSizePolicy(QSizePolicy.Fixed, QSizePolicy.Fixed)
-            widget.setObjectName(f"{item['layer']}")
-            widget.setProperty('field_id', item['id'])
-            if int(item['criticity']) == 3:
-                grl_critical.addWidget(label, pos, 0)
-                grl_critical.addWidget(widget, pos, 1)
-            else:
-                grl_others.addWidget(label, pos, 0)
-                grl_others.addWidget(widget, pos, 1)
->>>>>>> d8035ac1
 
         return critical_level
 
