--- conflicted
+++ resolved
@@ -28,11 +28,7 @@
   <property name="sizeGripEnabled">
    <bool>false</bool>
   </property>
-<<<<<<< HEAD
-  <widget class="QTabWidget" name="tab_main">
-=======
   <widget class="QTabWidget" name="menu">
->>>>>>> 1c2b7c10
    <property name="geometry">
     <rect>
      <x>10</x>
@@ -42,11 +38,7 @@
     </rect>
    </property>
    <property name="currentIndex">
-<<<<<<< HEAD
-    <number>2</number>
-=======
     <number>0</number>
->>>>>>> 1c2b7c10
    </property>
    <widget class="QWidget" name="page_feature">
     <attribute name="title">
@@ -1023,21 +1015,14 @@
      </property>
      <property name="date">
       <date>
-<<<<<<< HEAD
        <year>2016</year>
-=======
-       <year>2000</year>
->>>>>>> 1c2b7c10
        <month>1</month>
        <day>1</day>
       </date>
      </property>
-<<<<<<< HEAD
-=======
      <property name="calendarPopup">
       <bool>true</bool>
      </property>
->>>>>>> 1c2b7c10
     </widget>
    </widget>
    <widget class="QWidget" name="page_analysis">
@@ -1097,19 +1082,11 @@
 &lt;p style=&quot; margin-top:0px; margin-bottom:0px; margin-left:0px; margin-right:0px; -qt-block-indent:0; text-indent:0px;&quot;&gt;&lt;span style=&quot; font-size:8pt;&quot;&gt;element.element_id, cat_element.type, cat_element.id, element.builtdate, element.state,  element.enddate,  element.annotation,  element.link&lt;/span&gt;&lt;/p&gt;&lt;/body&gt;&lt;/html&gt;</string>
      </property>
     </widget>
-<<<<<<< HEAD
-    <widget class="QLabel" name="label_code">
-     <property name="geometry">
-      <rect>
-       <x>540</x>
-       <y>60</y>
-=======
     <widget class="QLabel" name="label_connec_demand">
      <property name="geometry">
       <rect>
        <x>20</x>
        <y>30</y>
->>>>>>> 1c2b7c10
        <width>90</width>
        <height>22</height>
       </rect>
@@ -1135,11 +1112,7 @@
       <number>3</number>
      </property>
     </widget>
-<<<<<<< HEAD
-    <widget class="QLineEdit" name="demand">
-=======
-    <widget class="QLineEdit" name="connec_depth_2">
->>>>>>> 1c2b7c10
+    <widget class="QLineEdit" name="n_hydrometer">
      <property name="geometry">
       <rect>
        <x>380</x>
@@ -1185,11 +1158,7 @@
       <number>3</number>
      </property>
     </widget>
-<<<<<<< HEAD
-    <widget class="QLineEdit" name="n_hydrometer">
-=======
-    <widget class="QLineEdit" name="connec_depth_3">
->>>>>>> 1c2b7c10
+    <widget class="QLineEdit" name="code">
      <property name="geometry">
       <rect>
        <x>640</x>
@@ -1199,7 +1168,7 @@
       </rect>
      </property>
     </widget>
-    <widget class="QLineEdit" name="connec_elevation_2">
+    <widget class="QLineEdit" name="demand">
      <property name="geometry">
       <rect>
        <x>120</x>
@@ -1239,19 +1208,6 @@
       <number>3</number>
      </property>
     </widget>
-<<<<<<< HEAD
-    <widget class="QLineEdit" name="code">
-     <property name="geometry">
-      <rect>
-       <x>640</x>
-       <y>60</y>
-       <width>151</width>
-       <height>20</height>
-      </rect>
-     </property>
-    </widget>
-=======
->>>>>>> 1c2b7c10
    </widget>
    <widget class="QWidget" name="page_document">
     <attribute name="title">
@@ -2486,19 +2442,6 @@
     <string>Verified</string>
    </property>
   </widget>
-<<<<<<< HEAD
-  <widget class="QComboBox" name="connecat_id">
-   <property name="geometry">
-    <rect>
-     <x>250</x>
-     <y>20</y>
-     <width>191</width>
-     <height>20</height>
-    </rect>
-   </property>
-  </widget>
-  <widget class="QLineEdit" name="connec_id">
-=======
   <widget class="QPushButton" name="btn_accept">
    <property name="geometry">
     <rect>
@@ -2526,12 +2469,11 @@
    </property>
   </widget>
   <widget class="QLineEdit" name="lineEdit_4">
->>>>>>> 1c2b7c10
    <property name="geometry">
     <rect>
      <x>10</x>
      <y>20</y>
-     <width>71</width>
+     <width>61</width>
      <height>20</height>
     </rect>
    </property>
@@ -2539,34 +2481,14 @@
     <string>connec_id</string>
    </property>
   </widget>
-<<<<<<< HEAD
-  <widget class="QLineEdit" name="cat_matcat_id">
-   <property name="enabled">
-    <bool>false</bool>
-   </property>
+  <widget class="QComboBox" name="connecat_id">
    <property name="geometry">
     <rect>
-     <x>560</x>
-=======
-  <widget class="QLineEdit" name="lineEdit_38">
-   <property name="geometry">
-    <rect>
-     <x>270</x>
->>>>>>> 1c2b7c10
+     <x>250</x>
      <y>20</y>
-     <width>121</width>
+     <width>191</width>
      <height>20</height>
     </rect>
-   </property>
-   <property name="font">
-    <font>
-     <pointsize>8</pointsize>
-     <italic>true</italic>
-    </font>
-   </property>
-   <property name="text">
-<<<<<<< HEAD
-    <string/>
    </property>
   </widget>
   <widget class="QLineEdit" name="cat_dnom">
@@ -2578,33 +2500,11 @@
      <x>680</x>
      <y>20</y>
      <width>71</width>
-=======
-    <string>cat_connec.type</string>
-   </property>
-  </widget>
-  <widget class="QComboBox" name="comboBox_21">
-   <property name="geometry">
-    <rect>
-     <x>120</x>
-     <y>20</y>
-     <width>141</width>
-     <height>20</height>
-    </rect>
-   </property>
-  </widget>
-  <widget class="QLineEdit" name="lineEdit_35">
-   <property name="geometry">
-    <rect>
-     <x>400</x>
-     <y>20</y>
-     <width>111</width>
->>>>>>> 1c2b7c10
      <height>20</height>
     </rect>
    </property>
    <property name="font">
     <font>
-<<<<<<< HEAD
      <italic>true</italic>
     </font>
    </property>
@@ -2616,16 +2516,6 @@
    <property name="enabled">
     <bool>false</bool>
    </property>
-=======
-     <italic>false</italic>
-    </font>
-   </property>
-   <property name="text">
-    <string>arc_id</string>
-   </property>
-  </widget>
-  <widget class="QLineEdit" name="lineEdit_34">
->>>>>>> 1c2b7c10
    <property name="geometry">
     <rect>
      <x>760</x>
@@ -2640,41 +2530,28 @@
     </font>
    </property>
    <property name="text">
-<<<<<<< HEAD
     <string/>
    </property>
   </widget>
-  <widget class="QPushButton" name="btn_accept">
-=======
-    <string>cat_connec.matcat_id</string>
+  <widget class="QLineEdit" name="cat_matcat_id">
+   <property name="enabled">
+    <bool>false</bool>
    </property>
-  </widget>
-  <widget class="QLineEdit" name="lineEdit_44">
->>>>>>> 1c2b7c10
    <property name="geometry">
     <rect>
-     <x>680</x>
-     <y>540</y>
-     <width>71</width>
-     <height>31</height>
+     <x>560</x>
+     <y>20</y>
+     <width>111</width>
+     <height>20</height>
     </rect>
    </property>
-   <property name="text">
-    <string>Accept</string>
-   </property>
-  </widget>
-  <widget class="QPushButton" name="btn_close">
-   <property name="geometry">
-    <rect>
-     <x>760</x>
-     <y>540</y>
-     <width>71</width>
-     <height>31</height>
-    </rect>
+   <property name="font">
+    <font>
+     <italic>true</italic>
+    </font>
    </property>
    <property name="text">
-<<<<<<< HEAD
-    <string>Close</string>
+    <string/>
    </property>
   </widget>
   <widget class="QComboBox" name="cat_connectype_id">
@@ -2685,9 +2562,6 @@
      <width>141</width>
      <height>22</height>
     </rect>
-=======
-    <string>cat_connec.dnom</string>
->>>>>>> 1c2b7c10
    </property>
   </widget>
  </widget>
