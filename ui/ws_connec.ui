--- conflicted
+++ resolved
@@ -6,21 +6,13 @@
    <rect>
     <x>0</x>
     <y>0</y>
-<<<<<<< HEAD
-    <width>845</width>
-=======
     <width>830</width>
->>>>>>> 608aa76f
     <height>615</height>
    </rect>
   </property>
   <property name="minimumSize">
    <size>
-<<<<<<< HEAD
-    <width>845</width>
-=======
     <width>830</width>
->>>>>>> 608aa76f
     <height>615</height>
    </size>
   </property>
@@ -46,11 +38,7 @@
     </rect>
    </property>
    <property name="currentIndex">
-<<<<<<< HEAD
-    <number>0</number>
-=======
     <number>5</number>
->>>>>>> 608aa76f
    </property>
    <widget class="QWidget" name="page_feature">
     <attribute name="title">
@@ -539,11 +527,7 @@
       </rect>
      </property>
     </widget>
-<<<<<<< HEAD
-    <widget class="QComboBox" name="cfluid_type">
-=======
     <widget class="QComboBox" name="fluid_type">
->>>>>>> 608aa76f
      <property name="geometry">
       <rect>
        <x>520</x>
@@ -1049,11 +1033,7 @@
      <property name="geometry">
       <rect>
        <x>20</x>
-<<<<<<< HEAD
-       <y>70</y>
-=======
        <y>125</y>
->>>>>>> 608aa76f
        <width>90</width>
        <height>22</height>
       </rect>
@@ -1085,36 +1065,11 @@
       <number>3</number>
      </property>
     </widget>
-<<<<<<< HEAD
-    <widget class="QTextEdit" name="element">
-     <property name="geometry">
-      <rect>
-       <x>20</x>
-       <y>100</y>
-       <width>771</width>
-       <height>341</height>
-      </rect>
-     </property>
-     <property name="html">
-      <string>&lt;!DOCTYPE HTML PUBLIC &quot;-//W3C//DTD HTML 4.0//EN&quot; &quot;http://www.w3.org/TR/REC-html40/strict.dtd&quot;&gt;
-&lt;html&gt;&lt;head&gt;&lt;meta name=&quot;qrichtext&quot; content=&quot;1&quot; /&gt;&lt;style type=&quot;text/css&quot;&gt;
-p, li { white-space: pre-wrap; }
-&lt;/style&gt;&lt;/head&gt;&lt;body style=&quot; font-family:'MS Shell Dlg 2'; font-size:8.25pt; font-weight:400; font-style:normal;&quot;&gt;
-&lt;p style=&quot; margin-top:0px; margin-bottom:0px; margin-left:0px; margin-right:0px; -qt-block-indent:0; text-indent:0px;&quot;&gt;&lt;span style=&quot; font-size:8pt;&quot;&gt;element.element_id, cat_element.type, cat_element.id, element.builtdate, element.state,  element.enddate,  element.annotation,  element.link&lt;/span&gt;&lt;/p&gt;&lt;/body&gt;&lt;/html&gt;</string>
-     </property>
-    </widget>
-    <widget class="QLabel" name="label_connec_demand">
-     <property name="geometry">
-      <rect>
-       <x>20</x>
-       <y>30</y>
-=======
     <widget class="QLabel" name="label_demand">
      <property name="geometry">
       <rect>
        <x>20</x>
        <y>35</y>
->>>>>>> 608aa76f
        <width>90</width>
        <height>22</height>
       </rect>
@@ -1140,21 +1095,12 @@
       <number>3</number>
      </property>
     </widget>
-<<<<<<< HEAD
-    <widget class="QLineEdit" name="n_nhydrometer">
-     <property name="geometry">
-      <rect>
-       <x>380</x>
-       <y>30</y>
-       <width>151</width>
-=======
     <widget class="QLineEdit" name="n_hydrometer">
      <property name="geometry">
       <rect>
        <x>320</x>
        <y>35</y>
        <width>101</width>
->>>>>>> 608aa76f
        <height>20</height>
       </rect>
      </property>
@@ -1162,13 +1108,8 @@
     <widget class="QLabel" name="label_code">
      <property name="geometry">
       <rect>
-<<<<<<< HEAD
-       <x>540</x>
-       <y>30</y>
-=======
        <x>440</x>
        <y>35</y>
->>>>>>> 608aa76f
        <width>90</width>
        <height>22</height>
       </rect>
@@ -1203,15 +1144,9 @@
     <widget class="QLineEdit" name="code">
      <property name="geometry">
       <rect>
-<<<<<<< HEAD
-       <x>640</x>
-       <y>30</y>
-       <width>151</width>
-=======
        <x>540</x>
        <y>35</y>
        <width>161</width>
->>>>>>> 608aa76f
        <height>20</height>
       </rect>
      </property>
@@ -1220,30 +1155,17 @@
      <property name="geometry">
       <rect>
        <x>120</x>
-<<<<<<< HEAD
-       <y>30</y>
-       <width>151</width>
-=======
        <y>35</y>
        <width>81</width>
->>>>>>> 608aa76f
        <height>20</height>
       </rect>
      </property>
     </widget>
-<<<<<<< HEAD
-    <widget class="QLabel" name="label_connec_n_hydrometer">
-     <property name="geometry">
-      <rect>
-       <x>280</x>
-       <y>30</y>
-=======
     <widget class="QLabel" name="label_n_hydrometer">
      <property name="geometry">
       <rect>
        <x>220</x>
        <y>35</y>
->>>>>>> 608aa76f
        <width>90</width>
        <height>22</height>
       </rect>
@@ -1269,8 +1191,6 @@
       <number>3</number>
      </property>
     </widget>
-<<<<<<< HEAD
-=======
     <widget class="QTableView" name="tbl_info">
      <property name="geometry">
       <rect>
@@ -1294,7 +1214,6 @@
       <string>DELETE_ROW</string>
      </property>
     </widget>
->>>>>>> 608aa76f
    </widget>
    <widget class="QWidget" name="page_document">
     <attribute name="title">
@@ -1563,16 +1482,7 @@
       <number>3</number>
      </property>
     </widget>
-<<<<<<< HEAD
-   </widget>
-   <widget class="QWidget" name="page_picture">
-    <attribute name="title">
-     <string>Picture</string>
-    </attribute>
-    <widget class="QLabel" name="label_picture_tagcat_id">
-=======
     <widget class="QTableView" name="tbl_connec">
->>>>>>> 608aa76f
      <property name="geometry">
       <rect>
        <x>20</x>
@@ -2676,151 +2586,7 @@
       <bool>true</bool>
      </property>
     </widget>
-<<<<<<< HEAD
-    <widget class="QDateEdit" name="date_picture_from">
-=======
     <widget class="QDateEdit" name="date_dae_to">
->>>>>>> 608aa76f
-     <property name="geometry">
-      <rect>
-       <x>190</x>
-       <y>35</y>
-       <width>121</width>
-       <height>22</height>
-      </rect>
-     </property>
-     <property name="date">
-      <date>
-<<<<<<< HEAD
-       <year>2016</year>
-=======
-       <year>2017</year>
->>>>>>> 608aa76f
-       <month>1</month>
-       <day>1</day>
-      </date>
-     </property>
-     <property name="calendarPopup">
-      <bool>true</bool>
-     </property>
-    </widget>
-    <widget class="QLabel" name="label_hydrometer">
-     <property name="geometry">
-      <rect>
-       <x>20</x>
-       <y>125</y>
-       <width>90</width>
-       <height>22</height>
-      </rect>
-     </property>
-     <property name="font">
-      <font>
-       <pointsize>9</pointsize>
-      </font>
-     </property>
-     <property name="frameShape">
-      <enum>QFrame::NoFrame</enum>
-     </property>
-     <property name="frameShadow">
-      <enum>QFrame::Plain</enum>
-     </property>
-     <property name="text">
-      <string>Hydrometer:</string>
-     </property>
-     <property name="textFormat">
-      <enum>Qt::AutoText</enum>
-     </property>
-     <property name="scaledContents">
-      <bool>false</bool>
-     </property>
-     <property name="alignment">
-      <set>Qt::AlignLeading|Qt::AlignLeft|Qt::AlignVCenter</set>
-     </property>
-     <property name="margin">
-      <number>3</number>
-     </property>
-    </widget>
-    <widget class="QLabel" name="label_hydrometer_to">
-     <property name="geometry">
-      <rect>
-       <x>150</x>
-       <y>35</y>
-       <width>31</width>
-       <height>22</height>
-      </rect>
-     </property>
-     <property name="font">
-      <font>
-       <pointsize>9</pointsize>
-      </font>
-     </property>
-     <property name="frameShape">
-      <enum>QFrame::NoFrame</enum>
-     </property>
-     <property name="frameShadow">
-      <enum>QFrame::Raised</enum>
-     </property>
-     <property name="text">
-      <string>to</string>
-     </property>
-     <property name="textFormat">
-      <enum>Qt::AutoText</enum>
-     </property>
-     <property name="scaledContents">
-      <bool>false</bool>
-     </property>
-     <property name="alignment">
-      <set>Qt::AlignCenter</set>
-     </property>
-     <property name="margin">
-      <number>3</number>
-     </property>
-    </widget>
-    <widget class="Line" name="line_13">
-     <property name="geometry">
-      <rect>
-       <x>20</x>
-       <y>105</y>
-       <width>761</width>
-       <height>16</height>
-      </rect>
-     </property>
-     <property name="orientation">
-      <enum>Qt::Horizontal</enum>
-     </property>
-    </widget>
-    <widget class="QTableView" name="tbl_dae">
-     <property name="geometry">
-      <rect>
-       <x>20</x>
-       <y>150</y>
-       <width>761</width>
-       <height>281</height>
-      </rect>
-     </property>
-    </widget>
-<<<<<<< HEAD
-    <widget class="QComboBox" name="picture_user">
-     <property name="geometry">
-      <rect>
-       <x>120</x>
-       <y>70</y>
-       <width>111</width>
-       <height>20</height>
-      </rect>
-     </property>
-    </widget>
-    <widget class="QComboBox" name="picture_tagcat_id">
-     <property name="geometry">
-      <rect>
-       <x>360</x>
-       <y>70</y>
-       <width>111</width>
-       <height>20</height>
-      </rect>
-     </property>
-    </widget>
-    <widget class="QDateEdit" name="date_picture_to">
      <property name="geometry">
       <rect>
        <x>190</x>
@@ -2840,7 +2606,43 @@
       <bool>true</bool>
      </property>
     </widget>
-    <widget class="QLabel" name="label_to_2">
+    <widget class="QLabel" name="label_hydrometer">
+     <property name="geometry">
+      <rect>
+       <x>20</x>
+       <y>125</y>
+       <width>90</width>
+       <height>22</height>
+      </rect>
+     </property>
+     <property name="font">
+      <font>
+       <pointsize>9</pointsize>
+      </font>
+     </property>
+     <property name="frameShape">
+      <enum>QFrame::NoFrame</enum>
+     </property>
+     <property name="frameShadow">
+      <enum>QFrame::Plain</enum>
+     </property>
+     <property name="text">
+      <string>Hydrometer:</string>
+     </property>
+     <property name="textFormat">
+      <enum>Qt::AutoText</enum>
+     </property>
+     <property name="scaledContents">
+      <bool>false</bool>
+     </property>
+     <property name="alignment">
+      <set>Qt::AlignLeading|Qt::AlignLeft|Qt::AlignVCenter</set>
+     </property>
+     <property name="margin">
+      <number>3</number>
+     </property>
+    </widget>
+    <widget class="QLabel" name="label_hydrometer_to">
      <property name="geometry">
       <rect>
        <x>150</x>
@@ -2876,134 +2678,7 @@
       <number>3</number>
      </property>
     </widget>
-   </widget>
-   <widget class="QWidget" name="page_event">
-    <attribute name="title">
-     <string>Event</string>
-    </attribute>
-    <widget class="QComboBox" name="cat_event_eventtype_id">
-     <property name="geometry">
-      <rect>
-       <x>600</x>
-       <y>70</y>
-       <width>111</width>
-       <height>20</height>
-      </rect>
-     </property>
-    </widget>
-    <widget class="QComboBox" name="event_user">
-     <property name="geometry">
-      <rect>
-       <x>120</x>
-       <y>70</y>
-       <width>111</width>
-       <height>20</height>
-      </rect>
-     </property>
-    </widget>
-    <widget class="QComboBox" name="event_eventcat_id">
-     <property name="geometry">
-      <rect>
-       <x>360</x>
-       <y>70</y>
-       <width>111</width>
-       <height>20</height>
-      </rect>
-     </property>
-    </widget>
-    <widget class="QLabel" name="label_cat_event_eventtype_id">
-     <property name="geometry">
-      <rect>
-       <x>500</x>
-       <y>70</y>
-       <width>90</width>
-       <height>22</height>
-      </rect>
-     </property>
-     <property name="font">
-      <font>
-       <pointsize>8</pointsize>
-      </font>
-     </property>
-     <property name="frameShape">
-      <enum>QFrame::Box</enum>
-     </property>
-     <property name="frameShadow">
-      <enum>QFrame::Raised</enum>
-     </property>
-     <property name="text">
-      <string>Event_type</string>
-     </property>
-     <property name="textFormat">
-      <enum>Qt::AutoText</enum>
-     </property>
-     <property name="scaledContents">
-      <bool>false</bool>
-     </property>
-     <property name="alignment">
-      <set>Qt::AlignCenter</set>
-     </property>
-     <property name="margin">
-      <number>3</number>
-     </property>
-    </widget>
-    <widget class="QLabel" name="label_to_3">
-     <property name="geometry">
-      <rect>
-       <x>150</x>
-       <y>35</y>
-       <width>31</width>
-       <height>22</height>
-      </rect>
-     </property>
-     <property name="font">
-      <font>
-       <pointsize>9</pointsize>
-      </font>
-     </property>
-     <property name="frameShape">
-      <enum>QFrame::NoFrame</enum>
-     </property>
-     <property name="frameShadow">
-      <enum>QFrame::Raised</enum>
-     </property>
-     <property name="text">
-      <string>to</string>
-     </property>
-     <property name="textFormat">
-      <enum>Qt::AutoText</enum>
-     </property>
-     <property name="scaledContents">
-      <bool>false</bool>
-     </property>
-     <property name="alignment">
-      <set>Qt::AlignCenter</set>
-     </property>
-     <property name="margin">
-      <number>3</number>
-     </property>
-    </widget>
-    <widget class="QDateEdit" name="date_event_from">
-     <property name="geometry">
-      <rect>
-       <x>20</x>
-       <y>35</y>
-       <width>121</width>
-       <height>22</height>
-      </rect>
-     </property>
-     <property name="date">
-      <date>
-       <year>2016</year>
-       <month>1</month>
-       <day>1</day>
-      </date>
-     </property>
-     <property name="calendarPopup">
-      <bool>true</bool>
-     </property>
-    </widget>
-    <widget class="Line" name="line_9">
+    <widget class="Line" name="line_13">
      <property name="geometry">
       <rect>
        <x>20</x>
@@ -3016,135 +2691,7 @@
       <enum>Qt::Horizontal</enum>
      </property>
     </widget>
-    <widget class="QDateEdit" name="date_event_to">
-     <property name="geometry">
-      <rect>
-       <x>190</x>
-       <y>35</y>
-       <width>121</width>
-       <height>22</height>
-      </rect>
-     </property>
-     <property name="date">
-      <date>
-       <year>2017</year>
-       <month>1</month>
-       <day>1</day>
-      </date>
-     </property>
-     <property name="calendarPopup">
-      <bool>true</bool>
-     </property>
-    </widget>
-    <widget class="QLabel" name="label_event_user">
-     <property name="geometry">
-      <rect>
-       <x>20</x>
-       <y>70</y>
-       <width>90</width>
-       <height>22</height>
-      </rect>
-     </property>
-     <property name="font">
-      <font>
-       <pointsize>8</pointsize>
-      </font>
-     </property>
-     <property name="frameShape">
-      <enum>QFrame::Box</enum>
-     </property>
-     <property name="frameShadow">
-      <enum>QFrame::Raised</enum>
-     </property>
-     <property name="text">
-      <string>User</string>
-     </property>
-     <property name="textFormat">
-      <enum>Qt::AutoText</enum>
-     </property>
-     <property name="scaledContents">
-      <bool>false</bool>
-     </property>
-     <property name="alignment">
-      <set>Qt::AlignCenter</set>
-     </property>
-     <property name="margin">
-      <number>3</number>
-     </property>
-    </widget>
-    <widget class="QLabel" name="label_event_eventcat_id">
-     <property name="geometry">
-      <rect>
-       <x>260</x>
-       <y>70</y>
-       <width>90</width>
-       <height>22</height>
-      </rect>
-     </property>
-     <property name="font">
-      <font>
-       <pointsize>8</pointsize>
-      </font>
-     </property>
-     <property name="frameShape">
-      <enum>QFrame::Box</enum>
-     </property>
-     <property name="frameShadow">
-      <enum>QFrame::Raised</enum>
-     </property>
-     <property name="text">
-      <string>Event</string>
-     </property>
-     <property name="textFormat">
-      <enum>Qt::AutoText</enum>
-     </property>
-     <property name="scaledContents">
-      <bool>false</bool>
-     </property>
-     <property name="alignment">
-      <set>Qt::AlignCenter</set>
-     </property>
-     <property name="margin">
-      <number>3</number>
-     </property>
-    </widget>
-    <widget class="QLabel" name="label_83">
-     <property name="geometry">
-      <rect>
-       <x>20</x>
-       <y>125</y>
-       <width>90</width>
-       <height>22</height>
-      </rect>
-     </property>
-     <property name="font">
-      <font>
-       <pointsize>9</pointsize>
-      </font>
-     </property>
-     <property name="frameShape">
-      <enum>QFrame::NoFrame</enum>
-     </property>
-     <property name="frameShadow">
-      <enum>QFrame::Plain</enum>
-     </property>
-     <property name="text">
-      <string>Event:</string>
-     </property>
-     <property name="textFormat">
-      <enum>Qt::AutoText</enum>
-     </property>
-     <property name="scaledContents">
-      <bool>false</bool>
-     </property>
-     <property name="alignment">
-      <set>Qt::AlignLeading|Qt::AlignLeft|Qt::AlignVCenter</set>
-     </property>
-     <property name="margin">
-      <number>3</number>
-     </property>
-    </widget>
-    <widget class="QTableWidget" name="event_x_connec_state_observ">
+    <widget class="QTableView" name="tbl_dae">
      <property name="geometry">
       <rect>
        <x>20</x>
@@ -3154,436 +2701,12 @@
       </rect>
      </property>
     </widget>
-   </widget>
-   <widget class="QWidget" name="page_log">
-    <attribute name="title">
-     <string>Log</string>
-    </attribute>
-    <widget class="QLabel" name="label_148">
-     <property name="geometry">
-      <rect>
-       <x>20</x>
-       <y>125</y>
-       <width>90</width>
-       <height>22</height>
-      </rect>
-     </property>
-     <property name="font">
-      <font>
-       <pointsize>9</pointsize>
-      </font>
-     </property>
-     <property name="frameShape">
-      <enum>QFrame::NoFrame</enum>
-     </property>
-     <property name="frameShadow">
-      <enum>QFrame::Plain</enum>
-     </property>
-     <property name="text">
-      <string>Log:</string>
-     </property>
-     <property name="textFormat">
-      <enum>Qt::AutoText</enum>
-     </property>
-     <property name="scaledContents">
-      <bool>false</bool>
-     </property>
-     <property name="alignment">
-      <set>Qt::AlignLeading|Qt::AlignLeft|Qt::AlignVCenter</set>
-     </property>
-     <property name="margin">
-      <number>3</number>
-     </property>
-    </widget>
-    <widget class="QLabel" name="label_74">
-     <property name="geometry">
-      <rect>
-       <x>150</x>
-       <y>35</y>
-       <width>31</width>
-       <height>22</height>
-      </rect>
-     </property>
-     <property name="font">
-      <font>
-       <pointsize>9</pointsize>
-      </font>
-     </property>
-     <property name="frameShape">
-      <enum>QFrame::NoFrame</enum>
-     </property>
-     <property name="frameShadow">
-      <enum>QFrame::Raised</enum>
-     </property>
-     <property name="text">
-      <string>to</string>
-     </property>
-     <property name="textFormat">
-      <enum>Qt::AutoText</enum>
-     </property>
-     <property name="scaledContents">
-      <bool>false</bool>
-     </property>
-     <property name="alignment">
-      <set>Qt::AlignCenter</set>
-     </property>
-     <property name="margin">
-      <number>3</number>
-     </property>
-    </widget>
-    <widget class="QDateEdit" name="date_log_from">
-     <property name="geometry">
-      <rect>
-       <x>20</x>
-       <y>35</y>
-       <width>121</width>
-       <height>22</height>
-      </rect>
-     </property>
-     <property name="date">
-      <date>
-       <year>2016</year>
-       <month>1</month>
-       <day>1</day>
-      </date>
-     </property>
-     <property name="calendarPopup">
-      <bool>true</bool>
-     </property>
-    </widget>
-    <widget class="QComboBox" name="log_event_type">
-     <property name="geometry">
-      <rect>
-       <x>360</x>
-       <y>70</y>
-       <width>111</width>
-       <height>20</height>
-      </rect>
-     </property>
-    </widget>
-    <widget class="QLabel" name="label_149">
-     <property name="geometry">
-      <rect>
-       <x>260</x>
-       <y>70</y>
-       <width>90</width>
-       <height>22</height>
-      </rect>
-     </property>
-     <property name="font">
-      <font>
-       <pointsize>8</pointsize>
-      </font>
-     </property>
-     <property name="frameShape">
-      <enum>QFrame::Box</enum>
-     </property>
-     <property name="frameShadow">
-      <enum>QFrame::Raised</enum>
-     </property>
-     <property name="text">
-      <string>Event_type</string>
-     </property>
-     <property name="textFormat">
-      <enum>Qt::AutoText</enum>
-     </property>
-     <property name="scaledContents">
-      <bool>false</bool>
-     </property>
-     <property name="alignment">
-      <set>Qt::AlignCenter</set>
-     </property>
-     <property name="margin">
-      <number>3</number>
-     </property>
-    </widget>
-    <widget class="QDateEdit" name="date_log_to">
-     <property name="geometry">
-      <rect>
-       <x>190</x>
-       <y>35</y>
-       <width>121</width>
-       <height>22</height>
-      </rect>
-     </property>
-     <property name="date">
-      <date>
-       <year>2017</year>
-       <month>1</month>
-       <day>1</day>
-      </date>
-     </property>
-     <property name="calendarPopup">
-      <bool>true</bool>
-     </property>
-    </widget>
-    <widget class="QComboBox" name="log_user">
-     <property name="geometry">
-      <rect>
-       <x>120</x>
-       <y>70</y>
-       <width>111</width>
-       <height>20</height>
-      </rect>
-     </property>
-    </widget>
-    <widget class="QLabel" name="label_150">
-     <property name="geometry">
-      <rect>
-       <x>20</x>
-       <y>70</y>
-       <width>90</width>
-       <height>22</height>
-      </rect>
-     </property>
-     <property name="font">
-      <font>
-       <pointsize>8</pointsize>
-      </font>
-     </property>
-     <property name="frameShape">
-      <enum>QFrame::Box</enum>
-     </property>
-     <property name="frameShadow">
-      <enum>QFrame::Raised</enum>
-     </property>
-     <property name="text">
-      <string>User</string>
-     </property>
-     <property name="textFormat">
-      <enum>Qt::AutoText</enum>
-     </property>
-     <property name="scaledContents">
-      <bool>false</bool>
-     </property>
-     <property name="alignment">
-      <set>Qt::AlignCenter</set>
-     </property>
-     <property name="margin">
-      <number>3</number>
-     </property>
-    </widget>
-    <widget class="Line" name="line_19">
-     <property name="geometry">
-      <rect>
-       <x>20</x>
-       <y>105</y>
-       <width>761</width>
-       <height>16</height>
-      </rect>
-     </property>
-     <property name="orientation">
-      <enum>Qt::Horizontal</enum>
-     </property>
-    </widget>
-    <widget class="QTableWidget" name="tbl_log">
-     <property name="geometry">
-      <rect>
-       <x>20</x>
-       <y>150</y>
-       <width>761</width>
-       <height>281</height>
-      </rect>
-     </property>
-    </widget>
-   </widget>
-   <widget class="QWidget" name="page_dae">
-    <attribute name="title">
-     <string>DAE</string>
-    </attribute>
-    <widget class="QDateEdit" name="date_dae_from">
-     <property name="geometry">
-      <rect>
-       <x>20</x>
-       <y>35</y>
-       <width>121</width>
-       <height>22</height>
-      </rect>
-     </property>
-     <property name="date">
-      <date>
-       <year>2016</year>
-       <month>1</month>
-       <day>1</day>
-      </date>
-     </property>
-     <property name="calendarPopup">
-      <bool>true</bool>
-     </property>
-    </widget>
-    <widget class="QTableWidget" name="tbl_dae">
-     <property name="geometry">
-      <rect>
-       <x>20</x>
-       <y>150</y>
-       <width>761</width>
-       <height>281</height>
-      </rect>
-     </property>
-    </widget>
-    <widget class="QDateEdit" name="date_dae_to">
-     <property name="geometry">
-      <rect>
-       <x>190</x>
-       <y>35</y>
-       <width>121</width>
-       <height>22</height>
-      </rect>
-     </property>
-     <property name="date">
-      <date>
-       <year>2017</year>
-       <month>1</month>
-       <day>1</day>
-      </date>
-     </property>
-     <property name="calendarPopup">
-      <bool>true</bool>
-     </property>
-    </widget>
-    <widget class="QLabel" name="label_84">
-     <property name="geometry">
-      <rect>
-       <x>20</x>
-       <y>125</y>
-       <width>90</width>
-       <height>22</height>
-      </rect>
-     </property>
-     <property name="font">
-      <font>
-       <pointsize>9</pointsize>
-      </font>
-     </property>
-     <property name="frameShape">
-      <enum>QFrame::NoFrame</enum>
-     </property>
-     <property name="frameShadow">
-      <enum>QFrame::Plain</enum>
-     </property>
-     <property name="text">
-      <string>IPTU:</string>
-     </property>
-     <property name="textFormat">
-      <enum>Qt::AutoText</enum>
-     </property>
-     <property name="scaledContents">
-      <bool>false</bool>
-     </property>
-     <property name="alignment">
-      <set>Qt::AlignLeading|Qt::AlignLeft|Qt::AlignVCenter</set>
-     </property>
-     <property name="margin">
-      <number>3</number>
-     </property>
-    </widget>
-    <widget class="QLabel" name="label_85">
-     <property name="geometry">
-      <rect>
-       <x>150</x>
-       <y>35</y>
-       <width>31</width>
-       <height>22</height>
-      </rect>
-     </property>
-     <property name="font">
-      <font>
-       <pointsize>9</pointsize>
-      </font>
-     </property>
-     <property name="frameShape">
-      <enum>QFrame::NoFrame</enum>
-     </property>
-     <property name="frameShadow">
-      <enum>QFrame::Raised</enum>
-     </property>
-     <property name="text">
-      <string>to</string>
-     </property>
-     <property name="textFormat">
-      <enum>Qt::AutoText</enum>
-     </property>
-     <property name="scaledContents">
-      <bool>false</bool>
-     </property>
-     <property name="alignment">
-      <set>Qt::AlignCenter</set>
-     </property>
-     <property name="margin">
-      <number>3</number>
-     </property>
-    </widget>
-    <widget class="Line" name="line_13">
-     <property name="geometry">
-      <rect>
-       <x>20</x>
-       <y>105</y>
-       <width>761</width>
-       <height>16</height>
-      </rect>
-     </property>
-     <property name="orientation">
-      <enum>Qt::Horizontal</enum>
-     </property>
-    </widget>
-    <widget class="QComboBox" name="cod_dae">
-     <property name="geometry">
-      <rect>
-       <x>120</x>
-       <y>70</y>
-       <width>111</width>
-       <height>20</height>
-      </rect>
-     </property>
-    </widget>
-    <widget class="QLabel" name="label_86">
-     <property name="geometry">
-      <rect>
-       <x>20</x>
-       <y>70</y>
-       <width>90</width>
-       <height>22</height>
-      </rect>
-     </property>
-     <property name="font">
-      <font>
-       <pointsize>8</pointsize>
-      </font>
-     </property>
-     <property name="frameShape">
-      <enum>QFrame::Box</enum>
-     </property>
-     <property name="frameShadow">
-      <enum>QFrame::Raised</enum>
-     </property>
-     <property name="text">
-      <string>Cod. DAE</string>
-     </property>
-     <property name="textFormat">
-      <enum>Qt::AutoText</enum>
-     </property>
-     <property name="scaledContents">
-      <bool>false</bool>
-     </property>
-     <property name="alignment">
-      <set>Qt::AlignCenter</set>
-     </property>
-     <property name="margin">
-      <number>3</number>
-     </property>
-    </widget>
-=======
->>>>>>> 608aa76f
    </widget>
   </widget>
   <widget class="QLineEdit" name="rotation">
    <property name="geometry">
     <rect>
-<<<<<<< HEAD
-     <x>110</x>
-=======
      <x>750</x>
->>>>>>> 608aa76f
      <y>540</y>
      <width>65</width>
      <height>20</height>
@@ -3593,11 +2716,7 @@
     <string>rotation</string>
    </property>
   </widget>
-<<<<<<< HEAD
-  <widget class="QCheckBox" name="verified">
-=======
   <widget class="QPushButton" name="btn_accept">
->>>>>>> 608aa76f
    <property name="geometry">
     <rect>
      <x>670</x>
@@ -3610,40 +2729,16 @@
     <string>Accept</string>
    </property>
   </widget>
-<<<<<<< HEAD
-  <widget class="QPushButton" name="btn_accept">
-   <property name="geometry">
-    <rect>
-     <x>680</x>
-     <y>540</y>
-=======
   <widget class="QPushButton" name="btn_close">
    <property name="geometry">
     <rect>
      <x>750</x>
      <y>580</y>
->>>>>>> 608aa76f
      <width>71</width>
      <height>31</height>
     </rect>
    </property>
    <property name="text">
-<<<<<<< HEAD
-    <string>Accept</string>
-   </property>
-  </widget>
-  <widget class="QPushButton" name="btn_close">
-   <property name="geometry">
-    <rect>
-     <x>760</x>
-     <y>540</y>
-     <width>71</width>
-     <height>31</height>
-    </rect>
-   </property>
-   <property name="text">
-=======
->>>>>>> 608aa76f
     <string>Close</string>
    </property>
   </widget>
@@ -3661,11 +2756,6 @@
    </property>
   </widget>
   <widget class="QComboBox" name="cat_connectype_id">
-<<<<<<< HEAD
-   <property name="geometry">
-    <rect>
-     <x>130</x>
-=======
    <property name="geometry">
     <rect>
      <x>130</x>
@@ -3679,19 +2769,11 @@
    <property name="geometry">
     <rect>
      <x>450</x>
->>>>>>> 608aa76f
      <y>20</y>
-     <width>141</width>
+     <width>111</width>
      <height>20</height>
     </rect>
    </property>
-<<<<<<< HEAD
-  </widget>
-  <widget class="QLineEdit" name="lineEdit_35">
-   <property name="geometry">
-    <rect>
-     <x>450</x>
-=======
    <property name="font">
     <font>
      <italic>false</italic>
@@ -3705,7 +2787,6 @@
    <property name="geometry">
     <rect>
      <x>570</x>
->>>>>>> 608aa76f
      <y>20</y>
      <width>111</width>
      <height>20</height>
@@ -3713,19 +2794,6 @@
    </property>
    <property name="font">
     <font>
-<<<<<<< HEAD
-     <italic>false</italic>
-    </font>
-   </property>
-   <property name="text">
-    <string>arc_id</string>
-   </property>
-  </widget>
-  <widget class="QLineEdit" name="matcat_id">
-   <property name="geometry">
-    <rect>
-     <x>580</x>
-=======
      <italic>true</italic>
     </font>
    </property>
@@ -3737,7 +2805,6 @@
    <property name="geometry">
     <rect>
      <x>290</x>
->>>>>>> 608aa76f
      <y>20</y>
      <width>141</width>
      <height>20</height>
@@ -3759,16 +2826,6 @@
     </font>
    </property>
    <property name="text">
-<<<<<<< HEAD
-    <string>cat_connec.matcat_id</string>
-   </property>
-  </widget>
-  <widget class="QComboBox" name="connecat_id_dummy">
-   <property name="geometry">
-    <rect>
-     <x>290</x>
-     <y>20</y>
-=======
     <string>cat_connec.dnom</string>
    </property>
   </widget>
@@ -3777,23 +2834,15 @@
     <rect>
      <x>290</x>
      <y>0</y>
->>>>>>> 608aa76f
      <width>141</width>
      <height>20</height>
     </rect>
    </property>
   </widget>
-<<<<<<< HEAD
-  <widget class="QLineEdit" name="dnom">
-   <property name="geometry">
-    <rect>
-     <x>710</x>
-=======
   <widget class="QLineEdit" name="cat_pnom">
    <property name="geometry">
     <rect>
      <x>760</x>
->>>>>>> 608aa76f
      <y>20</y>
      <width>61</width>
      <height>20</height>
@@ -3808,14 +2857,6 @@
     <string>cat_connec.dnom</string>
    </property>
   </widget>
-<<<<<<< HEAD
-  <widget class="QComboBox" name="connecat_id">
-   <property name="geometry">
-    <rect>
-     <x>290</x>
-     <y>0</y>
-     <width>141</width>
-=======
   <widget class="QLineEdit" name="presszonecat_id">
    <property name="geometry">
     <rect>
@@ -3868,7 +2909,6 @@
      <x>10</x>
      <y>540</y>
      <width>151</width>
->>>>>>> 608aa76f
      <height>20</height>
     </rect>
    </property>
