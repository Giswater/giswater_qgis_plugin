--- conflicted
+++ resolved
@@ -1,12 +1,7 @@
 <?xml version="1.0" encoding="UTF-8"?>
 <ui version="4.0">
-<<<<<<< HEAD
  <class>MainWindow</class>
  <widget class="QDialog" name="MainWindow">
-=======
- <class>add_visit</class>
- <widget class="QMainWindow" name="add_visit">
->>>>>>> 91c2a037
   <property name="geometry">
    <rect>
     <x>0</x>
