<?xml version="1.0" encoding="UTF-8"?>
<ui version="4.0">
 <class>Dialog</class>
 <widget class="QDialog" name="Dialog">
  <property name="geometry">
   <rect>
    <x>0</x>
    <y>0</y>
    <width>845</width>
    <height>615</height>
   </rect>
  </property>
  <property name="minimumSize">
   <size>
    <width>845</width>
    <height>615</height>
   </size>
  </property>
  <property name="maximumSize">
   <size>
    <width>845</width>
    <height>615</height>
   </size>
  </property>
  <property name="windowTitle">
   <string>Dialog</string>
  </property>
  <property name="sizeGripEnabled">
   <bool>false</bool>
  </property>
  <widget class="QTabWidget" name="tabWidget_2">
   <property name="geometry">
    <rect>
     <x>10</x>
     <y>50</y>
     <width>820</width>
     <height>481</height>
    </rect>
   </property>
   <property name="currentIndex">
<<<<<<< HEAD
    <number>0</number>
=======
    <number>2</number>
>>>>>>> 608aa76f
   </property>
   <widget class="QWidget" name="tab_5">
    <attribute name="title">
     <string>Feature</string>
    </attribute>
    <widget class="QComboBox" name="location_type">
     <property name="geometry">
      <rect>
       <x>520</x>
       <y>101</y>
       <width>160</width>
       <height>20</height>
      </rect>
     </property>
    </widget>
    <widget class="QLabel" name="label_dma_id">
     <property name="geometry">
      <rect>
       <x>14</x>
       <y>100</y>
       <width>90</width>
       <height>22</height>
      </rect>
     </property>
     <property name="font">
      <font>
       <pointsize>8</pointsize>
      </font>
     </property>
     <property name="frameShape">
      <enum>QFrame::Box</enum>
     </property>
     <property name="frameShadow">
      <enum>QFrame::Raised</enum>
     </property>
     <property name="text">
      <string>dma_id</string>
     </property>
     <property name="textFormat">
      <enum>Qt::AutoText</enum>
     </property>
     <property name="scaledContents">
      <bool>false</bool>
     </property>
     <property name="alignment">
      <set>Qt::AlignCenter</set>
     </property>
     <property name="margin">
      <number>3</number>
     </property>
    </widget>
    <widget class="QLabel" name="label_buildercat_id">
     <property name="geometry">
      <rect>
       <x>14</x>
       <y>190</y>
       <width>90</width>
       <height>22</height>
      </rect>
     </property>
     <property name="font">
      <font>
       <pointsize>8</pointsize>
      </font>
     </property>
     <property name="frameShape">
      <enum>QFrame::Box</enum>
     </property>
     <property name="frameShadow">
      <enum>QFrame::Raised</enum>
     </property>
     <property name="text">
      <string>buildercat_id</string>
     </property>
     <property name="textFormat">
      <enum>Qt::AutoText</enum>
     </property>
     <property name="scaledContents">
      <bool>false</bool>
     </property>
     <property name="alignment">
      <set>Qt::AlignCenter</set>
     </property>
     <property name="margin">
      <number>3</number>
     </property>
    </widget>
    <widget class="QLabel" name="label_state">
     <property name="geometry">
      <rect>
       <x>14</x>
       <y>130</y>
       <width>90</width>
       <height>22</height>
      </rect>
     </property>
     <property name="font">
      <font>
       <pointsize>8</pointsize>
      </font>
     </property>
     <property name="frameShape">
      <enum>QFrame::Box</enum>
     </property>
     <property name="frameShadow">
      <enum>QFrame::Raised</enum>
     </property>
     <property name="text">
      <string>state</string>
     </property>
     <property name="textFormat">
      <enum>Qt::AutoText</enum>
     </property>
     <property name="scaledContents">
      <bool>false</bool>
     </property>
     <property name="alignment">
      <set>Qt::AlignCenter</set>
     </property>
     <property name="margin">
      <number>3</number>
     </property>
    </widget>
    <widget class="QLabel" name="label_fluid_type">
     <property name="geometry">
      <rect>
       <x>415</x>
       <y>70</y>
       <width>90</width>
       <height>22</height>
      </rect>
     </property>
     <property name="font">
      <font>
       <pointsize>8</pointsize>
      </font>
     </property>
     <property name="frameShape">
      <enum>QFrame::Box</enum>
     </property>
     <property name="frameShadow">
      <enum>QFrame::Raised</enum>
     </property>
     <property name="midLineWidth">
      <number>0</number>
     </property>
     <property name="text">
      <string>fluid_type</string>
     </property>
     <property name="textFormat">
      <enum>Qt::AutoText</enum>
     </property>
     <property name="scaledContents">
      <bool>false</bool>
     </property>
     <property name="alignment">
      <set>Qt::AlignCenter</set>
     </property>
     <property name="margin">
      <number>3</number>
     </property>
    </widget>
    <widget class="QLabel" name="label_soilcat_id">
     <property name="geometry">
      <rect>
       <x>414</x>
       <y>10</y>
       <width>90</width>
       <height>22</height>
      </rect>
     </property>
     <property name="font">
      <font>
       <pointsize>8</pointsize>
      </font>
     </property>
     <property name="frameShape">
      <enum>QFrame::Box</enum>
     </property>
     <property name="frameShadow">
      <enum>QFrame::Raised</enum>
     </property>
     <property name="text">
      <string>soilcat_id</string>
     </property>
     <property name="textFormat">
      <enum>Qt::AutoText</enum>
     </property>
     <property name="scaledContents">
      <bool>false</bool>
     </property>
     <property name="alignment">
      <set>Qt::AlignCenter</set>
     </property>
     <property name="margin">
      <number>3</number>
     </property>
    </widget>
    <widget class="QLineEdit" name="adress_02">
     <property name="geometry">
      <rect>
       <x>520</x>
       <y>190</y>
       <width>281</width>
       <height>20</height>
      </rect>
     </property>
    </widget>
    <widget class="QLabel" name="label_address_03">
     <property name="geometry">
      <rect>
       <x>415</x>
       <y>220</y>
       <width>90</width>
       <height>22</height>
      </rect>
     </property>
     <property name="font">
      <font>
       <pointsize>8</pointsize>
      </font>
     </property>
     <property name="frameShape">
      <enum>QFrame::Box</enum>
     </property>
     <property name="frameShadow">
      <enum>QFrame::Raised</enum>
     </property>
     <property name="text">
      <string>adress_03</string>
     </property>
     <property name="textFormat">
      <enum>Qt::AutoText</enum>
     </property>
     <property name="scaledContents">
      <bool>false</bool>
     </property>
     <property name="alignment">
      <set>Qt::AlignCenter</set>
     </property>
     <property name="margin">
      <number>3</number>
     </property>
    </widget>
    <widget class="QLabel" name="label_address_02">
     <property name="geometry">
      <rect>
       <x>415</x>
       <y>190</y>
       <width>90</width>
       <height>22</height>
      </rect>
     </property>
     <property name="font">
      <font>
       <pointsize>8</pointsize>
      </font>
     </property>
     <property name="frameShape">
      <enum>QFrame::Box</enum>
     </property>
     <property name="frameShadow">
      <enum>QFrame::Raised</enum>
     </property>
     <property name="text">
      <string>adress_02</string>
     </property>
     <property name="textFormat">
      <enum>Qt::AutoText</enum>
     </property>
     <property name="scaledContents">
      <bool>false</bool>
     </property>
     <property name="alignment">
      <set>Qt::AlignCenter</set>
     </property>
     <property name="margin">
      <number>3</number>
     </property>
    </widget>
    <widget class="QLineEdit" name="adress_01">
     <property name="geometry">
      <rect>
       <x>520</x>
       <y>160</y>
       <width>281</width>
       <height>20</height>
      </rect>
     </property>
    </widget>
    <widget class="QLabel" name="label_workcat_id">
     <property name="geometry">
      <rect>
       <x>14</x>
       <y>160</y>
       <width>90</width>
       <height>22</height>
      </rect>
     </property>
     <property name="font">
      <font>
       <pointsize>8</pointsize>
      </font>
     </property>
     <property name="frameShape">
      <enum>QFrame::Box</enum>
     </property>
     <property name="frameShadow">
      <enum>QFrame::Raised</enum>
     </property>
     <property name="text">
      <string>workcat_id</string>
     </property>
     <property name="textFormat">
      <enum>Qt::AutoText</enum>
     </property>
     <property name="scaledContents">
      <bool>false</bool>
     </property>
     <property name="alignment">
      <set>Qt::AlignCenter</set>
     </property>
     <property name="margin">
      <number>3</number>
     </property>
    </widget>
    <widget class="QLineEdit" name="ymax">
     <property name="geometry">
      <rect>
       <x>120</x>
       <y>40</y>
       <width>160</width>
       <height>20</height>
      </rect>
     </property>
    </widget>
    <widget class="QLabel" name="label_addres_01">
     <property name="geometry">
      <rect>
       <x>415</x>
       <y>160</y>
       <width>90</width>
       <height>22</height>
      </rect>
     </property>
     <property name="font">
      <font>
       <pointsize>8</pointsize>
      </font>
     </property>
     <property name="frameShape">
      <enum>QFrame::Box</enum>
     </property>
     <property name="frameShadow">
      <enum>QFrame::Raised</enum>
     </property>
     <property name="text">
      <string>adress_01</string>
     </property>
     <property name="textFormat">
      <enum>Qt::AutoText</enum>
     </property>
     <property name="scaledContents">
      <bool>false</bool>
     </property>
     <property name="alignment">
      <set>Qt::AlignCenter</set>
     </property>
     <property name="margin">
      <number>3</number>
     </property>
    </widget>
    <widget class="QComboBox" name="category_type">
     <property name="geometry">
      <rect>
       <x>520</x>
       <y>40</y>
       <width>160</width>
       <height>20</height>
      </rect>
     </property>
    </widget>
    <widget class="QLabel" name="label_ymax">
     <property name="geometry">
      <rect>
       <x>14</x>
       <y>40</y>
       <width>90</width>
       <height>22</height>
      </rect>
     </property>
     <property name="font">
      <font>
       <pointsize>8</pointsize>
      </font>
     </property>
     <property name="frameShape">
      <enum>QFrame::Box</enum>
     </property>
     <property name="frameShadow">
      <enum>QFrame::Raised</enum>
     </property>
     <property name="text">
      <string>ymax</string>
     </property>
     <property name="alignment">
      <set>Qt::AlignCenter</set>
     </property>
     <property name="margin">
      <number>3</number>
     </property>
    </widget>
    <widget class="QLabel" name="label_top_elev">
     <property name="geometry">
      <rect>
       <x>14</x>
       <y>10</y>
       <width>90</width>
       <height>22</height>
      </rect>
     </property>
     <property name="font">
      <font>
       <pointsize>8</pointsize>
      </font>
     </property>
     <property name="frameShape">
      <enum>QFrame::Box</enum>
     </property>
     <property name="frameShadow">
      <enum>QFrame::Raised</enum>
     </property>
     <property name="text">
      <string>top_elev</string>
     </property>
     <property name="alignment">
      <set>Qt::AlignCenter</set>
     </property>
     <property name="margin">
      <number>3</number>
     </property>
    </widget>
    <widget class="QLabel" name="label_sector_id">
     <property name="geometry">
      <rect>
       <x>14</x>
       <y>70</y>
       <width>90</width>
       <height>22</height>
      </rect>
     </property>
     <property name="font">
      <font>
       <pointsize>8</pointsize>
      </font>
     </property>
     <property name="frameShape">
      <enum>QFrame::Box</enum>
     </property>
     <property name="frameShadow">
      <enum>QFrame::Raised</enum>
     </property>
     <property name="text">
      <string>sector_id</string>
     </property>
     <property name="textFormat">
      <enum>Qt::AutoText</enum>
     </property>
     <property name="scaledContents">
      <bool>false</bool>
     </property>
     <property name="alignment">
      <set>Qt::AlignCenter</set>
     </property>
     <property name="margin">
      <number>3</number>
     </property>
    </widget>
    <widget class="QLineEdit" name="top_elev">
     <property name="geometry">
      <rect>
       <x>120</x>
       <y>10</y>
       <width>160</width>
       <height>20</height>
      </rect>
     </property>
    </widget>
    <widget class="QComboBox" name="fluid_type">
     <property name="geometry">
      <rect>
       <x>520</x>
       <y>70</y>
       <width>160</width>
       <height>20</height>
      </rect>
     </property>
    </widget>
    <widget class="QLabel" name="label_location_type">
     <property name="geometry">
      <rect>
       <x>415</x>
       <y>100</y>
       <width>90</width>
       <height>22</height>
      </rect>
     </property>
     <property name="font">
      <font>
       <pointsize>8</pointsize>
      </font>
     </property>
     <property name="frameShape">
      <enum>QFrame::Box</enum>
     </property>
     <property name="frameShadow">
      <enum>QFrame::Raised</enum>
     </property>
     <property name="text">
      <string>location_type</string>
     </property>
     <property name="textFormat">
      <enum>Qt::AutoText</enum>
     </property>
     <property name="scaledContents">
      <bool>false</bool>
     </property>
     <property name="alignment">
      <set>Qt::AlignCenter</set>
     </property>
     <property name="margin">
      <number>3</number>
     </property>
    </widget>
    <widget class="QComboBox" name="buildercat_id">
     <property name="geometry">
      <rect>
       <x>120</x>
       <y>190</y>
       <width>160</width>
       <height>20</height>
      </rect>
     </property>
    </widget>
    <widget class="QComboBox" name="soilcat_id">
     <property name="geometry">
      <rect>
       <x>520</x>
       <y>10</y>
       <width>160</width>
       <height>20</height>
      </rect>
     </property>
    </widget>
    <widget class="QComboBox" name="state">
     <property name="geometry">
      <rect>
       <x>120</x>
       <y>130</y>
       <width>160</width>
       <height>20</height>
      </rect>
     </property>
    </widget>
    <widget class="QComboBox" name="dma_id">
     <property name="geometry">
      <rect>
       <x>120</x>
       <y>100</y>
       <width>160</width>
       <height>20</height>
      </rect>
     </property>
    </widget>
    <widget class="QLabel" name="label_owner">
     <property name="geometry">
      <rect>
       <x>415</x>
       <y>130</y>
       <width>90</width>
       <height>22</height>
      </rect>
     </property>
     <property name="font">
      <font>
       <pointsize>8</pointsize>
      </font>
     </property>
     <property name="frameShape">
      <enum>QFrame::Box</enum>
     </property>
     <property name="frameShadow">
      <enum>QFrame::Raised</enum>
     </property>
     <property name="text">
      <string>owner</string>
     </property>
     <property name="textFormat">
      <enum>Qt::AutoText</enum>
     </property>
     <property name="scaledContents">
      <bool>false</bool>
     </property>
     <property name="alignment">
      <set>Qt::AlignCenter</set>
     </property>
     <property name="margin">
      <number>3</number>
     </property>
    </widget>
    <widget class="QLabel" name="label_builtdate">
     <property name="geometry">
      <rect>
       <x>14</x>
       <y>220</y>
       <width>90</width>
       <height>22</height>
      </rect>
     </property>
     <property name="font">
      <font>
       <pointsize>8</pointsize>
      </font>
     </property>
     <property name="frameShape">
      <enum>QFrame::Box</enum>
     </property>
     <property name="frameShadow">
      <enum>QFrame::Raised</enum>
     </property>
     <property name="text">
      <string>builtdate</string>
     </property>
     <property name="textFormat">
      <enum>Qt::AutoText</enum>
     </property>
     <property name="scaledContents">
      <bool>false</bool>
     </property>
     <property name="alignment">
      <set>Qt::AlignCenter</set>
     </property>
     <property name="margin">
      <number>3</number>
     </property>
    </widget>
    <widget class="QLabel" name="label_category_type">
     <property name="geometry">
      <rect>
       <x>415</x>
       <y>40</y>
       <width>90</width>
       <height>22</height>
      </rect>
     </property>
     <property name="font">
      <font>
       <pointsize>8</pointsize>
      </font>
     </property>
     <property name="frameShape">
      <enum>QFrame::Box</enum>
     </property>
     <property name="frameShadow">
      <enum>QFrame::Raised</enum>
     </property>
     <property name="text">
      <string>category_type</string>
     </property>
     <property name="textFormat">
      <enum>Qt::AutoText</enum>
     </property>
     <property name="scaledContents">
      <bool>false</bool>
     </property>
     <property name="alignment">
      <set>Qt::AlignCenter</set>
     </property>
     <property name="margin">
      <number>3</number>
     </property>
    </widget>
    <widget class="QComboBox" name="sector_id">
     <property name="geometry">
      <rect>
       <x>120</x>
       <y>70</y>
       <width>160</width>
       <height>20</height>
      </rect>
     </property>
    </widget>
    <widget class="QLineEdit" name="adress_03">
     <property name="geometry">
      <rect>
       <x>520</x>
       <y>220</y>
       <width>281</width>
       <height>20</height>
      </rect>
     </property>
    </widget>
    <widget class="QDialogButtonBox" name="buttonBox">
     <property name="geometry">
      <rect>
       <x>640</x>
       <y>500</y>
       <width>156</width>
       <height>23</height>
      </rect>
     </property>
     <property name="standardButtons">
      <set>QDialogButtonBox::Cancel|QDialogButtonBox::Ok</set>
     </property>
    </widget>
    <widget class="QTextEdit" name="comment">
     <property name="geometry">
      <rect>
       <x>120</x>
       <y>340</y>
       <width>681</width>
       <height>31</height>
      </rect>
     </property>
    </widget>
    <widget class="QLabel" name="label_annotation">
     <property name="geometry">
      <rect>
       <x>14</x>
       <y>260</y>
       <width>90</width>
       <height>22</height>
      </rect>
     </property>
     <property name="font">
      <font>
       <pointsize>8</pointsize>
      </font>
     </property>
     <property name="frameShape">
      <enum>QFrame::Box</enum>
     </property>
     <property name="frameShadow">
      <enum>QFrame::Raised</enum>
     </property>
     <property name="text">
      <string>annotation</string>
     </property>
     <property name="textFormat">
      <enum>Qt::AutoText</enum>
     </property>
     <property name="scaledContents">
      <bool>false</bool>
     </property>
     <property name="alignment">
      <set>Qt::AlignCenter</set>
     </property>
     <property name="margin">
      <number>3</number>
     </property>
    </widget>
    <widget class="QTextEdit" name="observ">
     <property name="geometry">
      <rect>
       <x>120</x>
       <y>300</y>
       <width>681</width>
       <height>31</height>
      </rect>
     </property>
    </widget>
    <widget class="QTextEdit" name="link">
     <property name="geometry">
      <rect>
       <x>120</x>
       <y>420</y>
       <width>681</width>
       <height>31</height>
      </rect>
     </property>
    </widget>
    <widget class="QTextEdit" name="descript">
     <property name="geometry">
      <rect>
       <x>120</x>
       <y>380</y>
       <width>681</width>
       <height>31</height>
      </rect>
     </property>
    </widget>
    <widget class="QLabel" name="label_comment">
     <property name="geometry">
      <rect>
       <x>14</x>
       <y>340</y>
       <width>90</width>
       <height>22</height>
      </rect>
     </property>
     <property name="font">
      <font>
       <pointsize>8</pointsize>
      </font>
     </property>
     <property name="frameShape">
      <enum>QFrame::Box</enum>
     </property>
     <property name="frameShadow">
      <enum>QFrame::Raised</enum>
     </property>
     <property name="text">
      <string>comment</string>
     </property>
     <property name="textFormat">
      <enum>Qt::AutoText</enum>
     </property>
     <property name="scaledContents">
      <bool>false</bool>
     </property>
     <property name="alignment">
      <set>Qt::AlignCenter</set>
     </property>
     <property name="margin">
      <number>3</number>
     </property>
    </widget>
    <widget class="QLabel" name="label_link">
     <property name="geometry">
      <rect>
       <x>14</x>
       <y>420</y>
       <width>90</width>
       <height>22</height>
      </rect>
     </property>
     <property name="font">
      <font>
       <pointsize>8</pointsize>
      </font>
     </property>
     <property name="frameShape">
      <enum>QFrame::Box</enum>
     </property>
     <property name="frameShadow">
      <enum>QFrame::Raised</enum>
     </property>
     <property name="text">
      <string>link</string>
     </property>
     <property name="textFormat">
      <enum>Qt::AutoText</enum>
     </property>
     <property name="scaledContents">
      <bool>false</bool>
     </property>
     <property name="alignment">
      <set>Qt::AlignCenter</set>
     </property>
     <property name="margin">
      <number>3</number>
     </property>
    </widget>
    <widget class="QTextEdit" name="annotation">
     <property name="geometry">
      <rect>
       <x>120</x>
       <y>260</y>
       <width>681</width>
       <height>31</height>
      </rect>
     </property>
    </widget>
    <widget class="QLabel" name="label_descript">
     <property name="geometry">
      <rect>
       <x>14</x>
       <y>380</y>
       <width>90</width>
       <height>22</height>
      </rect>
     </property>
     <property name="font">
      <font>
       <pointsize>8</pointsize>
      </font>
     </property>
     <property name="frameShape">
      <enum>QFrame::Box</enum>
     </property>
     <property name="frameShadow">
      <enum>QFrame::Raised</enum>
     </property>
     <property name="text">
      <string>descript</string>
     </property>
     <property name="textFormat">
      <enum>Qt::AutoText</enum>
     </property>
     <property name="scaledContents">
      <bool>false</bool>
     </property>
     <property name="alignment">
      <set>Qt::AlignCenter</set>
     </property>
     <property name="margin">
      <number>3</number>
     </property>
    </widget>
    <widget class="QLabel" name="label_observ">
     <property name="geometry">
      <rect>
       <x>14</x>
       <y>300</y>
       <width>90</width>
       <height>22</height>
      </rect>
     </property>
     <property name="font">
      <font>
       <pointsize>8</pointsize>
      </font>
     </property>
     <property name="frameShape">
      <enum>QFrame::Box</enum>
     </property>
     <property name="frameShadow">
      <enum>QFrame::Raised</enum>
     </property>
     <property name="text">
      <string>observ</string>
     </property>
     <property name="textFormat">
      <enum>Qt::AutoText</enum>
     </property>
     <property name="scaledContents">
      <bool>false</bool>
     </property>
     <property name="alignment">
      <set>Qt::AlignCenter</set>
     </property>
     <property name="margin">
      <number>3</number>
     </property>
    </widget>
    <widget class="QComboBox" name="workcat_id">
     <property name="geometry">
      <rect>
       <x>120</x>
       <y>160</y>
       <width>160</width>
       <height>20</height>
      </rect>
     </property>
    </widget>
    <widget class="QDateEdit" name="builtdate">
     <property name="geometry">
      <rect>
       <x>120</x>
       <y>220</y>
       <width>161</width>
       <height>22</height>
      </rect>
     </property>
     <property name="calendarPopup">
      <bool>true</bool>
     </property>
    </widget>
    <widget class="QComboBox" name="ownercat_id">
     <property name="geometry">
      <rect>
       <x>520</x>
       <y>130</y>
       <width>160</width>
       <height>20</height>
      </rect>
     </property>
    </widget>
   </widget>
   <widget class="QWidget" name="tab_6">
    <attribute name="title">
     <string>Document</string>
    </attribute>
    <widget class="QLabel" name="label_doc_to">
     <property name="geometry">
      <rect>
       <x>150</x>
       <y>35</y>
       <width>31</width>
       <height>22</height>
      </rect>
     </property>
     <property name="font">
      <font>
       <pointsize>9</pointsize>
      </font>
     </property>
     <property name="frameShape">
      <enum>QFrame::NoFrame</enum>
     </property>
     <property name="frameShadow">
      <enum>QFrame::Raised</enum>
     </property>
     <property name="text">
      <string>to</string>
     </property>
     <property name="textFormat">
      <enum>Qt::AutoText</enum>
     </property>
     <property name="scaledContents">
      <bool>false</bool>
     </property>
     <property name="alignment">
      <set>Qt::AlignCenter</set>
     </property>
     <property name="margin">
      <number>3</number>
     </property>
    </widget>
    <widget class="QLabel" name="label_doc_tag">
     <property name="geometry">
      <rect>
       <x>500</x>
       <y>70</y>
       <width>90</width>
       <height>22</height>
      </rect>
     </property>
     <property name="font">
      <font>
       <pointsize>8</pointsize>
      </font>
     </property>
     <property name="frameShape">
      <enum>QFrame::Box</enum>
     </property>
     <property name="frameShadow">
      <enum>QFrame::Raised</enum>
     </property>
     <property name="text">
      <string>Tag</string>
     </property>
     <property name="textFormat">
      <enum>Qt::AutoText</enum>
     </property>
     <property name="scaledContents">
      <bool>false</bool>
     </property>
     <property name="alignment">
      <set>Qt::AlignCenter</set>
     </property>
     <property name="margin">
      <number>3</number>
     </property>
    </widget>
    <widget class="Line" name="line_6">
     <property name="geometry">
      <rect>
       <x>20</x>
       <y>105</y>
       <width>761</width>
       <height>16</height>
      </rect>
     </property>
     <property name="orientation">
      <enum>Qt::Horizontal</enum>
     </property>
    </widget>
    <widget class="QLabel" name="label_doc_user">
     <property name="geometry">
      <rect>
       <x>20</x>
       <y>70</y>
       <width>90</width>
       <height>22</height>
      </rect>
     </property>
     <property name="font">
      <font>
       <pointsize>8</pointsize>
      </font>
     </property>
     <property name="frameShape">
      <enum>QFrame::Box</enum>
     </property>
     <property name="frameShadow">
      <enum>QFrame::Raised</enum>
     </property>
     <property name="text">
      <string>User</string>
     </property>
     <property name="textFormat">
      <enum>Qt::AutoText</enum>
     </property>
     <property name="scaledContents">
      <bool>false</bool>
     </property>
     <property name="alignment">
      <set>Qt::AlignCenter</set>
     </property>
     <property name="margin">
      <number>3</number>
     </property>
    </widget>
    <widget class="QDateEdit" name="date_document_from">
     <property name="geometry">
      <rect>
       <x>20</x>
       <y>35</y>
       <width>121</width>
       <height>22</height>
      </rect>
     </property>
     <property name="date">
      <date>
       <year>2016</year>
       <month>1</month>
       <day>1</day>
      </date>
     </property>
     <property name="calendarPopup">
      <bool>true</bool>
     </property>
    </widget>
    <widget class="QComboBox" name="doc_event">
     <property name="geometry">
      <rect>
       <x>360</x>
       <y>70</y>
       <width>111</width>
       <height>20</height>
      </rect>
     </property>
    </widget>
    <widget class="QDateEdit" name="date_document_to">
     <property name="geometry">
      <rect>
       <x>190</x>
       <y>35</y>
       <width>121</width>
       <height>22</height>
      </rect>
     </property>
     <property name="date">
      <date>
       <year>2017</year>
       <month>1</month>
       <day>1</day>
      </date>
     </property>
     <property name="calendarPopup">
      <bool>true</bool>
     </property>
    </widget>
    <widget class="QComboBox" name="doc_tag">
     <property name="geometry">
      <rect>
       <x>600</x>
       <y>70</y>
       <width>111</width>
       <height>20</height>
      </rect>
     </property>
    </widget>
    <widget class="QTableWidget" name="tableWidget_12">
     <property name="geometry">
      <rect>
       <x>20</x>
       <y>150</y>
       <width>761</width>
       <height>281</height>
      </rect>
     </property>
    </widget>
    <widget class="QComboBox" name="doc_user">
     <property name="geometry">
      <rect>
       <x>120</x>
       <y>70</y>
       <width>111</width>
       <height>20</height>
      </rect>
     </property>
    </widget>
    <widget class="QLabel" name="label_doc_type">
     <property name="geometry">
      <rect>
       <x>260</x>
       <y>70</y>
       <width>90</width>
       <height>22</height>
      </rect>
     </property>
     <property name="font">
      <font>
       <pointsize>8</pointsize>
      </font>
     </property>
     <property name="frameShape">
      <enum>QFrame::Box</enum>
     </property>
     <property name="frameShadow">
      <enum>QFrame::Raised</enum>
     </property>
     <property name="text">
      <string>Type</string>
     </property>
     <property name="textFormat">
      <enum>Qt::AutoText</enum>
     </property>
     <property name="scaledContents">
      <bool>false</bool>
     </property>
     <property name="alignment">
      <set>Qt::AlignCenter</set>
     </property>
     <property name="margin">
      <number>3</number>
     </property>
    </widget>
    <widget class="QLabel" name="label_document">
     <property name="geometry">
      <rect>
       <x>20</x>
       <y>125</y>
       <width>90</width>
       <height>22</height>
      </rect>
     </property>
     <property name="font">
      <font>
       <pointsize>9</pointsize>
      </font>
     </property>
     <property name="frameShape">
      <enum>QFrame::NoFrame</enum>
     </property>
     <property name="frameShadow">
      <enum>QFrame::Plain</enum>
     </property>
     <property name="text">
      <string>Document:</string>
     </property>
     <property name="textFormat">
      <enum>Qt::AutoText</enum>
     </property>
     <property name="scaledContents">
      <bool>false</bool>
     </property>
     <property name="alignment">
      <set>Qt::AlignLeading|Qt::AlignLeft|Qt::AlignVCenter</set>
     </property>
     <property name="margin">
      <number>3</number>
     </property>
    </widget>
   </widget>
<<<<<<< HEAD
   <widget class="QWidget" name="tab_7">
    <attribute name="title">
     <string>Picture</string>
    </attribute>
    <widget class="QTableWidget" name="tableWidget_18">
     <property name="geometry">
      <rect>
       <x>20</x>
       <y>150</y>
       <width>761</width>
       <height>281</height>
      </rect>
     </property>
    </widget>
    <widget class="QLabel" name="label_to_2">
     <property name="geometry">
      <rect>
       <x>150</x>
       <y>35</y>
       <width>31</width>
       <height>22</height>
      </rect>
     </property>
     <property name="font">
      <font>
       <pointsize>9</pointsize>
      </font>
     </property>
     <property name="frameShape">
      <enum>QFrame::NoFrame</enum>
     </property>
     <property name="frameShadow">
      <enum>QFrame::Raised</enum>
     </property>
     <property name="text">
      <string>to</string>
     </property>
     <property name="textFormat">
      <enum>Qt::AutoText</enum>
     </property>
     <property name="scaledContents">
      <bool>false</bool>
     </property>
     <property name="alignment">
      <set>Qt::AlignCenter</set>
     </property>
     <property name="margin">
      <number>3</number>
     </property>
    </widget>
    <widget class="QComboBox" name="picture_tag">
     <property name="geometry">
      <rect>
       <x>360</x>
       <y>70</y>
       <width>111</width>
       <height>20</height>
      </rect>
     </property>
    </widget>
    <widget class="Line" name="line_12">
     <property name="geometry">
      <rect>
       <x>20</x>
       <y>105</y>
       <width>761</width>
       <height>16</height>
      </rect>
     </property>
     <property name="orientation">
      <enum>Qt::Horizontal</enum>
     </property>
    </widget>
    <widget class="QLabel" name="label_user_2">
     <property name="geometry">
      <rect>
       <x>20</x>
       <y>70</y>
       <width>90</width>
       <height>22</height>
      </rect>
     </property>
     <property name="font">
      <font>
       <pointsize>8</pointsize>
      </font>
     </property>
     <property name="frameShape">
      <enum>QFrame::Box</enum>
     </property>
     <property name="frameShadow">
      <enum>QFrame::Raised</enum>
     </property>
     <property name="text">
      <string>User</string>
     </property>
     <property name="textFormat">
      <enum>Qt::AutoText</enum>
     </property>
     <property name="scaledContents">
      <bool>false</bool>
     </property>
     <property name="alignment">
      <set>Qt::AlignCenter</set>
     </property>
     <property name="margin">
      <number>3</number>
     </property>
    </widget>
    <widget class="QDateEdit" name="date_picture_to">
     <property name="geometry">
      <rect>
       <x>190</x>
       <y>35</y>
       <width>121</width>
       <height>22</height>
      </rect>
     </property>
     <property name="date">
      <date>
       <year>2017</year>
       <month>1</month>
       <day>1</day>
      </date>
     </property>
     <property name="calendarPopup">
      <bool>true</bool>
     </property>
    </widget>
    <widget class="QLabel" name="label_picture">
     <property name="geometry">
      <rect>
       <x>20</x>
       <y>125</y>
       <width>90</width>
       <height>22</height>
      </rect>
     </property>
     <property name="font">
      <font>
       <pointsize>9</pointsize>
      </font>
     </property>
     <property name="frameShape">
      <enum>QFrame::NoFrame</enum>
     </property>
     <property name="frameShadow">
      <enum>QFrame::Plain</enum>
     </property>
     <property name="text">
      <string>Picture:</string>
     </property>
     <property name="textFormat">
      <enum>Qt::AutoText</enum>
     </property>
     <property name="scaledContents">
      <bool>false</bool>
     </property>
     <property name="alignment">
      <set>Qt::AlignLeading|Qt::AlignLeft|Qt::AlignVCenter</set>
     </property>
     <property name="margin">
      <number>3</number>
     </property>
    </widget>
    <widget class="QLabel" name="label_tag_2">
     <property name="geometry">
      <rect>
       <x>260</x>
       <y>70</y>
       <width>90</width>
       <height>22</height>
      </rect>
     </property>
     <property name="font">
      <font>
       <pointsize>8</pointsize>
      </font>
     </property>
     <property name="frameShape">
      <enum>QFrame::Box</enum>
     </property>
     <property name="frameShadow">
      <enum>QFrame::Raised</enum>
     </property>
     <property name="text">
      <string>Tag</string>
     </property>
     <property name="textFormat">
      <enum>Qt::AutoText</enum>
     </property>
     <property name="scaledContents">
      <bool>false</bool>
     </property>
     <property name="alignment">
      <set>Qt::AlignCenter</set>
     </property>
     <property name="margin">
      <number>3</number>
     </property>
    </widget>
    <widget class="QComboBox" name="picture_user">
     <property name="geometry">
      <rect>
       <x>120</x>
       <y>70</y>
       <width>111</width>
       <height>20</height>
      </rect>
     </property>
    </widget>
    <widget class="QDateEdit" name="date_picture_from">
     <property name="geometry">
      <rect>
       <x>20</x>
       <y>35</y>
       <width>121</width>
       <height>22</height>
      </rect>
     </property>
     <property name="date">
      <date>
       <year>2016</year>
       <month>1</month>
       <day>1</day>
      </date>
     </property>
     <property name="calendarPopup">
      <bool>true</bool>
     </property>
    </widget>
   </widget>
=======
>>>>>>> 608aa76f
   <widget class="QWidget" name="tab_10">
    <attribute name="title">
     <string>Event</string>
    </attribute>
    <widget class="QTableWidget" name="tableWidget_19">
     <property name="geometry">
      <rect>
       <x>20</x>
       <y>150</y>
       <width>761</width>
       <height>281</height>
      </rect>
     </property>
    </widget>
    <widget class="QComboBox" name="event_eventcat_id">
     <property name="geometry">
      <rect>
       <x>360</x>
       <y>70</y>
       <width>111</width>
       <height>20</height>
      </rect>
     </property>
    </widget>
    <widget class="QLabel" name="label_event_user">
     <property name="geometry">
      <rect>
       <x>20</x>
       <y>70</y>
       <width>90</width>
       <height>22</height>
      </rect>
     </property>
     <property name="font">
      <font>
       <pointsize>8</pointsize>
      </font>
     </property>
     <property name="frameShape">
      <enum>QFrame::Box</enum>
     </property>
     <property name="frameShadow">
      <enum>QFrame::Raised</enum>
     </property>
     <property name="text">
      <string>User</string>
     </property>
     <property name="textFormat">
      <enum>Qt::AutoText</enum>
     </property>
     <property name="scaledContents">
      <bool>false</bool>
     </property>
     <property name="alignment">
      <set>Qt::AlignCenter</set>
     </property>
     <property name="margin">
      <number>3</number>
     </property>
    </widget>
    <widget class="QLabel" name="label_event">
     <property name="geometry">
      <rect>
       <x>20</x>
       <y>125</y>
       <width>90</width>
       <height>22</height>
      </rect>
     </property>
     <property name="font">
      <font>
       <pointsize>9</pointsize>
      </font>
     </property>
     <property name="frameShape">
      <enum>QFrame::NoFrame</enum>
     </property>
     <property name="frameShadow">
      <enum>QFrame::Plain</enum>
     </property>
     <property name="text">
      <string>Event:</string>
     </property>
     <property name="textFormat">
      <enum>Qt::AutoText</enum>
     </property>
     <property name="scaledContents">
      <bool>false</bool>
     </property>
     <property name="alignment">
      <set>Qt::AlignLeading|Qt::AlignLeft|Qt::AlignVCenter</set>
     </property>
     <property name="margin">
      <number>3</number>
     </property>
    </widget>
    <widget class="Line" name="line_13">
     <property name="geometry">
      <rect>
       <x>20</x>
       <y>105</y>
       <width>761</width>
       <height>16</height>
      </rect>
     </property>
     <property name="orientation">
      <enum>Qt::Horizontal</enum>
     </property>
    </widget>
    <widget class="QComboBox" name="event_user">
     <property name="geometry">
      <rect>
       <x>120</x>
       <y>70</y>
       <width>111</width>
       <height>20</height>
      </rect>
     </property>
    </widget>
    <widget class="QLabel" name="label_event_event">
     <property name="geometry">
      <rect>
       <x>260</x>
       <y>70</y>
       <width>90</width>
       <height>22</height>
      </rect>
     </property>
     <property name="font">
      <font>
       <pointsize>8</pointsize>
      </font>
     </property>
     <property name="frameShape">
      <enum>QFrame::Box</enum>
     </property>
     <property name="frameShadow">
      <enum>QFrame::Raised</enum>
     </property>
     <property name="text">
      <string>Event</string>
     </property>
     <property name="textFormat">
      <enum>Qt::AutoText</enum>
     </property>
     <property name="scaledContents">
      <bool>false</bool>
     </property>
     <property name="alignment">
      <set>Qt::AlignCenter</set>
     </property>
     <property name="margin">
      <number>3</number>
     </property>
    </widget>
    <widget class="QDateEdit" name="date_event_to">
     <property name="geometry">
      <rect>
       <x>190</x>
       <y>35</y>
       <width>121</width>
       <height>22</height>
      </rect>
     </property>
     <property name="date">
      <date>
       <year>2017</year>
       <month>1</month>
       <day>1</day>
      </date>
     </property>
     <property name="calendarPopup">
      <bool>true</bool>
     </property>
    </widget>
    <widget class="QLabel" name="label_event_event_type">
     <property name="geometry">
      <rect>
       <x>500</x>
       <y>70</y>
       <width>90</width>
       <height>22</height>
      </rect>
     </property>
     <property name="font">
      <font>
       <pointsize>8</pointsize>
      </font>
     </property>
     <property name="frameShape">
      <enum>QFrame::Box</enum>
     </property>
     <property name="frameShadow">
      <enum>QFrame::Raised</enum>
     </property>
     <property name="text">
      <string>Event_type</string>
     </property>
     <property name="textFormat">
      <enum>Qt::AutoText</enum>
     </property>
     <property name="scaledContents">
      <bool>false</bool>
     </property>
     <property name="alignment">
      <set>Qt::AlignCenter</set>
     </property>
     <property name="margin">
      <number>3</number>
     </property>
    </widget>
    <widget class="QComboBox" name="cat_event_eventtype_id">
     <property name="geometry">
      <rect>
       <x>600</x>
       <y>70</y>
       <width>111</width>
       <height>20</height>
      </rect>
     </property>
    </widget>
    <widget class="QDateEdit" name="date_event_from">
     <property name="geometry">
      <rect>
       <x>20</x>
       <y>35</y>
       <width>121</width>
       <height>22</height>
      </rect>
     </property>
     <property name="date">
      <date>
       <year>2016</year>
       <month>1</month>
       <day>1</day>
      </date>
     </property>
     <property name="calendarPopup">
      <bool>true</bool>
     </property>
    </widget>
    <widget class="QLabel" name="label_event_to">
     <property name="geometry">
      <rect>
       <x>150</x>
       <y>35</y>
       <width>31</width>
       <height>22</height>
      </rect>
     </property>
     <property name="font">
      <font>
       <pointsize>9</pointsize>
      </font>
     </property>
     <property name="frameShape">
      <enum>QFrame::NoFrame</enum>
     </property>
     <property name="frameShadow">
      <enum>QFrame::Raised</enum>
     </property>
     <property name="text">
      <string>to</string>
     </property>
     <property name="textFormat">
      <enum>Qt::AutoText</enum>
     </property>
     <property name="scaledContents">
      <bool>false</bool>
     </property>
     <property name="alignment">
      <set>Qt::AlignCenter</set>
     </property>
     <property name="margin">
      <number>3</number>
     </property>
    </widget>
   </widget>
   <widget class="QWidget" name="tab_9">
    <attribute name="title">
     <string>Log</string>
    </attribute>
    <widget class="QComboBox" name="log_event_type">
     <property name="geometry">
      <rect>
       <x>360</x>
       <y>70</y>
       <width>111</width>
       <height>20</height>
      </rect>
     </property>
    </widget>
    <widget class="QTableWidget" name="tbl_log">
     <property name="geometry">
      <rect>
       <x>20</x>
       <y>150</y>
       <width>761</width>
       <height>281</height>
      </rect>
     </property>
    </widget>
    <widget class="QLabel" name="label_log">
     <property name="geometry">
      <rect>
       <x>20</x>
       <y>125</y>
       <width>90</width>
       <height>22</height>
      </rect>
     </property>
     <property name="font">
      <font>
       <pointsize>9</pointsize>
      </font>
     </property>
     <property name="frameShape">
      <enum>QFrame::NoFrame</enum>
     </property>
     <property name="frameShadow">
      <enum>QFrame::Plain</enum>
     </property>
     <property name="text">
      <string>Log:</string>
     </property>
     <property name="textFormat">
      <enum>Qt::AutoText</enum>
     </property>
     <property name="scaledContents">
      <bool>false</bool>
     </property>
     <property name="alignment">
      <set>Qt::AlignLeading|Qt::AlignLeft|Qt::AlignVCenter</set>
     </property>
     <property name="margin">
      <number>3</number>
     </property>
    </widget>
    <widget class="QLabel" name="label_log_user">
     <property name="geometry">
      <rect>
       <x>20</x>
       <y>70</y>
       <width>90</width>
       <height>22</height>
      </rect>
     </property>
     <property name="font">
      <font>
       <pointsize>8</pointsize>
      </font>
     </property>
     <property name="frameShape">
      <enum>QFrame::Box</enum>
     </property>
     <property name="frameShadow">
      <enum>QFrame::Raised</enum>
     </property>
     <property name="text">
      <string>User</string>
     </property>
     <property name="textFormat">
      <enum>Qt::AutoText</enum>
     </property>
     <property name="scaledContents">
      <bool>false</bool>
     </property>
     <property name="alignment">
      <set>Qt::AlignCenter</set>
     </property>
     <property name="margin">
      <number>3</number>
     </property>
    </widget>
    <widget class="Line" name="line_14">
     <property name="geometry">
      <rect>
       <x>20</x>
       <y>105</y>
       <width>761</width>
       <height>16</height>
      </rect>
     </property>
     <property name="orientation">
      <enum>Qt::Horizontal</enum>
     </property>
    </widget>
    <widget class="QComboBox" name="log_user">
     <property name="geometry">
      <rect>
       <x>120</x>
       <y>70</y>
       <width>111</width>
       <height>20</height>
      </rect>
     </property>
    </widget>
    <widget class="QLabel" name="label_log_event_type">
     <property name="geometry">
      <rect>
       <x>260</x>
       <y>70</y>
       <width>90</width>
       <height>22</height>
      </rect>
     </property>
     <property name="font">
      <font>
       <pointsize>8</pointsize>
      </font>
     </property>
     <property name="frameShape">
      <enum>QFrame::Box</enum>
     </property>
     <property name="frameShadow">
      <enum>QFrame::Raised</enum>
     </property>
     <property name="text">
      <string>Event_type</string>
     </property>
     <property name="textFormat">
      <enum>Qt::AutoText</enum>
     </property>
     <property name="scaledContents">
      <bool>false</bool>
     </property>
     <property name="alignment">
      <set>Qt::AlignCenter</set>
     </property>
     <property name="margin">
      <number>3</number>
     </property>
    </widget>
    <widget class="QDateEdit" name="date_log_from">
     <property name="geometry">
      <rect>
       <x>20</x>
       <y>35</y>
       <width>121</width>
       <height>22</height>
      </rect>
     </property>
     <property name="date">
      <date>
       <year>2016</year>
       <month>1</month>
       <day>1</day>
      </date>
     </property>
     <property name="calendarPopup">
      <bool>true</bool>
     </property>
    </widget>
    <widget class="QDateEdit" name="date_log_to">
     <property name="geometry">
      <rect>
       <x>190</x>
       <y>35</y>
       <width>121</width>
       <height>22</height>
      </rect>
     </property>
     <property name="date">
      <date>
       <year>2017</year>
       <month>1</month>
       <day>1</day>
      </date>
     </property>
     <property name="calendarPopup">
      <bool>true</bool>
     </property>
    </widget>
    <widget class="QLabel" name="label_log_to">
     <property name="geometry">
      <rect>
       <x>150</x>
       <y>35</y>
       <width>31</width>
       <height>22</height>
      </rect>
     </property>
     <property name="font">
      <font>
       <pointsize>9</pointsize>
      </font>
     </property>
     <property name="frameShape">
      <enum>QFrame::NoFrame</enum>
     </property>
     <property name="frameShadow">
      <enum>QFrame::Raised</enum>
     </property>
     <property name="text">
      <string>to</string>
     </property>
     <property name="textFormat">
      <enum>Qt::AutoText</enum>
     </property>
     <property name="scaledContents">
      <bool>false</bool>
     </property>
     <property name="alignment">
      <set>Qt::AlignCenter</set>
     </property>
     <property name="margin">
      <number>3</number>
     </property>
    </widget>
   </widget>
  </widget>
  <widget class="QLineEdit" name="rotation">
   <property name="geometry">
    <rect>
<<<<<<< HEAD
     <x>430</x>
=======
     <x>760</x>
>>>>>>> 608aa76f
     <y>540</y>
     <width>65</width>
     <height>20</height>
    </rect>
   </property>
   <property name="text">
<<<<<<< HEAD
    <string>rotation</string>
=======
    <string/>
>>>>>>> 608aa76f
   </property>
  </widget>
  <widget class="QLineEdit" name="lineEdit_4">
   <property name="geometry">
    <rect>
     <x>10</x>
     <y>20</y>
     <width>101</width>
     <height>20</height>
    </rect>
   </property>
   <property name="text">
    <string>gully_id</string>
   </property>
  </widget>
  <widget class="QLineEdit" name="lineEdit_38">
   <property name="geometry">
    <rect>
     <x>270</x>
     <y>20</y>
     <width>121</width>
     <height>20</height>
    </rect>
   </property>
   <property name="font">
    <font>
     <pointsize>8</pointsize>
     <italic>true</italic>
    </font>
   </property>
   <property name="text">
    <string>cat_grate.type</string>
   </property>
  </widget>
  <widget class="QLineEdit" name="lineEdit_35">
   <property name="geometry">
    <rect>
     <x>400</x>
     <y>20</y>
     <width>131</width>
     <height>20</height>
    </rect>
   </property>
   <property name="font">
    <font>
     <italic>false</italic>
    </font>
   </property>
   <property name="text">
    <string>cat_grate.matcat_id</string>
   </property>
  </widget>
  <widget class="QLineEdit" name="lineEdit_34">
   <property name="geometry">
    <rect>
     <x>540</x>
     <y>20</y>
     <width>131</width>
     <height>20</height>
    </rect>
   </property>
   <property name="font">
    <font>
     <italic>true</italic>
    </font>
   </property>
   <property name="text">
    <string>units</string>
   </property>
  </widget>
  <widget class="QComboBox" name="verified">
<<<<<<< HEAD
   <property name="geometry">
    <rect>
     <x>10</x>
     <y>540</y>
     <width>101</width>
     <height>20</height>
    </rect>
   </property>
   <item>
    <property name="text">
     <string>Verified</string>
    </property>
   </item>
  </widget>
  <widget class="QComboBox" name="comboBox_22">
   <property name="geometry">
    <rect>
     <x>680</x>
     <y>20</y>
     <width>141</width>
     <height>20</height>
    </rect>
   </property>
   <item>
    <property name="text">
     <string>arccat_id</string>
    </property>
   </item>
  </widget>
  <widget class="QComboBox" name="comboBox_23">
   <property name="geometry">
    <rect>
     <x>120</x>
     <y>20</y>
     <width>141</width>
     <height>20</height>
    </rect>
   </property>
   <item>
    <property name="text">
     <string>gratecat_id</string>
    </property>
   </item>
  </widget>
  <widget class="QLineEdit" name="lineEdit_36">
   <property name="geometry">
    <rect>
     <x>280</x>
     <y>540</y>
     <width>131</width>
     <height>20</height>
    </rect>
   </property>
   <property name="font">
    <font>
     <italic>false</italic>
    </font>
   </property>
   <property name="text">
    <string>sandbox</string>
=======
   <property name="geometry">
    <rect>
     <x>10</x>
     <y>540</y>
     <width>151</width>
     <height>20</height>
    </rect>
   </property>
  </widget>
  <widget class="QComboBox" name="comboBox_22">
   <property name="geometry">
    <rect>
     <x>680</x>
     <y>20</y>
     <width>141</width>
     <height>20</height>
    </rect>
>>>>>>> 608aa76f
   </property>
   <item>
    <property name="text">
     <string>arccat_id</string>
    </property>
   </item>
  </widget>
<<<<<<< HEAD
  <widget class="QCheckBox" name="checkBox">
   <property name="geometry">
    <rect>
     <x>130</x>
     <y>540</y>
     <width>70</width>
     <height>17</height>
    </rect>
   </property>
   <property name="text">
    <string>Groove</string>
   </property>
  </widget>
  <widget class="QCheckBox" name="checkBox_2">
   <property name="geometry">
    <rect>
     <x>210</x>
     <y>540</y>
     <width>70</width>
     <height>17</height>
    </rect>
   </property>
   <property name="text">
    <string>Siphon</string>
   </property>
  </widget>
  <widget class="QPushButton" name="btn_close">
   <property name="geometry">
    <rect>
     <x>750</x>
     <y>540</y>
     <width>71</width>
     <height>31</height>
    </rect>
   </property>
   <property name="text">
=======
  <widget class="QComboBox" name="comboBox_23">
   <property name="geometry">
    <rect>
     <x>120</x>
     <y>20</y>
     <width>141</width>
     <height>20</height>
    </rect>
   </property>
   <item>
    <property name="text">
     <string>gratecat_id</string>
    </property>
   </item>
  </widget>
  <widget class="QLineEdit" name="sandbox">
   <property name="geometry">
    <rect>
     <x>320</x>
     <y>540</y>
     <width>131</width>
     <height>20</height>
    </rect>
   </property>
   <property name="font">
    <font>
     <italic>false</italic>
    </font>
   </property>
   <property name="text">
    <string/>
   </property>
  </widget>
  <widget class="QCheckBox" name="checkBox">
   <property name="geometry">
    <rect>
     <x>180</x>
     <y>540</y>
     <width>70</width>
     <height>17</height>
    </rect>
   </property>
   <property name="text">
    <string>Groove</string>
   </property>
  </widget>
  <widget class="QCheckBox" name="checkBox_2">
   <property name="geometry">
    <rect>
     <x>250</x>
     <y>540</y>
     <width>70</width>
     <height>17</height>
    </rect>
   </property>
   <property name="text">
    <string>Siphon</string>
   </property>
  </widget>
  <widget class="QPushButton" name="btn_close">
   <property name="geometry">
    <rect>
     <x>760</x>
     <y>570</y>
     <width>71</width>
     <height>31</height>
    </rect>
   </property>
   <property name="text">
>>>>>>> 608aa76f
    <string>Close</string>
   </property>
  </widget>
  <widget class="QPushButton" name="btn_accept">
   <property name="geometry">
    <rect>
<<<<<<< HEAD
     <x>670</x>
     <y>540</y>
=======
     <x>680</x>
     <y>570</y>
>>>>>>> 608aa76f
     <width>71</width>
     <height>31</height>
    </rect>
   </property>
   <property name="text">
    <string>Accept</string>
   </property>
  </widget>
 </widget>
 <resources/>
 <connections/>
</ui><|MERGE_RESOLUTION|>--- conflicted
+++ resolved
@@ -38,11 +38,7 @@
     </rect>
    </property>
    <property name="currentIndex">
-<<<<<<< HEAD
-    <number>0</number>
-=======
     <number>2</number>
->>>>>>> 608aa76f
    </property>
    <widget class="QWidget" name="tab_5">
     <attribute name="title">
@@ -1300,12 +1296,11 @@
      </property>
     </widget>
    </widget>
-<<<<<<< HEAD
-   <widget class="QWidget" name="tab_7">
+   <widget class="QWidget" name="tab_10">
     <attribute name="title">
-     <string>Picture</string>
+     <string>Event</string>
     </attribute>
-    <widget class="QTableWidget" name="tableWidget_18">
+    <widget class="QTableWidget" name="tableWidget_19">
      <property name="geometry">
       <rect>
        <x>20</x>
@@ -1315,43 +1310,7 @@
       </rect>
      </property>
     </widget>
-    <widget class="QLabel" name="label_to_2">
-     <property name="geometry">
-      <rect>
-       <x>150</x>
-       <y>35</y>
-       <width>31</width>
-       <height>22</height>
-      </rect>
-     </property>
-     <property name="font">
-      <font>
-       <pointsize>9</pointsize>
-      </font>
-     </property>
-     <property name="frameShape">
-      <enum>QFrame::NoFrame</enum>
-     </property>
-     <property name="frameShadow">
-      <enum>QFrame::Raised</enum>
-     </property>
-     <property name="text">
-      <string>to</string>
-     </property>
-     <property name="textFormat">
-      <enum>Qt::AutoText</enum>
-     </property>
-     <property name="scaledContents">
-      <bool>false</bool>
-     </property>
-     <property name="alignment">
-      <set>Qt::AlignCenter</set>
-     </property>
-     <property name="margin">
-      <number>3</number>
-     </property>
-    </widget>
-    <widget class="QComboBox" name="picture_tag">
+    <widget class="QComboBox" name="event_eventcat_id">
      <property name="geometry">
       <rect>
        <x>360</x>
@@ -1361,7 +1320,79 @@
       </rect>
      </property>
     </widget>
-    <widget class="Line" name="line_12">
+    <widget class="QLabel" name="label_event_user">
+     <property name="geometry">
+      <rect>
+       <x>20</x>
+       <y>70</y>
+       <width>90</width>
+       <height>22</height>
+      </rect>
+     </property>
+     <property name="font">
+      <font>
+       <pointsize>8</pointsize>
+      </font>
+     </property>
+     <property name="frameShape">
+      <enum>QFrame::Box</enum>
+     </property>
+     <property name="frameShadow">
+      <enum>QFrame::Raised</enum>
+     </property>
+     <property name="text">
+      <string>User</string>
+     </property>
+     <property name="textFormat">
+      <enum>Qt::AutoText</enum>
+     </property>
+     <property name="scaledContents">
+      <bool>false</bool>
+     </property>
+     <property name="alignment">
+      <set>Qt::AlignCenter</set>
+     </property>
+     <property name="margin">
+      <number>3</number>
+     </property>
+    </widget>
+    <widget class="QLabel" name="label_event">
+     <property name="geometry">
+      <rect>
+       <x>20</x>
+       <y>125</y>
+       <width>90</width>
+       <height>22</height>
+      </rect>
+     </property>
+     <property name="font">
+      <font>
+       <pointsize>9</pointsize>
+      </font>
+     </property>
+     <property name="frameShape">
+      <enum>QFrame::NoFrame</enum>
+     </property>
+     <property name="frameShadow">
+      <enum>QFrame::Plain</enum>
+     </property>
+     <property name="text">
+      <string>Event:</string>
+     </property>
+     <property name="textFormat">
+      <enum>Qt::AutoText</enum>
+     </property>
+     <property name="scaledContents">
+      <bool>false</bool>
+     </property>
+     <property name="alignment">
+      <set>Qt::AlignLeading|Qt::AlignLeft|Qt::AlignVCenter</set>
+     </property>
+     <property name="margin">
+      <number>3</number>
+     </property>
+    </widget>
+    <widget class="Line" name="line_13">
      <property name="geometry">
       <rect>
        <x>20</x>
@@ -1374,43 +1405,53 @@
       <enum>Qt::Horizontal</enum>
      </property>
     </widget>
-    <widget class="QLabel" name="label_user_2">
-     <property name="geometry">
-      <rect>
-       <x>20</x>
+    <widget class="QComboBox" name="event_user">
+     <property name="geometry">
+      <rect>
+       <x>120</x>
        <y>70</y>
-       <width>90</width>
-       <height>22</height>
-      </rect>
-     </property>
-     <property name="font">
-      <font>
-       <pointsize>8</pointsize>
-      </font>
-     </property>
-     <property name="frameShape">
-      <enum>QFrame::Box</enum>
-     </property>
-     <property name="frameShadow">
-      <enum>QFrame::Raised</enum>
-     </property>
-     <property name="text">
-      <string>User</string>
-     </property>
-     <property name="textFormat">
-      <enum>Qt::AutoText</enum>
-     </property>
-     <property name="scaledContents">
-      <bool>false</bool>
-     </property>
-     <property name="alignment">
-      <set>Qt::AlignCenter</set>
-     </property>
-     <property name="margin">
-      <number>3</number>
-     </property>
-    </widget>
-    <widget class="QDateEdit" name="date_picture_to">
+       <width>111</width>
+       <height>20</height>
+      </rect>
+     </property>
+    </widget>
+    <widget class="QLabel" name="label_event_event">
+     <property name="geometry">
+      <rect>
+       <x>260</x>
+       <y>70</y>
+       <width>90</width>
+       <height>22</height>
+      </rect>
+     </property>
+     <property name="font">
+      <font>
+       <pointsize>8</pointsize>
+      </font>
+     </property>
+     <property name="frameShape">
+      <enum>QFrame::Box</enum>
+     </property>
+     <property name="frameShadow">
+      <enum>QFrame::Raised</enum>
+     </property>
+     <property name="text">
+      <string>Event</string>
+     </property>
+     <property name="textFormat">
+      <enum>Qt::AutoText</enum>
+     </property>
+     <property name="scaledContents">
+      <bool>false</bool>
+     </property>
+     <property name="alignment">
+      <set>Qt::AlignCenter</set>
+     </property>
+     <property name="margin">
+      <number>3</number>
+     </property>
+    </widget>
+    <widget class="QDateEdit" name="date_event_to">
      <property name="geometry">
       <rect>
        <x>190</x>
@@ -1430,46 +1471,10 @@
       <bool>true</bool>
      </property>
     </widget>
-    <widget class="QLabel" name="label_picture">
-     <property name="geometry">
-      <rect>
-       <x>20</x>
-       <y>125</y>
-       <width>90</width>
-       <height>22</height>
-      </rect>
-     </property>
-     <property name="font">
-      <font>
-       <pointsize>9</pointsize>
-      </font>
-     </property>
-     <property name="frameShape">
-      <enum>QFrame::NoFrame</enum>
-     </property>
-     <property name="frameShadow">
-      <enum>QFrame::Plain</enum>
-     </property>
-     <property name="text">
-      <string>Picture:</string>
-     </property>
-     <property name="textFormat">
-      <enum>Qt::AutoText</enum>
-     </property>
-     <property name="scaledContents">
-      <bool>false</bool>
-     </property>
-     <property name="alignment">
-      <set>Qt::AlignLeading|Qt::AlignLeft|Qt::AlignVCenter</set>
-     </property>
-     <property name="margin">
-      <number>3</number>
-     </property>
-    </widget>
-    <widget class="QLabel" name="label_tag_2">
-     <property name="geometry">
-      <rect>
-       <x>260</x>
+    <widget class="QLabel" name="label_event_event_type">
+     <property name="geometry">
+      <rect>
+       <x>500</x>
        <y>70</y>
        <width>90</width>
        <height>22</height>
@@ -1487,32 +1492,32 @@
       <enum>QFrame::Raised</enum>
      </property>
      <property name="text">
-      <string>Tag</string>
-     </property>
-     <property name="textFormat">
-      <enum>Qt::AutoText</enum>
-     </property>
-     <property name="scaledContents">
-      <bool>false</bool>
-     </property>
-     <property name="alignment">
-      <set>Qt::AlignCenter</set>
-     </property>
-     <property name="margin">
-      <number>3</number>
-     </property>
-    </widget>
-    <widget class="QComboBox" name="picture_user">
-     <property name="geometry">
-      <rect>
-       <x>120</x>
+      <string>Event_type</string>
+     </property>
+     <property name="textFormat">
+      <enum>Qt::AutoText</enum>
+     </property>
+     <property name="scaledContents">
+      <bool>false</bool>
+     </property>
+     <property name="alignment">
+      <set>Qt::AlignCenter</set>
+     </property>
+     <property name="margin">
+      <number>3</number>
+     </property>
+    </widget>
+    <widget class="QComboBox" name="cat_event_eventtype_id">
+     <property name="geometry">
+      <rect>
+       <x>600</x>
        <y>70</y>
        <width>111</width>
        <height>20</height>
       </rect>
      </property>
     </widget>
-    <widget class="QDateEdit" name="date_picture_from">
+    <widget class="QDateEdit" name="date_event_from">
      <property name="geometry">
       <rect>
        <x>20</x>
@@ -1532,14 +1537,58 @@
       <bool>true</bool>
      </property>
     </widget>
+    <widget class="QLabel" name="label_event_to">
+     <property name="geometry">
+      <rect>
+       <x>150</x>
+       <y>35</y>
+       <width>31</width>
+       <height>22</height>
+      </rect>
+     </property>
+     <property name="font">
+      <font>
+       <pointsize>9</pointsize>
+      </font>
+     </property>
+     <property name="frameShape">
+      <enum>QFrame::NoFrame</enum>
+     </property>
+     <property name="frameShadow">
+      <enum>QFrame::Raised</enum>
+     </property>
+     <property name="text">
+      <string>to</string>
+     </property>
+     <property name="textFormat">
+      <enum>Qt::AutoText</enum>
+     </property>
+     <property name="scaledContents">
+      <bool>false</bool>
+     </property>
+     <property name="alignment">
+      <set>Qt::AlignCenter</set>
+     </property>
+     <property name="margin">
+      <number>3</number>
+     </property>
+    </widget>
    </widget>
-=======
->>>>>>> 608aa76f
-   <widget class="QWidget" name="tab_10">
+   <widget class="QWidget" name="tab_9">
     <attribute name="title">
-     <string>Event</string>
+     <string>Log</string>
     </attribute>
-    <widget class="QTableWidget" name="tableWidget_19">
+    <widget class="QComboBox" name="log_event_type">
+     <property name="geometry">
+      <rect>
+       <x>360</x>
+       <y>70</y>
+       <width>111</width>
+       <height>20</height>
+      </rect>
+     </property>
+    </widget>
+    <widget class="QTableWidget" name="tbl_log">
      <property name="geometry">
       <rect>
        <x>20</x>
@@ -1549,17 +1598,43 @@
       </rect>
      </property>
     </widget>
-    <widget class="QComboBox" name="event_eventcat_id">
-     <property name="geometry">
-      <rect>
-       <x>360</x>
-       <y>70</y>
-       <width>111</width>
-       <height>20</height>
-      </rect>
-     </property>
-    </widget>
-    <widget class="QLabel" name="label_event_user">
+    <widget class="QLabel" name="label_log">
+     <property name="geometry">
+      <rect>
+       <x>20</x>
+       <y>125</y>
+       <width>90</width>
+       <height>22</height>
+      </rect>
+     </property>
+     <property name="font">
+      <font>
+       <pointsize>9</pointsize>
+      </font>
+     </property>
+     <property name="frameShape">
+      <enum>QFrame::NoFrame</enum>
+     </property>
+     <property name="frameShadow">
+      <enum>QFrame::Plain</enum>
+     </property>
+     <property name="text">
+      <string>Log:</string>
+     </property>
+     <property name="textFormat">
+      <enum>Qt::AutoText</enum>
+     </property>
+     <property name="scaledContents">
+      <bool>false</bool>
+     </property>
+     <property name="alignment">
+      <set>Qt::AlignLeading|Qt::AlignLeft|Qt::AlignVCenter</set>
+     </property>
+     <property name="margin">
+      <number>3</number>
+     </property>
+    </widget>
+    <widget class="QLabel" name="label_log_user">
      <property name="geometry">
       <rect>
        <x>20</x>
@@ -1595,43 +1670,7 @@
       <number>3</number>
      </property>
     </widget>
-    <widget class="QLabel" name="label_event">
-     <property name="geometry">
-      <rect>
-       <x>20</x>
-       <y>125</y>
-       <width>90</width>
-       <height>22</height>
-      </rect>
-     </property>
-     <property name="font">
-      <font>
-       <pointsize>9</pointsize>
-      </font>
-     </property>
-     <property name="frameShape">
-      <enum>QFrame::NoFrame</enum>
-     </property>
-     <property name="frameShadow">
-      <enum>QFrame::Plain</enum>
-     </property>
-     <property name="text">
-      <string>Event:</string>
-     </property>
-     <property name="textFormat">
-      <enum>Qt::AutoText</enum>
-     </property>
-     <property name="scaledContents">
-      <bool>false</bool>
-     </property>
-     <property name="alignment">
-      <set>Qt::AlignLeading|Qt::AlignLeft|Qt::AlignVCenter</set>
-     </property>
-     <property name="margin">
-      <number>3</number>
-     </property>
-    </widget>
-    <widget class="Line" name="line_13">
+    <widget class="Line" name="line_14">
      <property name="geometry">
       <rect>
        <x>20</x>
@@ -1644,7 +1683,7 @@
       <enum>Qt::Horizontal</enum>
      </property>
     </widget>
-    <widget class="QComboBox" name="event_user">
+    <widget class="QComboBox" name="log_user">
      <property name="geometry">
       <rect>
        <x>120</x>
@@ -1654,7 +1693,7 @@
       </rect>
      </property>
     </widget>
-    <widget class="QLabel" name="label_event_event">
+    <widget class="QLabel" name="label_log_event_type">
      <property name="geometry">
       <rect>
        <x>260</x>
@@ -1675,22 +1714,42 @@
       <enum>QFrame::Raised</enum>
      </property>
      <property name="text">
-      <string>Event</string>
-     </property>
-     <property name="textFormat">
-      <enum>Qt::AutoText</enum>
-     </property>
-     <property name="scaledContents">
-      <bool>false</bool>
-     </property>
-     <property name="alignment">
-      <set>Qt::AlignCenter</set>
-     </property>
-     <property name="margin">
-      <number>3</number>
-     </property>
-    </widget>
-    <widget class="QDateEdit" name="date_event_to">
+      <string>Event_type</string>
+     </property>
+     <property name="textFormat">
+      <enum>Qt::AutoText</enum>
+     </property>
+     <property name="scaledContents">
+      <bool>false</bool>
+     </property>
+     <property name="alignment">
+      <set>Qt::AlignCenter</set>
+     </property>
+     <property name="margin">
+      <number>3</number>
+     </property>
+    </widget>
+    <widget class="QDateEdit" name="date_log_from">
+     <property name="geometry">
+      <rect>
+       <x>20</x>
+       <y>35</y>
+       <width>121</width>
+       <height>22</height>
+      </rect>
+     </property>
+     <property name="date">
+      <date>
+       <year>2016</year>
+       <month>1</month>
+       <day>1</day>
+      </date>
+     </property>
+     <property name="calendarPopup">
+      <bool>true</bool>
+     </property>
+    </widget>
+    <widget class="QDateEdit" name="date_log_to">
      <property name="geometry">
       <rect>
        <x>190</x>
@@ -1710,304 +1769,6 @@
       <bool>true</bool>
      </property>
     </widget>
-    <widget class="QLabel" name="label_event_event_type">
-     <property name="geometry">
-      <rect>
-       <x>500</x>
-       <y>70</y>
-       <width>90</width>
-       <height>22</height>
-      </rect>
-     </property>
-     <property name="font">
-      <font>
-       <pointsize>8</pointsize>
-      </font>
-     </property>
-     <property name="frameShape">
-      <enum>QFrame::Box</enum>
-     </property>
-     <property name="frameShadow">
-      <enum>QFrame::Raised</enum>
-     </property>
-     <property name="text">
-      <string>Event_type</string>
-     </property>
-     <property name="textFormat">
-      <enum>Qt::AutoText</enum>
-     </property>
-     <property name="scaledContents">
-      <bool>false</bool>
-     </property>
-     <property name="alignment">
-      <set>Qt::AlignCenter</set>
-     </property>
-     <property name="margin">
-      <number>3</number>
-     </property>
-    </widget>
-    <widget class="QComboBox" name="cat_event_eventtype_id">
-     <property name="geometry">
-      <rect>
-       <x>600</x>
-       <y>70</y>
-       <width>111</width>
-       <height>20</height>
-      </rect>
-     </property>
-    </widget>
-    <widget class="QDateEdit" name="date_event_from">
-     <property name="geometry">
-      <rect>
-       <x>20</x>
-       <y>35</y>
-       <width>121</width>
-       <height>22</height>
-      </rect>
-     </property>
-     <property name="date">
-      <date>
-       <year>2016</year>
-       <month>1</month>
-       <day>1</day>
-      </date>
-     </property>
-     <property name="calendarPopup">
-      <bool>true</bool>
-     </property>
-    </widget>
-    <widget class="QLabel" name="label_event_to">
-     <property name="geometry">
-      <rect>
-       <x>150</x>
-       <y>35</y>
-       <width>31</width>
-       <height>22</height>
-      </rect>
-     </property>
-     <property name="font">
-      <font>
-       <pointsize>9</pointsize>
-      </font>
-     </property>
-     <property name="frameShape">
-      <enum>QFrame::NoFrame</enum>
-     </property>
-     <property name="frameShadow">
-      <enum>QFrame::Raised</enum>
-     </property>
-     <property name="text">
-      <string>to</string>
-     </property>
-     <property name="textFormat">
-      <enum>Qt::AutoText</enum>
-     </property>
-     <property name="scaledContents">
-      <bool>false</bool>
-     </property>
-     <property name="alignment">
-      <set>Qt::AlignCenter</set>
-     </property>
-     <property name="margin">
-      <number>3</number>
-     </property>
-    </widget>
-   </widget>
-   <widget class="QWidget" name="tab_9">
-    <attribute name="title">
-     <string>Log</string>
-    </attribute>
-    <widget class="QComboBox" name="log_event_type">
-     <property name="geometry">
-      <rect>
-       <x>360</x>
-       <y>70</y>
-       <width>111</width>
-       <height>20</height>
-      </rect>
-     </property>
-    </widget>
-    <widget class="QTableWidget" name="tbl_log">
-     <property name="geometry">
-      <rect>
-       <x>20</x>
-       <y>150</y>
-       <width>761</width>
-       <height>281</height>
-      </rect>
-     </property>
-    </widget>
-    <widget class="QLabel" name="label_log">
-     <property name="geometry">
-      <rect>
-       <x>20</x>
-       <y>125</y>
-       <width>90</width>
-       <height>22</height>
-      </rect>
-     </property>
-     <property name="font">
-      <font>
-       <pointsize>9</pointsize>
-      </font>
-     </property>
-     <property name="frameShape">
-      <enum>QFrame::NoFrame</enum>
-     </property>
-     <property name="frameShadow">
-      <enum>QFrame::Plain</enum>
-     </property>
-     <property name="text">
-      <string>Log:</string>
-     </property>
-     <property name="textFormat">
-      <enum>Qt::AutoText</enum>
-     </property>
-     <property name="scaledContents">
-      <bool>false</bool>
-     </property>
-     <property name="alignment">
-      <set>Qt::AlignLeading|Qt::AlignLeft|Qt::AlignVCenter</set>
-     </property>
-     <property name="margin">
-      <number>3</number>
-     </property>
-    </widget>
-    <widget class="QLabel" name="label_log_user">
-     <property name="geometry">
-      <rect>
-       <x>20</x>
-       <y>70</y>
-       <width>90</width>
-       <height>22</height>
-      </rect>
-     </property>
-     <property name="font">
-      <font>
-       <pointsize>8</pointsize>
-      </font>
-     </property>
-     <property name="frameShape">
-      <enum>QFrame::Box</enum>
-     </property>
-     <property name="frameShadow">
-      <enum>QFrame::Raised</enum>
-     </property>
-     <property name="text">
-      <string>User</string>
-     </property>
-     <property name="textFormat">
-      <enum>Qt::AutoText</enum>
-     </property>
-     <property name="scaledContents">
-      <bool>false</bool>
-     </property>
-     <property name="alignment">
-      <set>Qt::AlignCenter</set>
-     </property>
-     <property name="margin">
-      <number>3</number>
-     </property>
-    </widget>
-    <widget class="Line" name="line_14">
-     <property name="geometry">
-      <rect>
-       <x>20</x>
-       <y>105</y>
-       <width>761</width>
-       <height>16</height>
-      </rect>
-     </property>
-     <property name="orientation">
-      <enum>Qt::Horizontal</enum>
-     </property>
-    </widget>
-    <widget class="QComboBox" name="log_user">
-     <property name="geometry">
-      <rect>
-       <x>120</x>
-       <y>70</y>
-       <width>111</width>
-       <height>20</height>
-      </rect>
-     </property>
-    </widget>
-    <widget class="QLabel" name="label_log_event_type">
-     <property name="geometry">
-      <rect>
-       <x>260</x>
-       <y>70</y>
-       <width>90</width>
-       <height>22</height>
-      </rect>
-     </property>
-     <property name="font">
-      <font>
-       <pointsize>8</pointsize>
-      </font>
-     </property>
-     <property name="frameShape">
-      <enum>QFrame::Box</enum>
-     </property>
-     <property name="frameShadow">
-      <enum>QFrame::Raised</enum>
-     </property>
-     <property name="text">
-      <string>Event_type</string>
-     </property>
-     <property name="textFormat">
-      <enum>Qt::AutoText</enum>
-     </property>
-     <property name="scaledContents">
-      <bool>false</bool>
-     </property>
-     <property name="alignment">
-      <set>Qt::AlignCenter</set>
-     </property>
-     <property name="margin">
-      <number>3</number>
-     </property>
-    </widget>
-    <widget class="QDateEdit" name="date_log_from">
-     <property name="geometry">
-      <rect>
-       <x>20</x>
-       <y>35</y>
-       <width>121</width>
-       <height>22</height>
-      </rect>
-     </property>
-     <property name="date">
-      <date>
-       <year>2016</year>
-       <month>1</month>
-       <day>1</day>
-      </date>
-     </property>
-     <property name="calendarPopup">
-      <bool>true</bool>
-     </property>
-    </widget>
-    <widget class="QDateEdit" name="date_log_to">
-     <property name="geometry">
-      <rect>
-       <x>190</x>
-       <y>35</y>
-       <width>121</width>
-       <height>22</height>
-      </rect>
-     </property>
-     <property name="date">
-      <date>
-       <year>2017</year>
-       <month>1</month>
-       <day>1</day>
-      </date>
-     </property>
-     <property name="calendarPopup">
-      <bool>true</bool>
-     </property>
-    </widget>
     <widget class="QLabel" name="label_log_to">
      <property name="geometry">
       <rect>
@@ -2049,22 +1810,14 @@
   <widget class="QLineEdit" name="rotation">
    <property name="geometry">
     <rect>
-<<<<<<< HEAD
-     <x>430</x>
-=======
      <x>760</x>
->>>>>>> 608aa76f
      <y>540</y>
      <width>65</width>
      <height>20</height>
     </rect>
    </property>
    <property name="text">
-<<<<<<< HEAD
-    <string>rotation</string>
-=======
     <string/>
->>>>>>> 608aa76f
    </property>
   </widget>
   <widget class="QLineEdit" name="lineEdit_4">
@@ -2136,20 +1889,14 @@
    </property>
   </widget>
   <widget class="QComboBox" name="verified">
-<<<<<<< HEAD
    <property name="geometry">
     <rect>
      <x>10</x>
      <y>540</y>
-     <width>101</width>
+     <width>151</width>
      <height>20</height>
     </rect>
    </property>
-   <item>
-    <property name="text">
-     <string>Verified</string>
-    </property>
-   </item>
   </widget>
   <widget class="QComboBox" name="comboBox_22">
    <property name="geometry">
@@ -2181,101 +1928,6 @@
     </property>
    </item>
   </widget>
-  <widget class="QLineEdit" name="lineEdit_36">
-   <property name="geometry">
-    <rect>
-     <x>280</x>
-     <y>540</y>
-     <width>131</width>
-     <height>20</height>
-    </rect>
-   </property>
-   <property name="font">
-    <font>
-     <italic>false</italic>
-    </font>
-   </property>
-   <property name="text">
-    <string>sandbox</string>
-=======
-   <property name="geometry">
-    <rect>
-     <x>10</x>
-     <y>540</y>
-     <width>151</width>
-     <height>20</height>
-    </rect>
-   </property>
-  </widget>
-  <widget class="QComboBox" name="comboBox_22">
-   <property name="geometry">
-    <rect>
-     <x>680</x>
-     <y>20</y>
-     <width>141</width>
-     <height>20</height>
-    </rect>
->>>>>>> 608aa76f
-   </property>
-   <item>
-    <property name="text">
-     <string>arccat_id</string>
-    </property>
-   </item>
-  </widget>
-<<<<<<< HEAD
-  <widget class="QCheckBox" name="checkBox">
-   <property name="geometry">
-    <rect>
-     <x>130</x>
-     <y>540</y>
-     <width>70</width>
-     <height>17</height>
-    </rect>
-   </property>
-   <property name="text">
-    <string>Groove</string>
-   </property>
-  </widget>
-  <widget class="QCheckBox" name="checkBox_2">
-   <property name="geometry">
-    <rect>
-     <x>210</x>
-     <y>540</y>
-     <width>70</width>
-     <height>17</height>
-    </rect>
-   </property>
-   <property name="text">
-    <string>Siphon</string>
-   </property>
-  </widget>
-  <widget class="QPushButton" name="btn_close">
-   <property name="geometry">
-    <rect>
-     <x>750</x>
-     <y>540</y>
-     <width>71</width>
-     <height>31</height>
-    </rect>
-   </property>
-   <property name="text">
-=======
-  <widget class="QComboBox" name="comboBox_23">
-   <property name="geometry">
-    <rect>
-     <x>120</x>
-     <y>20</y>
-     <width>141</width>
-     <height>20</height>
-    </rect>
-   </property>
-   <item>
-    <property name="text">
-     <string>gratecat_id</string>
-    </property>
-   </item>
-  </widget>
   <widget class="QLineEdit" name="sandbox">
    <property name="geometry">
     <rect>
@@ -2330,20 +1982,14 @@
     </rect>
    </property>
    <property name="text">
->>>>>>> 608aa76f
     <string>Close</string>
    </property>
   </widget>
   <widget class="QPushButton" name="btn_accept">
    <property name="geometry">
     <rect>
-<<<<<<< HEAD
-     <x>670</x>
-     <y>540</y>
-=======
      <x>680</x>
      <y>570</y>
->>>>>>> 608aa76f
      <width>71</width>
      <height>31</height>
     </rect>
