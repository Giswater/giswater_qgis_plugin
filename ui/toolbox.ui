--- conflicted
+++ resolved
@@ -45,7 +45,6 @@
       <attribute name="title">
        <string>Utils</string>
       </attribute>
-<<<<<<< HEAD
       <widget class="QGroupBox" name="groupBox_7">
        <property name="geometry">
         <rect>
@@ -72,21 +71,13 @@
         </property>
        </widget>
       </widget>
-=======
->>>>>>> 5ccf796c
       <widget class="QGroupBox" name="groupBox_5">
        <property name="geometry">
         <rect>
          <x>9</x>
-<<<<<<< HEAD
          <y>124</y>
          <width>274</width>
          <height>189</height>
-=======
-         <y>87</y>
-         <width>301</width>
-         <height>178</height>
->>>>>>> 5ccf796c
         </rect>
        </property>
        <property name="title">
@@ -96,11 +87,7 @@
         <property name="geometry">
          <rect>
           <x>20</x>
-<<<<<<< HEAD
           <y>44</y>
-=======
-          <y>99</y>
->>>>>>> 5ccf796c
           <width>183</width>
           <height>17</height>
          </rect>
@@ -113,11 +100,7 @@
         <property name="geometry">
          <rect>
           <x>20</x>
-<<<<<<< HEAD
           <y>84</y>
-=======
-          <y>123</y>
->>>>>>> 5ccf796c
           <width>211</width>
           <height>17</height>
          </rect>
@@ -142,15 +125,9 @@
        <widget class="QCheckBox" name="check_connec_duplicated">
         <property name="geometry">
          <rect>
-<<<<<<< HEAD
           <x>20</x>
           <y>104</y>
           <width>171</width>
-=======
-          <x>21</x>
-          <y>75</y>
-          <width>177</width>
->>>>>>> 5ccf796c
           <height>17</height>
          </rect>
         </property>
@@ -161,15 +138,9 @@
        <widget class="QCheckBox" name="check_arcs_without_nodes_start_end">
         <property name="geometry">
          <rect>
-<<<<<<< HEAD
           <x>20</x>
           <y>124</y>
           <width>177</width>
-=======
-          <x>21</x>
-          <y>27</y>
-          <width>202</width>
->>>>>>> 5ccf796c
           <height>17</height>
          </rect>
         </property>
@@ -180,13 +151,8 @@
        <widget class="QCheckBox" name="check_arc_same_start_end">
         <property name="geometry">
          <rect>
-<<<<<<< HEAD
           <x>20</x>
           <y>64</y>
-=======
-          <x>21</x>
-          <y>51</y>
->>>>>>> 5ccf796c
           <width>211</width>
           <height>17</height>
          </rect>
@@ -226,13 +192,8 @@
        <property name="geometry">
         <rect>
          <x>12</x>
-<<<<<<< HEAD
          <y>318</y>
          <width>271</width>
-=======
-         <y>324</y>
-         <width>301</width>
->>>>>>> 5ccf796c
          <height>49</height>
         </rect>
        </property>
@@ -257,15 +218,9 @@
        <property name="geometry">
         <rect>
          <x>9</x>
-<<<<<<< HEAD
          <y>4</y>
          <width>274</width>
          <height>67</height>
-=======
-         <y>6</y>
-         <width>298</width>
-         <height>79</height>
->>>>>>> 5ccf796c
         </rect>
        </property>
        <property name="title">
