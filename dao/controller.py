--- conflicted
+++ resolved
@@ -57,7 +57,6 @@
         self.docker_type = None
         self.show_docker = None
         self.prev_maptool = None
-        self.parent = None
         self.gw_actions = None
         if create_logger:
             self.set_logger(logger_name)
@@ -824,21 +823,10 @@
         # If failed, manage exception
         if 'status' in json_result and json_result['status'] == 'Failed':
             self.manage_exception_api(json_result, sql, is_notify=is_notify)
-<<<<<<< HEAD
-            return False
-        try:
-            # Layer styles
-            self.parent.manage_return_manager(json_result, sql)
-            self.parent.manage_layer_manager(json_result, sql)
-            self.parent.manage_actions(json_result, sql)
-        except AttributeError:
-            pass
-=======
             return json_result
 
         # Manage options for layers (active, visible, zoom and indexing)
         self.layer_manager(json_result)
->>>>>>> 4249e987
 
         return json_result
 
