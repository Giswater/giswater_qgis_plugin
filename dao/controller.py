"""
This file is part of Giswater 3
The program is free software: you can redistribute it and/or modify it under the terms of the GNU 
General Public License as published by the Free Software Foundation, either version 3 of the License, 
or (at your option) any later version.
"""
# -*- coding: utf-8 -*-
from qgis.core import QgsMessageLog, QgsCredentials, QgsExpressionContextUtils, QgsProject, QgsDataSourceUri
from qgis.PyQt.QtCore import QCoreApplication, QRegExp, QSettings, Qt, QTranslator
from qgis.PyQt.QtGui import QTextCharFormat, QFont
from qgis.PyQt.QtSql import QSqlDatabase
from qgis.PyQt.QtWidgets import QCheckBox, QGroupBox, QLabel, QMessageBox, QPushButton, QTabWidget, QToolBox

import os.path
from functools import partial
import inspect
import traceback
import sys

from .pg_dao import PgDao
from .logger import Logger
from .. import utils_giswater
from .. import sys_manager
from ..ui_manager import BasicInfoUi


class DaoController(object):
    
    def __init__(self, settings, plugin_name, iface, logger_name='plugin', create_logger=True):
        """ Class constructor """
        
        self.settings = settings      
        self.plugin_name = plugin_name               
        self.iface = iface               
        self.translator = None           
        self.plugin_dir = None           
        self.giswater = None
        self.logged = False
        self.postgresql_version = None
        self.logger = None
        self.schema_name = None
        self.dao = None
        self.credentials = None
        self.current_user = None
        self.min_log_level = 20
        self.min_message_level = 0
        self.last_error = None
<<<<<<< HEAD
=======
        self.user = None
>>>>>>> 030fa9ca

        if create_logger:
            self.set_logger(logger_name)
                
        
    def close_db(self):
        """ Close database connection """
                    
        if self.dao:
            if not self.dao.close_db():
                self.log_info(str(self.last_error))
            del self.dao
        
        
    def set_giswater(self, giswater):
        self.giswater = giswater
                

    def set_schema_name(self, schema_name):
        self.schema_name = schema_name
                

    def set_qgis_settings(self, qgis_settings):
        self.qgis_settings = qgis_settings       
        

    def set_plugin_dir(self, plugin_dir):
        self.plugin_dir = plugin_dir
        self.log_info(f"Plugin folder: {self.plugin_dir}")
        
        
    def set_logger(self, logger_name=None):
        """ Set logger class """

        if self.logger is None:
            if logger_name is None:
                logger_name = 'plugin'

            self.min_log_level = int(self.settings.value('status/log_level'))
            log_suffix = self.settings.value('status/log_suffix')
            self.logger = Logger(self, logger_name, self.min_log_level, log_suffix)
            self.log_info("Logger initialized")

            if self.min_log_level == 10:
                self.min_message_level = 0
            elif self.min_log_level == 20:
                self.min_message_level = 0
            elif self.min_log_level == 30:
                self.min_message_level = 1
            elif self.min_log_level == 40:
                self.min_message_level = 2


    def close_logger(self):
        """ Close logger file """
        
        if self.logger:
            self.logger.close_logger()
            del self.logger        
        
                
    def tr(self, message, context_name=None):
        """ Translate @message looking it in @context_name """
        #text = self.tr('title', context_name)
        if context_name is None:
            context_name = self.plugin_name

        value = None
        try:
            value = QCoreApplication.translate(context_name, message)
        except TypeError:
            value = QCoreApplication.translate(context_name, str(message))
        finally:
            # If not translation has been found, check into 'ui_message' context
            if value == message:
                value = QCoreApplication.translate('ui_message', message)

        return value                            
    
        
    def plugin_settings_value(self, key, default_value=""):

        key = self.plugin_name + "/" + key
        value = self.qgis_settings.value(key, default_value)
        return value    


    def plugin_settings_set_value(self, key, value):
        self.qgis_settings.setValue(self.plugin_name+"/"+key, value)            
    
    
    def set_actions(self, actions):
        self.actions = actions      
        
        
    def check_actions(self, check=True):
        """ Utility to check/uncheck all actions """
        for action_index, action in self.actions.items():   #@UnusedVariable
            action.setChecked(check)
    
    
    def set_database_connection(self):
        """ Set database connection """
        
        # Initialize variables
        self.dao = None 
        self.last_error = None      
        self.log_codes = {}
        self.logged = False
        
        self.layer_source, not_version = self.get_layer_source_from_credentials()
        if self.layer_source:
            if self.layer_source['db'] is None or self.layer_source['host'] is None or self.layer_source['user'] is None \
                    or self.layer_source['password'] is None or self.layer_source['port'] is None:
                return False, not_version
        else:
            return False, not_version

        self.logged = True
        return True, not_version
    
    
    def get_layer_source_from_credentials(self):
        """ Get database parameters from layer 'v_edit_node' or  database connection settings """

        # Get layer 'v_edit_node'
        layer = self.get_layer_by_tablename("v_edit_node")

        # Get database connection settings
        settings = QSettings()
        settings.beginGroup("PostgreSQL/connections")

        if layer is None and settings is None:
            not_version = False
            self.log_warning("Layer 'v_edit_node' is None and settings is None")
            self.last_error = self.tr("Layer not found") + ": 'v_edit_node'"
            return None, not_version

        if layer:
            not_version = False
            credentials = self.get_layer_source(layer)
            self.schema_name = credentials['schema']
            conn_info = QgsDataSourceUri(layer.dataProvider().dataSourceUri()).connectionInfo()
            status, credentials = self.connect_to_database_credentials(credentials, conn_info)
            if not status:
                self.log_warning("Error connecting to database (layer)")
                self.last_error = self.tr("Error connecting to database")
                return None, not_version

            # Put the credentials back (for yourself and the provider), as QGIS removes it when you "get" it
            QgsCredentials.instance().put(conn_info, credentials['user'], credentials['password'])

        elif settings:
            not_version = True
            default_connection = settings.value('selected')
            settings.endGroup()
            credentials = {'db': None, 'schema': None, 'table': None,
                           'host': None, 'port': None, 'user': None, 'password': None}
            if default_connection:
                settings.beginGroup("PostgreSQL/connections/" + default_connection)
                if settings.value('host') in (None, ""):
                    credentials['host'] = 'localhost'
                else:
                    credentials['host'] = settings.value('host')
                credentials['port'] = settings.value('port')
                credentials['db'] = settings.value('database')
                credentials['user'] = settings.value('username')
                credentials['password'] = settings.value('password')
                settings.endGroup()
                status, credentials = self.connect_to_database_credentials(credentials, max_attempts=0)
                if not status:
                    self.log_warning("Error connecting to database (settings)")
                    self.last_error = self.tr("Error connecting to database")
                    return None, not_version
            else:
                self.log_warning("Error getting default connection (settings)")
                self.last_error = self.tr("Error getting default connection")
                return None, not_version

        self.credentials = credentials

        return credentials, not_version


    def connect_to_database_credentials(self, credentials, conn_info=None, max_attempts=2):
        """ Connect to database with selected database @credentials """

        attempt = 0
        logged = False
        while not logged and attempt <= max_attempts:
            attempt += 1
            if conn_info and attempt > 1:
                (success, credentials['user'], credentials['password']) = QgsCredentials.instance().get(conn_info,
                    credentials['user'], credentials['password'])
            logged = self.connect_to_database(credentials['host'], credentials['port'], credentials['db'],
                credentials['user'], credentials['password'])

        return logged, credentials

    
    def connect_to_database(self, host, port, db, user, pwd):
        """ Connect to database with selected parameters """
        
        # Check if selected parameters is correct
        if None in (host, port, db, user, pwd):
            message = "Database connection error. Please check your connection parameters."
            self.last_error = self.tr(message)
            return False

        # Update current user
        self.user = user
        
        # We need to create this connections for Table Views
        self.db = QSqlDatabase.addDatabase("QPSQL")
        self.db.setHostName(host)
        self.db.setPort(int(port))
        self.db.setDatabaseName(db)
        self.db.setUserName(user)
        self.db.setPassword(pwd)
        status = self.db.open() 
        if not status:
            message = "Database connection error. Please open plugin log file to get more details"
            self.last_error = self.tr(message)
            details = self.db.lastError().databaseText()
            self.log_warning(str(details))
            return False
        
        # Connect to Database 
        self.dao = PgDao()     
        self.dao.set_params(host, port, db, user, pwd)
        status = self.dao.init_db()
        if not status:
            message = "Database connection error. Please open plugin log file to get more details"
            self.last_error = self.tr(message)
            self.log_warning(str(self.dao.last_error))
            return False
        
        return status


    def connect_to_database_service(self, service):
        """ Connect to database trough selected service
        This service must exist in file pg_service.conf """

        # We need to create this connections for Table Views
        self.db = QSqlDatabase.addDatabase("QPSQL")
        self.db.setConnectOptions(f"service={service}")
        status = self.db.open()
        if not status:
            message = "Database connection error (QSqlDatabase). Please open plugin log file to get more details"
            self.last_error = self.tr(message)
            details = self.db.lastError().databaseText()
            self.log_warning(str(details))
            return False

        # Connect to Database
        self.dao = PgDao()
        self.dao.set_service(service)
        status = self.dao.init_db()
        if not status:
            message = "Database connection error (PgDao). Please open plugin log file to get more details"
            self.last_error = self.tr(message)
            self.log_warning(str(self.dao.last_error))
            return False

        return status

<<<<<<< HEAD
    
=======

    def check_db_connection(self):
        """ Check database connection. Reconnect if needed """

        opened = True
        try:
            opened = self.db.isOpen()
            if not opened:
                self.db.open()
        except Exception:
            pass
        finally:
            return opened


>>>>>>> 030fa9ca
    def get_error_message(self, log_code_id):    
        """ Get error message from selected error code """
        
        if self.schema_name is None:
            return       

        sql = ("SELECT error_message "
               "FROM audit_cat_error "
               "WHERE id = " + str(log_code_id))
        result = self.dao.get_row(sql)  
        if result:
            self.log_codes[log_code_id] = result[0]    
        else:
            self.log_codes[log_code_id] = "Error message not found in the database: " + str(log_code_id)
            
            
    def get_postgresql_version(self):    
        """ Get PostgreSQL version (integer value) """    

        self.postgresql_version = None
        sql = "SELECT current_setting('server_version_num');"
        row = self.dao.get_row(sql) 
        if row:
            self.postgresql_version = row[0] 
        
        return self.postgresql_version           
            
            
    def get_postgis_version(self):    
        """ Get Postgis version (integer value) """    

        self.postgis_version = None
        sql = "SELECT postgis_lib_version()"
        row = self.dao.get_row(sql) 
        if row:
            self.postgis_version = row[0] 
        
        return self.postgis_version           
        
    
    def show_message(self, text, message_level=1, duration=10, context_name=None, parameter=None, title=""):
        """ Show message to the user with selected message level
        message_level: {INFO = 0(blue), WARNING = 1(yellow), CRITICAL = 2(red), SUCCESS = 3(green)} """
        
        msg = None        
        if text:        
            msg = self.tr(text, context_name)
            if parameter:
                msg += ": " + str(parameter)
        try:
            self.iface.messageBar().pushMessage(title, msg, message_level, duration)
        except AttributeError:
            pass
            

    def show_info(self, text, duration=10, context_name=None, parameter=None, logger_file=True, title=""):
        """ Show information message to the user """

        self.show_message(text, 0, duration, context_name, parameter, title)
        if self.logger and logger_file:
            self.logger.info(text)            


    def show_warning(self, text, duration=10, context_name=None, parameter=None, logger_file=True, title=""):
        """ Show warning message to the user """

        self.show_message(text, 1, duration, context_name, parameter, title)
        if self.logger and logger_file:
            self.logger.warning(text)


    def show_critical(self, text, duration=10, context_name=None, parameter=None, logger_file=True, title=""):
        """ Show warning message to the user """

        self.show_message(text, 2, duration, context_name, parameter, title)
        if self.logger and logger_file:
            self.logger.critical(text)
        

    def show_warning_detail(self, text, detail_text, context_name=None):
        """ Show warning message with a button to show more details """  
         
        inf_text = "Press 'Show Me' button to get more details..."
        widget = self.iface.messageBar().createMessage(self.tr(text, context_name), self.tr(inf_text))
        button = QPushButton(widget)
        button.setText(self.tr("Show Me"))
        button.clicked.connect(partial(self.show_details, detail_text, self.tr('Warning details')))
        widget.layout().addWidget(button)
        self.iface.messageBar().pushWidget(widget, 1)        
        
        if self.logger:
            self.logger.warning(text + "\n" + detail_text)                    
    
    
    def show_details(self, detail_text, title=None, inf_text=None):
        """ Shows a message box with detail information """
        
        self.iface.messageBar().clearWidgets()        
        msg_box = QMessageBox()
        msg_box.setText(detail_text)
        if title:
            title = self.tr(title)
            msg_box.setWindowTitle(title)
        if inf_text:
            inf_text = self.tr(inf_text)            
            msg_box.setInformativeText(inf_text)
        msg_box.setWindowFlags(Qt.WindowStaysOnTopHint)
        msg_box.setStandardButtons(QMessageBox.Ok)
        msg_box.setDefaultButton(QMessageBox.Ok)        
        msg_box.exec_()                      


    def show_warning_open_file(self, text, inf_text, file_path, context_name=None):
        """ Show warning message with a button to open @file_path """

        widget = self.iface.messageBar().createMessage(self.tr(text, context_name), self.tr(inf_text))
        button = QPushButton(widget)
        button.setText(self.tr("Open file"))
        button.clicked.connect(partial(sys_manager.open_file, file_path))
        widget.layout().addWidget(button)
        self.iface.messageBar().pushWidget(widget, 1)

        
    def ask_question(self, text, title=None, inf_text=None, context_name=None, parameter=None):
        """ Ask question to the user """   

        msg_box = QMessageBox()
        msg = self.tr(text, context_name)
        if parameter:
            msg += ": " + str(parameter)          
        msg_box.setText(msg)
        if title:
            title = self.tr(title, context_name)
            msg_box.setWindowTitle(title)
        if inf_text:
            inf_text = self.tr(inf_text, context_name)
            msg_box.setInformativeText(inf_text)
        msg_box.setStandardButtons(QMessageBox.Cancel | QMessageBox.Ok)
        msg_box.setDefaultButton(QMessageBox.Ok)  
        msg_box.setWindowFlags(Qt.WindowStaysOnTopHint)
        ret = msg_box.exec_()
        if ret == QMessageBox.Ok:
            return True
        elif ret == QMessageBox.Discard:
            return False      
        
        
    def show_info_box(self, text, title=None, inf_text=None, context_name=None, parameter=None):
        """ Show information box to the user """   

        if text:        
            msg = self.tr(text, context_name)
            if parameter:
                msg += ": " + str(parameter)  
                
        msg_box = QMessageBox()
        msg_box.setText(msg)
        msg_box.setWindowFlags(Qt.WindowStaysOnTopHint)
        if title:
            title = self.tr(title, context_name)            
            msg_box.setWindowTitle(title)
        if inf_text:
            inf_text = self.tr(inf_text, context_name)            
            msg_box.setInformativeText(inf_text)
        msg_box.setDefaultButton(QMessageBox.No)        
        msg_box.exec_()
                          
                          
    def get_conn_encoding(self):
        return self.dao.get_conn_encoding()

        
    def get_sql(self, sql, log_sql=False, params=None):
        """ Generate SQL with params. Useful for debugging """

        if params:
            sql = self.dao.mogrify(sql, params)
        if log_sql:
            self.log_info(sql, stack_level_increase=2)

        return sql

        
    def get_row(self, sql, log_info=True, log_sql=False, commit=True, params=None):
        """ Execute SQL. Check its result in log tables, and show it to the user """
        
        sql = self.get_sql(sql, log_sql, params)
        row = self.dao.get_row(sql, commit)   
        self.last_error = self.dao.last_error      
        if not row:
            # Check if any error has been raised
            if self.last_error:
<<<<<<< HEAD
                self.manage_exception_db(self.last_error, sql, stack_level_increase=1)
=======
                self.manage_exception_db(self.last_error, sql)
>>>>>>> 030fa9ca
            elif self.last_error is None and log_info:
                self.log_info("Any record found", parameter=sql, stack_level_increase=1)
          
        return row


    def get_rows(self, sql, log_info=True, log_sql=False, commit=True, params=None, add_empty_row=False):
        """ Execute SQL. Check its result in log tables, and show it to the user """

        sql = self.get_sql(sql, log_sql, params)
        rows = None
        rows2 = self.dao.get_rows(sql, commit)
        self.last_error = self.dao.last_error 
        if not rows2:
            # Check if any error has been raised
            if self.last_error:
                self.manage_exception_db(self.last_error, sql)
            elif self.last_error is None and log_info:
                self.log_info("Any record found", parameter=sql, stack_level_increase=1)
        else:
            if add_empty_row:
                rows = [('', '')]
                rows.extend(rows2)
            else:
                rows = rows2

        return rows  
    
            
    def execute_sql(self, sql, search_audit=False, log_sql=False, log_error=False, commit=True):
        """ Execute SQL. Check its result in log tables, and show it to the user """

        if log_sql:
            self.log_info(sql, stack_level_increase=1)        
        result = self.dao.execute_sql(sql, commit)
        self.last_error = self.dao.last_error         
        if not result:
            if log_error:
                self.log_info(sql, stack_level_increase=1)
            self.manage_exception_db(self.last_error, sql)
            return False
        else:
            if search_audit:
                # Get last record from audit tables (searching for a possible error)
                return self.get_error_from_audit(commit)

        return True


    def execute_returning(self, sql, search_audit=False, log_sql=False, log_error=False, commit=True):
        """ Execute SQL. Check its result in log tables, and show it to the user """

        if log_sql:
            self.log_info(sql, stack_level_increase=1)
        value = self.dao.execute_returning(sql, commit)
        self.last_error = self.dao.last_error
        if not value:
            if log_error:
                self.log_info(sql, stack_level_increase=1)
            self.manage_exception_db(self.last_error, sql)
            return False
        else:
            if search_audit:
                # Get last record from audit tables (searching for a possible error)
                return self.get_error_from_audit(commit)

        return value
           
           
    def execute_insert_or_update(self, tablename, unique_field, unique_value, fields, values, commit=True):
        """ Execute INSERT or UPDATE sentence. Used for PostgreSQL database versions <9.5 """
         
        # Check if we have to perform an INSERT or an UPDATE
        if unique_value != 'current_user':
            unique_value = "'" + unique_value + "'"
        sql = ("SELECT * FROM " + tablename + ""
               " WHERE " + str(unique_field) + " = " + unique_value) 
        row = self.get_row(sql, commit=commit)
        
        # Get fields
        sql_fields = "" 
        for fieldname in fields:
            sql_fields += fieldname + ", "
            
        # Get values            
        sql_values = ""
        for value in values:
            if value != 'current_user':
                sql_values += "'" + value + "', "
            else:
                sql_values += value + ", "                
                
        # Perform an INSERT
        if not row:
            # Set SQL for INSERT               
            sql = " INSERT INTO " + tablename + "(" + unique_field + ", "
            sql += sql_fields[:-2] + ") VALUES ("   
              
            # Manage value 'current_user'   
            if unique_value != 'current_user':
                unique_value = "'" + unique_value + "'" 
            sql += unique_value + ", " + sql_values[:-2] + ");"         
        
        # Perform an UPDATE
        else: 
            # Set SQL for UPDATE
            sql = ("UPDATE " + tablename + ""
                   " SET (" + sql_fields[:-2] + ") = (" + sql_values[:-2] + ")" 
                   " WHERE " + unique_field + " = " + unique_value)         
        sql = sql.replace("''","'")

        # Execute sql
        self.log_info(sql, stack_level_increase=1)
        result = self.dao.execute_sql(sql, commit)
        self.last_error = self.dao.last_error         
        if not result:
            # Check if any error has been raised
            if self.last_error:
                self.manage_exception_db(self.last_error, sql)

        return result
               
            
    def execute_upsert(self, tablename, unique_field, unique_value, fields, values, commit=True):
        """ Execute UPSERT sentence """
         
        # Check PostgreSQL version
        if not self.postgresql_version:
            self.get_postgresql_version()

        if int(self.postgresql_version) < 90500:   
            self.execute_insert_or_update(tablename, unique_field, unique_value, fields, values, commit)
            return True
         
        # Set SQL for INSERT               
        sql = "INSERT INTO " + tablename + "(" + unique_field + ", "
        
        # Iterate over fields
        sql_fields = "" 
        for fieldname in fields:
            sql_fields += fieldname + ", "
        sql += sql_fields[:-2] + ") VALUES ("   
          
        # Manage value 'current_user'   
        if unique_value != 'current_user':
            unique_value = "$$" + unique_value + "$$"
            
        # Iterate over values            
        sql_values = ""
        for value in values:
            if value != 'current_user':
                sql_values += "$$" + value + "$$, "
            else:
                sql_values += value + ", "
        sql += unique_value + ", " + sql_values[:-2] + ")"         
        
        # Set SQL for UPDATE
        sql += (" ON CONFLICT (" + unique_field + ") DO UPDATE"
                " SET (" + sql_fields[:-2] + ") = (" + sql_values[:-2] + ")" 
                " WHERE " + tablename + "." + unique_field + " = " + unique_value)          
        
        # Execute UPSERT
        self.log_info(sql, stack_level_increase=1)
        result = self.dao.execute_sql(sql, commit)
        self.last_error = self.dao.last_error         
        if not result:
            # Check if any error has been raised
            if self.last_error:
                self.manage_exception_db(self.last_error, sql)

        return result


    def get_json(self, function_name, parameters=None, schema_name=None, commit=True, log_sql=False):
        """ Manage execution API function
        :param function_name: Name of function to call (text)
        :param body: Parameter for function (json)
        :param commit: Commit sql (bool)
        :param log_sql: Show query in qgis log (bool)
        :return: Response of the function executed (json)
        """

        # Check if function exists
<<<<<<< HEAD
        row = self.check_function(function_name, schema_name)
        if not row:
            self.show_warning("Function not found in database", parameter=function_name)
            return None
        if schema_name: sql = sql = f"SELECT {schema_name}.{function_name}("
=======
        row = self.check_function(function_name, schema_name, commit)
        if not row:
            self.show_warning("Function not found in database", parameter=function_name)
            return None
        if schema_name: sql = f"SELECT {schema_name}.{function_name}("
>>>>>>> 030fa9ca
        else: sql = f"SELECT {function_name}("
        if parameters: sql += f"{parameters}"
        sql += f");"

        row = self.get_row(sql, commit=commit, log_sql=log_sql)
        if not row or not row[0]:
            return None

        json_result = row[0]
        if 'status' in json_result and json_result['status'] == 'Failed':
            self.manage_exception_api(json_result, sql)
            return False

        return json_result


    def get_error_from_audit(self, commit=True):
        """ Get last error from audit tables that has not been showed to the user """
        
        if self.schema_name is None:
            return                  
        
        sql = ("SELECT audit_function_actions.id, error_message, log_level, show_user"
               " FROM audit_function_actions"
               " INNER JOIN audit_cat_error"
               " ON audit_function_actions.audit_cat_error_id = audit_cat_error.id"
               " WHERE audit_cat_error.id != 0 AND debug_info is null"
               " ORDER BY audit_function_actions.id DESC LIMIT 1")
        result = self.dao.get_row(sql, commit)
        if result:
            if result['log_level'] <= 2:
                sql = ("UPDATE audit_function_actions"
                       " SET debug_info = 'showed'"
                       " WHERE id = " + str(result['id']))
                self.dao.execute_sql(sql, commit)
                if result['show_user']:
                    self.show_message(result['error_message'], result['log_level'])
                return False    
            elif result['log_level'] == 3:
                # Debug message
                pass
            
        return True


    def translate_tooltip(self, context_name, widget, idx=None):
        """ Translate tooltips widgets of the form to current language
            If we find a translation, it will be put
            If the object does not have a tooltip we will put the object text itself as a tooltip
        """
        if type(widget) is QTabWidget:
            widget_name = widget.widget(idx).objectName()
            tooltip = self.tr(f'tooltip_{widget_name}', context_name)
            if tooltip != f'tooltip_{widget_name}':
                widget.setTabToolTip(idx, tooltip)
            elif widget.toolTip() == "":
                widget.setTabToolTip(idx, widget.tabText(idx))
        else:
            widget_name = widget.objectName()
            tooltip = self.tr(f'tooltip_{widget_name}', context_name)
            if tooltip != f'tooltip_{widget_name}':
                widget.setToolTip(tooltip)
            elif widget.toolTip() == "":
<<<<<<< HEAD
                widget.setToolTip(widget.text())
=======
                if type(widget) is QGroupBox: widget.setToolTip(widget.title())
                else: widget.setToolTip(widget.text())
>>>>>>> 030fa9ca


    def translate_form(self, dialog, context_name):
        """ Translate widgets of the form to current language """
        
        # Get objects of type: QLabel
        widget_list = dialog.findChildren(QLabel)
        for widget in widget_list:
            self.translate_widget(context_name, widget)
            
        # Get objects of type: QCheckBox
        widget_list = dialog.findChildren(QCheckBox)
        for widget in widget_list:
            self.translate_widget(context_name, widget)
             
        # Get objects of type: QTabWidget            
        widget_list = dialog.findChildren(QTabWidget)
        for widget in widget_list:
            self.translate_widget(context_name, widget)

        # Get objects of type: QTabWidget
        widget_list = dialog.findChildren(QGroupBox)
        for widget in widget_list:
            self.translate_widget(context_name, widget)

        # Translate title of the form   
        text = self.tr('title', context_name)
        dialog.setWindowTitle(text)
            
            
    def translate_widget(self, context_name, widget):
        """ Translate widget text """

        if not widget:
            return

        try:
            if type(widget) is QTabWidget:
                num_tabs = widget.count()
                for i in range(0, num_tabs):
                    widget_name = widget.widget(i).objectName()
                    text = self.tr(widget_name, context_name)
                    if text != widget_name:
                        widget.setTabText(i, text)
                    else:
                        widget_text = widget.tabText(i)
                        text = self.tr(widget_text, context_name)
                        if text != widget_text:
                            widget.setTabText(i, text)
                    self.translate_tooltip(context_name, widget, i)
            elif type(widget) is QToolBox:
                num_tabs = widget.count()
                for i in range(0, num_tabs):
                    widget_name = widget.widget(i).objectName()
                    text = self.tr(widget_name, context_name)
                    if text != widget_name:
                        widget.setItemText(i, text)
                    else:
                        widget_text = widget.itemText(i)
                        text = self.tr(widget_text, context_name)
                        if text != widget_text:
                            widget.setItemText(i, text)
                    self.translate_tooltip(context_name, widget.widget(i))
            elif  type(widget) is QGroupBox:
                widget_name = widget.objectName()
                text = self.tr(widget_name, context_name)
                if text != widget_name:
                    widget.setTitle(text)
                else:
                    widget_title = widget.title()
                    text = self.tr(widget_title, context_name)
                    if text != widget_title:
                        widget.setTitle(text)
                self.translate_tooltip(context_name, widget)
            else:
                widget_name = widget.objectName()
                text = self.tr(widget_name, context_name)
                if text != widget_name:
                    widget.setText(text)
                else:
                    widget_text = widget.text()
                    text = self.tr(widget_text, context_name)
                    if text != widget_text:
                        widget.setText(text)
                self.translate_tooltip(context_name, widget)

<<<<<<< HEAD

        except Exception as e:
            print(f"{widget_name} --> {type(e).__name__} --> {e}")
=======
        except Exception as e:
            self.log_info(f"{widget_name} --> {type(e).__name__} --> {e}")
>>>>>>> 030fa9ca
            pass
        
        
    def get_layer_by_layername(self, layername, log_info=False):
        """ Get layer with selected @layername (the one specified in the TOC) """

        layer = QgsProject.instance().mapLayersByName(layername)
        if layer:
            layer = layer[0] 
        elif not layer and log_info:
            layer = None
            self.log_info("Layer not found", parameter=layername)        
            
        return layer     
            
        
    def get_layer_by_tablename(self, tablename, show_warning=False, log_info=False):
        """ Iterate over all layers and get the one with selected @tablename """
        
        # Check if we have any layer loaded
        layers = self.get_layers()
        if len(layers) == 0:
            return None

        # Iterate over all layers
        layer = None
        for cur_layer in layers:
            uri_table = self.get_layer_source_table_name(cur_layer)
            if uri_table is not None and uri_table == tablename:
                layer = cur_layer
                break
        
        if layer is None and show_warning:
            self.show_warning("Layer not found", parameter=tablename)
                           
        if layer is None and log_info:
            self.log_info("Layer not found", parameter=tablename)
                                      
        return layer        

        
    def get_layer_source(self, layer):
        """ Get database connection paramaters of @layer """

        # Initialize variables
        layer_source = {'db': None, 'schema': None, 'table': None, 
                        'host': None, 'port': None, 'user': None, 'password': None}

        if layer is None:
            return layer_source

        # Get dbname, host, port, user and password
        uri = layer.dataProvider().dataSourceUri()
        pos_db = uri.find('dbname=')
        pos_host = uri.find(' host=')
        pos_port = uri.find(' port=')
        pos_user = uri.find(' user=')
        pos_password = uri.find(' password=')
        pos_sslmode = uri.find(' sslmode=')        
        pos_key = uri.find(' key=')        
        if pos_db != -1 and pos_host != -1:
            uri_db = uri[pos_db + 8:pos_host - 1]
            layer_source['db'] = uri_db     
        if pos_host != -1 and pos_port != -1:
            uri_host = uri[pos_host + 6:pos_port]     
            layer_source['host'] = uri_host     
        if pos_port != -1:
            if pos_user != -1:
                pos_end = pos_user
            elif pos_sslmode != -1:
                pos_end = pos_sslmode
            elif pos_key != -1:
                pos_end = pos_key
            else:
                pos_end = pos_port + 10
            uri_port = uri[pos_port + 6:pos_end]     
            layer_source['port'] = uri_port               
        if pos_user != -1 and pos_password != -1:
            uri_user = uri[pos_user + 7:pos_password - 1]
            layer_source['user'] = uri_user     
        if pos_password != -1 and pos_sslmode != -1:
            uri_password = uri[pos_password + 11:pos_sslmode - 1]     
            layer_source['password'] = uri_password                     
         
        # Get schema and table or view name     
        pos_table = uri.find('table=')
        pos_end_schema = uri.rfind('.')
        pos_fi = uri.find('" ')
        if pos_table != -1 and pos_fi != -1:
            uri_schema = uri[pos_table + 6:pos_end_schema]
            uri_table = uri[pos_end_schema + 2:pos_fi]
            layer_source['schema'] = uri_schema            
            layer_source['table'] = uri_table            

        return layer_source                                                             
    
      
    def get_layer_source_table_name(self, layer):
        """ Get table or view name of selected layer """

        if layer is None:
            return None
        
        uri_table = None
        uri = layer.dataProvider().dataSourceUri().lower()
        pos_ini = uri.find('table=')
        pos_end_schema = uri.rfind('.')
        pos_fi = uri.find('" ')
        if pos_ini != -1 and pos_fi != -1:
            uri_table = uri[pos_end_schema+2:pos_fi]

        return uri_table    
        
        
    def get_layer_primary_key(self, layer=None):
        """ Get primary key of selected layer """
        
        uri_pk = None
        if layer is None:
            layer = self.iface.activeLayer()
        if layer is None:
            return uri_pk
        uri = layer.dataProvider().dataSourceUri().lower()
        pos_ini = uri.find('key=')
        pos_end = uri.rfind('srid=')
        if pos_ini != -1:
            uri_pk = uri[pos_ini + 5:pos_end-2]

        return uri_pk
        
   
    def get_project_user(self):
        """ Set user """
        return self.user   
    

    def qgis_log_message(self, text=None, message_level=0, context_name=None, parameter=None, tab_name=None):
        """ Write message into QGIS Log Messages Panel with selected message level
            @message_level: {INFO = 0, WARNING = 1, CRITICAL = 2, SUCCESS = 3, NONE = 4}
        """

        msg = None
        if text:
            msg = self.tr(text, context_name)
            if parameter:
                msg += ": " + str(parameter)

        if tab_name is None:
            tab_name = self.plugin_name

        if message_level >= self.min_message_level:
            QgsMessageLog.logMessage(msg, tab_name, message_level)

        return msg


    def log_message(self, text=None, message_level=0, context_name=None, parameter=None, logger_file=True,
                    stack_level_increase=0, tab_name=None):
        """ Write message into QGIS Log Messages Panel """

        msg = self.qgis_log_message(text, message_level, context_name, parameter, tab_name)
        if self.logger and logger_file:
            if message_level == 0:
                self.logger.info(msg, stack_level_increase=stack_level_increase)
            elif message_level == 1:
                self.logger.warning(msg, stack_level_increase=stack_level_increase)
            elif message_level == 2:
                self.logger.error(msg, stack_level_increase=stack_level_increase)
            elif message_level == 4:
                self.logger.debug(msg, stack_level_increase=stack_level_increase)


    def log_debug(self, text=None, context_name=None, parameter=None, logger_file=True,
                  stack_level_increase=0, tab_name=None):
        """ Write debug message into QGIS Log Messages Panel """

        msg = self.qgis_log_message(text, 0, context_name, parameter, tab_name)
        if self.logger and logger_file:
            self.logger.debug(msg, stack_level_increase=stack_level_increase)


    def log_info(self, text=None, context_name=None, parameter=None, logger_file=True,
                 stack_level_increase=0, tab_name=None):
        """ Write information message into QGIS Log Messages Panel """

        msg = self.qgis_log_message(text, 0, context_name, parameter, tab_name)
        if self.logger and logger_file:        
            self.logger.info(msg, stack_level_increase=stack_level_increase)


    def log_warning(self, text=None, context_name=None, parameter=None, logger_file=True,
                    stack_level_increase=0, tab_name=None):
        """ Write warning message into QGIS Log Messages Panel """

        msg = self.qgis_log_message(text, 1, context_name, parameter, tab_name)
        if self.logger and logger_file:
            self.logger.warning(msg, stack_level_increase=stack_level_increase)


    def log_error(self, text=None, context_name=None, parameter=None, logger_file=True,
                  stack_level_increase=0, tab_name=None):
        """ Write error message into QGIS Log Messages Panel """

        msg = self.qgis_log_message(text, 2, context_name, parameter, tab_name)
        if self.logger and logger_file:
            self.logger.error(msg, stack_level_increase=stack_level_increase)
        
     
    def add_translator(self, locale_path, log_info=False):
        """ Add translation file to the list of translation files to be used for translations """
        
        if os.path.exists(locale_path):        
            self.translator = QTranslator()
            self.translator.load(locale_path)
            QCoreApplication.installTranslator(self.translator)
            if log_info:
                self.log_info("Add translator", parameter=locale_path)
        else:
            if log_info:
                self.log_info("Locale not found", parameter=locale_path)
            
                    
    def manage_translation(self, locale_name, dialog=None, log_info=False):
        """ Manage locale and corresponding 'i18n' file """ 
        
        # Get locale of QGIS application
        try:
            locale = QSettings().value('locale/userLocale').lower()
        except AttributeError:
            locale = "en"

        if locale == 'es_es':
            locale = 'es'
        elif locale == 'es_ca':
            locale = 'ca'
        elif locale == 'en_us':
            locale = 'en'

        # If user locale file not found, set English one by default
        locale_path = os.path.join(self.plugin_dir, 'i18n', f'giswater_{locale}.qm')
        if not os.path.exists(locale_path):
            if log_info:
                self.log_info("Locale not found", parameter=locale_path)
            locale_default = 'en'
            locale_path = os.path.join(self.plugin_dir, 'i18n', f'giswater_{locale_default}.qm')
            # If English locale file not found, exit function
            # It means that probably that form has not been translated yet
            if not os.path.exists(locale_path):
                if log_info:
                    self.log_info("Locale not found", parameter=locale_path)
                return

        # Add translation file
        self.add_translator(locale_path) 
        
        # If dialog is set, then translate form
        if dialog:
            self.translate_form(dialog, locale_name)


      
    def get_project_type(self, schemaname=None):
        """ Get water software from table 'version' """

        if schemaname is None:
            schemaname = self.schema_name
            if schemaname is None:
                self.get_layer_source_from_credentials()
                schemaname = self.schema_name
                if schemaname is None:
                    return None

        schemaname = schemaname.replace('"', '')
        project_type = None
        tablename = "version"
        exists = self.check_table(tablename)
        if exists:
            sql = ("SELECT lower(wsoftware) "
                   "FROM " + schemaname + "." + tablename + " "
                   "ORDER BY id ASC LIMIT 1")
            row = self.get_row(sql)
            if row:
                project_type = row[0]
        else:
            tablename = "version_tm"
            exists = self.check_table(tablename)
            if exists:
                project_type = "tm"

        return project_type
    
      
    def get_project_version(self):
        """ Get project version from table 'version' """
        
        project_version = None
        tablename = "version"
        exists = self.check_table(tablename)
        if exists:
            sql = ("SELECT giswater "
                   "FROM " + tablename + " "
                   "ORDER BY id DESC LIMIT 1")
            row = self.get_row(sql)
            if row:
                project_version = row[0]
            
        return project_version    
    
    
    def check_schema(self, schemaname=None):
        """ Check if selected schema exists """

        if schemaname is None:
            schemaname = self.schema_name

        schemaname = schemaname.replace('"', '')
        sql = "SELECT nspname FROM pg_namespace WHERE nspname = %s"
        params = [schemaname]
        row = self.get_row(sql, params=params)
        return row
    
    
<<<<<<< HEAD
    def check_function(self, function_name, schema_name=None):
=======
    def check_function(self, function_name, schema_name=None, commit=True):
>>>>>>> 030fa9ca
        """ Check if @function_name exists in selected schema """

        if schema_name is None:
            schema_name = self.schema_name

        schema_name = schema_name.replace('"', '')
        sql = ("SELECT routine_name FROM information_schema.routines "
               "WHERE lower(routine_schema) = %s "
               "AND lower(routine_name) = %s ")
        params = [schema_name, function_name]
<<<<<<< HEAD
        row = self.get_row(sql, params=params)
=======
        row = self.get_row(sql, params=params, commit=commit)
>>>>>>> 030fa9ca
        return row
    
    
    def check_table(self, tablename, schemaname=None):
        """ Check if selected table exists in selected schema """

        if schemaname is None:
            schemaname = self.schema_name

        schemaname = schemaname.replace('"', '')
        sql = ("SELECT * FROM pg_tables "
               "WHERE schemaname = %s AND tablename = %s ")
        params = [schemaname, tablename]
        row = self.get_row(sql, log_info=False, params=params)
        return row


    def check_view(self, viewname, schemaname=None):
        """ Check if selected view exists in selected schema """

        if schemaname is None:
            schemaname = self.schema_name

        schemaname = schemaname.replace('"', '')
        sql = ("SELECT * FROM pg_views "
               "WHERE schemaname = %s AND viewname = %s ")
        params = [schemaname, viewname]
        row = self.get_row(sql, log_info=False, params=params)
        return row
    
    
    def check_column(self, tablename, columname, schemaname=None):
        """ Check if @columname exists table @schemaname.@tablename """

        if schemaname is None:
            schemaname = self.schema_name

        schemaname = schemaname.replace('"', '')
        sql = ("SELECT * FROM information_schema.columns "
               "WHERE table_schema = %s AND table_name = %s AND column_name = %s ")
        params = [schemaname, tablename, columname]
        row = self.get_row(sql, log_info=False, params=params)
        return row
    

    def get_group_layers(self, geom_type):
        """ Get layers of the group @geom_type """
        
        list_items = []        
        sql = ("SELECT child_layer "
<<<<<<< HEAD
               "FROM cat_feature "
               "WHERE upper(feature_type) = '" + geom_type.upper() + "' "
               "UNION SELECT DISTINCT parent_layer "
               "FROM cat_feature "
=======
               "FROM cat_feature "
               "WHERE upper(feature_type) = '" + geom_type.upper() + "' "
               "UNION SELECT DISTINCT parent_layer "
               "FROM cat_feature "
>>>>>>> 030fa9ca
               "WHERE upper(feature_type) = '" + geom_type.upper() + "';")
        rows = self.get_rows(sql, log_sql=True)
        if rows:
            for row in rows:
                layer = self.get_layer_by_tablename(row[0])
                if layer:
                    list_items.append(layer)
        
        return list_items


    def check_role(self, role_name):
        """ Check if @role_name exists """
        
        sql = ("SELECT * FROM pg_roles WHERE lower(rolname) = '" + role_name + "'")
        row = self.get_row(sql, log_info=False)
        return row
    
    
    def check_role_user(self, role_name, username=None):
        """ Check if current user belongs to @role_name """
        
        if not self.check_role(role_name):
            return False

        if username is None:
            username = self.user

        sql = ("SELECT pg_has_role('" + username + "', '" + role_name + "', 'MEMBER');")
        row = self.get_row(sql)
        if row:
            return row[0]
        else:
            return False
         
         
    def get_current_user(self):
        """ Get current user connected to database """
        
        sql = "SELECT current_user"
        row = self.get_row(sql)
        cur_user = ""
        if row:
            cur_user = str(row[0])
        self.current_user = cur_user
        return cur_user
    
    
    def get_rolenames(self):
        """ Get list of rolenames of current user """

        super_users = self.settings.value('system_variables/super_users')
        if self.user in super_users:
            roles = "('role_admin', 'role_basic', 'role_edit', 'role_epa', 'role_master', 'role_om')"
        else:
            sql = ("SELECT rolname FROM pg_roles "
                   " WHERE pg_has_role(current_user, oid, 'member')")
            rows = self.get_rows(sql)
            if not rows:
                return None

            roles = "("
            for i in range(0, len(rows)):
                roles += "'" + str(rows[i][0]) + "', "
            roles = roles[:-2]
            roles += ")"
        
        return roles        
             
        
    def check_user_roles(self):
        """ Check roles of this user to show or hide toolbars """
        
        restriction = self.get_restriction()

        if restriction == 'role_basic':
            pass
        elif restriction == 'role_om':
            if self.giswater.wsoftware == 'ws':
                self.giswater.enable_toolbar("om_ws")
            elif self.giswater.wsoftware == 'ud':
                self.giswater.enable_toolbar("om_ud")
        elif restriction == 'role_edit':
            if self.giswater.wsoftware == 'ws':
                self.giswater.enable_toolbar("om_ws")
            elif self.giswater.wsoftware == 'ud':
                self.giswater.enable_toolbar("om_ud")
            self.giswater.enable_toolbar("edit")
            self.giswater.enable_toolbar("cad")
        elif restriction == 'role_epa':
            if self.giswater.wsoftware == 'ws':
                self.giswater.enable_toolbar("om_ws")
            elif self.giswater.wsoftware == 'ud':
                self.giswater.enable_toolbar("om_ud")
            self.giswater.enable_toolbar("edit")
            self.giswater.enable_toolbar("cad")
            self.giswater.enable_toolbar("epa")
            self.giswater.enable_toolbar("master")
            self.giswater.hide_action(False, 38)
            self.giswater.hide_action(False, 47)
            self.giswater.hide_action(False, 49)
            self.giswater.hide_action(False, 50)
        elif restriction == 'role_master':
            self.giswater.enable_toolbar("master")
            self.giswater.enable_toolbar("epa")
            self.giswater.enable_toolbar("edit")
            self.giswater.enable_toolbar("cad")
            if self.giswater.wsoftware == 'ws':
                self.giswater.enable_toolbar("om_ws")
            elif self.giswater.wsoftware == 'ud':
                self.giswater.enable_toolbar("om_ud")


    def get_columns_list(self, tablename, schemaname=None):
        """ Return list of all columns in @tablename """
        
        if schemaname is None:
            schemaname = self.schema_name

        schemaname = schemaname.replace('"', '')
        sql = ("SELECT column_name FROM information_schema.columns "
               "WHERE table_schema = %s AND table_name = %s "
               "ORDER BY ordinal_position")
        params = [schemaname, tablename]
        column_names = self.get_rows(sql, params=params)
        return column_names
    
    
    def get_srid(self, tablename, schemaname=None):
        """ Find SRID of selected schema """

        if schemaname is None:
            schemaname = self.schema_name

        schemaname = schemaname.replace('"', '')
        srid = None
        sql = "SELECT Find_SRID(%s, %s, 'the_geom');"
        params = [schemaname, tablename]
        row = self.get_row(sql, params=params)
        if row:
            srid = row[0]

        return srid

    
    def get_log_folder(self):
        """ Return log folder """
        return self.logger.log_folder



    """  Functions related with Qgis versions """

    def is_layer_visible(self, layer):
        """ Is layer visible """

        visible = False
        if layer:
            visible = QgsProject.instance().layerTreeRoot().findLayer(layer.id()).itemVisibilityChecked()

        return visible


    def set_layer_visible(self, layer, visible=True):
        """ Set layer visible """

        if layer:
            if visible:
                QgsProject.instance().layerTreeRoot().findLayer(layer.id()).setItemVisibilityCheckedParentRecursive(visible)
            else:
                QgsProject.instance().layerTreeRoot().findLayer(layer.id()).setItemVisibilityChecked(visible)


    def get_layers(self):
        """ Return layers in the same order as listed in TOC """

        layers = [layer.layer() for layer in QgsProject.instance().layerTreeRoot().findLayers()]

        return layers


    def set_search_path(self, schema_name):
        """ Set parameter search_path for current QGIS project """

        sql = f"SET search_path = {schema_name}, public;"
        self.execute_sql(sql, log_sql=True)


    def set_path_from_qfiledialog(self, qtextedit, path):

        if path[0]:
            qtextedit.setText(path[0])


    def get_restriction(self):

        # Get project variable 'project_role'
        project_role = QgsExpressionContextUtils.projectScope(QgsProject.instance()).variable('project_role')

        role_edit = False
        role_om = False
        role_epa = False
        role_basic = False

        role_master = self.check_role_user("role_master")
        if not role_master:
            role_epa = self.check_role_user("role_epa")
            if not role_epa:
                role_edit = self.check_role_user("role_edit")
                if not role_edit:
                    role_om = self.check_role_user("role_om")
                    if not role_om:
                        role_basic = self.check_role_user("role_basic")
        super_users = self.settings.value('system_variables/super_users')

        # Manage user 'postgres'
        if self.user == 'postgres' or self.user == 'gisadmin':
            role_master = True

        # Manage super_user
        if super_users is not None:
            if self.user in super_users:
                role_master = True

        if role_basic or project_role == 'role_basic':
            return 'role_basic'
        elif role_om or project_role == 'role_om':
            return 'role_om'
        elif role_edit or project_role == 'role_edit':
            return 'role_edit'
        elif role_epa or project_role == 'role_epa':
            return 'role_epa'
        elif role_master or project_role == 'role_master':
            return 'role_master'
        else:
            return 'role_basic'


    def get_values_from_dictionary(self, dictionary):
        """ Return values from @dictionary """

        list_values = iter(dictionary.values())
        return list_values


    def check_python_function(self, object_, function_name):

        object_functions = [method_name for method_name in dir(object_) if callable(getattr(object_, method_name))]
        return function_name in object_functions


    def get_config(self, parameter='', columns='value', table='config_param_user', sql_added=None, log_info=True):

        sql = f"SELECT {columns} FROM {table} WHERE parameter = '{parameter}' "
        if sql_added:
            sql += sql_added
        if table == 'config_param_user':
            sql += " AND cur_user = current_user"
        sql += ";"
        row = self.get_row(sql, log_info=log_info)
        return row


    def indexing_spatial_layer(self, layer_name):
        """ Force reload dataProvider of layer """

        layer = self.get_layer_by_tablename(layer_name)
        if layer:
            layer.dataProvider().forceReload()


    def manage_exception(self, title=None, description=None, sql=None):
        """ Manage exception and show information to the user """

        # Get traceback
        trace = traceback.format_exc()
        exc_type, exc_obj, exc_tb = sys.exc_info()
        path = exc_tb.tb_frame.f_code.co_filename
        file_name = os.path.split(path)[1]
        #folder_name = os.path.dirname(path)

        # Set exception message details
        msg = ""
        msg += f"Error type: {exc_type}\n"
        msg += f"File name: {file_name}\n"
        msg += f"Line number: {exc_tb.tb_lineno}\n"
        msg += f"{trace}\n"
        if description:
            msg += f"Description: {description}\n"
        if sql:
            msg += f"SQL:\n {sql}\n"

        # Show exception message in dialog and log it
        self.show_exceptions_msg(title, msg)
        self.log_warning(msg)


    def manage_exception_db(self, description=None, sql=None, stack_level=2, stack_level_increase=0):
        """ Manage exception in database queries and show information to the user """

        try:
            stack_level += stack_level_increase
            module_path = inspect.stack()[stack_level][1]
            file_name = sys_manager.get_file_with_parents(module_path, 2)
            function_line = inspect.stack()[stack_level][2]
            function_name = inspect.stack()[stack_level][3]

            # Set exception message details
            msg = ""
            msg += f"File name: {file_name}\n"
            msg += f"Function name: {function_name}\n"
            msg += f"Line number: {function_line}\n"
            if description:
                msg += f"Description:\n {description}\n"
            if sql:
                msg += f"SQL:\n {sql}\n"

            # Show exception message in dialog and log it
            title = "Database error"
            self.show_exceptions_msg(title, msg)
            self.log_warning(msg, stack_level_increase=2)

        except Exception as e:
            self.manage_exception("Unhandled Error")


    def set_text_bold(self, widget, pattern=None):
        """ Set bold text when word match with pattern
        :param widget:QTextEdit
        :param pattern: Text to find used as pattern for QRegExp (String)
        :return:
        """
        if not pattern:
            pattern = "File\sname:|Function\sname:|Line\snumber:|SQL:|Detail:|Context:"
        cursor = widget.textCursor()
        format = QTextCharFormat()
        format.setFontWeight(QFont.Bold)
        regex = QRegExp(pattern)
        pos = 0
        index = regex.indexIn(widget.toPlainText(), pos)
        while index != -1:
            # Set cursor at begin of match
            cursor.setPosition(index, 0)
            pos = index + regex.matchedLength()
            # Set cursor at end of match
            cursor.setPosition(pos, 1)

            # Select the matched text and apply the desired format
            cursor.mergeCharFormat(format)

            # Move to the next match
            index = regex.indexIn(widget.toPlainText(), pos)



    def manage_exception_api(self, json_result, sql=None, stack_level=2, stack_level_increase=0):
        """ Manage exception in JSON database queries and show information to the user """

        try:

            if 'message' in json_result:

                parameter = None
                level = 1
                if 'level' in json_result['message']:
                    level = int(json_result['message']['level'])
                if 'text' in json_result['message']:
                    msg = json_result['message']['text']
                else:
                    parameter = 'text'
                    msg = "Key on returned json from ddbb is missed"
                self.show_message(msg, level, parameter=parameter)

            else:

                stack_level += stack_level_increase
                module_path = inspect.stack()[stack_level][1]
                file_name = sys_manager.get_file_with_parents(module_path, 2)
                function_line = inspect.stack()[stack_level][2]
                function_name = inspect.stack()[stack_level][3]

                # Set exception message details
                title = "Database API execution failed"
                msg = ""
                msg += f"File name: {file_name}\n"
                msg += f"Function name: {function_name}\n"
                msg += f"Line number:> {function_line}\n"
                if 'SQLERR' in json_result:
                    msg += f"Detail: {json_result['SQLERR']}\n"
                if 'SQLCONTEXT' in json_result:
                    msg += f"Context: {json_result['SQLCONTEXT']}\n"
                if sql:
                    msg += f"SQL: {sql}"

                # Show exception message in dialog and log it
                self.show_exceptions_msg(title, msg)
                self.log_warning(msg, stack_level_increase=2)

        except Exception as e:
            self.manage_exception("Unhandled Error")


    def show_exceptions_msg(self, title=None, msg="", window_title="Information about exception"):
        """ Show exception message in dialog """

        self.dlg_info = BasicInfoUi()
        self.dlg_info.btn_accept.setVisible(False)
        self.dlg_info.btn_close.clicked.connect(lambda: self.dlg_info.close())
        self.dlg_info.setWindowTitle(window_title)
        if title: self.dlg_info.lbl_title.setText(title)
        utils_giswater.setWidgetText(self.dlg_info, self.dlg_info.txt_infolog, msg)
        self.dlg_info.setWindowFlags(Qt.WindowStaysOnTopHint)
        self.set_text_bold(self.dlg_info.txt_infolog)
        self.dlg_info.show()
<<<<<<< HEAD


    def test_exception(self):
        """ Function to test exception manager """

        try:
            print(4 / 0)
        except Exception:
            self.manage_exception()
=======
>>>>>>> 030fa9ca
<|MERGE_RESOLUTION|>--- conflicted
+++ resolved
@@ -45,10 +45,7 @@
         self.min_log_level = 20
         self.min_message_level = 0
         self.last_error = None
-<<<<<<< HEAD
-=======
         self.user = None
->>>>>>> 030fa9ca
 
         if create_logger:
             self.set_logger(logger_name)
@@ -316,9 +313,6 @@
 
         return status
 
-<<<<<<< HEAD
-    
-=======
 
     def check_db_connection(self):
         """ Check database connection. Reconnect if needed """
@@ -334,7 +328,6 @@
             return opened
 
 
->>>>>>> 030fa9ca
     def get_error_message(self, log_code_id):    
         """ Get error message from selected error code """
         
@@ -527,11 +520,7 @@
         if not row:
             # Check if any error has been raised
             if self.last_error:
-<<<<<<< HEAD
-                self.manage_exception_db(self.last_error, sql, stack_level_increase=1)
-=======
                 self.manage_exception_db(self.last_error, sql)
->>>>>>> 030fa9ca
             elif self.last_error is None and log_info:
                 self.log_info("Any record found", parameter=sql, stack_level_increase=1)
           
@@ -715,19 +704,11 @@
         """
 
         # Check if function exists
-<<<<<<< HEAD
-        row = self.check_function(function_name, schema_name)
-        if not row:
-            self.show_warning("Function not found in database", parameter=function_name)
-            return None
-        if schema_name: sql = sql = f"SELECT {schema_name}.{function_name}("
-=======
         row = self.check_function(function_name, schema_name, commit)
         if not row:
             self.show_warning("Function not found in database", parameter=function_name)
             return None
         if schema_name: sql = f"SELECT {schema_name}.{function_name}("
->>>>>>> 030fa9ca
         else: sql = f"SELECT {function_name}("
         if parameters: sql += f"{parameters}"
         sql += f");"
@@ -791,12 +772,8 @@
             if tooltip != f'tooltip_{widget_name}':
                 widget.setToolTip(tooltip)
             elif widget.toolTip() == "":
-<<<<<<< HEAD
-                widget.setToolTip(widget.text())
-=======
                 if type(widget) is QGroupBox: widget.setToolTip(widget.title())
                 else: widget.setToolTip(widget.text())
->>>>>>> 030fa9ca
 
 
     def translate_form(self, dialog, context_name):
@@ -883,14 +860,8 @@
                         widget.setText(text)
                 self.translate_tooltip(context_name, widget)
 
-<<<<<<< HEAD
-
-        except Exception as e:
-            print(f"{widget_name} --> {type(e).__name__} --> {e}")
-=======
         except Exception as e:
             self.log_info(f"{widget_name} --> {type(e).__name__} --> {e}")
->>>>>>> 030fa9ca
             pass
         
         
@@ -1213,11 +1184,7 @@
         return row
     
     
-<<<<<<< HEAD
-    def check_function(self, function_name, schema_name=None):
-=======
     def check_function(self, function_name, schema_name=None, commit=True):
->>>>>>> 030fa9ca
         """ Check if @function_name exists in selected schema """
 
         if schema_name is None:
@@ -1228,11 +1195,7 @@
                "WHERE lower(routine_schema) = %s "
                "AND lower(routine_name) = %s ")
         params = [schema_name, function_name]
-<<<<<<< HEAD
-        row = self.get_row(sql, params=params)
-=======
         row = self.get_row(sql, params=params, commit=commit)
->>>>>>> 030fa9ca
         return row
     
     
@@ -1283,17 +1246,10 @@
         
         list_items = []        
         sql = ("SELECT child_layer "
-<<<<<<< HEAD
                "FROM cat_feature "
                "WHERE upper(feature_type) = '" + geom_type.upper() + "' "
                "UNION SELECT DISTINCT parent_layer "
                "FROM cat_feature "
-=======
-               "FROM cat_feature "
-               "WHERE upper(feature_type) = '" + geom_type.upper() + "' "
-               "UNION SELECT DISTINCT parent_layer "
-               "FROM cat_feature "
->>>>>>> 030fa9ca
                "WHERE upper(feature_type) = '" + geom_type.upper() + "';")
         rows = self.get_rows(sql, log_sql=True)
         if rows:
@@ -1708,15 +1664,3 @@
         self.dlg_info.setWindowFlags(Qt.WindowStaysOnTopHint)
         self.set_text_bold(self.dlg_info.txt_infolog)
         self.dlg_info.show()
-<<<<<<< HEAD
-
-
-    def test_exception(self):
-        """ Function to test exception manager """
-
-        try:
-            print(4 / 0)
-        except Exception:
-            self.manage_exception()
-=======
->>>>>>> 030fa9ca
