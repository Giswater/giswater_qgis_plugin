--- conflicted
+++ resolved
@@ -812,7 +812,6 @@
         row = self.get_row(sql)
         return row[0]
          
-<<<<<<< HEAD
          
     def get_current_user(self):
         """ Get current user connected to database """
@@ -840,8 +839,6 @@
         
         return roles        
              
-            
-=======
         
     def check_user_roles(self):
         """ Check roles of this user to show or hide toolbars """
@@ -873,5 +870,4 @@
                 self.giswater.enable_toolbar("om_ws")
             elif self.giswater.wsoftware == 'ud':                
                 self.giswater.enable_toolbar("om_ud")
-        
->>>>>>> d095d273
+        