--- conflicted
+++ resolved
@@ -588,17 +588,12 @@
         if pos_host <> -1 and pos_port <> -1:
             uri_host = uri[pos_host + 6:pos_port]     
             layer_source['host'] = uri_host     
-<<<<<<< HEAD
-        if pos_port <> -1 and pos_user <> -1:
-            uri_port = uri[pos_port + 6:pos_user]     
-=======
         if pos_port <> -1:
             if pos_user <> -1:
                 pos_end = pos_user
             elif pos_sslmode <> -1:
                 pos_end = pos_sslmode
             uri_port = uri[pos_port + 6:pos_end]     
->>>>>>> 8a146df8
             layer_source['port'] = uri_port               
         if pos_user <> -1 and pos_password <> -1:
             uri_user = uri[pos_user + 7:pos_password - 1]
