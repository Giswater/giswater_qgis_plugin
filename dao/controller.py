--- conflicted
+++ resolved
@@ -770,7 +770,6 @@
                  log_result=False, json_loads=False, is_notify=False):
         """ Manage execution API function
         :param function_name: Name of function to call (text)
-        :param body: Parameter for function (json)
         :param commit: Commit sql (bool)
         :param log_sql: Show query in qgis log (bool)
         :return: Response of the function executed (json)
@@ -1264,7 +1263,7 @@
         schema_name = schema_name.replace('"', '')
         sql = ("SELECT routine_name FROM information_schema.routines "
                "WHERE lower(routine_schema) = %s "
-               "AND lower(routine_name) = %s ")
+               "AND lower(routine_name) = %s")
         params = [schema_name, function_name]
         row = self.get_row(sql, params=params, commit=commit)
         return row
@@ -1282,7 +1281,7 @@
                     return None
 
         schemaname = schemaname.replace('"', '')
-        sql = ("SELECT * FROM pg_tables WHERE schemaname = %s AND tablename = %s ")
+        sql = "SELECT * FROM pg_tables WHERE schemaname = %s AND tablename = %s"
         params = [schemaname, tablename]
         row = self.get_row(sql, log_info=False, params=params)
         return row
@@ -1310,7 +1309,7 @@
 
         schemaname = schemaname.replace('"', '')
         sql = ("SELECT * FROM information_schema.columns "
-               "WHERE table_schema = %s AND table_name = %s AND column_name = %s ")
+               "WHERE table_schema = %s AND table_name = %s AND column_name = %s")
         params = [schemaname, tablename, columname]
         row = self.get_row(sql, log_info=False, params=params)
         return row
@@ -1397,51 +1396,6 @@
             roles += ")"
         
         return roles        
-<<<<<<< HEAD
-=======
-             
-        
-    def check_user_roles(self):
-        """ Check roles of this user to show or hide toolbars """
-        
-        restriction = self.get_restriction()
-
-        if restriction == 'role_basic':
-            pass
-        elif restriction == 'role_om':
-            if self.giswater.project_type == 'ws':
-                self.giswater.enable_toolbar("om_ws")
-            elif self.giswater.project_type == 'ud':
-                self.giswater.enable_toolbar("om_ud")
-        elif restriction == 'role_edit':
-            if self.giswater.project_type == 'ws':
-                self.giswater.enable_toolbar("om_ws")
-            elif self.giswater.project_type == 'ud':
-                self.giswater.enable_toolbar("om_ud")
-            self.giswater.enable_toolbar("edit")
-            self.giswater.enable_toolbar("cad")
-        elif restriction == 'role_epa':
-            if self.giswater.project_type == 'ws':
-                self.giswater.enable_toolbar("om_ws")
-            elif self.giswater.project_type == 'ud':
-                self.giswater.enable_toolbar("om_ud")
-            self.giswater.enable_toolbar("edit")
-            self.giswater.enable_toolbar("cad")
-            self.giswater.enable_toolbar("epa")
-            self.giswater.enable_toolbar("master")
-            self.giswater.hide_action(False, 38)
-            self.giswater.hide_action(False, 47)
-            self.giswater.hide_action(False, 50)
-        elif restriction == 'role_master':
-            self.giswater.enable_toolbar("master")
-            self.giswater.enable_toolbar("epa")
-            self.giswater.enable_toolbar("edit")
-            self.giswater.enable_toolbar("cad")
-            if self.giswater.project_type == 'ws':
-                self.giswater.enable_toolbar("om_ws")
-            elif self.giswater.project_type == 'ud':
-                self.giswater.enable_toolbar("om_ud")
->>>>>>> 32a6e170
 
 
     def get_columns_list(self, tablename, schemaname=None):
