--- conflicted
+++ resolved
@@ -738,7 +738,6 @@
             " WHERE lower(routine_schema) = '" + schema_name + "' AND lower(routine_name) = '" + function_name +"'")
         row = self.get_row(sql, log_info=False)
         return row
-<<<<<<< HEAD
     
     
     def check_table(self, tablename):
@@ -759,9 +758,6 @@
                 list_items.append(layer)
         
         return list_items
-    
-            
-=======
          
     
     def check_role(self, role_name):
@@ -813,6 +809,4 @@
                 self.giswater.enable_toolbar("om_ws")
             elif self.wsoftware == 'ud':                
                 self.giswater.enable_toolbar("om_ud")
-        
-                        
->>>>>>> cadd7cb6
+        