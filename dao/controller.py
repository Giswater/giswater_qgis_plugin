--- conflicted
+++ resolved
@@ -658,8 +658,7 @@
             " WHERE lower(routine_schema) = '" + schema_name + "' AND lower(routine_name) = '" + function_name +"'")
         row = self.get_row(sql, log_info=False)
         return row
-         
-<<<<<<< HEAD
+        
          
     def check_data_type_column(self, tablename, columnname):
         """ Return data type of selected @tablename and @columname """
@@ -672,6 +671,4 @@
         else:
             return None    
                   
-=======
->>>>>>> e881c85b
             