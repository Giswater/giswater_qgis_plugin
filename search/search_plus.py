# -*- coding: utf-8 -*-
from PyQt4 import uic
from PyQt4.QtGui import QCompleter, QSortFilterProxyModel, QStringListModel, QAbstractItemView, QTableView
from PyQt4.QtCore import QObject, QPyNullVariant, Qt
from PyQt4.QtSql import QSqlQueryModel
from qgis.core import QgsExpression, QgsFeatureRequest, QgsProject, QgsLayerTreeLayer, QgsExpressionContextUtils

from functools import partial
import operator
import os
import sys
from search.ui.search_plus_dockwidget import SearchPlusDockWidget

plugin_path = os.path.abspath(os.path.join(os.path.dirname(__file__), '..'))
sys.path.append(plugin_path)
import utils_giswater      

from ui.list_items import ListItems


class SearchPlus(QObject):


    def __init__(self, iface, srid, controller):
        """ Constructor """
        
        self.iface = iface
        self.srid = srid
        self.controller = controller
        self.schema_name = self.controller.schema_name
        self.project_type = self.controller.get_project_type()
        self.feature_cat = {}


    def init_config(self):
        """ Initial configuration """
        
        # Create dialog
        self.dlg = SearchPlusDockWidget(self.iface.mainWindow())

        # Load configuration data from tables
        if not self.load_config_data():
            return False

        # Check adress parameters
        message = "Parameter not found"
        if not 'street_field_expl' in self.params:
            self.controller.show_warning(message, parameter='street_field_expl')
            return False
        if not 'portal_field_postal' in self.params:
            self.controller.show_warning(message, parameter='portal_field_postal')
            return False
                    
        self.street_field_expl = self.params['street_field_expl']
        portal_field_postal = self.params['portal_field_postal']  
        
        # Set signals
        self.dlg.address_exploitation.currentIndexChanged.connect(
            partial(self.address_fill_postal_code, self.dlg.address_postal_code))
        self.dlg.address_exploitation.currentIndexChanged.connect(
            partial(self.address_populate, self.dlg.address_street, 'street_layer', 'street_field_code', 'street_field_name'))

        self.dlg.address_exploitation.currentIndexChanged.connect(
            partial(self.address_get_numbers, self.dlg.address_exploitation, self.street_field_expl, False))
        self.dlg.address_postal_code.currentIndexChanged.connect(
            partial(self.address_get_numbers, self.dlg.address_postal_code, portal_field_postal, False))
        self.dlg.address_street.activated.connect(
            partial(self.address_get_numbers, self.dlg.address_street, self.params['portal_field_code'], True))
        self.dlg.address_number.activated.connect(partial(self.address_zoom_portal))

        self.dlg.network_geom_type.activated.connect(partial(self.network_geom_type_changed))
        self.dlg.network_code.activated.connect(partial(self.network_zoom, self.dlg.network_code, self.dlg.network_geom_type))
        self.dlg.network_code.editTextChanged.connect(partial(self.filter_by_list, self.dlg.network_code))

        self.dlg.hydrometer_connec.activated.connect(partial(self.hydrometer_get_hydrometers))
        self.dlg.hydrometer_id.activated.connect(
            partial(self.hydrometer_zoom, self.params['hydrometer_urban_propierties_field_code'], self.dlg.hydrometer_connec))
        self.dlg.hydrometer_id.editTextChanged.connect(partial(self.filter_by_list, self.dlg.hydrometer_id))

        self.dlg.workcat_id.activated.connect(partial(self.workcat_open_table_items))

        return True


    def workcat_populate(self, combo):
        """ Fill @combo """
        
        sql = ("SELECT DISTINCT(workcat_id) FROM " + self.controller.schema_name + ".arc"
               " WHERE workcat_id LIKE '%%' or workcat_id is NULL"
               " UNION"
               " SELECT DISTINCT(workcat_id) FROM " + self.controller.schema_name + ".connec"
               " WHERE workcat_id LIKE '%%' or workcat_id is NULL"
               " UNION"
               " SELECT DISTINCT(workcat_id) FROM " + self.controller.schema_name + ".node"
               " WHERE workcat_id LIKE '%%' or workcat_id is NULL")
        if self.project_type == 'ud':
            sql += (" UNION"
                    " SELECT DISTINCT(workcat_id) FROM " + self.controller.schema_name + ".gully"
                    " WHERE workcat_id LIKE '%%' or workcat_id is NULL")
        rows = self.controller.get_rows(sql)
        utils_giswater.fillComboBox(combo, rows)
        
        return rows


    def workcat_open_table_items(self):
        """ Create the view and open the dialog with his content """
        
        workcat_id = utils_giswater.getWidgetText(self.dlg.workcat_id)
        if workcat_id == "null":
            return False
        
        self.items_dialog = ListItems()
        utils_giswater.setDialog(self.items_dialog)

        self.tbl_psm = self.items_dialog.findChild(QTableView, "tbl_psm")
        self.tbl_psm.setSelectionBehavior(QAbstractItemView.SelectRows)
        tablename = "v_ui_workcat_x_feature"
        self.items_dialog.btn_accept.pressed.connect(partial(self.workcat_zoom))
        self.items_dialog.btn_cancel.pressed.connect(self.items_dialog.close)
        self.items_dialog.txt_name.textChanged.connect(
            partial(self.workcat_filter_by_text, self.tbl_psm, self.items_dialog.txt_name, tablename, workcat_id))

        self.workcat_fill_table(workcat_id, tablename)
        self.items_dialog.exec_()    


    def workcat_zoom(self):
        """ Zoom feature with the code set in 'network_code' of the layer set in 'network_geom_type' """

        # Get selected code from combo
        element = self.tbl_psm.selectionModel().selectedRows()
        if len(element) == 0:
            message = "Any record selected"
            self.controller.show_warning(message)
            return

        row = element[0].row()
        feature_id = self.tbl_psm.model().record(row).value(2)

        # Get selected layer
        geom_type = self.tbl_psm.model().record(row).value('feature_type').lower()
        fieldname = geom_type + "_id"

        self.items_dialog.close()

        # Check if the expression is valid
        aux = fieldname + " = '" + str(feature_id) + "'"
        expr = QgsExpression(aux)
        if expr.hasParserError():
            message = expr.parserErrorString() + ": " + aux
            self.controller.show_warning(message)
            return

        for value in self.feature_cat.itervalues():
            if value.type.lower() == geom_type:
                layer = self.controller.get_layer_by_layername(value.layername)
                if layer:
                    it = layer.getFeatures(QgsFeatureRequest(expr))
                    ids = [i.id() for i in it]
                    layer.selectByIds(ids)
                    # If any feature found, zoom it and exit function
                    if layer.selectedFeatureCount() > 0:
                        self.workcat_open_custom_form(layer, expr)
                        self.zoom_to_selected_features(layer, geom_type)
                        return
                    
        # If the feature is not in views because the selectors are "disabled"...
        message = "Modify values of selectors to see the feature"
        self.controller.show_warning(message)


    def workcat_open_custom_form(self, layer, expr):
        """ Open custom form from selected layer """

        it = layer.getFeatures(QgsFeatureRequest(expr))
        features = [i for i in it]
        if features:
            self.iface.openFeatureForm(layer, features[0])
       

    def workcat_fill_table(self, workcat_id, tablename):
        """ Fill table @widget filtering query by @workcat_id """

        # Define SQL
        sql = ("SELECT * FROM " + self.schema_name + "." + tablename + " "
               " WHERE workcat_id = '" + str(workcat_id) + "' "
               " OR workcat_id_end ='"+str(workcat_id)+"'")
        # Set model

        self.model = QSqlQueryModel()     
        self.model.setQuery(sql)    

        # Check for errors
        if self.model.lastError().isValid():
            self.controller.show_warning(self.model.lastError().text())        
              
        # Attach model to table view
        self.tbl_psm.setModel(self.model)


    def workcat_filter_by_text(self, qtable, widget_txt, tablename, workcat_id):

        result_select = utils_giswater.getWidgetText(widget_txt)
        if result_select != 'null':
            sql = ("SELECT * FROM " + self.schema_name + "." + tablename + " "
                   " WHERE (workcat_id = '" + str(workcat_id) + "'"
                   " OR workcat_id_end = '"  + str(workcat_id) + "')"
                   " AND LOWER(feature_id) LIKE '%"+result_select+"%'")
            qtable.model().setQuery(sql)
        else:
            self.workcat_fill_table(workcat_id, tablename)


    def address_fill_postal_code(self, combo):
        """ Fill @combo """

        # Get exploitation code: 'expl_id'
        elem = self.dlg.address_exploitation.itemData(self.dlg.address_exploitation.currentIndex())
        code = elem[0]

        # Get postcodes related with selected 'expl_id'
        sql = "SELECT DISTINCT(postcode) FROM " + self.controller.schema_name + ".ext_address"
        if code != -1:
            sql += " WHERE " + self.street_field_expl + " = '" + str(code) + "'"
        sql += " ORDER BY postcode"
        rows = self.controller.get_rows(sql)
        if not rows:
            return False
        
        records = [(-1, '', '')]
        for row in rows:
            field_code = row[0]
            elem = [field_code, field_code, None]
            records.append(elem)

        # Fill combo
        combo.blockSignals(True)
        combo.clear()
        records_sorted = sorted(records, key=operator.itemgetter(1))

        for i in range(len(records_sorted)):
            record = records_sorted[i]
            combo.addItem(record[1], record)
            combo.blockSignals(False)

        return True


    def load_config_data(self):
        """ Load configuration data from tables """

        self.params = {}
        sql = ("SELECT parameter, value FROM " + self.controller.schema_name + ".config_param_system"
               " WHERE context = 'searchplus' ORDER BY parameter")
<<<<<<< HEAD
        rows = self.controller.get_rows(sql, log_sql=True)
        if not rows:
            message = "Parameters related with 'searchplus' not set in table 'config_param_system'"
            self.controller.log_warning(message)
=======
        rows = self.controller.get_rows(sql)
        if not rows:             
            msg = "Parameters related with 'searchplus' not set in table 'config_param_system'"
            self.controller.log_warning(msg)
>>>>>>> 004fddf3
            return False            

        for row in rows:              
            self.params[row['parameter']] = str(row['value'])     
        
        # Get scale zoom
        if not 'scale_zoom' in self.params: 
            self.scale_zoom = 2500
        else:
            self.scale_zoom = self.params['scale_zoom']  
                    
        return True


    def dock_dialog(self):
        """ Dock dialog into left dock widget area """
        
        if not self.populate_dialog():
            return False
        
        # Get path of .ui file
        ui_path = os.path.join(self.controller.plugin_dir, 'search', 'ui', 'search_plus_dialog.ui')
        if not os.path.exists(ui_path):
            self.controller.show_warning("File not found", parameter=ui_path)
            return False
        
        # Make it dockable in left dock widget area
        self.dock = uic.loadUi(ui_path)
        self.iface.addDockWidget(Qt.LeftDockWidgetArea, self.dlg)
        self.dlg.setFixedHeight(162)
        
        # Set his backgroundcolor
        p = self.dlg.palette()
        self.dlg.setAutoFillBackground(True)
        p.setColor(self.dlg.backgroundRole(), Qt.white)
        self.dlg.setPalette(p)   
        
        return True
    
            
    def get_layers(self): 
        """ Iterate over all layers to get the ones set in config file """
        
        # Check if we have any layer loaded
        layers = self.iface.legendInterface().layers()
        if len(layers) == 0:
            return            
        
        # Iterate over all layers to get the ones specified parameters '*_layer'
        self.layers = {}

        for cur_layer in layers:     
            layer_source = self.controller.get_layer_source(cur_layer)  
            uri_table = layer_source['table']
            if uri_table is not None:
                if self.params['expl_layer'] == uri_table:
                    self.layers['expl_layer'] = cur_layer
                if self.params['street_layer'] == uri_table:
                    self.layers['street_layer'] = cur_layer
                if self.params['portal_layer'] == uri_table:
                    self.layers['portal_layer'] = cur_layer
                if self.params['hydrometer_layer'] == uri_table:
                    self.layers['hydrometer_layer'] = cur_layer        
                if self.params['hydrometer_urban_propierties_layer'] == uri_table:
                    self.layers['hydrometer_urban_propierties_layer'] = cur_layer               
                if self.params['network_layer_arc'] == uri_table:
                    self.layers['network_layer_arc'] = cur_layer               
                if self.params['network_layer_connec'] == uri_table:
                    self.layers['network_layer_connec'] = cur_layer               
                if self.params['network_layer_element'] == uri_table:
                    self.layers['network_layer_element'] = cur_layer               
                if self.params['network_layer_gully'] == uri_table:
                    self.layers['network_layer_gully'] = cur_layer               
                if self.params['network_layer_node'] == uri_table:
                    self.layers['network_layer_node'] = cur_layer               


    def populate_dialog(self):
        """ Populate the interface with values get from layers """

        # Get layers and full extent
        self.get_layers()

        # Tab 'WorkCat'
        self.dlg.workcat_items_list.setVisible(False)
        status = self.workcat_populate(self.dlg.workcat_id)
        if not status:
            self.dlg.tab_main.removeTab(3)

        # Tab 'Address'
        status = self.address_populate(self.dlg.address_exploitation, 'expl_layer', 'expl_field_code', 'expl_field_name')
        if not status:
            self.dlg.tab_main.removeTab(2)
        else:
            # Get project variable 'expl_id'
            expl_id = QgsExpressionContextUtils.projectScope().variable(str(self.street_field_expl))
            if expl_id:           
                # Set SQL to get 'expl_name'
                sql = ("SELECT " + self.params['expl_field_name'] + ""
                       " FROM " + self.controller.schema_name + "." + self.params['expl_layer'] + ""
                       " WHERE " + self.params['expl_field_code'] + " = " + str(expl_id))
                row = self.controller.get_row(sql)
                if row:
                    utils_giswater.setSelectedItem(self.dlg.address_exploitation, row[0])

        # Tab 'Hydrometer'
        self.populate_combo('hydrometer_urban_propierties_layer', 
            self.dlg.hydrometer_connec, self.params['hydrometer_field_urban_propierties_code'])
        status = self.populate_combo('hydrometer_layer', self.dlg.hydrometer_id, 
            self.params['hydrometer_field_urban_propierties_code'], self.params['hydrometer_field_code'])
        if not status:
            self.dlg.tab_main.removeTab(1)

        # Tab 'Network'
        self.network_code_create_lists()
        status = self.network_geom_type_populate()
        if not status:
            self.dlg.tab_main.removeTab(0)

        return True
    
     
    def network_code_create_lists(self):
        """ Create one list for each geom type and other one with all geom types """
     
        self.list_arc = []     
        self.list_connec = []     
        self.list_element = []     
        self.list_gully = []     
        self.list_node = []  
        self.list_all = []  
           
        # Check which layers are available and get its list of codes
        if 'network_layer_arc' in self.layers:
            self.list_arc = self.network_code_layer('network_layer_arc')
        if 'network_layer_connec' in self.layers:
            self.list_connec = self.network_code_layer('network_layer_connec')
        if 'network_layer_element' in self.layers:
            self.list_element = self.network_code_layer('network_layer_element')
        if 'network_layer_gully' in self.layers:
            self.list_gully = self.network_code_layer('network_layer_gully')
        if 'network_layer_node' in self.layers:
            self.list_node = self.network_code_layer('network_layer_node')
        
        try: 
            self.list_all = self.list_arc + self.list_connec + self.list_element + self.list_gully + self.list_node
            self.list_all = sorted(set(self.list_all))
            self.set_model_by_list(self.list_all, self.dlg.network_code)
        except:
            pass
        
        return True
    
    
    def network_code_layer(self, layername):
        """ Get codes of selected layer and add them to the combo 'network_code' """
        
        viewname = self.params[layername]
        feature_type = viewname.split("_")
        if len(feature_type) < 3:
            return
        field_id = str(feature_type[2]).lower()
        field_type = ""
        if self.project_type == 'ws':
            if str(feature_type[2]) == "arc":
                feature_type[2] = "cat_arc"
            field_type = feature_type[2] + "type_id"    
        elif self.project_type == 'ud':
            field_type = feature_type[2] + "_type"       

        sql = ("SELECT DISTINCT(" + str(field_id) + "_id), " + str(field_type) + ""
               " FROM " + self.controller.schema_name + "." + viewname + ""
               " WHERE " + str(field_id) + "_id IS NOT NULL"
               " ORDER BY " + str(field_id) + "_id")
        rows = self.controller.get_rows(sql)
        if not rows:
            return False
        
        list_codes = ['']
        for row in rows:
            list_codes.append(row[0] + " " + row[1])
                
        return list_codes       
        
     
    def network_geom_type_populate(self):
        """ Populate combo 'network_geom_type' """
        
        # Add null value
        self.dlg.network_geom_type.clear() 
        self.dlg.network_geom_type.addItem('')   
                   
        # Check which layers are available
        if 'network_layer_arc' in self.layers:  
            self.dlg.network_geom_type.addItem(self.controller.tr('Arc'))
        if 'network_layer_connec' in self.layers:  
            self.dlg.network_geom_type.addItem(self.controller.tr('Connec'))
        if 'network_layer_element' in self.layers:  
            self.dlg.network_geom_type.addItem(self.controller.tr('Element'))
        if 'network_layer_gully' in self.layers:  
            self.dlg.network_geom_type.addItem(self.controller.tr('Gully'))
        if 'network_layer_node' in self.layers:  
            self.dlg.network_geom_type.addItem(self.controller.tr('Node'))

        return self.dlg.network_geom_type > 0
    
    
    def network_geom_type_changed(self):
        """ Get 'geom_type' to filter 'code' values """
           
        geom_type = utils_giswater.getWidgetText(self.dlg.network_geom_type)
        list_codes = []
        if geom_type == self.controller.tr('Arc'):
            list_codes = self.list_arc
        elif geom_type == self.controller.tr('Connec'):
            list_codes = self.list_connec
        elif geom_type == self.controller.tr('Element'):
            list_codes = self.list_element
        elif geom_type == self.controller.tr('Gully'):
            list_codes = self.list_gully
        elif geom_type == self.controller.tr('Node'):
            list_codes = self.list_node
        else:
            list_codes = self.list_all
        self.set_model_by_list(list_codes, self.dlg.network_code)
        
        return True


    def set_model_by_list(self, string_list, widget):

        model = QStringListModel()
        model.setStringList(string_list)
        self.proxy_model = QSortFilterProxyModel()
        self.proxy_model.setSourceModel(model)
        self.proxy_model.setFilterKeyColumn(0)
        proxy_model_aux = QSortFilterProxyModel()
        proxy_model_aux.setSourceModel(model)
        proxy_model_aux.setFilterKeyColumn(0)
        widget.setModel(proxy_model_aux)
        widget.setModelColumn(0)
        completer = QCompleter()
        completer.setModel(self.proxy_model)
        completer.setCompletionColumn(0)
        completer.setCompletionMode(QCompleter.UnfilteredPopupCompletion)
        widget.setCompleter(completer)
        

    def filter_by_list(self, widget):
        self.proxy_model.setFilterFixedString(widget.currentText())


    def network_zoom(self, network_code, network_geom_type):
        """ Zoom feature with the code set in 'network_code' of the layer set in 'network_geom_type' """
        
        # Get selected code from combo
        element = utils_giswater.getWidgetText(network_code)
        if element == 'null':
            return

        # Split element. [0]: feature_id, [1]: cat_feature_id
        row = element.split(' ', 1)
        feature_id = str(row[0])
        cat_feature_id = str(row[1])

        # Get selected layer
        geom_type = utils_giswater.getWidgetText(network_geom_type).lower()
        if geom_type == "null":
            sql = ("SELECT feature_type FROM " + self.controller.schema_name + ".cat_feature"
                   " WHERE id = '" + cat_feature_id + "'")
            row = self.controller.get_row(sql)
            if not row:
                return
            geom_type = row[0].lower()
        fieldname = geom_type + "_id"

        # Check if the expression is valid
        aux = fieldname + " = '" + feature_id + "'"
        expr = QgsExpression(aux)
        if expr.hasParserError():
            message = expr.parserErrorString() + ": " + aux
            self.controller.show_warning(message)
            return

        for value in self.feature_cat.itervalues():
            if value.type.lower() == geom_type:
                layer = self.controller.get_layer_by_layername(value.layername)
                if layer:
                    it = layer.getFeatures(QgsFeatureRequest(expr))
                    ids = [i.id() for i in it]
                    layer.selectByIds(ids)
                    # If any feature found, zoom it and exit function
                    if layer.selectedFeatureCount() > 0:
                        self.zoom_to_selected_features(layer, geom_type)
                        return
                    
        
    def hydrometer_get_hydrometers(self):
        """ Populate hydrometers depending on selected connec """   
                                
        # Get selected connec
        selected = utils_giswater.getWidgetText(self.dlg.hydrometer_connec)
        
        # If any conenc selected, get again all hydrometers
        if selected == 'null':        
            self.populate_combo('hydrometer_layer', self.dlg.hydrometer_id, 
                self.params['hydrometer_field_urban_propierties_code'], self.params['hydrometer_field_code'])            
            return
        
        # Get connec_id
        elem = self.dlg.hydrometer_connec.itemData(self.dlg.hydrometer_connec.currentIndex())
        code = elem[0] # to know the index see the query that populate the combo   
        records = [[-1, '']]
        
        # Check if layer exists
        if not 'hydrometer_layer' in self.layers:
            message = "Layer not found. Check parameter"
            self.controller.show_warning(message, parameter='hydrometer_layer')
            return False     
        
        # Set filter expression
        layer = self.layers['hydrometer_layer'] 
        idx_field_code = layer.fieldNameIndex(self.params['hydrometer_field_urban_propierties_code'])            
        idx_field_number = layer.fieldNameIndex(self.params['hydrometer_field_code'])   
        aux = self.params['hydrometer_field_urban_propierties_code'] + "  = '" + str(code) + "'"
        
        # Check filter and existence of fields       
        expr = QgsExpression(aux)     
        if expr.hasParserError():    
            message = expr.parserErrorString()
            self.controller.show_warning(message, parameter=aux)    
            return               
        if idx_field_code == -1:    
            message = "Field '{}' not found in layer '{}'. Open '{}' and check parameter '{}'" \
                .format(self.params['hydrometer_field_urban_propierties_code'], layer.name(), self.setting_file, 'hydrometer_field_urban_propierties_code')            
            self.controller.show_warning(message)         
            return      
        if idx_field_number == -1:    
            message = "Field '{}' not found in layer '{}'. Open '{}' and check parameter '{}'" \
                .format(self.params['hydrometer_field_code'], layer.name(), self.setting_file, 'hydrometer_field_code')            
            self.controller.show_warning(message)         
            return      
            
        # Get a featureIterator from an expression:
        # Get features from the iterator and do something
        it = layer.getFeatures(QgsFeatureRequest(expr))
        for feature in it: 
            attrs = feature.attributes() 
            field_number = attrs[idx_field_number]    
            if not type(field_number) is QPyNullVariant:
                elem = [code, field_number]
                records.append(elem)
                  
        # Fill hydrometers
        records_sorted = sorted(records, key=operator.itemgetter(1))
        self.dlg.hydrometer_id.blockSignals(True)
        self.dlg.hydrometer_id.clear()
        hydrometer_list = []
        #hydrometer_list.append('')
        for record in records_sorted:
            self.dlg.hydrometer_id.addItem(str(record[1]), record)
            if record[1] != '':
                hydrometer_list.append(str(record[1]))
        self.set_model_by_list(hydrometer_list, self.dlg.hydrometer_id)
        self.hydrometer_zoom(self.params['hydrometer_urban_propierties_field_code'], self.dlg.hydrometer_connec)
        self.dlg.hydrometer_id.blockSignals(False)  
                
        
    def hydrometer_zoom(self, fieldname, combo):
        """ Zoom to layer set in parameter 'hydrometer_urban_propierties_layer' """  

        expr = self.generic_zoom(fieldname, combo)
        if expr is None:
            return        
  
        # Check if layer exists
        if not 'hydrometer_urban_propierties_layer' in self.layers:
            message = "Layer not found. Check parameter"
            self.controller.show_warning(message, parameter='hydrometer_urban_propierties_layer')
            return False 
                 
        # Build a list of feature id's from the expression and select them  
        layer = self.layers['hydrometer_urban_propierties_layer']        
        it = layer.getFeatures(QgsFeatureRequest(expr))
        ids = [i.id() for i in it]
        layer.selectByIds(ids)

        # Zoom to selected feature of the layer
        self.zoom_to_selected_features(layer, 'connec')
                    
        # Toggles 'Show feature count'
        self.show_feature_count()    
                
                
    def address_populate(self, combo, layername, field_code, field_name):
        """ Populate @combo """
        
        # Check if we have this search option available
        if layername not in self.layers:
            return False

        # Get features
        layer = self.layers[layername]        
        records = [(-1, '', '')]
        idx_field_code = layer.fieldNameIndex(self.params[field_code])
        idx_field_name = layer.fieldNameIndex(self.params[field_name])
        
        it = layer.getFeatures()
                             
        if layername == 'street_layer':
            
            # Get 'expl_id'
            field_expl_id = self.street_field_expl
            elem = self.dlg.address_exploitation.itemData(self.dlg.address_exploitation.currentIndex())
            expl_id = elem[0]
            records = [[-1, '']]
            
            # Set filter expression
            aux = field_expl_id + " = '" + str(expl_id) + "'"
    
            # Check filter and existence of fields
            expr = QgsExpression(aux)
            if expr.hasParserError():
                message = expr.parserErrorString() + ": " + aux
                self.controller.show_warning(message)
                return   
            
            it = layer.getFeatures(QgsFeatureRequest(expr))                        
        
        # Iterate over features
        for feature in it:        
            geom = feature.geometry()
            attrs = feature.attributes()                
            value_code = attrs[idx_field_code]
            value_name = attrs[idx_field_name]
            if not type(value_code) is QPyNullVariant and geom is not None:
                elem = [value_code, value_name, geom.exportToWkt()]
            else:
                elem = [value_code, value_name, None]
            records.append(elem)

        # Fill combo     
        combo.blockSignals(True)
        combo.clear()
        records_sorted = sorted(records, key = operator.itemgetter(1))
        for record in records_sorted:
            combo.addItem(record[1], record)        
        combo.blockSignals(False)     
        
        return True
           

    def address_get_numbers(self, combo, field_code, fill_combo=False):
        """ Populate civic numbers depending on value of selected @combo. 
        Build an expression with @field_code """

        # Get selected street
        selected = utils_giswater.getWidgetText(combo)
        if selected == 'null':
            return

        # Get street code
        elem = combo.itemData(combo.currentIndex())
        code = elem[0]  # to know the index see the query that populate the combo
        records = [[-1, '']]
        
        # Check if layer exists
        if not 'portal_layer' in self.layers:
            message = "Layer not found. Check parameter"
            self.controller.show_warning(message, parameter='portal_layer')
            return 
        
        # Set filter expression
        layer = self.layers['portal_layer']
        idx_field_code = layer.fieldNameIndex(field_code)
        idx_field_number = layer.fieldNameIndex(self.params['portal_field_number'])
        aux = field_code + "  = '" + str(code) + "'"

        # Check filter and existence of fields
        expr = QgsExpression(aux)
        if expr.hasParserError():
            message = expr.parserErrorString() + ": " + aux
            self.controller.show_warning(message)
            return
        if idx_field_code == -1:
            message = "Field '{}' not found in layer '{}'. Open '{}' and check parameter '{}'" \
                .format(self.params['portal_field_code'], layer.name(), self.setting_file, 'portal_field_code')
            self.controller.show_warning(message)
            return
        if idx_field_number == -1:
            message = "Field '{}' not found in layer '{}'. Open '{}' and check parameter '{}'" \
                .format(self.params['portal_field_number'], layer.name(), self.setting_file, 'portal_field_number')
            self.controller.show_warning(message)
            return

        self.dlg.address_number.blockSignals(True)
        self.dlg.address_number.clear()

        if fill_combo:
            it = layer.getFeatures(QgsFeatureRequest(expr))
            for feature in it:
                attrs = feature.attributes()
                field_number = attrs[idx_field_number]
                if not type(field_number) is QPyNullVariant:
                    elem = [code, field_number]
                    records.append(elem)

            # Fill numbers combo
            records_sorted = sorted(records, key=operator.itemgetter(1))

            for record in records_sorted:
                self.dlg.address_number.addItem(record[1], record)
            self.dlg.address_number.blockSignals(False)

        # Get a featureIterator from an expression:
        # Select featureswith the ids obtained
        it = layer.getFeatures(QgsFeatureRequest(expr))
        ids = [i.id() for i in it]
        layer.selectByIds(ids)

        # Zoom to selected feature of the layer
        self.zoom_to_selected_features(layer, 'arc')
        
                
    def address_zoom_portal(self):
        """ Show street data on the canvas when selected street and number in street tab """  
                
        # Get selected street
        street = utils_giswater.getWidgetText(self.dlg.address_street)                 
        civic = utils_giswater.getWidgetText(self.dlg.address_number)                 
        if street == 'null' or civic == 'null':
            return  
                
        # Get selected portal
        elem = self.dlg.address_number.itemData(self.dlg.address_number.currentIndex())
        if not elem:
            # that means that user has edited manually the combo but the element
            # does not correspond to any combo element
            message = 'Element {} does not exist'.format(civic)
            self.controller.show_warning(message)
            return
        
        # select this feature in order to copy to memory layer        
        aux = (self.params['portal_field_code'] + " = '" + str(elem[0]) + "'"
               " AND " + self.params['portal_field_number'] + " = '" + str(elem[1]) + "'")
        expr = QgsExpression(aux)     
        if expr.hasParserError():   
            message = expr.parserErrorString() + ": " + aux
            self.controller.show_warning(message)        
            return    
        
        # Get a featureIterator from an expression
        # Build a list of feature Ids from the previous result       
        # Select featureswith the ids obtained         
        layer = self.layers['portal_layer']    
        it = self.layers['portal_layer'].getFeatures(QgsFeatureRequest(expr))
        ids = [i.id() for i in it]
        layer.selectByIds(ids)   

        # Zoom to selected feature of the layer
        self.zoom_to_selected_features(self.layers['portal_layer'], 'node')
                    
        # Toggles 'Show feature count'
        self.show_feature_count()                  
          
    
    def generic_zoom(self, fieldname, combo, field_index=0):  
        """ Get selected element from the combo, and returns a feature request expression """
        
        # Get selected element from combo
        element = utils_giswater.getWidgetText(combo)                    
        if element == 'null':
            return None
                
        elem = combo.itemData(combo.currentIndex())
        if not elem:
            # that means that user has edited manually the combo but the element
            # does not correspond to any combo element
            message = 'Element {} does not exist'.format(element)
            self.controller.show_warning(message)
            return None
        
        # Check if the expression is valid
        aux = fieldname + " = '" + str(elem[field_index]) + "'"
        expr = QgsExpression(aux)    
        if expr.hasParserError():   
            message = expr.parserErrorString() + ": " + aux
            self.controller.show_warning(message)        
            return     
        
        return expr
                        
            
    def populate_combo(self, parameter, combo, fieldname, fieldname_2=None):
        """ Populate selected combo from features of selected layer """        
        
        # Check if we have this search option available
        if not parameter in self.layers: 
            return False

        # Fields management
        layer = self.layers[parameter]
        records = []
        idx_field = layer.fieldNameIndex(fieldname) 
        if idx_field == -1:
            message = "Field '{}' not found in the layer specified in parameter '{}'".format(fieldname, parameter)
            self.controller.show_warning(message)
            return False      

        idx_field_2 = idx_field
        if fieldname_2 is not None:
            idx_field_2 = layer.fieldNameIndex(fieldname_2) 
            if idx_field_2 == -1:
                message = "Field '{}' not found in the layer specified in parameter '{}'".format(fieldname_2, parameter)
                self.controller.show_warning(message)
                return False   
 
        # Iterate over all features to get distinct records
        list_elements = []
        for feature in layer.getFeatures():                                
            attrs = feature.attributes() 
            field = attrs[idx_field]  
            field_2 = attrs[idx_field_2]  
            if not type(field) is QPyNullVariant:
                if field not in list_elements:
                    elem = [field, field_2]               
                    list_elements.append(field)
                    records.append(elem)
        
        # Fill combo box
        combo.blockSignals(True)
        combo.clear()
        records_sorted = sorted(records, key=operator.itemgetter(1))
        combo.addItem('', '')
        hydrometer_list = []
        hydrometer_list.append('')       
        for i in range(len(records_sorted)):
            record = records_sorted[i]
            combo.addItem(str(record[1]), record)
            if record[1] != '':
                hydrometer_list.append(record[1])
        self.set_model_by_list(hydrometer_list, self.dlg.hydrometer_id)
        combo.blockSignals(False)     
        
        return True
                    
        
    def show_feature_count(self):
        """ Toggles 'Show Feature Count' of all the layers in the root path of the TOC """   
                     
        root = QgsProject.instance().layerTreeRoot()
        for child in root.children():
            if isinstance(child, QgsLayerTreeLayer):
                child.setCustomProperty("showFeatureCount", True)     
        
                
    def zoom_to_selected_features(self, layer, geom_type):
        """ Zoom to selected features of the @layer with @geom_type """
        
        if not layer:
            return
        
        self.iface.setActiveLayer(layer)
        self.iface.actionZoomToSelected().trigger()
        
        # Set scale = scale_zoom
        if geom_type in ('node', 'connec', 'gully'):
            scale = self.scale_zoom
        
        # Set scale = max(current_scale, scale_zoom)
        elif geom_type == 'arc':
            scale = self.iface.mapCanvas().scale()
            if int(scale) < int(self.scale_zoom):
                scale = self.scale_zoom
                
        self.iface.mapCanvas().zoomScale(float(scale))
        

    def unload(self):
        """ Removes dialog """       
        if self.dlg:
            self.dlg.deleteLater()
            del self.dlg
<|MERGE_RESOLUTION|>--- conflicted
+++ resolved
@@ -253,17 +253,10 @@
         self.params = {}
         sql = ("SELECT parameter, value FROM " + self.controller.schema_name + ".config_param_system"
                " WHERE context = 'searchplus' ORDER BY parameter")
-<<<<<<< HEAD
-        rows = self.controller.get_rows(sql, log_sql=True)
-        if not rows:
+        rows = self.controller.get_rows(sql)
+        if not rows:             
             message = "Parameters related with 'searchplus' not set in table 'config_param_system'"
             self.controller.log_warning(message)
-=======
-        rows = self.controller.get_rows(sql)
-        if not rows:             
-            msg = "Parameters related with 'searchplus' not set in table 'config_param_system'"
-            self.controller.log_warning(msg)
->>>>>>> 004fddf3
             return False            
 
         for row in rows:              
