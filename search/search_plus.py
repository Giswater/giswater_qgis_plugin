# -*- coding: utf-8 -*-

from qgis.core import QgsExpression, QgsFeatureRequest, QgsProject, QgsLayerTreeLayer, QgsExpressionContextUtils
from PyQt4 import uic
from PyQt4.QtGui import QCompleter, QSortFilterProxyModel, QStringListModel, QAbstractItemView, QTableView, QFileDialog, QLineEdit
from PyQt4.QtCore import QObject, QPyNullVariant, Qt
from PyQt4.QtSql import QSqlTableModel

from functools import partial
import operator
import os
import csv
import sys

import utils_giswater      
from search.ui.list_items import ListItems
from search.ui.hydro_info import HydroInfo
from search.ui.search_plus_dockwidget import SearchPlusDockWidget
from actions.manage_new_psector import ManageNewPsector


class SearchPlus(QObject):

    def __init__(self, iface, srid, controller, settings, plugin_dir):
        """ Constructor """

        self.manage_new_psector = ManageNewPsector(iface, settings, controller, plugin_dir)
        self.iface = iface
        self.canvas = self.iface.mapCanvas()
        self.srid = srid
        self.controller = controller
        self.schema_name = self.controller.schema_name
        self.project_type = self.controller.get_project_type()
        self.feature_cat = {}


    def init_config(self):
        """ Initial configuration """

        self.expl_updated = False

        # Load configuration data from tables
        if not self.load_config_data():
            return False

        # Create dialog
        self.dlg = SearchPlusDockWidget(self.iface.mainWindow())
        utils_giswater.remove_tab_by_tabName(self.dlg.tab_main,'tab')
        # Check address parameters
        message = "Parameter not found"
        if not 'street_field_expl' in self.params:
            self.controller.show_warning(message, parameter='street_field_expl')
            return False
        if not 'portal_field_postal' in self.params:
            self.controller.show_warning(message, parameter='portal_field_postal')
            return False
                    
        self.street_field_expl = self.params['street_field_expl']
        portal_field_postal = self.params['portal_field_postal']

        # Set signals
        self.dlg.address_exploitation.currentIndexChanged.connect(partial
            (self.address_fill_postal_code, self.dlg.address_postal_code))
        self.dlg.address_exploitation.currentIndexChanged.connect(partial
            (self.address_populate, self.dlg.address_street, 'street_layer', 'street_field_code', 'street_field_name'))
        self.dlg.address_exploitation.currentIndexChanged.connect(partial
            (self.address_get_numbers, self.dlg.address_exploitation, self.street_field_expl, False, False))
        
        self.dlg.address_postal_code.currentIndexChanged.connect(partial
            (self.address_get_numbers, self.dlg.address_postal_code, portal_field_postal, False))
        self.dlg.address_street.activated.connect(partial
            (self.address_get_numbers, self.dlg.address_street, self.params['portal_field_code'], True))
        self.dlg.address_number.activated.connect(partial(self.address_zoom_portal))

        self.dlg.network_geom_type.activated.connect(partial(self.network_geom_type_changed))
        self.dlg.network_code.activated.connect(partial
            (self.network_zoom, self.dlg.network_code, self.dlg.network_geom_type))
        self.dlg.network_code.editTextChanged.connect(partial(self.filter_by_list, self.dlg.network_code))
        if self.project_type == 'ws':
            self.hydro_create_list()
            self.dlg.expl_name.activated.connect(partial(self.expl_name_changed))
            self.dlg.hydro_id.activated.connect(partial(self.hydro_zoom, self.dlg.hydro_id, self.dlg.expl_name))
            self.dlg.hydro_id.editTextChanged.connect(partial(self.filter_by_list, self.dlg.hydro_id))
            self.set_model_by_list(self.list_hydro, self.dlg.hydro_id)
            self.filter_by_list(self.dlg.hydro_id)
        self.dlg.tab_main.currentChanged.connect(partial(self.tab_activation))
        self.dlg.workcat_id.activated.connect(partial(self.workcat_open_table_items))
<<<<<<< HEAD
        self.dlg.btn_clear_workcat.pressed.connect(self.clear_workcat)
        self.dlg.btn_refresh_workcat.pressed.connect(self.refresh_workcat)
=======
        self.dlg.psector_id_2.activated.connect(partial(self.open_plan_psector))
>>>>>>> 380b7ff2

        return True


    def tab_activation(self):

        if self.dlg.tab_main.currentWidget().objectName() == 'tab_hydro' and not self.expl_updated:
            self.update_expl_selector()
            self.expl_updated = True
        else:
            if self.expl_updated:
                self.restore_expl_selector()
                self.expl_updated = False


    def update_expl_selector(self):
        """ Force to 0,1,2... the selector_state user values """
        
        sql = ("SELECT expl_id, cur_user FROM " +self.schema_name + ".selector_expl "
               "WHERE cur_user = current_user")
        self.current_expls = self.controller.get_rows(sql)
        sql = ("DELETE FROM "+self.schema_name+".selector_expl "
               "WHERE cur_user = current_user;")
        self.controller.execute_sql(sql)
 
        sql = ("SELECT expl_id FROM " + self.schema_name + ".exploitation")
        rows = self.controller.get_rows(sql)
        sql = ""
        for row in rows:
            sql += ("INSERT INTO " + self.schema_name + ".selector_expl (expl_id, cur_user)"
                    " VALUES(" + str(row[0]) + ", current_user);\n")
        self.controller.execute_sql(sql)


    def restore_expl_selector(self):
        """ Restore values to selector_state after update (def update_state_selector(self)) """
        
        sql = ("DELETE FROM " + self.schema_name + ".selector_expl "
               " WHERE cur_user = current_user;\n")
        for row in self.current_expls:
            sql += ("INSERT INTO " + self.schema_name + ".selector_expl (expl_id, cur_user)"
                   " VALUES(" + str(row[0]) + ", current_user);\n")
        self.controller.execute_sql(sql)


    def update_state_selector(self):
        """ Force to 0,1,2... the selector_state user values """
        
        sql = ("SELECT state_id, cur_user FROM " +self.schema_name + ".selector_state "
               " WHERE cur_user = current_user")
        self.current_selector = self.controller.get_rows(sql)
        sql = ("DELETE FROM " + self.schema_name + ".selector_state "
               " WHERE cur_user = current_user")
        self.controller.execute_sql(sql)

        sql = ("SELECT id FROM " + self.schema_name + ".value_state")
        rows = self.controller.get_rows(sql)
        if not rows:
            return
        
        sql = ""
        for row in rows:
            sql += ("INSERT INTO " + self.schema_name + ".selector_state (state_id, cur_user)"
                   " VALUES(" + str(row[0]) + ", current_user);\n")
        self.controller.execute_sql(sql)


    def restore_state_selector(self):
        """ Restore values to selector_state after update (def update_state_selector(self)) """
        
        sql = ("DELETE FROM " + self.schema_name + ".selector_state "
               " WHERE cur_user = current_user;\n")
        for row in self.current_selector:
            sql += ("INSERT INTO " + self.schema_name + ".selector_state (state_id, cur_user)"
                   " VALUES(" + str(row[0]) + ", current_user);\n")
        self.controller.execute_sql(sql)


    def workcat_populate(self, combo):
        """ Fill @combo """
        
        sql = ("SELECT DISTINCT(workcat_id) FROM " + self.controller.schema_name + ".arc"
               " WHERE workcat_id LIKE '%%' or workcat_id is NULL"
               " UNION"
               " SELECT DISTINCT(workcat_id) FROM " + self.controller.schema_name + ".connec"
               " WHERE workcat_id LIKE '%%' or workcat_id is NULL"
               " UNION"
               " SELECT DISTINCT(workcat_id) FROM " + self.controller.schema_name + ".node"
               " WHERE workcat_id LIKE '%%' or workcat_id is NULL")
        if self.project_type == 'ud':
            sql += (" UNION"
                    " SELECT DISTINCT(workcat_id) FROM " + self.controller.schema_name + ".gully"
                    " WHERE workcat_id LIKE '%%' or workcat_id is NULL")
        rows = self.controller.get_rows(sql)
        utils_giswater.fillComboBox(combo, rows)
        return rows


    def psector_populate(self, combo):
        """ Fill @combo """

        sql = ("SELECT name FROM " + self.controller.schema_name + ".plan_psector ")
        rows = self.controller.get_rows(sql)
        utils_giswater.fillComboBox(combo, rows)
        return rows


    def update_selector_workcat(self, workcat_id):
        """  Update table selector_workcat """
        
        sql = ("DELETE FROM " + self.schema_name + ".selector_workcat "
               " WHERE cur_user = current_user;\n")
        sql += ("INSERT INTO " + self.schema_name + ".selector_workcat(workcat_id, cur_user) "
                " VALUES('" + workcat_id + "', current_user);\n")
        self.controller.execute_sql(sql)


    def zoom_to_polygon(self, widget, layer_name, field_id):
        
        polygon_name = utils_giswater.getWidgetText(widget)
        layer = self.controller.get_layer_by_tablename(layer_name)
        if not layer:
            return

        # Check if the expression is valid
        expr_filter = str(field_id) +" LIKE '%" + str(polygon_name) + "%'"
        (is_valid, expr) = self.check_expression(expr_filter)   #@UnusedVariable
        if not is_valid:
            return

        # Select features of @layer applying @expr
        self.select_features_by_expr(layer, expr)

        # If any feature found, zoom it and exit function
        if layer.selectedFeatureCount() > 0:
            self.iface.setActiveLayer(layer)
            self.iface.legendInterface().setLayerVisible(layer, True)
            self.iface.actionZoomToSelected().trigger()
            layer.removeSelection()


    def workcat_open_table_items(self):
        """ Create the view and open the dialog with his content """
        
        self.update_state_selector()
        workcat_id = utils_giswater.getWidgetText(self.dlg.workcat_id)
        if workcat_id == "null":
            return False

        self.update_selector_workcat(workcat_id)
        self.zoom_to_polygon(self.dlg.workcat_id, 'v_ui_workcat_polygon', 'workcat_id')

        self.items_dialog = ListItems()
        utils_giswater.setDialog(self.items_dialog)
        self.load_settings(self.items_dialog)


        utils_giswater.setWidgetText(self.items_dialog.txt_path, self.controller.plugin_settings_value('search_csv_path'))
        text_lbl = self.params['basic_search_workcat_filter']
        utils_giswater.setWidgetText(self.items_dialog.label_init, "Filter by: "+str(text_lbl))
        utils_giswater.setWidgetText(self.items_dialog.label_end, "Filter by: "+str(text_lbl))

        self.items_dialog.tbl_psm.setSelectionBehavior(QAbstractItemView.SelectRows)
        self.items_dialog.tbl_psm_end.setSelectionBehavior(QAbstractItemView.SelectRows)
        table_name = "v_ui_workcat_x_feature"
        table_name_end = "v_ui_workcat_x_feature_end"
        self.items_dialog.btn_close.pressed.connect(partial(self.close_dialog, self.items_dialog))
        self.items_dialog.btn_close.pressed.connect(partial(self.restore_state_selector))
        self.items_dialog.export_to_csv.pressed.connect(partial
            (self.export_to_csv, self.items_dialog.tbl_psm, self.items_dialog.tbl_psm_end, self.items_dialog.txt_path))
        self.items_dialog.btn_path.pressed.connect(partial(self.get_folder_dialog, self.items_dialog.txt_path))

        self.items_dialog.rejected.connect(partial(self.close_dialog, self.items_dialog))
        self.items_dialog.rejected.connect(partial(self.restore_state_selector))

        self.items_dialog.txt_name.textChanged.connect(partial
            (self.workcat_filter_by_text, self.items_dialog.tbl_psm, self.items_dialog.txt_name, table_name, workcat_id))
        self.items_dialog.txt_name_end.textChanged.connect(partial
            (self.workcat_filter_by_text, self.items_dialog.tbl_psm_end, self.items_dialog.txt_name_end, table_name_end, workcat_id))
        self.items_dialog.tbl_psm.doubleClicked.connect(partial
            (self.workcat_zoom, self.items_dialog.tbl_psm))
        self.items_dialog.tbl_psm_end.doubleClicked.connect(partial(self.workcat_zoom, self.items_dialog.tbl_psm_end))

        expr = "workcat_id ILIKE '%" + str(workcat_id) + "%'"
        self.workcat_fill_table(self.items_dialog.tbl_psm, table_name, expr=expr)
        self.set_table_columns(self.items_dialog.tbl_psm, table_name)
        expr = "workcat_id_end ILIKE '%" + str(workcat_id) + "%'"
        self.workcat_fill_table(self.items_dialog.tbl_psm_end, table_name_end, expr=expr)
        self.set_table_columns(self.items_dialog.tbl_psm_end, table_name_end)
        self.items_dialog.setWindowFlags(Qt.WindowMaximizeButtonHint | Qt.WindowStaysOnTopHint)
        self.items_dialog.open()
        

    def export_to_csv(self, qtable_1=None, qtable_2=None, path=None):

        folder_path = utils_giswater.getWidgetText(path)
        if folder_path is None or folder_path == 'null':
            return
        if folder_path.find('.csv') == -1:
            folder_path += '.csv'
        if qtable_1:
            model_1 = qtable_1.model()
        else:
            return
        if qtable_2:
            model_2 = qtable_2.model()

        # Convert qtable values into list
        all_rows = []
        headers = []
        for i in range(0, model_1.columnCount()):
            headers.append(str(model_1.headerData(i, Qt.Horizontal)))
        all_rows.append(headers)
        for rows in range(0, model_1.rowCount()):
            row = []
            for col in range(0, model_1.columnCount()):
                row.append(str(model_1.data(model_1.index(rows, col))))
            all_rows.append(row)
        if qtable_2 is not None:
            headers = []
            for i in range(0, model_2.columnCount()):
                headers.append(str(model_2.headerData(i, Qt.Horizontal)))
            all_rows.append(headers)
            for rows in range(0, model_2.rowCount()):
                row = []
                for col in range(0, model_2.columnCount()):
                    row.append(str(model_2.data(model_2.index(rows, col))))
                all_rows.append(row)
        # Write list into csv file
        try:
            if os.path.exists(folder_path):
                msg = "Are you sure you want to overwrite this file?"
                answer = self.controller.ask_question(msg, "Overwrite")
                if answer:
                    self.write_csv(folder_path, all_rows)
            else:
                self.write_csv(folder_path, all_rows)
        except:
            msg = "File path doesn't exist or you dont have permission or file is opened"
            self.controller.show_warning(msg)
            pass
        

    def write_csv(self, folder_path=None, all_rows=None):
        
        with open(folder_path, "w") as output:
            writer = csv.writer(output, lineterminator='\n')
            writer.writerows(all_rows)
        self.controller.plugin_settings_set_value("search_csv_path", utils_giswater.getWidgetText('txt_path'))
        message = "Values has been updated"
        self.controller.show_info(message)


    def get_folder_dialog(self, widget):
        """ Get folder dialog """
        if 'nt' in sys.builtin_module_names:
            folder_path = os.path.expanduser("~\Documents")
        else:
            folder_path = os.path.expanduser("~")

        # Open dialog to select folder
        os.chdir(folder_path)
        file_dialog = QFileDialog()
        file_dialog.setFileMode(QFileDialog.Directory)

        msg = "Save as"
        folder_path = file_dialog.getSaveFileName(None, self.controller.tr(msg), folder_path, '*.csv')
        if folder_path:
            utils_giswater.setWidgetText(widget, str(folder_path))


    def workcat_zoom(self, qtable):
        """ Zoom feature with the code set in 'network_code' of the layer set in 'network_geom_type' """

        # Get selected code from combo
        element = qtable.selectionModel().selectedRows()
        if len(element) == 0:
            message = "Any record selected"
            self.controller.show_warning(message)
            return

        row = element[0].row()
        feature_id = qtable.model().record(row).value('feature_id')

        # Get selected layer
        geom_type = qtable.model().record(row).value('feature_type').lower()
        fieldname = geom_type + "_id"

        # Check if the expression is valid
        expr_filter = fieldname + " = '" + str(feature_id) + "'"
        (is_valid, expr) = self.check_expression(expr_filter)   #@UnusedVariable
        if not is_valid:
            return

        for value in self.feature_cat.itervalues():
            if value.type.lower() == geom_type:
                layer = self.controller.get_layer_by_layername(value.layername)
                if layer:
                    # Select features of @layer applying @expr
                    self.select_features_by_expr(layer, expr)               
                    # If any feature found, zoom it and exit function
                    if layer.selectedFeatureCount() > 0:
                        self.iface.setActiveLayer(layer)
                        self.iface.legendInterface().setLayerVisible(layer, True)
                        self.open_custom_form(layer, expr)
                        self.zoom_to_selected_features(layer, geom_type)
                        return

        # If the feature is not in views because the selectors are "disabled"...
        message = "Modify values of selectors to see the feature"
        self.controller.show_warning(message)


    def open_custom_form(self, layer, expr):
        """ Open custom from selected layer """

        it = layer.getFeatures(QgsFeatureRequest(expr))
        features = [i for i in it]
        if features:
            self.iface.openFeatureForm(layer, features[0])
       

    def workcat_fill_table(self, widget, table_name, hidde=False, set_edit_triggers=QTableView.NoEditTriggers, expr=None):
        """ Fill table @widget filtering query by @workcat_id
        Set a model with selected filter.
        Attach that model to selected table
        @setEditStrategy:
            0: OnFieldChange
            1: OnRowChange
            2: OnManualSubmit
        """

        # Set model
        model = QSqlTableModel()
        model.setTable(self.schema_name+"."+table_name)
        model.setEditStrategy(QSqlTableModel.OnFieldChange)
        model.setSort(0, 0)
        model.select()

        widget.setEditTriggers(set_edit_triggers)
        # Check for errors
        if model.lastError().isValid():
            self.controller.show_warning(model.lastError().text())
        # Attach model to table view
        if expr:
            widget.setModel(model)
            widget.model().setFilter(expr)
        else:
            widget.setModel(model)

        if hidde:
            self.refresh_table(widget)


    def workcat_filter_by_text(self, qtable, widget_txt, table_name, workcat_id):

        result_select = utils_giswater.getWidgetText(widget_txt)
        if result_select != 'null':
            expr = ("workcat_id = '" + str(workcat_id) + "'"
                    " and "+self.params['basic_search_workcat_filter'] +" ILIKE '%" + str(result_select) + "%'")
        else:
            expr = "workcat_id ILIKE '%" + str(workcat_id) + "%'"
        self.workcat_fill_table(qtable, table_name, expr=expr)
        self.set_table_columns(qtable, table_name)


    def address_fill_postal_code(self, combo):
        """ Fill @combo """

        # Get exploitation code: 'expl_id'
        elem = self.dlg.address_exploitation.itemData(self.dlg.address_exploitation.currentIndex())
        code = elem[0]

        # Select features of @layer applying @expr
        layer = self.layers['expl_layer']
        expr_filter = self.street_field_expl + " = '" + str(code) + "'"
        (is_valid, expr) = self.check_expression(expr_filter)   #@UnusedVariable
        if not is_valid:
            return        
        self.select_features_by_expr(layer, expr)

        # Zoom to selected feature of the layer
        self.zoom_to_selected_features(layer)      
        layer.removeSelection()
        
        # Get postcodes related with selected 'expl_id'
        sql = "SELECT DISTINCT(postcode) FROM " + self.controller.schema_name + ".ext_address"
        if code != -1:
            sql += " WHERE " + self.street_field_expl + " = '" + str(code) + "'"
        sql += " ORDER BY postcode"
        rows = self.controller.get_rows(sql)
        if not rows:
            return False
        
        records = [(-1, '', '')]
        for row in rows:
            field_code = row[0]
            elem = [field_code, field_code, None]
            records.append(elem)

        # Fill combo
        combo.blockSignals(True)
        combo.clear()
        records_sorted = sorted(records, key=operator.itemgetter(1))

        for i in range(len(records_sorted)):
            record = records_sorted[i]
            combo.addItem(record[1], record)
            combo.blockSignals(False)
            
        return True


    def load_config_data(self):
        """ Load configuration data from tables """

        self.params = {}
        sql = ("SELECT parameter, value FROM " + self.controller.schema_name + ".config_param_system"
               " WHERE context = 'searchplus' ORDER BY parameter")
        rows = self.controller.get_rows(sql)
        if not rows:             
            message = "Parameters related with 'searchplus' not set in table 'config_param_system'"
            self.controller.log_warning(message)
            return False            

        for row in rows:              
            self.params[row['parameter']] = str(row['value'])     

        # Get scale zoom
        if not 'scale_zoom' in self.params: 
            self.scale_zoom = 2500
        else:
            self.scale_zoom = self.params['scale_zoom']  
                    
        return True


    def dock_dialog(self):
        """ Dock dialog into left dock widget area """
        
        if not self.populate_dialog():
            return False
        
        # Get path of .ui file
        ui_path = os.path.join(self.controller.plugin_dir, 'search', 'ui', 'search_plus_dialog.ui')
        if not os.path.exists(ui_path):
            self.controller.show_warning("File not found", parameter=ui_path)
            return False
        
        # Make it dockable in left dock widget area
        self.dock = uic.loadUi(ui_path)
        self.iface.addDockWidget(Qt.LeftDockWidgetArea, self.dlg)
        self.dlg.setFixedHeight(162)
        
        # Set his backgroundcolor
        p = self.dlg.palette()
        self.dlg.setAutoFillBackground(True)
        p.setColor(self.dlg.backgroundRole(), Qt.white)
        self.dlg.setPalette(p)   
        
        return True
    
            
    def get_layers(self): 
        """ Iterate over all layers to get the ones set in config file """
        
        # Check if we have any layer loaded
        layers = self.iface.legendInterface().layers()
        if len(layers) == 0:
            return            
        
        # Iterate over all layers to get the ones specified parameters '*_layer'
        self.layers = {}

        for cur_layer in layers:     
            layer_source = self.controller.get_layer_source(cur_layer)  
            uri_table = layer_source['table']
            if uri_table is not None:
                if self.params['expl_layer'] == uri_table:
                    self.layers['expl_layer'] = cur_layer
                if self.params['street_layer'] == uri_table:
                    self.layers['street_layer'] = cur_layer
                if self.params['portal_layer'] == uri_table:
                    self.layers['portal_layer'] = cur_layer
                if self.params['network_layer_arc'] == uri_table:
                    self.layers['network_layer_arc'] = cur_layer               
                if self.params['network_layer_connec'] == uri_table:
                    self.layers['network_layer_connec'] = cur_layer               
                if self.params['network_layer_element'] == uri_table:
                    self.layers['network_layer_element'] = cur_layer               
                if self.params['network_layer_gully'] == uri_table:
                    self.layers['network_layer_gully'] = cur_layer               
                if self.params['network_layer_node'] == uri_table:
                    self.layers['network_layer_node'] = cur_layer
                if self.params['basic_search_hyd_hydro_layer_name'] == uri_table:
                    self.layers['basic_search_hyd_hydro_layer_name'] = cur_layer


    def populate_dialog(self):
        """ Populate the interface with values get from layers """

        # Get layers and full extent
        self.get_layers()

        # Tab 'WorkCat'
        status = self.workcat_populate(self.dlg.workcat_id)
        if not status:
            self.dlg.tab_main.removeTab(3)

        # Tab 'Address'
        status = self.address_populate(self.dlg.address_exploitation, 'expl_layer', 'expl_field_code', 'expl_field_name')
        if not status:
            self.dlg.tab_main.removeTab(2)
        else:
            # Get project variable 'expl_id'
            expl_id = QgsExpressionContextUtils.projectScope().variable(str(self.street_field_expl))
            if expl_id:           
                # Set SQL to get 'expl_name'
                sql = ("SELECT " + self.params['expl_field_name'] + ""
                       " FROM " + self.controller.schema_name + "." + self.params['expl_layer'] + ""
                       " WHERE " + self.params['expl_field_code'] + " = " + str(expl_id))
                row = self.controller.get_row(sql)
                if row:
                    utils_giswater.setSelectedItem(self.dlg.address_exploitation, row[0])

        # Tab 'Hydrometer'
        if self.project_type == 'ws':
            self.populate_combo('basic_search_hyd_hydro_layer_name', self.dlg.expl_name, self.params['basic_search_hyd_hydro_field_expl_name'])
            self.hydro_create_list()
        else:
            utils_giswater.remove_tab_by_tabName(self.dlg.tab_main, 'tab_hydro')

        # Tab 'Network'
        self.network_code_create_lists()
        status = self.network_geom_type_populate()
        if not status:
            self.dlg.tab_main.removeTab(0)

        # Tab 'Document'
        status = self.psector_populate(self.dlg.psector_id_2)
        #if not status:
        #    self.dlg.tab_main.removeTab(3)
        return True
    

    def hydro_create_list(self):
        
        self.list_hydro = []
        expl_name = utils_giswater.getWidgetText(self.dlg.expl_name)
        if expl_name is None:
            expl_name = ""
        sql = ("SELECT " + self.params['basic_search_hyd_hydro_field_code'] + ", connec_customer_code, state "
               " FROM " + self.schema_name + ".v_rtc_hydrometer "
               " WHERE expl_name LIKE '%" + str(expl_name) + "%'"
               " ORDER BY " + str(self.params['basic_search_hyd_hydro_field_code']) + "")
        rows = self.controller.get_rows(sql)
        if not rows:
            return False
        self.list_hydro.append("")
        for row in rows:
            self.list_hydro.append(row[0] + " . " + row[1] + " . " + row[2])
        self.list_hydro = sorted(set(self.list_hydro))
        self.set_model_by_list(self.list_hydro, self.dlg.hydro_id)


    def hydro_zoom(self, hydro, expl_name):
        """ Zoom feature with the code set in 'network_code' of the layer set in 'network_geom_type' """
        
        # Get selected code from combo
        element = utils_giswater.getWidgetText(hydro)
        if element == 'null':
            return

        # Split element. [0]: hydro_id, [1]: connec_customer_code
        row = element.split(' . ', 2)
        hydro_id = str(row[0])
        connec_customer_code = str(row[1])
        expl_name = utils_giswater.getWidgetText(expl_name, return_string_null=False)
        sql = ("SELECT connec_id, "+str(self.params['basic_search_hyd_hydro_field_code'])+"  FROM " + self.schema_name+".v_rtc_hydrometer "
               " WHERE connec_customer_code = '"+str(connec_customer_code)+"' "
               " AND expl_name ILIKE '%"+str(expl_name)+"%' "
               " AND "+str(self.params['basic_search_hyd_hydro_field_code'])+"='"+str(hydro_id)+"'")
        row = self.controller.get_row(sql)

        if not row:
            return

        connec_id = row[0]
        hydrometer_customer_code = row[1]

        # Check if the expression is valid
        aux = "connec_id = '" + connec_id + "'"
        expr = QgsExpression(aux)
        if expr.hasParserError():
            message = expr.parserErrorString() + ": " + aux
            self.controller.show_warning(message)
            return
        connec_group = self.controller.get_group_layers('connec')
        for layer in connec_group:
            layer = self.controller.get_layer_by_tablename('v_edit_man_'+str(layer.name().lower()))
            if layer:
                it = layer.getFeatures(QgsFeatureRequest(expr))
                ids = [i.id() for i in it]
                layer.selectByIds(ids)
                # If any feature found, zoom it and exit function
                if layer.selectedFeatureCount() > 0:
                    self.iface.setActiveLayer(layer)
                    self.iface.legendInterface().setLayerVisible(layer, True)
                    self.open_hydrometer_dialog(connec_id, hydrometer_customer_code)
                    self.zoom_to_selected_features(layer, expl_name, 250)
                    return
                

    def open_hydrometer_dialog(self, connec_id, hydrometer_customer_code):
        
        self.hydro_info_dlg = HydroInfo()
        utils_giswater.setDialog(self.hydro_info_dlg)
        self.load_settings(self.hydro_info_dlg)

        self.hydro_info_dlg.btn_close.clicked.connect(partial(self.close_dialog, self.hydro_info_dlg))
        self.hydro_info_dlg.rejected.connect(partial(self.close_dialog, self.hydro_info_dlg))

        expl_name = utils_giswater.getWidgetText(self.dlg.expl_name)
        if expl_name == 'null':
            expl_name = ''
        sql = ("SELECT * FROM " + self.schema_name + "." + self.params['basic_search_hyd_hydro_layer_name'] + ""
               " WHERE connec_id = '" + connec_id + "'"
               " AND hydrometer_customer_code = '"+hydrometer_customer_code+"'"
               " AND expl_name ILIKE '%" + str(expl_name) + "%'")
        rows = self.controller.get_rows(sql)
        if rows:
            row = rows[0]
        else:
            return

        widget_list = self.hydro_info_dlg.findChildren(QLineEdit)
        for widget in widget_list:
            field = widget.objectName()
            if row[field]:
                widget.setText(row[field])

        self.hydro_info_dlg.open()


    def network_code_create_lists(self):
        """ Create one list for each geom type and other one with all geom types """
     
        self.list_arc = []     
        self.list_connec = []     
        self.list_element = []     
        self.list_gully = []     
        self.list_node = []  
        self.list_all = []  
           
        # Check which layers are available and get its list of codes
        if 'network_layer_arc' in self.layers:
            self.list_arc = self.network_code_layer('network_layer_arc')
        if 'network_layer_connec' in self.layers:
            self.list_connec = self.network_code_layer('network_layer_connec')
        if 'network_layer_element' in self.layers:
            self.list_element = self.network_code_layer('network_layer_element')
        if 'network_layer_gully' in self.layers:
            self.list_gully = self.network_code_layer('network_layer_gully')
        if 'network_layer_node' in self.layers:
            self.list_node = self.network_code_layer('network_layer_node')
        
        try: 
            self.list_all = self.list_arc + self.list_connec + self.list_element + self.list_gully + self.list_node
            self.list_all = sorted(set(self.list_all))
            self.set_model_by_list(self.list_all, self.dlg.network_code)
        except:
            pass
        
        return True
    
    
    def network_code_layer(self, layername):
        """ Get codes of selected layer and add them to the combo 'network_code' """
        
        viewname = self.params[layername]
        viewname_parts = viewname.split("_")
        if len(viewname_parts) < 3:
            return
        feature_type = str(viewname_parts[2]).lower()

        field_type = ""
        if self.project_type == 'ws':
            if str(viewname_parts[2]) == "arc":
                viewname_parts[2] = "cat_arc"
            field_type = viewname_parts[2] + "type_id"
        elif self.project_type == 'ud':
            field_type = viewname_parts[2] + "_type"

        self.field_to_search = self.params['network_field_' + str(feature_type) + '_code']
        sql = ("SELECT DISTINCT(t1." + str(self.field_to_search) + "), t1."+str(feature_type)+"_id, t1." + str(field_type) + ", t2.name , t3.name"
               " FROM " + self.controller.schema_name + "." + viewname + " AS t1 "
               " INNER JOIN " +self.controller.schema_name + ".value_state AS t2 ON t2.id = t1.state"
               " INNER JOIN " +self.controller.schema_name + ".exploitation AS t3 ON t3.expl_id = t1.expl_id "
               " WHERE " + str(self.field_to_search) + " IS NOT NULL"
               " ORDER BY " + str(self.field_to_search) + "")
        rows = self.controller.get_rows(sql)
        if not rows:
            return False

        list_codes = ['']
        for row in rows:
            list_codes.append(row[0] + " . " + row[1] + " . " + row[2] + " . " + row[3] + " . " + row[4])

        return list_codes       
        
     
    def network_geom_type_populate(self):
        """ Populate combo 'network_geom_type' """
        
        # Add null value
        self.dlg.network_geom_type.clear() 
        self.dlg.network_geom_type.addItem('')   
                   
        # Check which layers are available
        if 'network_layer_arc' in self.layers:  
            self.dlg.network_geom_type.addItem(self.controller.tr('Arc'))
        if 'network_layer_connec' in self.layers:  
            self.dlg.network_geom_type.addItem(self.controller.tr('Connec'))
        if 'network_layer_element' in self.layers:  
            self.dlg.network_geom_type.addItem(self.controller.tr('Element'))
        if 'network_layer_gully' in self.layers:  
            self.dlg.network_geom_type.addItem(self.controller.tr('Gully'))
        if 'network_layer_node' in self.layers:  
            self.dlg.network_geom_type.addItem(self.controller.tr('Node'))

        return self.dlg.network_geom_type > 0


    def expl_name_changed(self):
        
        self.zoom_to_polygon(self.dlg.expl_name, 'exploitation', 'name')
        expl_name = utils_giswater.getWidgetText(self.dlg.expl_name)
        if expl_name == "null" or expl_name is None:
            expl_name = ""
        list_hydro = []
        sql = ("SELECT "+self.params['basic_search_hyd_hydro_field_code']+", connec_customer_code, state"
               " FROM " + self.schema_name + ".v_rtc_hydrometer"
               " WHERE expl_name LIKE '%" + str(expl_name) + "%'"
               " ORDER BY " + str(self.params['basic_search_hyd_hydro_field_code']))
        rows = self.controller.get_rows(sql, log_sql=True)
        if not rows:
            return False
        
        for row in rows:
            list_hydro.append(row[0] + " . " + row[1] + " . " + row[2])
        list_hydro = sorted(set(list_hydro))
        self.set_model_by_list(list_hydro, self.dlg.hydro_id)


    def network_geom_type_changed(self):
        """ Get 'geom_type' to filter 'code' values """
           
        geom_type = utils_giswater.getWidgetText(self.dlg.network_geom_type)
        list_codes = []
        if geom_type == self.controller.tr('Arc'):
            list_codes = self.list_arc
        elif geom_type == self.controller.tr('Connec'):
            list_codes = self.list_connec
        elif geom_type == self.controller.tr('Element'):
            list_codes = self.list_element
        elif geom_type == self.controller.tr('Gully'):
            list_codes = self.list_gully
        elif geom_type == self.controller.tr('Node'):
            list_codes = self.list_node
        else:
            list_codes = self.list_all
        self.set_model_by_list(list_codes, self.dlg.network_code)
        
        return True


    def network_zoom(self, network_code, network_geom_type):
        """ Zoom feature with the code set in 'network_code' of the layer set in 'network_geom_type' """
        
        # Get selected code from combo
        element = utils_giswater.getWidgetText(network_code)
        if element == 'null':
            return

        # Split element. [0]: feature_id, [1]: cat_feature_id
        row = element.split(' . ', 3)
        feature_id = str(row[0])
        geom_id = str(row[1])
        cat_feature_id = str(row[2])

        # Get selected layer
        geom_type = utils_giswater.getWidgetText(network_geom_type).lower()
        if geom_type == "null":
            sql = ("SELECT feature_type FROM " + self.controller.schema_name + ".cat_feature"
                   " WHERE id = '" + cat_feature_id + "'")
            row = self.controller.get_row(sql)
            if not row:
                return
            geom_type = row[0].lower()

        # Check if the expression is valid
        expr_filter = self.field_to_search + " = '" + feature_id + "'"
        expr_filter += "AND " + geom_type+"_id = " + geom_id
        (is_valid, expr) = self.check_expression(expr_filter)   #@UnusedVariable
        if not is_valid:
            return

        for value in self.feature_cat.itervalues():
            if value.type.lower() == geom_type:
                layer = self.controller.get_layer_by_layername(value.layername)
                if layer:
                    # Select features of @layer applying @expr
                    self.select_features_by_expr(layer, expr)
                    # If any feature found, zoom it and exit function
                    if layer.selectedFeatureCount() > 0:
                        self.zoom_to_selected_features(layer, geom_type)
                        # Set the layer checked (i.e. set it's visibility)
                        self.iface.legendInterface().setLayerVisible(layer, True)
                        self.open_custom_form(layer, expr)
                        return

                
    def address_populate(self, combo, layername, field_code, field_name):
        """ Populate @combo """
        
        # Check if we have this search option available
        if layername not in self.layers:
            return False

        # Get features
        layer = self.layers[layername]        
        records = [(-1, '', '')]
        idx_field_code = layer.fieldNameIndex(self.params[field_code])
        idx_field_name = layer.fieldNameIndex(self.params[field_name])
        
        it = layer.getFeatures()
                             
        if layername == 'street_layer':
            
            # Get 'expl_id'
            field_expl_id = self.street_field_expl
            elem = self.dlg.address_exploitation.itemData(self.dlg.address_exploitation.currentIndex())
            expl_id = elem[0]
            records = [[-1, '']]
            
            # Set filter expression
            expr_filter = field_expl_id + " = '" + str(expl_id) + "'"
            (is_valid, expr) = self.check_expression(expr_filter)   #@UnusedVariable
            if not is_valid:
                return            
            
            it = layer.getFeatures(QgsFeatureRequest(expr))                        
        
        # Iterate over features
        for feature in it:        
            geom = feature.geometry()
            attrs = feature.attributes()                
            value_code = attrs[idx_field_code]
            value_name = attrs[idx_field_name]
            if not type(value_code) is QPyNullVariant and geom is not None:
                elem = [value_code, value_name, geom.exportToWkt()]
            else:
                elem = [value_code, value_name, None]
            records.append(elem)

        # Fill combo     
        combo.blockSignals(True)
        combo.clear()
        records_sorted = sorted(records, key = operator.itemgetter(1))
        for record in records_sorted:
            combo.addItem(record[1], record)        
        combo.blockSignals(False)     
        
        return True
           

    def address_get_numbers(self, combo, field_code, fill_combo=False, zoom=True):
        """ Populate civic numbers depending on value of selected @combo. 
        Build an expression with @field_code """

        # Get selected street
        selected = utils_giswater.getWidgetText(combo)
        if selected == 'null':
            return

        # Get street code
        elem = combo.itemData(combo.currentIndex())
        code = elem[0]  # to know the index see the query that populate the combo
        records = [[-1, '']]
        
        # Check if layer exists
        if not 'portal_layer' in self.layers:
            message = "Layer not found. Check parameter"
            self.controller.show_warning(message, parameter='portal_layer')
            return 
        
        # Set filter expression
        layer = self.layers['portal_layer']
        idx_field_code = layer.fieldNameIndex(field_code)
        idx_field_number = layer.fieldNameIndex(self.params['portal_field_number'])
        expr_filter = field_code + "  = '" + str(code) + "'"
        (is_valid, expr) = self.check_expression(expr_filter)   #@UnusedVariable
        if not is_valid:
            return      

        if idx_field_code == -1:
            message = "Field '{}' not found in layer '{}'. Open '{}' and check parameter '{}'" \
                .format(self.params['portal_field_code'], layer.name(), self.setting_file, 'portal_field_code')
            self.controller.show_warning(message)
            return
        if idx_field_number == -1:
            message = "Field '{}' not found in layer '{}'. Open '{}' and check parameter '{}'" \
                .format(self.params['portal_field_number'], layer.name(), self.setting_file, 'portal_field_number')
            self.controller.show_warning(message)
            return

        self.dlg.address_number.blockSignals(True)
        self.dlg.address_number.clear()

        if fill_combo:
            it = layer.getFeatures(QgsFeatureRequest(expr))
            for feature in it:
                attrs = feature.attributes()
                field_number = attrs[idx_field_number]
                if not type(field_number) is QPyNullVariant:
                    elem = [code, field_number]
                    records.append(elem)

            # Fill numbers combo
            records_sorted = sorted(records, key=operator.itemgetter(1))

            for record in records_sorted:
                self.dlg.address_number.addItem(record[1], record)
            self.dlg.address_number.blockSignals(False)

        if zoom:
            # Select features of @layer applying @expr
            self.select_features_by_expr(layer, expr)
    
            # Zoom to selected feature of the layer
            self.zoom_to_selected_features(layer, 'arc')
        
                
    def address_zoom_portal(self):
        """ Show street data on the canvas when selected street and number in street tab """  
                
        # Get selected street
        street = utils_giswater.getWidgetText(self.dlg.address_street)                 
        civic = utils_giswater.getWidgetText(self.dlg.address_number)                 
        if street == 'null' or civic == 'null':
            return  
                
        # Get selected portal
        elem = self.dlg.address_number.itemData(self.dlg.address_number.currentIndex())
        if not elem:
            # that means that user has edited manually the combo but the element
            # does not correspond to any combo element
            message = 'Element {} does not exist'.format(civic)
            self.controller.show_warning(message)
            return
        
        # select this feature in order to copy to memory layer        
        expr_filter = (self.params['portal_field_code'] + " = '" + str(elem[0]) + "'"
               " AND " + self.params['portal_field_number'] + " = '" + str(elem[1]) + "'")
        (is_valid, expr) = self.check_expression(expr_filter)   #@UnusedVariable
        if not is_valid:
            return
           
        # Select features of @layer applying @expr
        layer = self.layers['portal_layer']    
        self.select_features_by_expr(layer, expr)

        # Zoom to selected feature of the layer
        self.zoom_to_selected_features(self.layers['portal_layer'], 'node')
                    
        # Toggles 'Show feature count'
        self.show_feature_count()                  
          
    
    def generic_zoom(self, fieldname, combo, field_index=0):  #@UnusedFuntion
        """ Get selected element from the combo, and returns a feature request expression """
        
        # Get selected element from combo
        element = utils_giswater.getWidgetText(combo)                    
        if element == 'null':
            return None
                
        elem = combo.itemData(combo.currentIndex())
        if not elem:
            # that means that user has edited manually the combo but the element
            # does not correspond to any combo element
            message = 'Element {} does not exist'.format(element)
            self.controller.show_warning(message)
            return None
        
        # Check if the expression is valid
        expr_filter = fieldname + " = '" + str(elem[field_index]) + "'"
        (is_valid, expr) = self.check_expression(expr_filter)   #@UnusedVariable
        if not is_valid:
            return        
        
        return expr
                        
            
    def populate_combo(self, parameter, combo, fieldname):
        """ Populate selected combo from features of selected layer """        
        
        # Check if we have this search option available
        if not parameter in self.layers: 
            return False

        # Fields management
        layer = self.layers[parameter]
        records = []
        idx_field = layer.fieldNameIndex(fieldname) 
        if idx_field == -1:
            message = "Field '{}' not found in the layer specified in parameter '{}'".format(fieldname, parameter)
            self.controller.show_warning(message)
            return False


        # Iterate over all features to get distinct records
        list_elements = []
        for feature in layer.getFeatures():                                
            attrs = feature.attributes() 
            field = attrs[idx_field]
            if not type(field) is QPyNullVariant:
                if field not in list_elements:
                    elem = [field, field]
                    list_elements.append(field)
                    records.append(elem)
        
        # Fill combo box
        combo.blockSignals(True)
        combo.clear()
        records_sorted = sorted(records, key=operator.itemgetter(1))
        expl_list = []
        for i in range(len(records_sorted)):
            record = records_sorted[i]
            combo.addItem(record[1], record)
            if record[1] != '':
                expl_list.append(record[1])
        self.set_model_by_list(expl_list, combo)
        combo.blockSignals(False)     
        
        return True
                    
        
    def show_feature_count(self):
        """ Toggles 'Show Feature Count' of all the layers in the root path of the TOC """   
                     
        root = QgsProject.instance().layerTreeRoot()
        for child in root.children():
            if isinstance(child, QgsLayerTreeLayer):
                child.setCustomProperty("showFeatureCount", True)     
        
                
    def zoom_to_selected_features(self, layer, geom_type=None, zoom=None):
        """ Zoom to selected features of the @layer with @geom_type """

        if not layer:
            return
        
        self.iface.setActiveLayer(layer)
        self.iface.actionZoomToSelected().trigger()
        
        if geom_type:
            
            # Set scale = scale_zoom
            if geom_type in ('node', 'connec', 'gully'):
                scale = self.scale_zoom
            
            # Set scale = max(current_scale, scale_zoom)
            elif geom_type == 'arc':
                scale = self.iface.mapCanvas().scale()
                if int(scale) < int(self.scale_zoom):
                    scale = self.scale_zoom
            else:
                scale = 5000

            if zoom is not None:
                scale = zoom
            
            self.iface.mapCanvas().zoomScale(float(scale))
        
        

    def unload(self):
        """ Removes dialog """       
        if self.dlg:
            self.dlg.deleteLater()
            del self.dlg


    #TODO inherit from parent
    def set_model_by_list(self, string_list, widget):

        model = QStringListModel()
        model.setStringList(string_list)
        self.proxy_model = QSortFilterProxyModel()
        self.proxy_model.setSourceModel(model)
        self.proxy_model.setFilterKeyColumn(0)
        proxy_model_aux = QSortFilterProxyModel()
        proxy_model_aux.setSourceModel(model)
        proxy_model_aux.setFilterKeyColumn(0)
        widget.setModel(proxy_model_aux)
        widget.setModelColumn(0)
        completer = QCompleter()
        completer.setModel(self.proxy_model)
        completer.setCompletionColumn(0)
        completer.setCompletionMode(QCompleter.UnfilteredPopupCompletion)
        widget.setCompleter(completer)


    def filter_by_list(self, widget):
        self.proxy_model.setFilterFixedString(widget.currentText())


    def set_table_columns(self, widget, table_name):
        """ Configuration of tables. Set visibility and width of columns """

        widget = utils_giswater.getWidget(widget)
        if not widget:
            return

        # Set width and alias of visible columns
        columns_to_delete = []
        sql = ("SELECT column_index, width, alias, status"
               " FROM " + self.schema_name + ".config_client_forms"
               " WHERE table_id = '" + table_name + "'"
               " ORDER BY column_index")
        rows = self.controller.get_rows(sql, log_info=False)
        if not rows:
            return

        for row in rows:
            if not row['status']:
                columns_to_delete.append(row['column_index'] - 1)
            else:
                width = row['width']
                if width is None:
                    width = 100
                widget.setColumnWidth(row['column_index'] - 1, width)
                widget.model().setHeaderData(row['column_index'] - 1, Qt.Horizontal, row['alias'])

        # Set order
        # widget.model().setSort(0, Qt.AscendingOrder)
        widget.model().select()

        # Delete columns
        for column in columns_to_delete:
            widget.hideColumn(column)


    def load_settings(self, dialog=None):
        """ Load QGIS settings related with dialog position and size """

        if dialog is None:
            dialog = self.dlg

        try:
            width = self.controller.plugin_settings_value(dialog.objectName() + "_width", dialog.width())
            height = self.controller.plugin_settings_value(dialog.objectName() + "_height", dialog.height())
            x = self.controller.plugin_settings_value(dialog.objectName() + "_x")
            y = self.controller.plugin_settings_value(dialog.objectName() + "_y")
            if int(x) < 0 or int(y) < 0:
                dialog.resize(int(width), int(height))
            else:
                dialog.setGeometry(int(x), int(y), int(width), int(height))
        except:
            pass


    def save_settings(self, dialog=None):
        """ Save QGIS settings related with dialog position and size """

        if dialog is None:
            dialog = self.dlg

        self.controller.plugin_settings_set_value(dialog.objectName() + "_width", dialog.width())
        self.controller.plugin_settings_set_value(dialog.objectName() + "_height", dialog.height())
        self.controller.plugin_settings_set_value(dialog.objectName() + "_x", dialog.pos().x() + 8)
        self.controller.plugin_settings_set_value(dialog.objectName() + "_y", dialog.pos().y() + 31)


    def close_dialog(self, dlg=None):
        """ Close dialog """

        if dlg is None or type(dlg) is bool:
            dlg = self.dlg
        try:
            self.save_settings(dlg)
            dlg.close()
        except AttributeError:
            pass
        

    def check_expression(self, expr_filter, log_info=False):
        """ Check if expression filter @expr is valid """
        
        if log_info:
            self.controller.log_info(expr_filter)
        expr = QgsExpression(expr_filter)
        if expr.hasParserError():
            message = "Expression Error"
            self.controller.log_warning(message, parameter=expr_filter)
            return (False, expr)
        return (True, expr)
    

    def select_features_by_expr(self, layer, expr):
        """ Select features of @layer applying @expr """

        if expr is None:
            layer.removeSelection()  
        else:                
            it = layer.getFeatures(QgsFeatureRequest(expr))
            # Build a list of feature id's from the previous result and select them            
            id_list = [i.id() for i in it]
            if len(id_list) > 0:
                layer.selectByIds(id_list)   
            else:
                layer.removeSelection()


<<<<<<< HEAD
    def clear_workcat(self):

        sql = ("DELETE FROM " + self.schema_name + ".selector_workcat")
        status = self.controller.execute_sql(sql)
        if status:
            message = "Workcat cleared successfully"
            self.controller.show_info(message)
            # Clear combo workcat_id
            utils_giswater.setWidgetText(self.dlg.workcat_id, "")
            # Get layer by table_name
            layer = self.iface.activeLayer()
            # Remove selection
            self.iface.legendInterface().setLayerVisible(layer, False)


    def refresh_workcat(self):

        sql = "SELECT " + self.schema_name + ".gw_fct_refresh_mat_view();"
        status = self.controller.execute_sql(sql)
        if status:
            message = "Polygon refreshed successfully"
            self.controller.show_info(message)
            self.refresh_map_canvas()


    def refresh_map_canvas(self):
        """ Refresh all layers present in map canvas """

        self.canvas.refreshAllLayers()
        for layer_refresh in self.canvas.layers():
            layer_refresh.triggerRepaint()
                                   
=======
    def open_plan_psector(self):

        psector_name = self.dlg.psector_id_2.currentText()
        sql = ("SELECT psector_id"
               " FROM " + self.schema_name + ".plan_psector"
               " WHERE name = '" + str(psector_name)+"'")
        row =  self.controller.get_row(sql)
        psector_id =  row[0]
        self.manage_new_psector.new_psector(psector_id, 'plan')

        self.zoom_to_psector(self.dlg.psector_id_2, 'v_edit_plan_psector', 'name')


    def zoom_to_psector(self, widget, layer_name, field_id):

        polygon_name = utils_giswater.getWidgetText(widget)
        layer = self.controller.get_layer_by_tablename(layer_name)
        if not layer:
            return

        # Check if the expression is valid
        field_id = "name"
        expr_filter = str(field_id) +" LIKE '%" + str(polygon_name) + "%'"
        (is_valid, expr) = self.check_expression(expr_filter)   #@UnusedVariable
        if not is_valid:
            return

        # Select features of @layer applying @expr
        if expr is None:
            layer.removeSelection()
        else:
            it = layer.getFeatures(QgsFeatureRequest(expr))
            # Build a list of feature id's from the previous result and select them
            id_list = [i.id() for i in it]
            if len(id_list) > 0:
                layer.selectByIds(id_list)
            else:
                layer.removeSelection()

        # If any feature found, zoom it and exit function
        if layer.selectedFeatureCount() > 0:
            self.iface.setActiveLayer(layer)
            self.iface.legendInterface().setLayerVisible(layer, True)
            self.iface.actionZoomToSelected().trigger()
            layer.removeSelection()

>>>>>>> 380b7ff2
<|MERGE_RESOLUTION|>--- conflicted
+++ resolved
@@ -85,12 +85,9 @@
             self.filter_by_list(self.dlg.hydro_id)
         self.dlg.tab_main.currentChanged.connect(partial(self.tab_activation))
         self.dlg.workcat_id.activated.connect(partial(self.workcat_open_table_items))
-<<<<<<< HEAD
         self.dlg.btn_clear_workcat.pressed.connect(self.clear_workcat)
         self.dlg.btn_refresh_workcat.pressed.connect(self.refresh_workcat)
-=======
         self.dlg.psector_id_2.activated.connect(partial(self.open_plan_psector))
->>>>>>> 380b7ff2
 
         return True
 
@@ -1316,7 +1313,6 @@
                 layer.removeSelection()
 
 
-<<<<<<< HEAD
     def clear_workcat(self):
 
         sql = ("DELETE FROM " + self.schema_name + ".selector_workcat")
@@ -1349,7 +1345,7 @@
         for layer_refresh in self.canvas.layers():
             layer_refresh.triggerRepaint()
                                    
-=======
+
     def open_plan_psector(self):
 
         psector_name = self.dlg.psector_id_2.currentText()
@@ -1395,5 +1391,3 @@
             self.iface.legendInterface().setLayerVisible(layer, True)
             self.iface.actionZoomToSelected().trigger()
             layer.removeSelection()
-
->>>>>>> 380b7ff2
