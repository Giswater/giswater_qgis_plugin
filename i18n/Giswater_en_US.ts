--- conflicted
+++ resolved
@@ -3189,7 +3189,6 @@
 
 <context>
 
-<<<<<<< HEAD
     <name>move_node</name>
     
     <message>
@@ -3201,7 +3200,7 @@
         <translation>Node already related with 2 arcs</translation>
     </message>
 
-  
+
 
 </context>
 
@@ -3249,20 +3248,12 @@
     <message>
         <source>Error adding PIPE: Typically this occurs if\n the first point is not located in a existing\n node or feature is out of the defined sectors.</source>
         <translation>Error adding PIPE: Typically this occurs if\n the first point is not located in a existing\n node or feature is out of the defined sectors.</translation>
-=======
-    <name>searchplus</name>
-    
-    <message>
-        <source>Config file not found at</source>
-        <translation>Config file not found at</translation>
->>>>>>> c4511cc1
     </message>
 
 </context>
 
 
 
-<<<<<<< HEAD
 <context>
 
     <name>ui_message</name>
@@ -3376,6 +3367,4 @@
 
 </context>
 
-=======
->>>>>>> c4511cc1
 </TS>
