<?xml version="1.0" encoding="utf-8"?>
<!DOCTYPE TS>
<TS version="2.0" language="en_US">


<context>

    <name>giswater</name>
    
    <message>
        <source>menu_name</source>
        <translation>Giswater</translation>
    </message>   
    <message>
        <source>toolbar_ed_name</source>
        <translation>Giswater - Edit</translation>
    </message>     
    <message>
        <source>toolbar_mg_name</source>
        <translation>Giswater - Management</translation>
    </message>       
    <message>
        <source>toolbar_ws_name</source>
        <translation>Giswater - Water supply</translation>
    </message>    
    <message>
        <source>toolbar_ud_name</source>
        <translation>Giswater - Urban drainage</translation>
    </message>    
    

    <message>
        <source>01_text</source>
        <translation>Insert junction</translation>
    </message>      
    <message>
        <source>02_text</source>
        <translation>Insert outfall</translation>
    </message>   
    <message>
        <source>03_text</source>
        <translation>Insert virtual arc</translation>
    </message>      
    <message>
        <source>04_text</source>
        <translation>Insert storage</translation>
    </message>      
    <message>
        <source>05_text</source>
        <translation>Insert conduit</translation>
    </message>      
    <message>
        <source>08_text</source>
        <translation>Insert filter</translation>
    </message>        
    <message>
        <source>10_text</source>
        <translation>Insert junction</translation>
    </message>      
    <message>
        <source>11_text</source>
        <translation>Insert hydrant</translation>
    </message>      
    <message>
        <source>12_text</source>
        <translation>Insert tank</translation>
    </message>      
    <message>
        <source>13_text</source>
        <translation>Insert pipe</translation>
    </message>      
    <message>
        <source>14_text</source>
        <translation>Insert pump</translation>
    </message> 
    <message>
        <source>15_text</source>
        <translation>Insert valve</translation>
    </message>   
    <message>
        <source>16_text</source>
        <translation>Move unconnected node to split a pipe</translation>
    </message>      
    <message>
        <source>17_text</source>
        <translation>Delete node in pipe midpoint</translation>
    </message>      
    <message>
        <source>18_text</source>
        <translation>Capture raster elevation</translation>
    </message>      
    <message>
        <source>19_text</source>
        <translation>Topology toolbox</translation>
    </message>      
    <message>
        <source>20_text</source>
        <translation>Connec tool</translation>
    </message>      
    <message>
        <source>21_text</source>
        <translation>Import CSV</translation>
    </message>      
    <message>
        <source>22_text</source>
        <translation>Undo wizard</translation>
    </message>      
    <message>
        <source>23_text</source>
        <translation>Go2Epa</translation>
    </message>      
    <message>
        <source>24_text</source>
        <translation>Go2Epa express</translation>
    </message>      
    <message>
        <source>25_text</source>
        <translation>Result selector</translation>
    </message>      
    <message>
        <source>26_text</source>
        <translation>Arc/Node minimum cut</translation>
    </message>
    <message>
        <source>27_text</source>
        <translation>Valves configuration analysis</translation>
    </message>
    <message>
        <source>56_text</source>
        <translation>Select upstream nodes</translation>
    </message>
    <message>
        <source>57_text</source>
        <translation>Select downstream nodes</translation>
    </message>
    <message>
        <source>28_text</source>
        <translation>Change node type</translation>
    </message>     
    <message>
        <source>29_text</source>
        <translation>Insert measure instrument</translation>
    </message>       
    <message>
        <source>31_text</source>
        <translation>Refresh data</translation>
    </message> 
    <message>
        <source>32_text</source>
        <translation>Search plus</translation>
    </message> 
    <message>
        <source>33_text</source>
        <translation>Add element</translation>
    </message> 
    <message>
        <source>34_text</source>
        <translation>Add file</translation>
    </message> 
    <message>
        <source>35_text</source>
        <translation>Event</translation>
    </message>
	<message>
        <source>36_text</source>
        <translation>Giswater</translation>
    </message>    
	<message>
        <source>37_text</source>
        <translation>Help</translation>
    </message>    	
	<message>
        <source>99_text</source>
        <translation>Project configuration</translation>
    </message>   
    
	<message>
        <source>Select the node and move to desired location</source>
        <translation>Select the node and move to desired location</translation>
    </message>  
    <message>
        <source>current_layer_changed:</source>
        <translation>current_layer_changed:</translation>
    </message>   
    <message>
        <source>has been checked (ws_generic)</source>
        <translation>has been checked (ws_generic)</translation>
    </message>  
    <message>
        <source>AttributeError:</source>
        <translation>AttributeError:</translation>
    </message>
    <message>
        <source>KeyError:</source>
        <translation>KeyError:</translation>
    </message> 
    <message>
        <source>has been checked</source>
        <translation>has been checked</translation>
    </message>
    <message>
        <source>has been checked (mg_generic)</source>
        <translation>has been checked (mg_generic)</translation>
    </message> 
    <message>
        <source>has been unchecked (mg_generic)</source>
        <translation>has been unchecked (mg_generic)</translation>
    </message>      
    
  
</context>




<context>

    <name>ws_node</name>
    
    <message>
        <source>label_elevation</source>
        <translation>Elevation</translation>
    </message>  
    <message>
        <source>label_depth</source>
        <translation>Depth test</translation>
    </message>   
    <message>
        <source>label_sector_id</source>
        <translation>Sector</translation>
    </message>  
    <message>
        <source>label_dma_id</source>
        <translation>DMA</translation>
    </message>  
    <message>
        <source>label_state</source>
        <translation>State</translation>
    </message>  
    <message>
        <source>label_workcat_id</source>
        <translation>Work</translation>
    </message>  
    <message>
        <source>label_buildercat_id</source>
        <translation>Builder</translation>
    </message>  
    <message>
        <source>label_builtdate</source>
        <translation>Builtdate</translation>
    </message>  
    <message>
        <source>label_annotation</source>
        <translation>Annotation</translation>
    </message>  
    <message>
        <source>label_observ</source>
        <translation>Observation</translation>
    </message>
    <message>
        <source>label_comment</source>
        <translation>Comment</translation>
    </message>  
    <message>
        <source>label_descript</source>
        <translation>Descript</translation>
    </message>  
    <message>
        <source>label_link</source>
        <translation>Link</translation>
    </message>  
    <message>
        <source>label_soilcat_id</source>
        <translation>Soil</translation>
    </message>  
    <message>
        <source>label_category_type</source>
        <translation>Category</translation>
    </message>  
    <message>
        <source>label_fluid_type</source>
        <translation>Fluid</translation>
    </message>  
    <message>
        <source>label_location_type</source>
        <translation>Location</translation>
    </message>  
    <message>
        <source>label_owner</source>
        <translation>Owner</translation>
    </message>  
    <message>
        <source>label_adress_01</source>
        <translation>Address 01</translation>
    </message>  
    <message>
        <source>label_adress_02</source>
        <translation>Address 02</translation>
    </message>  
    <message>
        <source>label_adress_03</source>
        <translation>Address 03</translation>
    </message>  
	<message>
        <source>label_pressure_zone</source>
        <translation>Pressure zone</translation>
    </message> 	
    <message>
        <source>label_elements</source>
        <translation>Elements:</translation>
    </message>  
    <message>
        <source>delete_row_info</source>
        <translation>Unlink element</translation>
    </message>  
    <message>
        <source>label_man_tank_vmax</source>
        <translation>Maxvol</translation>
    </message>  
    <message>
        <source>label_man_tank_area</source>
        <translation>Area</translation>
    </message>  
    <message>
        <source>label_v_inp_edit_junction_demand</source>
        <translation>Demand</translation>
    </message>
    <message>
        <source>label_v_inp_edit_junction_pattern_id</source>
        <translation>Pattern</translation>
    </message>  
    <message>
        <source>label_rpt_elevation</source>
        <translation>Elevation</translation>
    </message>  
    <message>
        <source>label_rpt_demand</source>
        <translation>Demand</translation>
    </message>  
    <message>
        <source>label_rpt_head</source>
        <translation>Head</translation>
    </message> 
    <message>
        <source>label_rpt_pressure</source>
        <translation>Pressure</translation>
    </message>  
    <message>
        <source>label_rpt_quality</source>
        <translation>Quality</translation>
    </message>  
    <message>
        <source>label_min_result</source>
        <translation>Minimum:</translation>
    </message>  
    <message>
        <source>label_max_result</source>
        <translation>Maximum:</translation>
    </message>  
    <message>
        <source>label_v_inp_edit_reservoir_head</source>
        <translation>Head</translation>
    </message>  
    <message>
        <source>label_v_inp_edit_reservoir_pattern_id</source>
        <translation>Pattern</translation>
    </message> 
    <message>
        <source>label_rpt_elevation_2</source>
        <translation>Elevation</translation>
    </message>  
    <message>
        <source>label_rpt_demand_2</source>
        <translation>Demand</translation>
    </message>  
    <message>
        <source>label_rpt_head_2</source>
        <translation>Head</translation>
    </message> 
    <message>
        <source>label_rpt_pressure_2</source>
        <translation>Pressure</translation>
    </message>  
    <message>
        <source>label_rpt_quality_2</source>
        <translation>Quality</translation>
    </message>  
    <message>
        <source>label_min_result_2</source>
        <translation>Minimum:</translation>
    </message>  
    <message>
        <source>label_max_result_2</source>
        <translation>Maximum:</translation>
    </message>  
    <message>
        <source>label_v_inp_edit_tank_initlevel</source>
        <translation>Initlevel</translation>
    </message>  
    <message>
        <source>label_v_inp_edit_tank_minlevel</source>
        <translation>Minlevel</translation>
    </message>
    <message>
        <source>label_v_inp_edit_tank_maxlevel</source>
        <translation>Maxlevel</translation>
    </message>  
    <message>
        <source>label_v_inp_edit_tank_diameter</source>
        <translation>Diameter</translation>
    </message>  
    <message>
        <source>label_v_inp_edit_tank_minvol</source>
        <translation>Minvol</translation>
    </message>  
    <message>
        <source>label_v_inp_edit_tank_curve_id</source>
        <translation>Curve</translation>
    </message>  
    <message>
        <source>label_rpt_elevation_3</source>
        <translation>Elevation</translation>
    </message>  
    <message>
        <source>label_rpt_demand_3</source>
        <translation>Demand</translation>
    </message>  
    <message>
        <source>label_rpt_head_3</source>
        <translation>Head</translation>
    </message> 
    <message>
        <source>label_rpt_pressure_3</source>
        <translation>Pressure</translation>
    </message>  
    <message>
        <source>label_rpt_quality_3</source>
        <translation>Quality</translation>
    </message>  
    <message>
        <source>label_min_result_3</source>
        <translation>Minimum:</translation>
    </message>  
    <message>
        <source>label_max_result_3</source>
        <translation>Maximum:</translation>
    </message>
    <message>
        <source>label_v_inp_edit_pump_power</source>
        <translation>Power</translation>
    </message>
    <message>
        <source>label_v_inp_edit_pump_speed</source>
        <translation>Speed</translation>
    </message>  
    <message>
        <source>label_v_inp_edit_pump_pattern_id</source>
        <translation>Pattern</translation>
    </message>  
    <message>
        <source>label_v_inp_edit_pump_status</source>
        <translation>Status</translation>
    </message>  
    <message>
        <source>label_v_inp_edit_pump_curve_id</source>
        <translation>Curve</translation>
    </message>  
    <message>
        <source>label_flow_6</source>
        <translation>Flow</translation>
    </message>  
    <message>
        <source>label_velocity_6</source>
        <translation>Velocity</translation>
    </message>  
    <message>
        <source>label_head_loss_6</source>
        <translation>Head loss</translation>
    </message>
    <message>
        <source>label_settings_6</source>
        <translation>Settings</translation>
    </message>  
    <message>
        <source>label_reaction_6</source>
        <translation>Reaction</translation>
    </message>  
    <message>
        <source>label_ffactor_6</source>
        <translation>Ffactor</translation>
    </message>  
    <message>
        <source>label_min_result_11</source>
        <translation>Minimum:</translation>
    </message>  
    <message>
        <source>label_max_result_11</source>
        <translation>Maximum:</translation>
    </message>  
    <message>
        <source>label_rpt_elevation_18</source>
        <translation>Elevation</translation>
    </message>  
    <message>
        <source>label_rpt_elevation_19</source>
        <translation>Head</translation>
    </message>  
    <message>
        <source>label_rpt_elevation_20</source>
        <translation>Pressure</translation>
    </message>
    <message>
        <source>label_rpt_elevation_33</source>
        <translation>Node 1</translation>
    </message>  
    <message>
        <source>label_rpt_elevation_35</source>
        <translation>Node 2</translation>
    </message>  
    <message>
        <source>label_rpt_elevation_34</source>
        <translation>Node 1</translation>
    </message>  
    <message>
        <source>label_rpt_elevation_36</source>
        <translation>Node 2</translation>
    </message>  
    <message>
        <source>label_rpt_elevation_37</source>
        <translation>Node 1</translation>
    </message>  
    <message>
        <source>label_rpt_elevation_38</source>
        <translation>Node 2</translation>
    </message>  
    <message>
        <source>label_min_result_14</source>
        <translation>Minimum:</translation>
    </message>  
    <message>
        <source>label_max_result_14</source>
        <translation>Maximum:</translation>
    </message>  
    <message>
        <source>label_v_inp_edit_valve_valve_type</source>
        <translation>Type</translation>
    </message>  
    <message>
        <source>label_v_inp_edit_valve_curve_id</source>
        <translation>Curve</translation>
    </message>  
    <message>
        <source>label_v_inp_edit_valve_status</source>
        <translation>Status</translation>
    </message>  
    <message>
        <source>label_v_inp_edit_valve_flow</source>
        <translation>Flow</translation>
    </message>  
    <message>
        <source>label_v_inp_edit_valve_minorloss</source>
        <translation>Minorloss</translation>
    </message>  
    <message>
        <source>label_v_inp_edit_valve_pressure</source>
        <translation>Pressure</translation>
    </message>  
    <message>
        <source>label_v_inp_edit_valve_coef_loss</source>
        <translation>Coef losses</translation>
    </message>  
    <message>
        <source>label_flow_5</source>
        <translation>Flow</translation>
    </message>  
    <message>
        <source>label_velocity_5</source>
        <translation>Velocity</translation>
    </message>  
    <message>
        <source>label_head_loss_5</source>
        <translation>Head loss</translation>
    </message>
    <message>
        <source>label_settings_5</source>
        <translation>Settings</translation>
    </message>  
    <message>
        <source>label_reaction_5</source>
        <translation>Reaction</translation>
    </message>  
    <message>
        <source>label_ffactor_5</source>
        <translation>Ffactor</translation>
    </message>  
    <message>
        <source>label_min_result_10</source>
        <translation>Minimum:</translation>
    </message>  
    <message>
        <source>label_max_result_10</source>
        <translation>Maximum:</translation>
    </message>  
    <message>
        <source>label_rpt_elevation_15</source>
        <translation>Elevation</translation>
    </message>  
    <message>
        <source>label_rpt_elevation_16</source>
        <translation>Head</translation>
    </message>  
    <message>
        <source>label_rpt_elevation_17</source>
        <translation>Pressure</translation>
    </message>
    <message>
        <source>label_rpt_elevation_27</source>
        <translation>Node 1</translation>
    </message>  
    <message>
        <source>label_rpt_elevation_29</source>
        <translation>Node 2</translation>
    </message>  
    <message>
        <source>label_rpt_elevation_28</source>
        <translation>Node 1</translation>
    </message>  
    <message>
        <source>label_rpt_elevation_30</source>
        <translation>Node 2</translation>
    </message>  
    <message>
        <source>label_rpt_elevation_31</source>
        <translation>Node 1</translation>
    </message>  
    <message>
        <source>label_rpt_elevation_32</source>
        <translation>Node 2</translation>
    </message>  
    <message>
        <source>label_min_result_13</source>
        <translation>Minimum:</translation>
    </message>  
    <message>
        <source>label_max_result_13</source>
        <translation>Maximum:</translation>
    </message>  
    <message>
        <source>label_v_inp_edit_pipe_minorloss</source>
        <translation>Minorloss</translation>
    </message>  
    <message>
        <source>label_v_inp_edit_valve_flow_2</source>
        <translation>To arc</translation>
    </message>  
    <message>
        <source>label_v_inp_edit_pipe_status</source>
        <translation>Status</translation>
    </message>  
    <message>
        <source>label_flow_4</source>
        <translation>Flow</translation>
    </message>  
    <message>
        <source>label_velocity_4</source>
        <translation>Velocity</translation>
    </message>  
    <message>
        <source>label_head_loss_4</source>
        <translation>Head loss</translation>
    </message>  	
    <message>
        <source>label_settings_4</source>
        <translation>Settings</translation>
    </message>  
    <message>
        <source>label_reaction_4</source>
        <translation>Reaction</translation>
    </message>  
    <message>
        <source>label_ffactor_4</source>
        <translation>Ffactor</translation>
    </message>  
    <message>
        <source>label_min_result_9</source>
        <translation>Minimum:</translation>
    </message>  
    <message>
        <source>label_max_result_9</source>
        <translation>Maximum:</translation>
    </message>  
    <message>
        <source>label_rpt_elevation_12</source>
        <translation>Elevation</translation>
    </message>  
    <message>
        <source>label_rpt_elevation_13</source>
        <translation>Head</translation>
    </message>  
    <message>
        <source>label_rpt_elevation_14</source>
        <translation>Pressure</translation>
    </message>  	
    <message>
        <source>label_rpt_elevation_21</source>
        <translation>Node 1</translation>
    </message>  
    <message>
        <source>label_rpt_elevation_23</source>
        <translation>Node 2</translation>
    </message>  
    <message>
        <source>label_rpt_elevation_22</source>
        <translation>Node 1</translation>
    </message>  
    <message>
        <source>label_rpt_elevation_24</source>
        <translation>Node 2</translation>
    </message>  
    <message>
        <source>label_rpt_elevation_25</source>
        <translation>Node 1</translation>
    </message>  
    <message>
        <source>label_rpt_elevation_26</source>
        <translation>Node 2</translation>
    </message>  
    <message>
        <source>label_min_result_12</source>
        <translation>Minimum:</translation>
    </message>  
    <message>
        <source>label_max_result_12</source>
        <translation>Maximum:</translation>
    </message>  
    <message>
        <source>label_doc_to</source>
        <translation>to</translation>
    </message>  
    <message>
        <source>label_doc_user</source>
        <translation>User</translation>
    </message>  
    <message>
        <source>label_doc_type</source>
        <translation>Type</translation>
    </message>  
    <message>
        <source>label_doc_tag</source>
        <translation>Tag</translation>
    </message>  
    <message>
        <source>label_document</source>
        <translation>Document:</translation>
    </message>  
	<message>
        <source>delete_row_doc</source>
        <translation>Unlink document</translation>
    </message> 
     <message>
        <source>label_event_node_to</source>
        <translation>to</translation>
    </message>  
    <message>
        <source>label_event_node_user</source>
        <translation>User</translation>
    </message>  
    <message>
        <source>label_event_node_event</source>
        <translation>Event</translation>
    </message>  
    <message>
        <source>label_event_node_event_type</source>
        <translation>Type</translation>
    </message>  
    <message>
        <source>label_node_event</source>
        <translation>Event:</translation>
    </message>  
    <message>
        <source>label_event_element_to</source>
        <translation>to</translation>
    </message>  
    <message>
        <source>label_event_element_user</source>
        <translation>User</translation>
    </message>  
    <message>
        <source>label_event_element_event</source>
        <translation>Event</translation>
    </message>  
    <message>
        <source>label_event_element_event_type</source>
        <translation>Type</translation>
    </message>  
    <message>
        <source>label_event_element_event_type</source>
        <translation>Event:</translation>
    </message>  
    <message>
        <source>label_log_node_to</source>
        <translation>to</translation>
    </message>  
    <message>
        <source>label_log_node_user</source>
        <translation>User</translation>
    </message>  
    <message>
        <source>label_log_node_event</source>
        <translation>Event</translation>
    </message>  
    <message>
        <source>label_log_node_event_type</source>
        <translation>Type</translation>
    </message>  
    <message>
        <source>label_node_log</source>
        <translation>Log:</translation>
    </message>  
    <message>
        <source>label_log_element_to</source>
        <translation>to</translation>
    </message>  
    <message>
        <source>label_log_element_user</source>
        <translation>User</translation>
    </message>  
    <message>
        <source>label_log_element_event</source>
        <translation>Event</translation>
    </message>  
    <message>
        <source>label_log_element_event_type</source>
        <translation>Type</translation>
    </message>  
    <message>
        <source>label_element_log</source>
        <translation>Log:</translation>
    </message>
    <message>
        <source>label_scada_to</source>
        <translation>to</translation>
    </message>  
    <message>
        <source>label_scada</source>
        <translation>RTC:</translation>
    </message> 
    
</context>    



 <context>
 
    <name>ws_arc</name>
    
    <message>
        <source>label_arc_node_1</source>
        <translation>Node 1</translation>
    </message>  
    <message>
        <source>label_arc_node_2</source>
        <translation>Node 2</translation>
    </message>  
    <message>
        <source>label_arc_sector_id</source>
        <translation>Sector</translation>
    </message>  
    <message>
        <source>label_arc_dma_id</source>
        <translation>DMA</translation>
    </message>  
    <message>
        <source>label_arc_state</source>
        <translation>State</translation>
    </message>  
    <message>
        <source>label_arc_workcat_id</source>
        <translation>Work</translation>
    </message>  
    <message>
        <source>label_arc_buildercat_id</source>
        <translation>Builder</translation>
    </message>  
    <message>
        <source>label_arc_builtdate</source>
        <translation>Builtdate</translation>
    </message>  
    <message>
        <source>label_arc_annotation</source>
        <translation>Annotation</translation>
    </message>
    <message>
        <source>label_arc_observ</source>
        <translation>Observation</translation>
    </message>  
    <message>
        <source>label_arc_comment</source>
        <translation>Comment</translation>
    </message>  
    <message>
        <source>label_arc_descript</source>
        <translation>Descript</translation>
    </message>  
    <message>
        <source>label_arc_link</source>
        <translation>Link</translation>
    </message>  
    <message>
        <source>label_arc_soilcat_id</source>
        <translation>Soil</translation>
    </message>  
    <message>
        <source>label_arc_category_type</source>
        <translation>Category</translation>
    </message>
    <message>
        <source>label_arc_fluid_type</source>
        <translation>Fluid</translation>
    </message>  
    <message>
        <source>label_arc_location_type</source>
        <translation>Location</translation>
    </message>  
    <message>
        <source>label_arc_owner</source>
        <translation>Owner</translation>
    </message>  
    <message>
        <source>label_arc_adress_01</source>
        <translation>Address 01</translation>
    </message>  
    <message>
        <source>label_arc_adress_02</source>
        <translation>Address 02</translation>
    </message>  
    <message>
        <source>label_arc_adress_03</source>
        <translation>Address 03</translation>
    </message>  
    <message>
        <source>label_arc_custom_length</source>
        <translation>Custom length</translation>
    </message>  
	 <message>
        <source>label_pressure_zone</source>
        <translation>Pressure zone</translation>
    </message> 
    <message>
        <source>label_elements</source>
        <translation>Elements:</translation>
    </message>  
    <message>
        <source>label_v_inp_edit_pipe_minorloss</source>
        <translation>Minorloss</translation>
    </message>  
    <message>
        <source>label_v_inp_edit_pipe_status</source>
        <translation>Status</translation>
    </message>  
    <message>
        <source>label_flow</source>
        <translation>Flow</translation>
    </message>  
    <message>
        <source>label_velocity</source>
        <translation>Velocity</translation>
    </message>  
    <message>
        <source>label_head_loss</source>
        <translation>Head loss</translation>
    </message>  
    <message>
        <source>label_settings</source>
        <translation>Settings</translation>
    </message>  
    <message>
        <source>label_ffactor</source>
        <translation>Ffactor</translation>
    </message>  
    <message>
        <source>label_min_result</source>
        <translation>Minimum:</translation>
    </message>  
    <message>
        <source>label_max_result</source>
        <translation>Maximum:</translation>
    </message>  
    <message>
        <source>label_doc_to</source>
        <translation>to</translation>
    </message>  
    <message>
        <source>label_doc_user</source>
        <translation>User</translation>
    </message>  
    <message>
        <source>label_doc_type</source>
        <translation>Type</translation>
    </message>  
    <message>
        <source>label_doc_tag</source>
        <translation>Tag</translation>
    </message>  
    <message>
        <source>label_documents</source>
        <translation>Document:</translation>
    </message>  
    <message>
        <source>label_event_to</source>
        <translation>to</translation>
    </message>   
    <message>
        <source>label_event_user</source>
        <translation>User</translation>
    </message>  
    <message>
        <source>label_event_event</source>
        <translation>Event</translation>
    </message>  
    <message>
        <source>label_event_type</source>
        <translation>Type</translation>
    </message>  
    <message>
        <source>label_event</source>
        <translation>Event:</translation>
    </message> 
	<message>
        <source>label_log_to</source>
        <translation>to</translation>
    </message>  
    <message>
        <source>label_log_user</source>
        <translation>User</translation>
    </message>  
    <message>
        <source>label_log_event_type</source>
        <translation>Type</translation>
    </message>  
    <message>
        <source>label_log</source>
        <translation>Log:</translation>
    </message> 
    
     
    
</context>  



<context>

    <name>ws_connec</name>
    
    <message>
        <source>label_connec_elevation</source>
        <translation>Elevation</translation>
    </message>  
    <message>
        <source>label_connec_depth</source>
        <translation>Depth</translation>
    </message>  
    <message>
        <source>label_connec_sector_id</source>
        <translation>Sector</translation>
    </message>  
    <message>
        <source>label_connec_dma_id</source>
        <translation>DMA</translation>
    </message>  
    <message>
        <source>label_connec_state</source>
        <translation>State</translation>
    </message>  
    <message>
        <source>label_connec_workcat_id</source>
        <translation>Work</translation>
    </message>  
    <message>
        <source>label_connec_buildercat_id</source>
        <translation>Builder</translation>
    </message>  
    <message>
        <source>label_connec_builtdate</source>
        <translation>Builtdate</translation>
    </message>  
    <message>
        <source>label_connec_annotation</source>
        <translation>Annotation</translation>
    </message>  
    <message>
        <source>label_connec_observ</source>
        <translation>Observation</translation>
    </message>  
    <message>
        <source>label_connec_comment</source>
        <translation>Comment</translation>
    </message>  
    <message>
        <source>label_connec_descript</source>
        <translation>Descript</translation>
    </message>  
    <message>
        <source>label_connec_link</source>
        <translation>Link</translation>
    </message>  
    <message>
        <source>label_connec_soilcat_id</source>
        <translation>Soil</translation>
    </message>  
    <message>
        <source>label_connec_category_type</source>
        <translation>Category</translation>
    </message>  
    <message>
        <source>label_connec_fluid_type</source>
        <translation>Fluid</translation>
    </message>  
    <message>
        <source>label_connec_location_type</source>
        <translation>Location</translation>
    </message>  
    <message>
        <source>label_connec_owner</source>
        <translation>Owner</translation>
    </message>  
    <message>
        <source>label_connec_adress_01</source>
        <translation>Address 01</translation>
    </message>  
    <message>
        <source>label_connec_adress_02</source>
        <translation>Address 02</translation>
    </message>  
    <message>
        <source>label_connec_adress_03</source>
        <translation>Address 03</translation>
    </message>  
	 <message>
        <source>label_demand</source>
        <translation>Demand</translation>
    </message>  
	 <message>
        <source>label_n_hydrometer</source>
        <translation>Hydrometers</translation>
    </message>  
	 <message>
        <source>label_code</source>
        <translation>Code</translation>
    </message>  
	 <message>
        <source>label_elements</source>
        <translation>Elements:</translation>
    </message>  	
	 <message>
        <source>delete_row_info</source>
        <translation>Unlink element</translation>
    </message>  	
    <message>
        <source>label_doc_to</source>
        <translation>to</translation>
    </message>  
    <message>
        <source>label_doc_user</source>
        <translation>User</translation>
    </message>  
    <message>
        <source>label_doc_type</source>
        <translation>Type</translation>
    </message>  
    <message>
        <source>label_doc_tag</source>
        <translation>Tag</translation>
    </message>  
    <message>
        <source>label_document</source>
        <translation>Document:</translation>
    </message>  
    <message>
        <source>label_event_connec_to</source>
        <translation>to</translation>
    </message>  
    <message>
        <source>label_event_connec_user</source>
        <translation>User</translation>
    </message>  
    <message>
        <source>label_event_connec_event</source>
        <translation>Event</translation>
    </message>  
    <message>
        <source>label_event_connec_event_type</source>
        <translation>Type</translation>
    </message>  
    <message>
        <source>label_connec_event</source>
        <translation>Event:</translation>
    </message> 
    <message>
        <source>label_element_to</source>
        <translation>to</translation>
    </message>  
    <message>
        <source>label_event_element_user</source>
        <translation>User</translation>
    </message>  
    <message>
        <source>label_event_element_event</source>
        <translation>Event</translation>
    </message>  
    <message>
        <source>label_event_element_event_type</source>
        <translation>Type</translation>
    </message>  
    <message>
        <source>label_element_event</source>
        <translation>Event:</translation>
    </message> 
    <message>
        <source>label_log_connec_to</source>
        <translation>to</translation>
    </message>  
    <message>
        <source>label_log_connec_user</source>
        <translation>User</translation>
    </message>  
    <message>
        <source>label_log_connec_event_type</source>
        <translation>Type</translation>
    </message>  
    <message>
        <source>label_connec_log</source>
        <translation>Log:</translation>
    </message>  
	<message>
        <source>label_log_element_to</source>
        <translation>to</translation>
    </message>  
    <message>
        <source>label_log_element_user</source>
        <translation>User</translation>
    </message>  
    <message>
        <source>label_log_element_event_type</source>
        <translation>Type</translation>
    </message>  
    <message>
        <source>label_element_log</source>
        <translation>Log:</translation>
    </message> 
    <message>
        <source>label_hydrometer_to</source>
        <translation>to</translation>
    </message>  
    <message>
        <source>label_hydrometer</source>
        <translation>Hydrometer:</translation>
    </message>   
  
    
</context> 



<context>

    <name>ud_node</name>
	
    <message>
        <source>label_top_elev</source>
        <translation>Top elevation</translation>
    </message>  
    <message>
        <source>label_ymax</source>
        <translation>Ymax</translation>
    </message>
    <message>
        <source>label_elev</source>
        <translation>Elevation</translation>
    </message>
   <message>
        <source>label_sander</source>
        <translation>Sander</translation>
    </message>   	
    <message>
        <source>label_sector_id</source>
        <translation>Sector</translation>
    </message>  
    <message>
        <source>label_dma_id</source>
        <translation>DMA</translation>
    </message>  
    <message>
        <source>label_state</source>
        <translation>State</translation>
    </message> 
    <message>
        <source>label_workcat_id</source>
        <translation>Work</translation>
    </message> 	
    <message>
        <source>label_buildercat_id</source>
        <translation>Builder</translation>
    </message>  
    <message>
        <source>label_builtdate</source>
        <translation>Builtdate</translation>
    </message>  
    <message>
        <source>label_annotation</source>
        <translation>Annotation</translation>
    </message>  
    <message>
        <source>label_observ</source>
        <translation>Observation</translation>
    </message>  
    <message>
        <source>label_comment</source>
        <translation>Comment</translation>
    </message>  
    <message>
        <source>label_descript</source>
        <translation>Descript</translation>
    </message>  
    <message>
        <source>label_link</source>
        <translation>Link</translation>
    </message>  
    <message>
        <source>label_soilcat_id</source>
        <translation>Soil</translation>
    </message> 
	<message>
        <source>label_category_type</source>
        <translation>Category</translation>
    </message> 	 
    <message>
        <source>label_fluid_type</source>
        <translation>Fluid</translation>
    </message>  
    <message>
        <source>label_location_type</source>
        <translation>Location</translation>
    </message>  
    <message>
        <source>label_owner</source>
        <translation>Owner</translation>
    </message>  
    <message>
        <source>label_address_01</source>
        <translation>Address 01</translation>
    </message>  
    <message>
        <source>label_address_02</source>
        <translation>Address 02</translation>
    </message>  
    <message>
        <source>label_address_03</source>
        <translation>Address 03</translation>
    </message>  
    <message>
        <source>label_elements</source>
        <translation>Elements:</translation>
    </message>  
    <message>
        <source>label_y0</source>
        <translation>y0</translation>
    </message>  
    <message>
        <source>label_ysur</source>
        <translation>ysur</translation>
    </message>  
    <message>
        <source>label_apond</source>
        <translation>apond</translation>
    </message>  
    <message>
        <source>label_node_flooding</source>
        <translation>Node flooding:</translation>
    </message> 
    <message>
        <source>label_hour_flood</source>
        <translation>Hour flood</translation>
    </message>  
    <message>
        <source>label_max_rate</source>
        <translation>Max rate</translation>
    </message>  
    <message>
        <source>label_time_days</source>
        <translation>Time days</translation>
    </message>  
    <message>
        <source>label_time_hour_7</source>
        <translation>Time hour</translation>
    </message>  
    <message>
        <source>label_tot_flood</source>
        <translation>Tot flood</translation>
    </message>  
    <message>
        <source>label_max_ponded</source>
        <translation>Max ponded</translation>
    </message>   
    <message>
        <source>label_node_surcharge</source>
        <translation>Node surcharge:</translation>
    </message>  
    <message>
        <source>label_hour_surch</source>
        <translation>Hour surch</translation>
    </message>  
    <message>
        <source>label_max_height</source>
        <translation>Max height</translation>
    </message>  
    <message>
        <source>label_min_depth</source>
        <translation>Min depth</translation>
    </message> 
    <message>
        <source>label_node_inflow</source>
        <translation>Node inflow:</translation>
    </message>  
    <message>
        <source>label_max_latinf</source>
        <translation>Max latinf</translation>
    </message>  
    <message>
        <source>label_max_totinf</source>
        <translation>Max totinf</translation>
    </message>   
    <message>
        <source>label_time_days_1</source>
        <translation>Time days</translation>
    </message>  
    <message>
        <source>label_time_hour_1</source>
        <translation>Time hour</translation>
    </message>  
    <message>
        <source>label_latinf_vol</source>
        <translation>Latinf vol</translation>
    </message>   
    <message>
        <source>label_totinf_vol</source>
        <translation>Totinf vol</translation>
    </message>   
    <message>
        <source>label_node_depth</source>
        <translation>Node depth:</translation>
    </message>  
    <message>
        <source>label_aver_depth</source>
        <translation>Aver depth</translation>
    </message>   
    <message>
        <source>label_max_depth</source>
        <translation>Max depth</translation>
    </message>  
    <message>
        <source>label_max_hgl</source>
        <translation>Max hgl</translation>
    </message>  
    <message>
        <source>label_time_days_2</source>
        <translation>Time days</translation>
    </message>   
    <message>
        <source>label_time_hour_2</source>
        <translation>Time hour</translation>
    </message>   
    <message>
        <source>label_divider_type</source>
        <translation>Type</translation>
    </message>   
    <message>
        <source>label_arc_id</source>
        <translation>Arc</translation>
    </message>   
    <message>
        <source>label_curve_id</source>
        <translation>Curve</translation>
    </message>  
    <message>
        <source>label_qmin</source>
        <translation>Qmin</translation>
    </message>   
    <message>
        <source>label_ht</source>
        <translation>Ht</translation>
    </message>  
    <message>
        <source>label_cd</source>
        <translation>Cd</translation>
    </message>  
    <message>
        <source>label_y0_1</source>
        <translation>Y0</translation>
    </message>   
    <message>
        <source>label_ysur_1</source>
        <translation>Ysur</translation>
    </message>   
    <message>
        <source>label_apond_1</source>
        <translation>Apond</translation>
    </message>   
    <message>
        <source>label_node_infow_1</source>
        <translation>Node inflow:</translation>
    </message>  
    <message>
        <source>label_max_latinf_1</source>
        <translation>Max latinf</translation>
    </message>  
    <message>
        <source>label_max_totinf_1</source>
        <translation>Max totinf</translation>
    </message>   
    <message>
        <source>label_time_days_3</source>
        <translation>Time days</translation>
    </message>   
    <message>
        <source>label_time_hour_3</source>
        <translation>Time hour</translation>
    </message>   
    <message>
        <source>label_latinf_vol_1</source>
        <translation>Latinf vol</translation>
    </message>   
    <message>
        <source>label_totinf_vol_1</source>
        <translation>Totinf vol</translation>
    </message>  
    <message>
        <source>label_node_depth_1</source>
        <translation>Node depth:</translation>
    </message>   
    <message>
        <source>label_aver_depth_1</source>
        <translation>Aver depth</translation>
    </message>  
    <message>
        <source>label_max_depth_1</source>
        <translation>Max depth</translation>
    </message>  
    <message>
        <source>label_max_hgl_1</source>
        <translation>Max hgl</translation>
    </message>   
    <message>
        <source>label_time_days_4</source>
        <translation>Time days</translation>
    </message>   
    <message>
        <source>label_time_hour_4</source>
        <translation>Time hour</translation>
    </message>   
    <message>
        <source>label_storage_type</source>
        <translation>Type</translation>
    </message>  
    <message>
        <source>label_curve_id_1</source>
        <translation>Curve</translation>
    </message>   
    <message>
        <source>label_a1</source>
        <translation>A1</translation>
    </message>   
    <message>
        <source>label_a2</source>
        <translation>A2</translation>
    </message>   
    <message>
        <source>label_a0</source>
        <translation>A0</translation>
    </message>   
    <message>
        <source>label_fevap</source>
        <translation>Fevap</translation>
    </message>  
    <message>
        <source>label_sh</source>
        <translation>Sh</translation>
    </message>   
    <message>
        <source>label_hc</source>
        <translation>hc</translation>
    </message>  
    <message>
        <source>label_imd</source>
        <translation>Imd</translation>
    </message>  
    <message>
        <source>label_y0_2</source>
        <translation>Y0</translation>
    </message>   
    <message>
        <source>label_ysur_2</source>
        <translation>Ysur</translation>
    </message>   
    <message>
        <source>label_apond_2</source>
        <translation>Apond</translation>
    </message>   
    <message>
        <source>label_storage_volume</source>
        <translation>Storage volume:</translation>
    </message>  
    <message>
        <source>label_aver_vol</source>
        <translation>Aver vol</translation>
    </message>   
    <message>
        <source>label_avg_full</source>
        <translation>Avg full</translation>
    </message>   
    <message>
        <source>label_ei_loss</source>
        <translation>Ei loss</translation>
    </message>   
    <message>
        <source>label_max_vol</source>
        <translation>Max vol</translation>
    </message>  
    <message>
        <source>label_max_full</source>
        <translation>Max full</translation>
    </message>   
    <message>
        <source>label_time_days_5</source>
        <translation>Time days</translation>
    </message>   
    <message>
        <source>label_time_hour_5</source>
        <translation>Time hour</translation>
    </message>   
    <message>
        <source>label_max_out</source>
        <translation>Max out</translation>
    </message>   
    <message>
        <source>label_node_flooding_2</source>
        <translation>Node flooding:</translation>
    </message>  
    <message>
        <source>label_hour_flood_1</source>
        <translation>Hour flood</translation>
    </message>   
    <message>
        <source>label_max_rate_1</source>
        <translation>Max rate</translation>
    </message>  
    <message>
        <source>label_time_days_6</source>
        <translation>Time days</translation>
    </message>  
    <message>
        <source>label_time_hour_6</source>
        <translation>Time hour</translation>
    </message>   
    <message>
        <source>label_tot_flood_1</source>
        <translation>Tot flood</translation>
    </message>   
    <message>
        <source>label_max_ponded_1</source>
        <translation>Max ponded</translation>
    </message>   
    <message>
        <source>label_outfall_type</source>
        <translation>Type</translation>
    </message>  
    <message>
        <source>label_stage</source>
        <translation>Stage</translation>
    </message>  
    <message>
        <source>label_curve_id_2</source>
        <translation>Curve</translation>
    </message>   
    <message>
        <source>label_timser_id</source>
        <translation>Timser</translation>
    </message>   
    <message>
        <source>label_gate</source>
        <translation>Gate</translation>
    </message>   
    <message>
        <source>label_outfall_flow</source>
        <translation>Outfall flow:</translation>
    </message>  
    <message>
        <source>label_flow_freq</source>
        <translation>Flow freq</translation>
    </message>  
    <message>
        <source>label_avg_flow</source>
        <translation>Avg flow</translation>
    </message>   
    <message>
        <source>label_max_flow</source>
        <translation>Max flow</translation>
    </message>   
    <message>
        <source>label_total_vol</source>
        <translation>Total vol</translation>
    </message>   
    <message>
        <source>label_flow_regulator</source>
        <translation>Flow regulator</translation>
    </message>  
    <message>
        <source>label_curve_id_3</source>
        <translation>Curve</translation>
    </message>  
    <message>
        <source>label_pump_status</source>
        <translation>Pump status</translation>
    </message>   
    <message>
        <source>label_start_up</source>
        <translation>Start up</translation>
    </message>   
    <message>
        <source>label_shutoff</source>
        <translation>Shutoff</translation>
    </message>   
    <message>
        <source>label_pumping_summary</source>
        <translation>Pumping summary:</translation>
    </message>   
    <message>
        <source>label_percent</source>
        <translation>Percent</translation>
    </message>   
    <message>
        <source>label_max_flow_2</source>
        <translation>Max flow</translation>
    </message>  
    <message>
        <source>label_avg_flow_2</source>
        <translation>Avg flow</translation>
    </message>  
    <message>
        <source>label_vol_ltr</source>
        <translation>Vol ltr</translation>
    </message>   
    <message>
        <source>label_powus_kwh</source>
        <translation>Powus kwh</translation>
    </message>   
    <message>
        <source>label_timoff_cur</source>
        <translation>Timoff cur</translation>
    </message>
    <message>
        <source>label_flow_regulator_2</source>
        <translation>Flow regulator</translation>
    </message>   
    <message>
        <source>label_ori_type</source>
        <translation>Type</translation>
    </message>   
    <message>
        <source>label_offset</source>
        <translation>Offset</translation>
    </message>  
    <message>
        <source>label_cd_2</source>
        <translation>Cd</translation>
    </message>  
    <message>
        <source>label_orate</source>
        <translation>Orate</translation>
    </message>   
    <message>
        <source>label_flap</source>
        <translation>Flap</translation>
    </message>   
    <message>
        <source>label_shape</source>
        <translation>Shape</translation>
    </message>
    <message>
        <source>label_geom1</source>
        <translation>Geom1</translation>
    </message>   
    <message>
        <source>label_geom2</source>
        <translation>Geom2</translation>
    </message>
    <message>
        <source>label_orifice_flow</source>
        <translation>Orifice flow:</translation>
    </message>   
    <message>
        <source>label_max_flow_3</source>
        <translation>Max flow</translation>
    </message>   
    <message>
        <source>label_time_days_7</source>
        <translation>Time days</translation>
    </message>  
    <message>
        <source>label_time_hour</source>
        <translation>Time hour</translation>
    </message>  
    <message>
        <source>label_max_veloc</source>
        <translation>Max veloc</translation>
    </message>   
    <message>
        <source>label_mfull_flow</source>
        <translation>Mfull flow</translation>
    </message>   
    <message>
        <source>label_mfull_dept</source>
        <translation>Mfull dept</translation>
    </message>
    <message>
        <source>label_flow_regulator_3</source>
        <translation>Flow regulator</translation>
    </message>   
    <message>
        <source>label_weir_type</source>
        <translation>Type</translation>
    </message>
    <message>
        <source>label_offset_2</source>
        <translation>Offset</translation>
    </message>   
    <message>
        <source>label_cd_3</source>
        <translation>Cd</translation>
    </message>   
    <message>
        <source>label_ec</source>
        <translation>Ec</translation>
    </message>  
    <message>
        <source>label_geom1_2</source>
        <translation>Geom1</translation>
    </message>  
    <message>
        <source>label_geom2_2</source>
        <translation>Geom2</translation>
    </message>   
    <message>
        <source>label_geom3</source>
        <translation>Geom3</translation>
    </message>   
    <message>
        <source>label_geom4</source>
        <translation>Geom4</translation>
    </message>
    <message>
        <source>label_surcharge</source>
        <translation>Surcharge</translation>
    </message>   
    <message>
        <source>label_cd2</source>
        <translation>Cd2</translation>
    </message>   
    <message>
        <source>label_flap_2</source>
        <translation>Flap</translation>
    </message>
    <message>
        <source>label_weir_flow</source>
        <translation>Weir flow:</translation>
    </message>  
    <message>
        <source>label_max_flow_4</source>
        <translation>Max flow</translation>
    </message>   
    <message>
        <source>label_time_days_8</source>
        <translation>Time days</translation>
    </message>   
    <message>
        <source>label_time_hour_8</source>
        <translation>Time hour</translation>
    </message>
    <message>
        <source>label_max_veloc_2</source>
        <translation>Max veloc</translation>
    </message>   
    <message>
        <source>label_mfull_flow_2</source>
        <translation>Mfull flow</translation>
    </message>   
    <message>
        <source>label_mfull_dept_2</source>
        <translation>Mfull dept</translation>
    </message>	
    <message>
        <source>label_flow_regulator_4</source>
        <translation>Flow regulator</translation>
    </message>  
    <message>
        <source>label_outlet_type</source>
        <translation>Type</translation>
    </message>   
    <message>
        <source>label_offset_3</source>
        <translation>Offset</translation>
    </message>   
    <message>
        <source>label_curve_id_4</source>
        <translation>Curve</translation>
    </message>
    <message>
        <source>label_flap_3</source>
        <translation>Flap</translation>
    </message>   
    <message>
        <source>label_cd1</source>
        <translation>Cd1</translation>
    </message>   
    <message>
        <source>label_cd2_2</source>
        <translation>Cd2</translation>
    </message>
    <message>
        <source>label_outlet_flow</source>
        <translation>Outlet flow:</translation>
    </message>  
    <message>
        <source>label_max_flow_5</source>
        <translation>Max flow</translation>
    </message>   
    <message>
        <source>label_time_days_9</source>
        <translation>Time days</translation>
    </message>   
    <message>
        <source>label_time_hour_9</source>
        <translation>Time hour</translation>
    </message>
    <message>
        <source>label_max_veloc_3</source>
        <translation>Max veloc</translation>
    </message>   
    <message>
        <source>label_mfull_flow_3</source>
        <translation>Mfull flow</translation>
    </message>   
    <message>
        <source>label_mfull_dept_3</source>
        <translation>Mfull dept</translation>
    </message>
    <message>
        <source>label_doc_to</source>
        <translation>to</translation>
    </message>   
    <message>
        <source>label_doc_user</source>
        <translation>User</translation>
    </message>
    <message>
        <source>label_doc_type</source>
        <translation>Type</translation>
    </message>   
    <message>
        <source>label_doc_tag</source>
        <translation>Tag</translation>
    </message>   
    <message>
        <source>label_document</source>
        <translation>Document:</translation>
    </message>
	<message>
        <source>delete_row_doc</source>
        <translation>Unlink document</translation>
    </message>
    <message>
        <source>label_event_junction_to</source>
        <translation>to</translation>
    </message>
    <message>
        <source>label_event_juction_user</source>
        <translation>User</translation>
    </message>
    <message>
        <source>label_event_juction_event</source>
        <translation>Event</translation>
    </message>   
    <message>
        <source>label_event_juction_event_type</source>
        <translation>Type</translation>
    </message>
    <message>
        <source>label_junction_event</source>
        <translation>Event:</translation>
    </message>   
    <message>
        <source>label_event_storage_to</source>
        <translation>to</translation>
    </message>
    <message>
        <source>label_event_storage_user</source>
        <translation>User</translation>
    </message>
    <message>
        <source>label_event_storage_event</source>
        <translation>Event</translation>
    </message>   
    <message>
        <source>label_event_storage_event_type</source>
        <translation>Type</translation>
    </message>
    <message>
        <source>label_storage_event</source>
        <translation>Event:</translation>
    </message>   
    <message>
        <source>label_event_outfall_to</source>
        <translation>to</translation>
    </message>
    <message>
        <source>label_event_outfall_user</source>
        <translation>User</translation>
    </message>
    <message>
        <source>label_event_outfall_event</source>
        <translation>Event</translation>
    </message>   
    <message>
        <source>label_event_outfall_event_type</source>
        <translation>Type</translation>
    </message>
    <message>
        <source>label_outfall_event</source>
        <translation>Event:</translation>
    </message>   
    <message>
        <source>label_log_to</source>
        <translation>to</translation>
    </message>
    <message>
        <source>label_log_user</source>
        <translation>User</translation>
    </message>
    <message>
        <source>label_log_event_type</source>
        <translation>Type</translation>
    </message>   
    <message>
        <source>label_log</source>
        <translation>Log:</translation>
    </message>
    <message>
        <source>label_scada_to</source>
        <translation>to</translation>
    </message>   
    <message>
        <source>label_scada</source>
        <translation>Scada:</translation>
    </message>

    
    
    
</context>



<context>

    <name>ud_arc</name>
    
    <message>
        <source>label_node_1</source>
        <translation>Node 1</translation>
    </message>   
    <message>
        <source>label_node_2</source>
        <translation>Node 2</translation>
    </message>	
    <message>
        <source>label_y1</source>
        <translation>Y1</translation>
    </message>   
    <message>
        <source>label_y2</source>
        <translation>Y2</translation>
    </message>
	<message>
        <source>label_elev1</source>
        <translation>Elev 1</translation>
    </message>
	  <message>
        <source>label_elev2</source>
        <translation>Elev 2</translation>
    </message>
	  <message>
        <source>label_z1</source>
        <translation>Z1</translation>
    </message>
	  <message>
        <source>label_z2</source>
        <translation>Z2</translation>
    </message>
	  <message>
        <source>label_r1</source>
        <translation>R1</translation>
    </message>
	  <message>
        <source>label_r2</source>
        <translation>R2</translation>
    </message>
	  <message>
        <source>label_y1_estimated</source>
        <translation>Y1 esimated</translation>
    </message>
	  <message>
        <source>label_y2_estimated</source>
        <translation>Y2 estimated</translation>
    </message>
    <message>
        <source>label_sector_id</source>
        <translation>Sector</translation>
    </message>   
    <message>
        <source>label_dma_id</source>
        <translation>DMA</translation>
    </message>
    <message>
        <source>label_state</source>
        <translation>State</translation>
    </message> 
   <message>
        <source>label_soilcat_id</source>
        <translation>Soil</translation>
    </message>  	
	<message>
        <source>label_category_type</source>
        <translation>Category</translation>
    </message>
    <message>
        <source>label_workcat_id</source>
        <translation>Work</translation>
    </message>
	<message>
        <source>label_buildercat_id</source>
        <translation>Builder</translation>
    </message>   
    <message>
        <source>label_annotation</source>
        <translation>Annotation</translation>
    </message>
    <message>
        <source>label_observ</source>
        <translation>Observation</translation>
    </message>   
    <message>
        <source>label_comment</source>
        <translation>Comment</translation>
    </message>
    <message>
        <source>label_descript</source>
        <translation>Descript</translation>
    </message>   
    <message>
        <source>label_link</source>
        <translation>Link</translation>
    </message>
    <message>
        <source>label_builtdate</source>
        <translation>Builtdate</translation>
    </message>
    <message>
        <source>label_fluid_type</source>
        <translation>Fluid</translation>
    </message>
    <message>
        <source>label_location_type</source>
        <translation>Location</translation>
    </message>   
    <message>
        <source>label_owner</source>
        <translation>Owner</translation>
    </message>
    <message>
        <source>label_address_01</source>
        <translation>Address 01</translation>
    </message>   
    <message>
        <source>label_address_02</source>
        <translation>Address 02</translation>
    </message>
    <message>
        <source>label_address_03</source>
        <translation>Address 03</translation>
    </message>
	<message>
        <source>label_slope</source>
        <translation>Slope</translation>
    </message>
    <message>
        <source>label_custom_length</source>
        <translation>Custom length</translation>
    </message>
    <message>
        <source>label_elements</source>
        <translation>Elements:</translation>
    </message>
    <message>
        <source>label_barrels</source>
        <translation>Barrels</translation>
    </message>
    <message>
        <source>label_culvert</source>
        <translation>Culvert</translation>
    </message>
    <message>
        <source>label_seepage</source>
        <translation>Seepage</translation>
    </message>
    <message>
        <source>label_q0</source>
        <translation>Q0</translation>
    </message>
    <message>
        <source>label_qmax</source>
        <translation>Qmax</translation>
    </message>
    <message>
        <source>label_flap</source>
        <translation>Flap</translation>
    </message>
    <message>
        <source>label_kentry</source>
        <translation>Kentry</translation>
    </message>
    <message>
        <source>label_kexit</source>
        <translation>Kexit</translation>
    </message>
    <message>
        <source>label_kavg</source>
        <translation>Kavg</translation>
    </message>
    <message>
        <source>label_arc_flow</source>
        <translation>Arc flow</translation>
    </message>
    <message>
        <source>label_max_flow</source>
        <translation>Max flow</translation>
    </message>
    <message>
        <source>label_time_days</source>
        <translation>Time days</translation>
    </message>
    <message>
        <source>label_time_hour</source>
        <translation>Time hour</translation>
    </message>
    <message>
        <source>label_max_veloc</source>
        <translation>Max veloc</translation>
    </message>
    <message>
        <source>label_mfull_flow</source>
        <translation>Mfull flow</translation>
    </message>
    <message>
        <source>label_mfull_dept</source>
        <translation>Mfull dept</translation>
    </message>
    <message>
        <source>label_conduit_surcharge</source>
        <translation>Conduit surcharge</translation>
    </message>
    <message>
        <source>label_both_ends</source>
        <translation>Both ends</translation>
    </message>
    <message>
        <source>label_upstream</source>
        <translation>Upstream</translation>
    </message>
    <message>
        <source>label_dnstrean</source>
        <translation>Dnstrean</translation>
    </message>
    <message>
        <source>label_hour_nflow</source>
        <translation>Hour nflow</translation>
    </message>
    <message>
        <source>label_hour_limit</source>
        <translation>Hour limit</translation>
    </message>
    <message>
        <source>label_curve_id</source>
        <translation>Curve</translation>
    </message>
    <message>
        <source>label_pump_status</source>
        <translation>Pump status</translation>
    </message>
    <message>
        <source>label_start_up</source>
        <translation>Start up</translation>
    </message>
    <message>
        <source>label_shutoff</source>
        <translation>Shutoff</translation>
    </message>
    <message>
        <source>label_pumping_summary</source>
        <translation>Pumping summary:</translation>
    </message>
    <message>
        <source>label_percent</source>
        <translation>Percent</translation>
    </message>
    <message>
        <source>label_max_flow_2</source>
        <translation>Max flow</translation>
    </message>
    <message>
        <source>label_avg_flow</source>
        <translation>Avg flow</translation>
    </message>
    <message>
        <source>label_vol_ltr</source>
        <translation>Vol ltr</translation>
    </message>
    <message>
        <source>label_powus_kwh</source>
        <translation>Powus kwh</translation>
    </message>
    <message>
        <source>label_timoff_cur</source>
        <translation>Timoff cur</translation>
    </message>
    <message>
        <source>label_ori_type</source>
        <translation>Type</translation>
    </message>
    <message>
        <source>label_offset</source>
        <translation>Offset</translation>
    </message>
    <message>
        <source>label_cd</source>
        <translation>Cd</translation>
    </message>
    <message>
        <source>label_orate</source>
        <translation>Orate</translation>
    </message>
    <message>
        <source>label_flap_2</source>
        <translation>Flap</translation>
    </message>
    <message>
        <source>label_shape</source>
        <translation>Shape</translation>
    </message>
    <message>
        <source>label_geom1</source>
        <translation>Geom1</translation>
    </message>
    <message>
        <source>label_geom2</source>
        <translation>Geom2</translation>
    </message>
    <message>
        <source>label_orifice_flow</source>
        <translation>Orifice flow</translation>
    </message>
    <message>
        <source>label_max_flow_3</source>
        <translation>Max flow</translation>
    </message>
    <message>
        <source>label_time_days_2</source>
        <translation>Time days</translation>
    </message>
    <message>
        <source>label_time_hour_2</source>
        <translation>Time hour</translation>
    </message>
    <message>
        <source>label_max_veloc_2</source>
        <translation>Max veloc</translation>
    </message>
    <message>
        <source>label_mfull_flow_2</source>
        <translation>Mfull flow</translation>
    </message>
    <message>
        <source>label_mfull_dept_2</source>
        <translation>Mfull dept</translation>
    </message>
    <message>
        <source>label_weir_type</source>
        <translation>Type</translation>
    </message>
    <message>
        <source>label_offset_2</source>
        <translation>Offset</translation>
    </message>
    <message>
        <source>label_cd_2</source>
        <translation>Cd</translation>
    </message>
    <message>
        <source>label_ec</source>
        <translation>Ec</translation>
    </message>
    <message>
        <source>label_geom1_2</source>
        <translation>Geom1</translation>
    </message>
    <message>
        <source>label_geom2_2</source>
        <translation>Geom2</translation>
    </message>
    <message>
        <source>label_geom3</source>
        <translation>Geom3</translation>
    </message>
    <message>
        <source>label_geom4</source>
        <translation>Geom4</translation>
    </message>
    <message>
        <source>label_surcharge</source>
        <translation>Surcharge</translation>
    </message>
    <message>
        <source>label_cd2</source>
        <translation>Cd2</translation>
    </message>
    <message>
        <source>label_flap_3</source>
        <translation>Flap</translation>
    </message>
    <message>
        <source>label_weir_flow</source>
        <translation>Weir flow:</translation>
    </message>
    <message>
        <source>label_max_flow_4</source>
        <translation>Max flow</translation>
    </message>
    <message>
        <source>label_time_days_3</source>
        <translation>Time days</translation>
    </message>
    <message>
        <source>label_time_hour_3</source>
        <translation>Time hour</translation>
    </message>
    <message>
        <source>label_max_veloc_3</source>
        <translation>Max veloc</translation>
    </message>
    <message>
        <source>label_mfull_flow_3</source>
        <translation>Mfull flow</translation>
    </message>
    <message>
        <source>label_mfull_dept_3</source>
        <translation>Mfull dept</translation>
    </message>
    <message>
        <source>label_outlet_type</source>
        <translation>Type</translation>
    </message>
    <message>
        <source>label_offset_3</source>
        <translation>Offset</translation>
    </message>
    <message>
        <source>label_curve_id_2</source>
        <translation>Curve</translation>
    </message>
    <message>
        <source>label_flap_4</source>
        <translation>Flap</translation>
    </message>
    <message>
        <source>label_cd1</source>
        <translation>Cd1</translation>
    </message>
    <message>
        <source>label_cd2_2</source>
        <translation>Cd2</translation>
    </message>
    <message>
        <source>label_outlet_flow</source>
        <translation>Outlet flow</translation>
    </message>
    <message>
        <source>label_max_flow_5</source>
        <translation>Max flow</translation>
    </message>
    <message>
        <source>label_time_days_4</source>
        <translation>Time days</translation>
    </message>
    <message>
        <source>label_time_hour_4</source>
        <translation>Time hour</translation>
    </message>
    <message>
        <source>label_max_veloc_4</source>
        <translation>Max veloc</translation>
    </message>
    <message>
        <source>label_mfull_flow_4</source>
        <translation>Mfull flow</translation>
    </message>
    <message>
        <source>label_mfull_dept_4</source>
        <translation>Mfull dept</translation>
    </message>
    <message>
        <source>label_doc_to</source>
        <translation>to</translation>
    </message>
    <message>
        <source>label_doc_user</source>
        <translation>User</translation>
    </message>
    <message>
        <source>label_doc_type</source>
        <translation>Type</translation>
    </message>
    <message>
        <source>label_doc_tag</source>
        <translation>Tag</translation>
    </message>
    <message>
        <source>label_document</source>
        <translation>Document:</translation>
    </message>
    <message>
        <source>label_event_to</source>
        <translation>to</translation>
    </message>
    <message>
        <source>label_event_user</source>
        <translation>User</translation>
    </message>
    <message>
        <source>label_event_event</source>
        <translation>Event</translation>
    </message>
    <message>
        <source>label_event_event_type</source>
        <translation>Type</translation>
    </message>
    <message>
        <source>label_event</source>
        <translation>Event:</translation>
    </message>
    <message>
        <source>label_log_to</source>
        <translation>to</translation>
    </message>
    <message>
        <source>label_log_user</source>
        <translation>User</translation>
    </message>
    <message>
        <source>label_log_event_type</source>
        <translation>Type</translation>
    </message>
    <message>
        <source>label_log</source>
        <translation>Log:</translation>
    </message>
    <message>
        <source>label_scada_to</source>
        <translation>to</translation>
    </message>
    <message>
        <source>label_scada</source>
        <translation>Scada:</translation>
    </message>
    <message>
        <source>label_iptu_to</source>
        <translation>to</translation>
    </message>
    <message>
        <source>label_iptu_iptu</source>
        <translation>IPTU</translation>
    </message>
    <message>
        <source>label_iptu</source>
        <translation>IPTU:</translation>
    </message>

    
</context>  



<context>

    <name>ud_connec</name>
    
    <message>
        <source>label_top_elev</source>
        <translation>Top elevation</translation>
    </message>
    <message>
        <source>label_ymax</source>
        <translation>Ymax</translation>
    </message>
    <message>
        <source>label_sector_id</source>
        <translation>Sector</translation>
    </message>
    <message>
        <source>label_dma_id</source>
        <translation>DMA</translation>
    </message>
    <message>
        <source>label_state</source>
        <translation>State</translation>
    </message>
    <message>
        <source>label_workcat_id</source>
        <translation>Work</translation>
    </message>
    <message>
        <source>label_buildercat_id</source>
        <translation>Builder</translation>
    </message>
	<message>
        <source>label_builtdate</source>
        <translation>Builtdate</translation>
    </message>
    <message>
        <source>label_annotation</source>
        <translation>Annotation</translation>
    </message>
    <message>
        <source>label_observ</source>
        <translation>Observation</translation>
    </message>
    <message>
        <source>label_comment</source>
        <translation>Comment</translation>
    </message>
    <message>
        <source>label_descript</source>
        <translation>Descript</translation>
    </message>
    <message>
        <source>label_link</source>
        <translation>Link</translation>
    </message>
    <message>
        <source>label_soilcat_id</source>
        <translation>Soil</translation>
    </message>
    <message>
        <source>label_category_type</source>
        <translation>Category</translation>
    </message>
    <message>
        <source>label_fluid_type</source>
        <translation>Fluid</translation>
    </message>
    <message>
        <source>label_location_type</source>
        <translation>Location</translation>
    </message>
    <message>
        <source>label_owner</source>
        <translation>Owner</translation>
    </message>
    <message>
        <source>label_address_01</source>
        <translation>Address 01</translation>
    </message>
    <message>
        <source>label_address_02</source>
        <translation>Address 02</translation>
    </message>
    <message>
        <source>label_address_03</source>
        <translation>Address 03</translation>
    </message>
	<message>
        <source>label_elements</source>
        <translation>Elements:</translation>
    </message>
    <message>
        <source>label_doc_to</source>
        <translation>to</translation>
    </message>
    <message>
        <source>label_doc_user</source>
        <translation>User</translation>
    </message>
    <message>
        <source>label_doc_vent</source>
        <translation>Event</translation>
    </message>
    <message>
        <source>label_doc_tag</source>
        <translation>Tag</translation>
    </message>
    <message>
        <source>label_document</source>
        <translation>Document:</translation>
    </message>
    <message>
        <source>label_event_to</source>
        <translation>to</translation>
    </message>
    <message>
        <source>label_event_user</source>
        <translation>User</translation>
    </message>
    <message>
        <source>label_event_event</source>
        <translation>Event</translation>
    </message>
    <message>
        <source>label_event_event_type</source>
        <translation>Type</translation>
    </message>
    <message>
        <source>label_event</source>
        <translation>Event:</translation>
    </message>
    <message>
        <source>label_log_to</source>
        <translation>to</translation>
    </message>
    <message>
        <source>label_log_user</source>
        <translation>User</translation>
    </message>
    <message>
        <source>label_log_event_type</source>
        <translation>Type</translation>
    </message>
    <message>
        <source>label_log</source>
        <translation>Log:</translation>
    </message>
    <message>
        <source>label_iptu_to</source>
        <translation>to</translation>
    </message>
    <message>
        <source>label_iptu_iptu</source>
        <translation>IPTU</translation>
    </message>
    <message>
        <source>label_iptu</source>
        <translation>IPTU:</translation>
    </message>
    
</context> 



<context>

    <name>ud_gully</name>
    
    <message>
        <source>label_top_elev</source>
        <translation>Top Elevation</translation>
    </message>
    <message>
        <source>label_ymax</source>
        <translation>Ymax</translation>
    </message>
    <message>
        <source>label_sector_id</source>
        <translation>Sector</translation>
    </message>
    <message>
        <source>label_dma_id</source>
        <translation>DMA</translation>
    </message>
    <message>
        <source>label_state</source>
        <translation>State</translation>
    </message>
    <message>
        <source>label_workcat_id</source>
        <translation>Work</translation>
    </message>
    <message>
        <source>label_buildercat_id</source>
        <translation>Builder</translation>
    </message>
    <message>
        <source>label_builtdate</source>
        <translation>Builtdate</translation>
    </message>
    <message>
        <source>label_annotation</source>
        <translation>Annotation</translation>
    </message>
    <message>
        <source>label_observ</source>
        <translation>Observation</translation>
    </message>
    <message>
        <source>label_comment</source>
        <translation>Comment</translation>
    </message>
    <message>
        <source>label_descript</source>
        <translation>Descript</translation>
    </message>
    <message>
        <source>label_link</source>
        <translation>Link</translation>
    </message>
    <message>
        <source>label_soilcat_id</source>
        <translation>Soil</translation>
    </message>
    <message>
        <source>label_category_type</source>
        <translation>Category</translation>
    </message>
    <message>
        <source>label_fluid_type</source>
        <translation>Fluid</translation>
    </message>
    <message>
        <source>label_location_type</source>
        <translation>Location</translation>
    </message>
    <message>
        <source>label_owner</source>
        <translation>Owner</translation>
    </message>
    <message>
        <source>label_addres_01</source>
        <translation>Address 01</translation>
    </message>
    <message>
        <source>label_address_02</source>
        <translation>Address 02</translation>
    </message>
    <message>
        <source>label_address_03</source>
        <translation>Address 03</translation>
    </message>
    <message>
        <source>label_doc_to</source>
        <translation>to</translation>
    </message>
    <message>
        <source>label_doc_user</source>
        <translation>User</translation>
    </message>
    <message>
        <source>label_doc_type</source>
        <translation>Type</translation>
    </message>
    <message>
        <source>label_doc_tag</source>
        <translation>Tag</translation>
    </message>
    <message>
        <source>label_document</source>
        <translation>Document:</translation>
    </message>
    <message>
        <source>label_event_to</source>
        <translation>to</translation>
    </message>
    <message>
        <source>label_event_user</source>
        <translation>User</translation>
    </message>
    <message>
        <source>label_event_event</source>
        <translation>Event</translation>
    </message>
    <message>
        <source>label_event_event_type</source>
        <translation>Type</translation>
    </message>
    <message>
        <source>label_event</source>
        <translation>Event:</translation>
    </message>
    <message>
        <source>label_log_to</source>
        <translation>to</translation>
    </message>
    <message>
        <source>label_log_user</source>
        <translation>User</translation>
    </message>
    <message>
        <source>label_log_event_type</source>
        <translation>Type</translation>
    </message>
    <message>
        <source>label_log</source>
        <translation>Log:</translation>
    </message>
    
</context>


<context>

    <name>change_node_type</name>
    
    <message>
        <source>label_node_type</source>
        <translation>Current system node type</translation>
    </message>
    <message>
        <source>label_new_node_type</source>
        <translation>New system node type</translation>
    </message>
    <message>
        <source>label_custom_node_type</source>
        <translation>Custom node type</translation>
    </message>
    <message>
        <source>label_catalog_id</source>
        <translation>Catalog</translation>
    </message>
     

</context>


<context>

    <name>config</name>
    
    <message>
        <source>label_node_proximity</source>
        <translation>Node proximity</translation>
    </message>
    <message>
        <source>label_arc_searchnodes</source>
        <translation>Arc search nodes</translation>
    </message>
    <message>
        <source>label_node2arc</source>
        <translation>Node2arc</translation>
    </message>
    <message>
        <source>label_connec_proximity</source>
        <translation>Connec proximity</translation>
    </message>
    <message>
        <source>label_arc_toporepair</source>
        <translation>Topology toolbox</translation>
    </message>
    <message>
        <source>label_vnode_update_tolerance</source>
        <translation>Vnode update tolerance</translation>
    </message>
    <message>
        <source>label_node_duplicated_tolerance</source>
        <translation>Duplicated node tolerance</translation>
    </message>
    <message>
        <source>label_connec_duplicated_tolerance</source>
        <translation>Duplicated connec tolerance</translation>
    </message>    
    <message>
        <source>label_nodeinsert_catalog_vdefault</source>
        <translation>Node insert catalog default value</translation>
    </message>
    <message>
        <source>label_orphannode_delete</source>
        <translation>Delete orphan node</translation>
    </message>
    <message>
        <source>label_nodetype_change_enabled</source>
        <translation>Enable node type change</translation>
    </message>
    <message>
        <source>label_nodeinsert_arcendpoint</source>
        <translation>Insert node in arc endpoint</translation>
    </message>
    <message>
        <source>label_samenode_init_end_control</source>
        <translation>Control arc with same initial and end node</translation>
    </message>
    <message>
        <source>label_node_proximity_control</source>
        <translation>Node proximity control</translation>
    </message>
    <message>
        <source>label_connec_proximity_control</source>
        <translation>Connec proximity control</translation>
    </message>
    <message>
        <source>label_audit_function_control</source>
        <translation>Audit function control</translation>
    </message>

</context>


<context>

    <name>element</name>
    
    <message>
        <source>label_location_type</source>
        <translation>Location</translation>
    </message>
    <message>
        <source>label_owner</source>
        <translation>Owner</translation>
    </message>
    <message>
        <source>label_state</source>
        <translation>State</translation>
    </message>
    <message>
        <source>label_workcat_id</source>
        <translation>Work</translation>
    </message>
    <message>
        <source>label_buildercat_id</source>
        <translation>Builder</translation>
    </message>
    <message>
        <source>label_builtdate</source>
        <translation>Builtdate</translation>
    </message>
    <message>
        <source>label_end_date</source>
        <translation>End date</translation>
    </message>
    <message>
        <source>label_annotation</source>
        <translation>Annotation</translation>
    </message>
    <message>
        <source>label_observ</source>
        <translation>Observation</translation>
    </message>
    <message>
        <source>label_comment</source>
        <translation>Comment</translation>
    </message>
    <message>
        <source>label_link</source>
        <translation>Link</translation>
    </message>
    <message>
        <source>label_rotation</source>
        <translation>Rotation</translation>
    </message>
    
    <message>
        <source>Are you sure you want change the data?</source>
        <translation>Are you sure you want change the data?</translation>
    </message>
    

</context>


<context>

    <name>file</name>
    
    <message>
        <source>label_tag</source>
        <translation>Tag</translation>
    </message>
    <message>
        <source>label_observ</source>
        <translation>Observation</translation>
    </message>
    <message>
        <source>label_link</source>
        <translation>Link</translation>
    </message>
    

    <message>
        <source>Are you sure you want change the data?</source>
        <translation>Are you sure you want change the data?</translation>
    </message>
    
    

</context>


<context>

    <name>table_wizard</name>
    
    <message>
        <source>label_csv</source>
        <translation>CSV file:</translation>
    </message>
    <message>
        <source>label_table</source>
        <translation>Table:</translation>
    </message>
    <message>
        <source>label_delimeter</source>
        <translation>Delimiter</translation>
    </message>
    
    <message>
        <source>Select CSV file</source>
        <translation>Select CSV file</translation>
    </message>

    
    <message>
        <source>Cannot import CSV into table</source>
        <translation>Cannot import CSV into table</translation>
    </message>
    <message>
        <source>. Reason:</source>
        <translation>. Reason:</translation>
    </message>
    <message>
        <source>Import CSV</source>
        <translation>Import CSV</translation>
    </message>



</context>


<context>

    <name>topology_tools</name>

    <message>
        <source>check_node_orphan</source>
        <translation>Orphan node identifier check</translation>
    </message>
     <message>
        <source>check_node_duplicated</source>
        <translation>Duplicated node identifier</translation>
    </message>
    <message>
        <source>check_connec_duplicated</source>
        <translation>Duplicated connec identifier</translation>
    </message>
     <message>
        <source>check_arc_same_startend</source>
        <translation>Arc with the same start-end identifier</translation>
    </message>
    <message>
        <source>check_node_sink</source>
        <translation>Node sink</translation>
    </message>
    

</context>


<context>

    <name>result_compare_selector</name>
    
    <message>
        <source>label_result_name_to_show</source>
        <translation>Result name (to show)</translation>
    </message>
    <message>
        <source>label_result_name_to_compare</source>
        <translation>Result name (to compare)</translation>
    </message>

</context>


<context>

    <name>move_node</name>
    
    <message>
        <source>Uncatched error. Open PotgreSQL log file to get more details</source>
        <translation>Uncatched error. Open PotgreSQL log file to get more details</translation>
    </message>
    <message>
        <source>Node already related with 2 arcs</source>
        <translation>Node already related with 2 arcs</translation>
    </message>



</context>


<context>

    <name>mincut_map</name>
    
    <message>
        <source>Uncatched error. Open PotgreSQL log file to get more details</source>
        <translation>Uncatched error. Open PotgreSQL log file to get more details</translation>
    </message>
    <message>
        <source>Parametrize error type 1</source>
        <translation>Parametrize error type 1</translation>
    </message>
    <message>
        <source>Undefined error</source>
        <translation>Undefined error</translation>
    </message>
    <message>
        <source>Expression Error:</source>
        <translation>Expression Error:</translation>
    </message>

</context>


<context>

    <name>line_map</name>
    
    <message>
        <source>Feature not valid</source>
        <translation>Feature not valid</translation>
    </message>
    <message>
        <source>The geometry of the feature you just added isn't valid. Do you want to use it anyway?</source>
        <translation>The geometry of the feature you just added isn't valid. Do you want to use it anyway?</translation>
    </message>
    <message>
        <source>"PostgreSQL error:"</source>
        <translation>"PostgreSQL error:"</translation>
    </message>
    <message>
        <source>Error adding PIPE: Typically this occurs if\n the first point is not located in a existing\n node or feature is out of the defined sectors.</source>
        <translation>Error adding PIPE: Typically this occurs if\n the first point is not located in a existing\n node or feature is out of the defined sectors.</translation>
    </message>

</context>



<context>

    <name>ui_message</name>
    
    <message>
        <source>Selected date interval is not valid</source>
        <translation>Selected date interval is not valid</translation>
    </message>
    <message>
        <source>Any record selected</source>
        <translation>Any record selected</translation>
    </message>
    <message>
        <source>Error inserting element in table, you need to review data</source>
        <translation>Error inserting element in table, you need to review data</translation>
    </message>
    <message>
        <source>Values has been updated</source>
        <translation>Values has been updated</translation>
    </message>
    <message>
        <source>You have to select at least one feature!</source>
        <translation>You have to select at least one feature!</translation>
    </message>
    <message>
        <source>More than one feature selected. Only the first one will be processed!</source>
        <translation>More than one feature selected. Only the first one will be processed!</translation>
    </message>
    <message>
        <source>Java Runtime executable file not found at: </source>
        <translation>Java Runtime executable file not found at: </translation>
    </message>
    <message>
        <source>Giswater executable file not found at: </source>
        <translation>Giswater executable file not found at: </translation>
    </message>
    <message>
        <source>GSW file not found at: </source>
        <translation>"GSW file not found at: </translation>
    </message>
    <message>
        <source>Executing... </source>
        <translation>Executing... </translation>
    </message>
    <message>
        <source>Selected file not found: </source>
        <translation>Selected file not found: </translation>
    </message>
    <message>
        <source>Selected CSV has been imported successfully</source>
        <translation>Selected CSV has been imported successfully</translation>
    </message>
    <message>
        <source>Node type has been update!</source>
        <translation>Node type has been update!</translation>
    </message>
    <message>
        <source>File not found!</source>
        <translation>File not found!</translation>
    </message>
    <message>
        <source>Selected functions have been executed</source>
        <translation>Selected functions have been executed</translation>
    </message>
    <message>
        <source>Valve analytics executed successfully</source>
        <translation>Valve analytics executed successfully</translation>
    </message>
    <message>
        <source>Current layer not valid</source>
        <translation>Current layer not valid</translation>
    </message>
    <message>
        <source>Move node: Error updating geometry</source>
        <translation>Move node: Error updating geometry</translation>
    </message>
    <message>
        <source>Any record found in table 'cat_node' related with selected 'node_type.type'</source>
        <translation>Any record found in table 'cat_node' related with selected 'node_type.type'</translation>
    </message>
    <message>
        <source>Any record found in table 'node_type' related with selected 'node_type.type'</source>
        <translation>Any record found in table 'node_type' related with selected 'node_type.type'</translation>
    </message>
    <message>
        <source>Error inserting node</source>
        <translation>Error inserting node</translation>
    </message>
    <message>
        <source>Right click to use current selection, select connec points by clicking or dragging (selection box)</source>
        <translation>Right click to use current selection, select connec points by clicking or dragging (selection box)</translation>
    </message>
    <message>
        <source>Node deleted successfully</source>
        <translation>Node deleted successfully</translation>
    </message>
    <message>
        <source>Select the node inside a pipe by clicking on it and it will be removed</source>
        <translation>Select the node inside a pipe by clicking on it and it will be removed</translation>
    </message>
    <message>
        <source>Select a node or pipe and click on it, the valves minimum cut polygon is computed</source>
        <translation>Select a node or pipe and click on it, the valves minimum cut polygon is computed</translation>
    </message>
    <message>
        <source>Select the disconnected node by clicking on it, move the pointer to desired location inside a pipe and click again</source>
        <translation>Select the disconnected node by clicking on it, move the pointer to desired location inside a pipe and click again</translation>
    </message>
    <message>
        <source>Any table has been selected</source>
        <translation>Any table has been selected</translation>
    </message>
    <message>
        <source>Info</source>
        <translation>Info</translation>
    </message>
    <message>
        <source>Warning</source>
        <translation>Warning</translation>
    </message>
    <message>
<<<<<<< HEAD
        <source>This id already exists</source>
        <translation>This id already exists</translation>
    </message>
    <message>
        <source>You are trying to enter different types</source>
        <translation>You are trying to enter different types</translation>
    </message>
=======
        <source>Cannot get giswater folder from windows registry at: </source>
        <translation>Cannot get giswater folder from windows registry at: </translation>
    </message>   
    <message>
        <source>Giswater folder not found at: </source>
        <translation>Giswater folder not found at: </translation>
    </message>        
    <message>
        <source>File path doesn't exist</source>
        <translation>File path doesn't exist</translation>
    </message>         
    <message>
        <source>Error getting table name from selected layer</source>
        <translation>Error getting table name from selected layer</translation>
    </message>         
    <message>
        <source>You need to insert doc_id</source>
        <translation>You need to insert doc_id</translation>
    </message>          
    <message>
        <source>Date interval not valid!</source>
        <translation>Date interval not valid!</translation>
    </message>    


>>>>>>> 2748cb1f
</context>

</TS>
<|MERGE_RESOLUTION|>--- conflicted
+++ resolved
@@ -3383,7 +3383,6 @@
         <translation>Warning</translation>
     </message>
     <message>
-<<<<<<< HEAD
         <source>This id already exists</source>
         <translation>This id already exists</translation>
     </message>
@@ -3391,7 +3390,6 @@
         <source>You are trying to enter different types</source>
         <translation>You are trying to enter different types</translation>
     </message>
-=======
         <source>Cannot get giswater folder from windows registry at: </source>
         <translation>Cannot get giswater folder from windows registry at: </translation>
     </message>   
@@ -3417,7 +3415,6 @@
     </message>    
 
 
->>>>>>> 2748cb1f
 </context>
 
 </TS>
