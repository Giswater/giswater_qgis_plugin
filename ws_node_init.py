--- conflicted
+++ resolved
@@ -1,16 +1,10 @@
 # -*- coding: utf-8 -*-
-<<<<<<< HEAD
-from PyQt4.QtCore import *   # @UnusedWildImport
-from PyQt4.QtGui import *    # @UnusedWildImport
-from qgis.utils import iface
-=======
 from qgis.core import QgsVectorLayerCache, QgsMapLayerRegistry, QgsExpression, QgsFeatureRequest
 from qgis.gui import QgsAttributeTableModel, QgsMessageBar
 from qgis.utils import iface
 from PyQt4.QtGui import *    # @UnusedWildImport
 
 import os
->>>>>>> 608aa76f
 
 import utils_giswater
 from ws_parent_init import ParentDialog
@@ -27,7 +21,6 @@
 
     
 def init_config():
-<<<<<<< HEAD
     
     # Manage visibility 
     feature_dialog.dialog.findChild(QComboBox, "node_type").setVisible(False)    
@@ -49,33 +42,8 @@
     feature_dialog.dialog.findChild(QComboBox, "epa_type").activated.connect(feature_dialog.change_epa_type)  
     feature_dialog.dialog.findChild(QPushButton, "btn_accept").clicked.connect(feature_dialog.save)            
     feature_dialog.dialog.findChild(QPushButton, "btn_close").clicked.connect(feature_dialog.close)      
-
-
-=======
-    
-    # Manage visibility 
-    feature_dialog.dialog.findChild(QComboBox, "node_type").setVisible(False)    
-    feature_dialog.dialog.findChild(QComboBox, "nodecat_id").setVisible(False)    
-    
-    # Manage 'nodecat_id'
-    nodecat_id = utils_giswater.getWidgetText("nodecat_id")
-    feature_dialog.dialog.findChild(QComboBox, "nodecat_id_dummy").activated.connect(feature_dialog.change_node_cat)          
-    utils_giswater.setSelectedItem("nodecat_id_dummy", nodecat_id)   
-    utils_giswater.setSelectedItem("nodecat_id", nodecat_id)   
-    
-    # Manage 'node_type'
-    node_type_id = utils_giswater.getWidgetText("node_type")
-    utils_giswater.setSelectedItem("node_type_dummy", node_type_id)   
-    feature_dialog.dialog.findChild(QComboBox, "node_type_dummy").activated.connect(feature_dialog.change_node_type_id)  
-    feature_dialog.change_node_type_id(-1)  
-      
-    # Set 'epa_type' and button signals      
-    feature_dialog.dialog.findChild(QComboBox, "epa_type").activated.connect(feature_dialog.change_epa_type)  
-    feature_dialog.dialog.findChild(QPushButton, "btn_accept").clicked.connect(feature_dialog.save)            
-    feature_dialog.dialog.findChild(QPushButton, "btn_close").clicked.connect(feature_dialog.close)      
-    
-    
->>>>>>> 608aa76f
+    
+    
      
 class NodeDialog(ParentDialog):   
     
@@ -93,20 +61,12 @@
         self.id = utils_giswater.getWidgetText(self.field_id, False)  
         self.node_type = utils_giswater.getWidgetText("node_type", False)        
         self.nodecat_id = utils_giswater.getWidgetText("nodecat_id", False)        
-<<<<<<< HEAD
-        self.epa_type = utils_giswater.getWidgetText("epa_type", False)      
-        
-        # Get widget controls
-        self.tab_analysis = self.dialog.findChild(QTabWidget, "tab_analysis")            
-        self.tab_event = self.dialog.findChild(QTabWidget, "tab_event")         
-=======
         self.epa_type = utils_giswater.getWidgetText("epa_type", False)  
         
         # Get widget controls
         self.tab_analysis = self.dialog.findChild(QTabWidget, "tab_analysis")            
         self.tab_event = self.dialog.findChild(QTabWidget, "tab_event")  
         self.tab_event_2 = self.dialog.findChild(QTabWidget, "tab_event_2")        
->>>>>>> 608aa76f
         self.tab_main = self.dialog.findChild(QTabWidget, "tab_main")            
              
         # Manage tab visibility
@@ -124,16 +84,6 @@
         # Set layer in editing mode
         self.layer.startEditing()
         
-<<<<<<< HEAD
-    
-    def set_tabs_visibility(self):
-        ''' Hide some tabs '''
-        
-        self.tab_main.removeTab(7)      
-        self.tab_main.removeTab(4)      
-        self.tab_main.removeTab(2) 
-             
-=======
         # Fill the info table
         self.fill_info_node()
         
@@ -164,7 +114,6 @@
         self.tab_main.removeTab(4) 
         self.tab_main.removeTab(3) 		
         
->>>>>>> 608aa76f
         # Hide some tabs depending 'epa_type'
         man_visible = False
         index_tab = 0      
@@ -204,8 +153,7 @@
         self.tab_event.tabBar().moveTab(index_tab, 6);
         for i in range(0, self.tab_event.count() - 1):
             self.tab_event.removeTab(0)      
-<<<<<<< HEAD
-            
+        '''   
             
    
     def load_tab_add_info(self):
@@ -310,113 +258,6 @@
             sql = sql[:-2]                
             sql+= " WHERE node_id = '"+self.id+"'"        
             self.dao.execute_sql(sql)
-=======
-        '''   
-            
-   
-    def load_tab_add_info(self):
-        ''' Load data from tab 'Add. info' '''
-        
-        if self.epa_type == 'TANK':
-            sql = "SELECT vmax, area" 
-            sql+= " FROM "+self.schema_name+".man_tank WHERE "+self.field_id+" = '"+self.id+"'"
-            row = self.dao.get_row(sql)           
-            if row:             
-                utils_giswater.setWidgetText("man_tank_vmax", str(row[0]))
-                utils_giswater.setWidgetText("man_tank_area", str(row[1]))
-   
-   
-    def load_tab_analysis(self):
-        ''' Load data from tab 'Analysis' '''
-        
-        if self.epa_type == 'JUNCTION':                           
-            # Load combo 'pattern_id'
-            combo = self.epa_table+"_pattern_id"
-            table_name = "inp_pattern"
-            sql = "SELECT pattern_id FROM "+self.schema_name+"."+table_name+" ORDER BY pattern_id"
-            rows = self.dao.get_rows(sql)
-            utils_giswater.fillComboBox(combo, rows)
-            
-            self.fields_junction = ['demand', 'pattern_id']               
-            sql = "SELECT "
-            for i in range(len(self.fields_junction)):
-                sql+= self.fields_junction[i]+", "
-            sql = sql[:-2]
-            sql+= " FROM "+self.schema_name+"."+self.epa_table+" WHERE node_id = '"+self.id+"'"
-            row = self.dao.get_row(sql)
-            if row:
-                for i in range(len(self.fields_junction)):
-                    widget_name = self.epa_table+"_"+self.fields_junction[i]
-                    utils_giswater.setWidgetText(widget_name, str(row[i]))                
-                    
-        elif self.epa_type == 'TANK':
-            # Load combo 'curve_id'
-            combo = self.epa_table+"_curve_id"
-            table_name = "inp_curve_id"            
-            sql = "SELECT id FROM "+self.schema_name+".inp_curve_id ORDER BY id"
-            rows = self.dao.get_rows(sql)
-            utils_giswater.fillComboBox(combo, rows)
-                        
-            self.fields_tank = ['initlevel', 'minlevel', 'maxlevel', 'diameter', 'minvol', 'curve_id']            
-            sql = "SELECT "
-            for i in range(len(self.fields_tank)):
-                sql+= self.fields_tank[i]+", "
-            sql = sql[:-2]
-            sql+= " FROM "+self.schema_name+"."+self.epa_table+" WHERE "+self.field_id+" = '"+self.id+"'"
-            row = self.dao.get_row(sql)      
-            if row:
-                for i in range(len(self.fields_tank)):
-                    widget_name = self.epa_table+"_"+self.fields_tank[i]
-                    utils_giswater.setWidgetText(widget_name, str(row[i]))
-             
-
-    def save_tab_add_info(self):
-        ''' Save tab from tab 'Add. info' '''   
-                  
-        if self.epa_type == 'TANK':
-            vmax = utils_giswater.getWidgetText("man_tank_vmax", False)
-            area = utils_giswater.getWidgetText("man_tank_area", False)
-            sql= " UPDATE "+self.schema_name+".man_tank SET" 
-            sql+= " vmax = "+str(vmax)+ ", area = "+str(area)
-            sql+= " WHERE node_id = '"+self.id+"';"
-            self.dao.execute_sql(sql)
-            total = self.dao.get_rowcount()
-            # Perform an INSERT if any record has been updated
-            # TODO: If trigger was working correctly this wouldn't be necessary!
-            if total == 0:
-                sql = "INSERT INTO "+self.schema_name+".man_tank (node_id, vmax, area) VALUES"
-                sql+= " ('"+self.id+"', "+str(vmax)+ ", "+str(area)+");"     
-                self.dao.execute_sql(sql)
-
-
-    def save_tab_analysis(self):
-        ''' Save tab from tab 'Analysis' '''        
-                
-        #super(NodeDialog, self).save_tab_analysis()
-        if self.epa_type == 'JUNCTION':
-            values = []            
-            sql = "UPDATE "+self.schema_name+"."+self.epa_table+" SET "
-            for i in range(len(self.fields_junction)):
-                widget_name = self.epa_table+"_"+self.fields_junction[i]     
-                value = utils_giswater.getWidgetText(widget_name, True)     
-                values.append(value)
-                sql+= self.fields_junction[i]+" = "+str(values[i])+", "
-            sql = sql[:-2]      
-            sql+= " WHERE node_id = '"+self.id+"'"        
-            self.dao.execute_sql(sql)
-            
-        if self.epa_type == 'TANK':
-            values = []
-            sql = "UPDATE "+self.schema_name+"."+self.epa_table+" SET "
-            for i in range(len(self.fields_tank)):
-                widget_name = self.epa_table+"_"+self.fields_tank[i]              
-                value = utils_giswater.getWidgetText(widget_name, True)     
-                values.append(value)
-                sql+= self.fields_tank[i]+" = "+str(values[i])+", "
-            sql = sql[:-2]                
-            sql+= " WHERE node_id = '"+self.id+"'"        
-            self.dao.execute_sql(sql)
->>>>>>> 608aa76f
                             
            
         
@@ -424,17 +265,11 @@
     
     def fill_node_type_id(self):
         ''' Define and execute query to populate combo 'node_type_dummy' '''
-<<<<<<< HEAD
-        # Get node_type.type from node_type.id
-        sql = "SELECT type FROM "+self.schema_name+".node_type"
-        sql+= " WHERE id = '"+self.node_type+"'"
-=======
         
         # Get node_type.type from node_type.id
         sql = "SELECT type FROM "+self.schema_name+".node_type"
         if self.node_type:
             sql+= " WHERE id = '"+self.node_type+"'"
->>>>>>> 608aa76f
         row = self.dao.get_row(sql)
         if row: 
             node_type_type = row[0]
@@ -447,34 +282,6 @@
             utils_giswater.fillComboBox("node_type_dummy", rows, False)
             utils_giswater.setWidgetText("node_type_dummy", self.node_type)
         
-<<<<<<< HEAD
-        
-    def change_node_type_id(self, index):
-        ''' Define and execute query to populate combo 'cat_nodetype_id' '''
-        node_type_id = utils_giswater.getWidgetText("node_type_dummy", False)    
-        if node_type_id:        
-            utils_giswater.setWidgetText("node_type", node_type_id)    
-            sql = "SELECT id FROM "+self.schema_name+".cat_node"
-            sql+= " WHERE nodetype_id = '"+node_type_id+"' ORDER BY id"
-            rows = self.dao.get_rows(sql)    
-            utils_giswater.fillComboBox("nodecat_id_dummy", rows, False)    
-            if index == -1:  
-                utils_giswater.setWidgetText("nodecat_id_dummy", self.nodecat_id)    
-            self.change_node_cat()
-                           
-                       
-    def change_node_cat(self):
-        ''' Just select item to 'real' combo 'nodecat_id' (that is hidden) '''
-        nodecat_id_dummy = utils_giswater.getWidgetText("nodecat_id_dummy")
-        utils_giswater.setWidgetText("nodecat_id", nodecat_id_dummy)           
-        
-                
-    def change_epa_type(self, index):
-        ''' Refresh form '''
-        self.save()
-        self.iface.openFeatureForm(self.layer, self.feature)        
-  
-=======
         
     def change_node_type_id(self, index):
         ''' Define and execute query to populate combo 'cat_nodetype_id' '''
@@ -1378,5 +1185,4 @@
             self.model_elem.loadLayer()
             self.tbl_log_element.setModel(self.model_elem)
             
-        
->>>>>>> 608aa76f
+        