"""
This file is part of Giswater 3
The program is free software: you can redistribute it and/or modify it under the terms of the GNU
General Public License as published by the Free Software Foundation, either version 3 of the License,
or (at your option) any later version.
"""
# -*- coding: utf-8 -*-
import os

from functools import partial
from qgis.core import QgsProject
from qgis.PyQt.QtCore import QObject
from qgis.PyQt.QtGui import QIcon
from qgis.PyQt.QtWidgets import QAction, QDockWidget, QToolBar, QToolButton, QMenu, QApplication

from . import global_vars
from .core.admin.admin_btn import GwAdminButton
from .core.load_project import GwLoadProject
from .core.utils import tools_gw
from .core.utils.signal_manager import GwSignalManager
<<<<<<< HEAD
from .lib import tools_qgis, tools_os, tools_log
=======
from .libs import lib_vars, tools_qgis, tools_os, tools_log
>>>>>>> 292d872d
from .core.ui.dialog import GwDialog
from .core.ui.main_window import GwMainWindow


class Giswater(QObject):

    def __init__(self, iface):
        """
        Constructor
            :param iface: An interface instance that will be passed to this class
                which provides the hook by which you can manipulate the QGIS
                application at run time. (QgsInterface)
        """

        super(Giswater, self).__init__()
        self.iface = iface
        self.load_project = None
        self.btn_add_layers = None
        self.action = None
        self.action_info = None


    def initGui(self):
        """ Create the menu entries and toolbar icons inside the QGIS GUI """

        # Initialize plugin
        if self._init_plugin():
            # Force project read (to work with PluginReloader)
            self._project_read(False, False)


    def unload(self, hide_gw_button=None):
        """
        Removes plugin menu items and icons from QGIS GUI
            :param hide_gw_button:
                                is True when you want to hide the admin button.
                                is False when you want to show the admin button.
                                is None when called from QGIS.
        """

        try:
            # Reset values for global_vars.project_vars
            global_vars.project_vars['info_type'] = None
            global_vars.project_vars['add_schema'] = None
            global_vars.project_vars['main_schema'] = None
            global_vars.project_vars['project_role'] = None
            global_vars.project_vars['project_type'] = None
        except Exception as e:
            tools_log.log_info(f"Exception in unload when reset values for global_vars.project_vars: {e}")

        try:
            # Remove Giswater dockers
            self._remove_dockers()
        except Exception as e:
            tools_log.log_info(f"Exception in unload when self._remove_dockers(): {e}")

        try:
            # Close all open dialogs
            self._close_open_dialogs()
        except Exception as e:
            tools_log.log_info(f"Exception in unload when self._close_open_dialogs(): {e}")
            raise e

        if hide_gw_button is None:
            try:
                # Manage unset signals
                self._unset_signals()
            except Exception as e:
                tools_log.log_info(f"Exception in unload when unset signals: {e}")
                raise e

        try:
            # Force action pan
            self.iface.actionPan().trigger()
        except Exception as e:
            tools_log.log_info(f"Exception in unload when self.iface.actionPan().trigger(): {e}")

        try:
            # Disconnect QgsProject.instance().crsChanged signal
            tools_gw.disconnect_signal('load_project', 'project_read_crsChanged_set_epsg')
        except Exception as e:
            tools_log.log_info(f"Exception in unload when disconnecting QgsProject.instance().crsChanged signal: {e}")

        try:
            tools_gw.disconnect_signal('load_project', 'manage_attribute_table_focusChanged')
        except Exception as e:
            tools_log.log_info(f"Exception in unload when disconnecting focusChanged signal: {e}")

        try:
            # Remove 'Main Info button'
            self._unset_info_button()
        except Exception as e:
            tools_log.log_info(f"Exception in unload when self._unset_info_button(): {e}")

        try:
            # Remove ToC buttons
            self._unset_toc_buttons()
        except Exception as e:
            tools_log.log_info(f"Exception in unload when self._unset_toc_buttons(): {e}")

        try:
            # Remove file handler when reloading
            if hide_gw_button:
                global_vars.logger.close_logger()
        except Exception as e:
            tools_log.log_info(f"Exception in unload when global_vars.logger.close_logger(): {e}")

        try:
            # Remove 'Giswater menu'
            tools_gw.unset_giswater_menu()
        except Exception as e:
            tools_log.log_info(f"Exception in unload when tools_gw.unset_giswater_menu(): {e}")

        try:
            # Check if project is current loaded and remove giswater action from PluginMenu and Toolbars
            if self.load_project:
                global_vars.project_type = None
                if self.load_project.buttons != {}:
                    for button in list(self.load_project.buttons.values()):
                        self.iface.removePluginMenu(self.plugin_name, button.action)
                        self.iface.removeToolBarIcon(button.action)
        except Exception as e:
            tools_log.log_info(f"Exception in unload when self.iface.removePluginMenu(self.plugin_name, button.action): {e}")

        try:
            # Check if project is current loaded and remove giswater toolbars from qgis
            if self.load_project:
                if self.load_project.plugin_toolbars:
                    for plugin_toolbar in list(self.load_project.plugin_toolbars.values()):
                        if plugin_toolbar.enabled:
                            plugin_toolbar.toolbar.setVisible(False)
                            del plugin_toolbar.toolbar
        except Exception as e:
            tools_log.log_info(f"Exception in unload when del plugin_toolbar.toolbar: {e}")

        try:
            # Set 'Main Info button' if project is unload or project don't have layers
            layers = QgsProject.instance().mapLayers().values()
            if hide_gw_button is False and len(layers) == 0:
                self._set_info_button()
                tools_gw.create_giswater_menu(False)
        except Exception as e:
            tools_log.log_info(f"Exception in unload when self._set_info_button(): {e}")

        self.load_project = None


    # region private functions


    def _init_plugin(self):
        """ Plugin main initialization function """

        # Initialize plugin global variables
        plugin_dir = os.path.dirname(__file__)
        global_vars.plugin_dir = plugin_dir
        global_vars.iface = self.iface
        self.plugin_name = tools_qgis.get_plugin_metadata('name', 'giswater', plugin_dir)
        self.icon_folder = f"{plugin_dir}{os.sep}icons{os.sep}dialogs{os.sep}24x24{os.sep}"
        major_version = tools_qgis.get_major_version(plugin_dir=plugin_dir)
        user_folder_dir = f'{tools_os.get_datadir()}{os.sep}{self.plugin_name.capitalize()}{os.sep}{major_version}'
        global_vars.init_global(self.iface, self.iface.mapCanvas(), plugin_dir, self.plugin_name, user_folder_dir)

        # Create log file
        min_log_level = 20
        tools_log.set_logger(self.plugin_name, min_log_level)
        tools_log.log_info("Initialize plugin")

        # Check if config file exists
        setting_file = os.path.join(plugin_dir, 'config', 'giswater.config')
        if not os.path.exists(setting_file):
            message = f"Config file not found at: {setting_file}"
            tools_qgis.show_warning(message)
            return False

        # Set plugin and QGIS settings: stored in the registry (on Windows) or .ini file (on Unix)
        global_vars.init_giswater_settings(setting_file)
        global_vars.init_qgis_settings(self.plugin_name)

        # Check if user config folder exists
        self._manage_user_config_folder(f"{global_vars.user_folder_dir}{os.sep}core")

        # Initialize parsers of configuration files: init, session, giswater, user_params
        tools_gw.initialize_parsers()

        # Check if user has config files 'init' and 'session' and its parameters (only those without prefix)
        try:
            tools_gw.check_old_userconfig(global_vars.user_folder_dir)
        except Exception as e:
            # This may happen if the user doesn't have permission to move/delete files
            msg = "Exception while moving/deleting old user config files"
            tools_log.log_warning(msg, parameter=e)
        tools_gw.user_params_to_userconfig()

        # Set logger parameters min_log_level and log_limit_characters
        min_log_level = tools_gw.get_config_parser('log', 'log_level', 'user', 'init', False)
        log_limit_characters = tools_gw.get_config_parser('log', 'log_limit_characters', 'user', 'init', False)
        log_db_limit_characters = tools_gw.get_config_parser('log', 'log_db_limit_characters', 'user', 'init', False)
        global_vars.logger.set_logger_parameters(min_log_level, log_limit_characters, log_db_limit_characters)

        # Enable Python console and Log Messages panel if parameter 'enable_python_console' = True
        python_enable_console = tools_gw.get_config_parser('system', 'enable_python_console', 'project', 'giswater')
        if python_enable_console == 'TRUE':
            tools_qgis.enable_python_console()

        # Set init parameter 'exec_procedure_max_retries'
        global_vars.exec_procedure_max_retries = int(tools_gw.get_config_parser('system', 'exec_procedure_max_retries', 'user', 'init', False))

        # Create the GwSignalManager
        self._create_signal_manager()

        # Define signals
        self._set_signals()

        # Set main information button (always visible)
        self._set_info_button()

        return True


    def _create_signal_manager(self):
        """ Creates an instance of GwSignalManager and connects all the signals """

        global_vars.signal_manager = GwSignalManager()
        global_vars.signal_manager.show_message.connect(tools_qgis.show_message)
        global_vars.signal_manager.refresh_selectors.connect(tools_gw.refresh_selectors)


    def _manage_user_config_folder(self, user_folder_dir):
        """ Check if user config folder exists. If not create empty files init.config and session.config """

        try:
            config_folder = f"{user_folder_dir}{os.sep}config{os.sep}"
            if not os.path.exists(config_folder):
                tools_log.log_info(f"Creating user config folder: {config_folder}")
                os.makedirs(config_folder)

            # Check if config files exists. If not create them empty
            filepath = f"{config_folder}{os.sep}init.config"
            if not os.path.exists(filepath):
                open(filepath, 'a').close()
            filepath = f"{config_folder}{os.sep}session.config"
            if not os.path.exists(filepath):
                open(filepath, 'a').close()

        except Exception as e:
            tools_log.log_warning(f"manage_user_config_folder: {e}")


    def _set_signals(self):
        """ Define iface event signals on Project Read / New Project / Save Project """

        try:
            tools_gw.connect_signal(self.iface.projectRead, self._project_read,
                                    'main', 'projectRead')
            tools_gw.connect_signal(self.iface.newProjectCreated, self._project_new,
                                    'main', 'newProjectCreated')
            tools_gw.connect_signal(self.iface.actionSaveProject().triggered, self._save_toolbars_position,
                                    'main', 'actionSaveProject_save_toolbars_position')
        except AttributeError:
            pass


    def _unset_signals(self):
        """ Disconnect iface event signals on Project Read / New Project / Save Project """

        try:
            tools_gw.disconnect_signal('main', 'projectRead')
        except TypeError:
            pass
        try:
            tools_gw.disconnect_signal('main', 'newProjectCreated')
        except TypeError:
            pass
        try:
            tools_gw.disconnect_signal('main', 'actionSaveProject_save_toolbars_position')
        except TypeError:
            pass


    def _set_info_button(self):
        """ Set Giswater information button (always visible)
            If project is loaded show information form relating to Plugin Giswater
            Else open admin form with which can manage database and qgis projects
        """

        # Create instance class and add button into QGIS toolbar
        main_toolbutton = QToolButton()
        self.action_info = self.iface.addToolBarWidget(main_toolbutton)

        # Set icon button if exists
        icon_path = self.icon_folder + '36.png'
        if os.path.exists(icon_path):
            icon = QIcon(icon_path)
            self.action = QAction(icon, "Show info", self.iface.mainWindow())
        else:
            self.action = QAction("Show info", self.iface.mainWindow())

        main_toolbutton.setDefaultAction(self.action)
        admin_button = GwAdminButton()
        self.action.triggered.connect(partial(admin_button.init_sql, True))


    def _unset_info_button(self):
        """ Unset Giswater information button (when plugin is disabled or reloaded) """

        # Disconnect signal from action if exists
        if self.action:
            self.action.triggered.disconnect()

        # Remove button from toolbar if exists
        if self.action_info:
            self.iface.removeToolBarIcon(self.action_info)

        # Set action and button as None
        self.action = None
        self.action_info = None


    def _unset_toc_buttons(self):
        """ Unset Add Child Layer and Toggle EPA World buttons (when plugin is disabled or reloaded) """

        toolbar = self.iface.mainWindow().findChild(QDockWidget, 'Layers').findChildren(QToolBar)[-1]
        for action in toolbar.actions():
            if action.objectName() not in ('GwAddChildLayerButton', 'GwEpaWorldButton'):
                continue
            toolbar.removeAction(action)  # Remove from toolbar
            action.deleteLater()  # Schedule for deletion


    def _project_new(self):
        """ Function executed when a user creates a new QGIS project """

        # Unload plugin when create new QGIS project
        self.unload(False)


    def _project_read(self, show_warning=True, hide_gw_button=True):
        """ Function executed when a user opens a QGIS project (*.qgs) """

        # Unload plugin before reading opened project
        self.unload(hide_gw_button)

        # Add file handler
        if hide_gw_button:
            global_vars.logger.add_file_handler()

        # Create class to manage code that performs project configuration
        self.load_project = GwLoadProject()
        self.load_project.project_read(show_warning)


    def _save_toolbars_position(self):

        # Get all QToolBar from qgis iface
        widget_list = self.iface.mainWindow().findChildren(QToolBar)
        own_toolbars = []

        # Get list with own QToolBars
        for w in widget_list:
            if w.property('gw_name'):
                own_toolbars.append(w)

        # Order list of toolbar in function of X position
        own_toolbars = sorted(own_toolbars, key=lambda k: k.x())
        if len(own_toolbars) == 0 or (len(own_toolbars) == 1 and own_toolbars[0].property('gw_name') == 'toc') or \
                global_vars.project_type is None:
            return

        # Set 'toolbars_order' parameter on 'toolbars_position' section on init.config user file (found in user path)
        sorted_toolbar_ids = [tb.property('gw_name') for tb in own_toolbars]
        sorted_toolbar_ids = ",".join(sorted_toolbar_ids)
        tools_gw.set_config_parser('toolbars_position', 'toolbars_order', str(sorted_toolbar_ids), "user", "init")


    def save_project(self):
        project = QgsProject.instance()
        project.write()


    def _remove_dockers(self):
        """ Remove Giswater dockers """

        # Get 'Search' docker form from qgis iface and remove it if exists
        docker_search = self.iface.mainWindow().findChild(QDockWidget, 'dlg_search')
        if docker_search:
            self.iface.removeDockWidget(docker_search)
            # TODO: manage this better, deleteLater() is not fast enough and deletes the docker after opening the search
            #  again on load_project.py --> if tools_os.set_boolean(open_search)
            docker_search.deleteLater()

        # Get 'Docker' docker form from qgis iface and remove it if exists
        docker_info = self.iface.mainWindow().findChild(QDockWidget, 'docker')
        if docker_info:
            self.iface.removeDockWidget(docker_info)

        # Remove 'current_selections' docker
        if global_vars.session_vars['current_selections']:
            self.iface.removeDockWidget(global_vars.session_vars['current_selections'])
            global_vars.session_vars['current_selections'].deleteLater()
            global_vars.session_vars['current_selections'] = None

        # Manage 'dialog_docker' from global_vars.session_vars and remove it if exists
        tools_gw.close_docker()

        # Get 'Layers' docker form and his actions from qgis iface and remove it if exists
        if self.btn_add_layers:
            dockwidget = self.iface.mainWindow().findChild(QDockWidget, 'Layers')
            toolbar = dockwidget.findChildren(QToolBar)[0]
            # TODO improve this, now remove last action
            toolbar.removeAction(toolbar.actions()[len(toolbar.actions()) - 1])
            self.btn_add_layers = None


    def _close_open_dialogs(self):
        """ Close Giswater open dialogs """

        # Get all widgets
        allwidgets = QApplication.allWidgets()

        # Only keep Giswater widgets that are currently open
        windows = [x for x in allwidgets if getattr(x, "isVisible", False)
                   and (issubclass(type(x), GwMainWindow) or issubclass(type(x), GwDialog))]

        # Close them
        for window in windows:
            try:
                tools_gw.close_dialog(window)
            except Exception as e:
                tools_log.log_info(f"Exception in _close_open_dialogs: {e}")

    # endregion<|MERGE_RESOLUTION|>--- conflicted
+++ resolved
@@ -18,11 +18,7 @@
 from .core.load_project import GwLoadProject
 from .core.utils import tools_gw
 from .core.utils.signal_manager import GwSignalManager
-<<<<<<< HEAD
-from .lib import tools_qgis, tools_os, tools_log
-=======
 from .libs import lib_vars, tools_qgis, tools_os, tools_log
->>>>>>> 292d872d
 from .core.ui.dialog import GwDialog
 from .core.ui.main_window import GwMainWindow
 
