--- conflicted
+++ resolved
@@ -16,11 +16,7 @@
 	btn_arc_fusion._disable_showlog, btn_arc_divide._disable_showlog, btn_arc_divide._disable_prev_warning
 
 [toolbars]
-<<<<<<< HEAD
-list_toolbars = basic, om, edit, epa, plan, utilities, toc, am
-=======
-list_toolbars = basic, om, edit, epa, plan, utilities, toc, cm
->>>>>>> 9bb8d291
+list_toolbars = basic, om, edit, epa, plan, utilities, toc, am, cm
 basic = 01, 02, 03
 om = 11, 12, 13, 14, 15, 16, 17, 18
 edit = 21, 22, 23, 24, 25, 26, 27, 28, 29, 30, 31, 32, 33, 34, 35, 36
@@ -28,11 +24,8 @@
 plan = 51, 52, 53
 utilities = 61, 62, 63, 64, 65, 66, 67
 toc = 71, 72
-<<<<<<< HEAD
 am = 80, 81, 82, 83
-=======
 cm = 84, 85, 86
->>>>>>> 9bb8d291
 
 [project_exclude]
 ws = 13, 14, 15
@@ -91,18 +84,15 @@
 # toc
 71 = GwAddChildLayerButton
 72 = GwLayerStyleChangeButton
-<<<<<<< HEAD
 # am
 80 = GwAmBreakageButton
 81 = GwAmPriorityButton
 82 = GwResultManagerButton
 83 = GwResultSelectorButton
-=======
 # cm
 84 = GwAddLotButton
 85 = GwManageLotButton
 86 = GwLotResourceManagementButton
->>>>>>> 9bb8d291
 
 [menu]
 load = true
