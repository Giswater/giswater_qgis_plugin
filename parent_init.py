--- conflicted
+++ resolved
@@ -305,14 +305,7 @@
         # Set order
         widget.model().setSort(0, Qt.AscendingOrder)    
         widget.model().select()
-        
-<<<<<<< HEAD
-=======
-        # Set order
-        widget.model().setSort(0, Qt.AscendingOrder)    
-        widget.model().select()
-        
->>>>>>> 7106c4f3
+
         # Delete columns        
         for column in columns_to_delete:
             widget.hideColumn(column) 
