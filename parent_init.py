"""
This file is part of Giswater 3.1
The program is free software: you can redistribute it and/or modify it under the terms of the GNU 
General Public License as published by the Free Software Foundation, either version 3 of the License, 
or (at your option) any later version.
"""
from __future__ import absolute_import

from future import standard_library
standard_library.install_aliases()
from builtins import next
from builtins import range

# -*- coding: utf-8 -*-
try:
    from qgis.core import Qgis
except ImportError:
    from qgis.core import QGis as Qgis

if Qgis.QGIS_VERSION_INT < 29900:
    from qgis.PyQt.QtGui import QStringListModel
    from giswater.map_tools.snapping_utils_v2 import SnappingConfigManager
else:
    from qgis.PyQt.QtCore import QStringListModel
    from qgis.gui import QgsMapCanvas
    from giswater.map_tools.snapping_utils_v3 import SnappingConfigManager

from qgis.core import QgsExpression, QgsFeatureRequest, QgsPoint, QgsMapToPixel
from qgis.gui import QgsMessageBar, QgsMapCanvasSnapper, QgsMapToolEmitPoint, QgsVertexMarker, QgsDateTimeEdit
from qgis.utils import iface

from qgis.PyQt.QtCore import QSettings, Qt, QPoint, QUrl, QDate, QDateTime
from qgis.PyQt.QtGui import QIntValidator, QDoubleValidator, QColor, QIcon
from qgis.PyQt.QtWidgets import QLabel, QListWidget, QFileDialog, QListWidgetItem, QComboBox, QDateEdit, QDateTimeEdit
from qgis.PyQt.QtWidgets import QAction, QAbstractItemView, QCompleter, QCheckBox, QFormLayout
from qgis.PyQt.QtWidgets import QTableView, QPushButton, QLineEdit, QWidget, QDialog, QTextEdit
from qgis.PyQt.QtSql import QSqlTableModel, QSqlQueryModel
from qgis.PyQt.QtWebKitWidgets import QWebView
from qgis.PyQt.QtWebKit import QWebSettings

from functools import partial
from datetime import datetime

<<<<<<< HEAD
import sys
if 'nt' in sys.builtin_module_names:
    import ctypes
import os
import urllib.parse
=======

import sys  
import os
import urlparse
>>>>>>> b450eb84
import webbrowser
import subprocess
if 'nt' in sys.builtin_module_names:
    import ctypes

from . import utils_giswater
from .dao.controller import DaoController
from ui_manager import AddSum
from ui_manager import CFWScatalog
from ui_manager import CFUDcatalog
from ui_manager import LoadDocuments
from ui_manager import EventFull
from ui_manager import AddPicture
from .actions.manage_document import ManageDocument
from .actions.manage_element import ManageElement
from .actions.manage_gallery import ManageGallery
from .models.sys_feature_cat import SysFeatureCat
from .models.man_addfields_parameter import ManAddfieldsParameter
from .map_tools.snapping_utils_v2 import SnappingConfigManager
from .actions.manage_visit import ManageVisit


class ParentDialog(QDialog):
    
    def __init__(self, dialog, layer, feature):
        """ Constructor class """  
        
        self.dialog = dialog
        self.layer = layer
        self.feature = feature  
        self.iface = iface
        self.canvas = self.iface.mapCanvas()    
        self.snapper_manager = None              
        self.tabs_removed = 0
        self.tab_scada_removed = 0        
        self.parameters = None              
        self.init_config()     
        self.set_signals()
        self.dlg_is_destroyed = None

        # Set default encoding 
        if Qgis.QGIS_VERSION_INT < 29900:
            reload(sys)
            sys.setdefaultencoding('utf-8')   #@UndefinedVariable

        super(ParentDialog, self).__init__()

        
    def init_config(self):    
     
        # Initialize plugin directory
        cur_path = os.path.dirname(__file__)
        self.plugin_dir = os.path.abspath(cur_path)
        self.plugin_name = os.path.basename(self.plugin_dir) 

        # Get config file
        setting_file = os.path.join(self.plugin_dir, 'config', self.plugin_name + '.config')
        if not os.path.isfile(setting_file):
            message = "Config file not found at: " + setting_file
            self.iface.messageBar().pushMessage(message, QgsMessageBar.WARNING, 20)  
            self.close_dialog()
            return
            
        # Set plugin settings
        self.settings = QSettings(setting_file, QSettings.IniFormat)
        self.settings.setIniCodec(sys.getfilesystemencoding())
        
        # Set QGIS settings. Stored in the registry (on Windows) or .ini file (on Unix) 
        self.qgis_settings = QSettings()
        self.qgis_settings.setIniCodec(sys.getfilesystemencoding())  
        
        # Set controller to handle settings and database connection
        self.controller = DaoController(self.settings, self.plugin_name, iface, 'forms')
        self.controller.set_plugin_dir(self.plugin_dir)  
        self.controller.set_qgis_settings(self.qgis_settings)  
        status, not_version = self.controller.set_database_connection()
        if not status:
            message = self.controller.last_error
            self.controller.show_warning(message) 
            self.controller.log_warning(str(self.controller.layer_source))            
            return 
            
        # Manage locale and corresponding 'i18n' file
        self.controller.manage_translation(self.plugin_name)
        
        # Cache error message with log_code = -1 (uncatched error)
        self.controller.get_error_message(-1)            

        # Get schema_name and DAO object                
        self.schema_name = self.controller.schema_name  
        self.project_type = self.controller.get_project_type()
        
        self.btn_save_custom_fields = None
        
        # Manage layers
        self.manage_layers()
        
        # If not logged, then close dialog
        if not self.controller.logged:           
            self.dialog.parent().setVisible(False)  
            self.close_dialog(self.dialog)
        
        # Manage filters only when updating the feature
        if self.id and self.id.upper() != 'NULL':               
            self.init_filters(self.dialog)
            expl_id = self.dialog.findChild(QComboBox, 'expl_id')
            dma_id = self.dialog.findChild(QComboBox, 'dma_id')
            state = self.dialog.findChild(QComboBox, 'state')
            state_type = self.dialog.findChild(QComboBox, 'state_type')
            self.filter_dma(self.dialog, expl_id, dma_id)
            self.filter_state_type(self.dialog, state, state_type)
        else:
            point = self.canvas.mouseLastXY()
            point = QgsMapToPixel.toMapCoordinates(self.canvas.getCoordinateTransform(), point.x(), point.y())
            table_name = self.controller.get_layer_source_table_name(self.layer)
            if table_name not in self.feature_cat:
                return

            id_table = self.feature_cat[table_name].id
            sql = ("SELECT "+self.schema_name+".gw_fct_getinsertform_vdef('" + str(id_table) + "', '"+str(point[0])+"', '"+str(point[1])+"')")
            row = self.controller.get_row(sql, log_sql=True)
            if not row:
                return
            values = row[0]

            # if 'feature_id' in values:
            #     utils_giswater.setWidgetText(self.dialog, self.geom_type + "_id", str(values['feature_id']))
            if 'value' in values['inventory']:
                utils_giswater.setChecked(self.dialog, 'inventory', values['inventory']['value'])
            if 'value' in values['publish']:
                utils_giswater.setChecked(self.dialog, 'publish', values['publish']['value'])
            if 'value' in values['uncertain']:
                utils_giswater.setChecked(self.dialog, 'uncertain', values['uncertain']['value'])
            if 'name' in values['muni_id']:
                utils_giswater.setWidgetText(self.dialog, 'muni_id', values['muni_id']['name'])
            if 'name' in values['sector_id']:
                utils_giswater.setWidgetText(self.dialog, 'sector_id', values['sector_id']['name'])
            if 'name' in values['expl_id']:
                utils_giswater.setWidgetText(self.dialog, 'expl_id', values['expl_id']['name'])
            if 'name' in values['dma_id']:
                utils_giswater.setWidgetText(self.dialog, 'dma_id', values['dma_id']['name'])
            if 'name' in values['state']:
                utils_giswater.setWidgetText(self.dialog, 'state', values['state']['name'])
            if 'name' in values['state_type']:
                utils_giswater.setWidgetText(self.dialog, 'state_type', values['state_type']['name'])
            if 'id' in values['cat_id']:
                widget_list = ['nodecat_id', 'arccat_id', 'conneccat_id', 'gratecat_id']
                for w in widget_list:
                    widget = self.dialog.findChild(QWidget, w)
                    if widget:
                        utils_giswater.setWidgetText(self.dialog, widget, values['cat_id']['id'])
                        break
            if 'id' in values['type']:
                widget_list = ['node_type', 'arc_type', 'connec_type', 'gully_type']
                for w in widget_list:
                    widget = self.dialog.findChild(QWidget, w)
                    if widget:
                        utils_giswater.setWidgetText(self.dialog, widget, values['type']['id'])
                        break



    def load_default(self, dialog, feature_type=None):
        """ Load default user values from table 'config_param_user' """
        
        # Builddate
        sql = ("SELECT value FROM " + self.schema_name + ".config_param_user"
               " WHERE cur_user = current_user AND parameter = 'builtdate_vdefault'")
        row = self.controller.get_row(sql, log_sql=False)
        if row:
            date_value = datetime.strptime(row[0], '%Y-%m-%d')
            utils_giswater.setCalendarDate(dialog, "builtdate", date_value)

        # State
        sql = ("SELECT name FROM " + self.schema_name + ".value_state WHERE id::text ="
               " (SELECT value FROM " + self.schema_name + ".config_param_user"
               " WHERE cur_user = current_user AND  parameter = 'state_vdefault')::text")
        row = self.controller.get_row(sql)
        if row:
            utils_giswater.setWidgetText(dialog, "state", row[0])
            
        # State type
        sql = ("SELECT name FROM " + self.schema_name + ".value_state_type WHERE id::text ="
               " (SELECT value FROM " + self.schema_name + ".config_param_user"
               " WHERE cur_user = current_user AND  parameter = 'statetype_vdefault')::text")
        row = self.controller.get_row(sql)
        if row:
            utils_giswater.setWidgetText(dialog, "state_type", row[0])

        self.set_vdefault(dialog, 'presszone_vdefault', 'presszonecat_id')
        self.set_vdefault(dialog, 'verified_vdefault', 'verified')
        self.set_vdefault(dialog, 'workcat_vdefault', 'workcat_id')
        self.set_vdefault(dialog, 'soilcat_vdefault', 'soilcat_id')
        if feature_type:
            # Feature type
            sql = ("SELECT id FROM " + self.schema_name + "."+str(feature_type)+"_type WHERE id::text ="
                   " (SELECT value FROM " + self.schema_name + ".config_param_user"
                   " WHERE cur_user = current_user AND  parameter = '" + str(feature_type) + "type_vdefault')::text")
            row = self.controller.get_row(sql)
            if row:
                utils_giswater.setWidgetText(dialog, feature_type + "_type", row[0])

    def set_vdefault(self, dialog, parameter, widget):
        """ Set default values from default values when insert new feature """
        
        sql = ("SELECT value FROM " + self.schema_name + ".config_param_user"
               " WHERE cur_user = current_user AND parameter = '" + parameter + "'")
        row = self.controller.get_row(sql)
        if row:
            utils_giswater.setWidgetText(dialog, widget, str(row[0]))


    def load_type_default(self, dialog, widget, cat_id):

        sql = ("SELECT value FROM " + self.schema_name + ".config_param_user"
               " WHERE cur_user = current_user AND parameter = '" + str(cat_id) + "'")
        row = self.controller.get_row(sql)
        if row:
            utils_giswater.setWidgetText(dialog, widget, row[0])


    def set_signals(self):
        
        try:
            self.dialog.parent().accepted.connect(self.save)
            self.dialog.parent().rejected.connect(self.reject_dialog)
        except:
            pass
        
            
    def translate_form(self, context_name):
        """ Translate widgets of the form to current language """
        # Get objects of type: QLabel
        widget_list = self.dialog.findChildren(QLabel)
        for widget in widget_list:
            self.translate_widget(context_name, widget)
            
            
    def translate_widget(self, context_name, widget):
        """ Translate widget text """
        if widget:
            widget_name = widget.objectName()
            text = self.controller.tr(widget_name, context_name)
            if text != widget_name:
                widget.setText(text)         
         
                
    def save(self, close_dialog=True):
        """ Save feature """

        # Custom fields save 
        status = self.save_custom_fields() 
        if not status:
            self.controller.log_info("save_custom_fields: data not saved")
        
        # General save
        self.dialog.save()     
        self.iface.actionSaveEdits().trigger()    
        
        # Commit changes and show error details to the user (if any)     
        status = self.iface.activeLayer().commitChanges()
        if not status:
            self.parse_commit_error_message()
        elif self.id and self.id.upper() != 'NULL':
            self.update_filters('value_state_type', 'id', self.geom_type, 'state_type', self.id)
            self.update_filters('dma', 'dma_id', self.geom_type, 'dma_id', self.id)

        # Close dialog
        if close_dialog:
            self.close_dialog()
        sql = ("SELECT value FROM " + self.schema_name + ".config_param_user "
               "WHERE parameter = 'cf_keep_opened_edition' AND cur_user = current_user")
        row = self.controller.get_row(sql, commit=True)
        if row:
            self.iface.activeLayer().startEditing()

        # Close database connection        
        self.controller.close_db()         
        
        # Close logger file
        self.controller.close_logger()
                      
        del self.controller              


    def parse_commit_error_message(self):       
        """ Parse commit error message to make it more readable """
        
        message = self.iface.activeLayer().commitErrors()
        if 'layer not editable' in message:                
            return
        
        main_text = message[0][:-1]
        error_text = message[2].lstrip()
        error_pos = error_text.find("ERROR")
        detail_text_1 = error_text[:error_pos-1] + "\n\n"
        context_pos = error_text.find("CONTEXT")    
        detail_text_2 = error_text[error_pos:context_pos-1] + "\n"   
        detail_text_3 = error_text[context_pos:]
        detail_text = detail_text_1 + detail_text_2 + detail_text_3
        self.controller.show_warning_detail(main_text, detail_text)    
        

    def close_dialog(self, dlg=None):
        """ Close form """ 
        
        if dlg is None or type(dlg) is bool:
            dlg = self.dialog  
        
        try:      
            self.set_action_identify()
            self.controller.plugin_settings_set_value("check_topology_node", "0")        
            self.controller.plugin_settings_set_value("check_topology_arc", "0")        
            self.controller.plugin_settings_set_value("close_dlg", "0")           
            self.save_settings(dlg)     
            dlg.parent().setVisible(False) 
        except:
            dlg.close()
            pass 
        
        
    def set_action_identify(self):
        """ Set action 'Identify' """  
        
        try:
            self.iface.actionIdentify().trigger()     
        except Exception:          
            pass           
        
        
    def reject_dialog(self, close=False):
        """ Reject dialog without saving """ 
        
        self.set_action_identify()        
        self.controller.plugin_settings_set_value("check_topology_node", "0")        
        self.controller.plugin_settings_set_value("check_topology_arc", "0")        
        self.controller.plugin_settings_set_value("close_dlg", "0")                           
        if close:
            self.dialog.parent().setVisible(False)

        # Close database connection         
        self.controller.close_db()       
        
        # Close logger file
        self.controller.close_logger()
        
        del self.controller  


    def load_settings(self, dialog=None):
        """ Load QGIS settings related with dialog position and size """
        
        if dialog is None:
            dialog = self.dialog

        try:
            key = self.layer.name()
            x = self.controller.plugin_settings_value(key + "_x")
            y = self.controller.plugin_settings_value(key + "_y")
            width = self.controller.plugin_settings_value(key + "_width", dialog.parent().width())
            height = self.controller.plugin_settings_value(key + "_height", dialog.parent().height())

            if x == "" or y == "" or int(x) < 0 or int(y) < 0:
                dialog.resize(int(width), int(height))
            else:
                screens = ctypes.windll.user32
                screen_x = screens.GetSystemMetrics(78)
                screen_y = screens.GetSystemMetrics(79)
                if int(x) > screen_x:
                    x = int(screen_x) - int(width)
                if int(y) > screen_y:
                    y = int(screen_y)
                dialog.setGeometry(int(x), int(y), int(width), int(height))
        except:
            pass
            
            
    def save_settings(self, dialog=None):
        """ Save QGIS settings related with dialog position and size """
                
        if dialog is None:
            dialog = self.dialog
            
        try:
            key = self.layer.name()         
            self.controller.plugin_settings_set_value(key + "_width", dialog.parent().property('width'))
            self.controller.plugin_settings_set_value(key + "_height", dialog.parent().property('height'))
            self.controller.plugin_settings_set_value(key + "_x", dialog.parent().pos().x())
            self.controller.plugin_settings_set_value(key + "_y", dialog.parent().pos().y())        
        except:
            pass             
        
        
    def set_model_to_table(self, widget, table_name, expr_filter=None):
        """ Set a model with selected filter.
        Attach that model to selected table """
        if self.schema_name not in table_name:
            table_name = self.schema_name + "." + table_name

        # Set model
        model = QSqlTableModel()
        model.setTable(table_name)
        model.setEditStrategy(QSqlTableModel.OnManualSubmit)
        if expr_filter is not None:
            model.setFilter(expr_filter)
        model.select()

        # Check for errors
        if model.lastError().isValid():
            self.controller.show_warning(model.lastError().text())      

        # Attach model to table view
        if widget:
            widget.setModel(model)   
        else:
            self.controller.log_info("set_model_to_table: widget not found")


    def manage_document(self, dialog, doc_id=None, feature=None, table_name=None):
        """ Execute action of button 34 """
                
        doc = ManageDocument(self.iface, self.settings, self.controller, self.plugin_dir)          
        doc.manage_document(feature=feature, geom_type=self.geom_type)
        doc.dlg_add_doc.accepted.connect(partial(self.manage_document_new, dialog, doc, table_name))
        doc.dlg_add_doc.rejected.connect(partial(self.manage_document_new, dialog, doc, table_name))
                 
        # Set completer
        self.set_completer_object(dialog, self.table_object)
        if doc_id:
            utils_giswater.setWidgetText(dialog, "doc_id", doc_id)

        # Open dialog
        doc.open_dialog()


    def manage_document_new(self, dialog, doc, table_name):
        """ Get inserted doc_id and add it to current feature """

        if doc.doc_id is None:
            return

        utils_giswater.setWidgetText(dialog, "doc_id", doc.doc_id)
        self.add_object(self.tbl_document, "doc", "v_ui_document")
        self.set_filter_dates('date', 'date', table_name, self.date_document_from, self.date_document_to)


    def manage_element(self, dialog, element_id=None, feature=None):
        """ Execute action of button 33 """
        
        elem = ManageElement(self.iface, self.settings, self.controller, self.plugin_dir)          
        elem.manage_element(feature=feature, geom_type=self.geom_type)
        elem.dlg_add_element.accepted.connect(partial(self.manage_element_new, dialog, elem))
        elem.dlg_add_element.rejected.connect(partial(self.manage_element_new, dialog, elem))

        # Set completer
        self.set_completer_object(dialog, self.table_object)

        if element_id:
            utils_giswater.setWidgetText(elem.dlg_add_element, "element_id", element_id)

        elem.dlg_add_element.setWindowTitle("Manage element")
        # Open dialog
        elem.open_dialog(elem.dlg_add_element)


    def manage_element_new(self, dialog, elem):
        """ Get inserted element_id and add it to current feature """

        if elem.element_id is None:
            return

        utils_giswater.setWidgetText(dialog, "element_id", elem.element_id)
        self.add_object(self.tbl_element, "element", "v_ui_element")

        self.tbl_element.model().select()


    def delete_records(self, widget, table_name):
        """ Delete selected objects (elements or documents) of the @widget """

        # Get selected rows
        selected_list = widget.selectionModel().selectedRows()
        if len(selected_list) == 0:
            message = "Any record selected"
            self.controller.show_warning(message)
            return

        inf_text = ""
        list_object_id = ""
        row_index = ""
        list_id = ""
        for i in range(0, len(selected_list)):
            row = selected_list[i].row()
            object_id = widget.model().record(row).value("doc_id")
            id_ = widget.model().record(row).value("id")
            if object_id is None:
                object_id = widget.model().record(row).value("element_id")
            inf_text += str(object_id) + ", "
            list_id += str(id_) + ", "
            list_object_id = list_object_id + str(object_id) + ", "
            row_index += str(row + 1) + ", "

        row_index = row_index[:-2]
        inf_text = inf_text[:-2]
        list_object_id = list_object_id[:-2]
        list_id = list_id[:-2]

        message = "Are you sure you want to delete these records?"
        answer = self.controller.ask_question(message, "Delete records", list_object_id)
        if answer:
            sql = ("DELETE FROM " + self.schema_name + "." + table_name + ""
                   " WHERE id::integer IN (" + list_id + ")")
            self.controller.execute_sql(sql)
            widget.model().select()
 
         
    def delete_records_hydro(self, widget):
        """ Delete selected elements of the table """

        # Get selected rows
        selected_list = widget.selectionModel().selectedRows()    
        if len(selected_list) == 0:
            message = "Any record selected"
            self.controller.show_warning(message) 
            return
        
        inf_text = ""
        list_id = ""
        row_index = ""
        for i in range(0, len(selected_list)):
            row = selected_list[i].row()
            id_ = widget.model().record(row).value("hydrometer_id")
            inf_text+= str(id_)+", "
            list_id = list_id+"'"+str(id_)+"', "
            row_index += str(row+1)+", "
            
        row_index = row_index[:-2]
        inf_text = inf_text[:-2]
        list_id = list_id[:-2]

        message = "Are you sure you want to delete these records?"
        title = "Delete records"
        answer = self.controller.ask_question(message, title, list_id)
        table_name = '"rtc_hydrometer_x_connec"'
        table_name2 = '"rtc_hydrometer"'
        if answer:
            sql = ("DELETE FROM " + self.schema_name + "." + table_name + ""
                   " WHERE hydrometer_id IN (" + list_id + ")")
            self.controller.execute_sql(sql)
            sql = ("DELETE FROM " + self.schema_name + "." + table_name2 + ""
                   " WHERE hydrometer_id IN (" + list_id + ")")
            self.controller.execute_sql(sql)
            widget.model().select()
            
                   
    def insert_records(self):
        """ Insert value Hydrometer | Hydrometer"""
        
        # Create the dialog and signals
        self.dlg_sum = AddSum()   
              
        # Set signals
        self.dlg_sum.findChild(QPushButton, "btn_accept").clicked.connect(self.btn_accept)
        self.dlg_sum.findChild(QPushButton, "btn_close").clicked.connect(partial(self.close_dialog, self.dlg_sum))
              
        # Open the dialog
        self.dlg_sum.exec_() 
        
        
    def btn_accept(self):
        """ Save new value oh hydrometer"""
  
        # Get widget text - hydtometer_id
        widget_hydro = self.dlg_sum.findChild(QLineEdit, "hydrometer_id_new")          
        self.hydro_id = widget_hydro.text()

        # Get connec_id       
        widget_connec = self.dialog.findChild(QLineEdit, "connec_id")          
        self.connec_id = widget_connec.text()

        # Check if Hydrometer_id already exists
        sql = ("SELECT DISTINCT(hydrometer_id) FROM " + self.schema_name + ".rtc_hydrometer"
               " WHERE hydrometer_id = '" + self.hydro_id + "'")
        row = self.controller.get_row(sql)
        if row:
            # if exist - show warning
            message = "Hydrometer_id already exists"
            self.controller.show_info_box(message, "Info", parameter=self.hydro_id)
        else:
            # in not exist insert hydrometer_id
            # if not exist - insert new Hydrometer id
            # Insert hydrometer_id in v_rtc_hydrometer
            sql = "INSERT INTO "+self.schema_name+".rtc_hydrometer (hydrometer_id) "
            sql += " VALUES ('"+self.hydro_id+"')"
            self.controller.execute_sql(sql) 
            
            # insert hydtometer_id and connec_id in rtc_hydrometer_x_connec
            sql = "INSERT INTO "+self.schema_name+".rtc_hydrometer_x_connec (hydrometer_id, connec_id) "
            sql+= " VALUES ('"+self.hydro_id+"','"+self.connec_id+"')"
            self.controller.execute_sql(sql) 
        
            # Refresh table in Qtableview
            # Fill tab Hydrometer
            table_hydrometer = "v_rtc_hydrometer"
            self.fill_tbl_hydrometer(self.tbl_hydrometer, table_hydrometer, self.filter)
          
            self.dlg_sum.close_dialog()
                
              
    def btn_close(self):
        """ Close form without saving """
        self.dlg_sum.close_dialog()

                    
    def open_selected_document(self, widget):
        """ Open selected document of the @widget """
        
        # Get selected rows
        selected_list = widget.selectionModel().selectedRows()    
        if len(selected_list) == 0:
            message = "Any record selected"
            self.controller.show_warning(message) 
            return
        elif len(selected_list) > 1:
            message = "Select just one document"
            self.controller.show_warning(message)
            return
        
        # Get document path (can be relative or absolute)
        row = selected_list[0].row()
        path = widget.model().record(row).value("path")

        # Check if file exist
        if os.path.exists(path):
            # Open the document
            if sys.platform == "win32":
                os.startfile(path)
            else:
                opener = "open" if sys.platform == "darwin" else "xdg-open"
                subprocess.call([opener, path])
        else:
            webbrowser.open(path)
        
    def set_filter_table_man(self, widget):
        """ Get values selected by the user and sets a new filter for its table model """
         # Get selected dates
        date_from = self.date_document_from.date().toString('yyyyMMdd')
        date_to = self.date_document_to.date().addDays(1).toString('yyyyMMdd')

        if (date_from > date_to):
            message = "Selected date interval is not valid"
            self.controller.show_warning(message)
            return

        # Set filter
        expr = self.field_id+" = '"+self.id+"'"
        expr+= " AND date >= '"+date_from+"' AND date <= '"+date_to+"'"

<<<<<<< HEAD
        # Get selected values in Comboboxes
=======
        # Get selected values in Comboboxes        
>>>>>>> b450eb84
        doc_type_value = utils_giswater.getWidgetText(self.dialog, "doc_type", return_string_null=False)
        if doc_type_value  not in ('', None):
            expr += " AND doc_type = '"+str(doc_type_value)+"'"

        # Refresh model with selected filter
        widget.model().setFilter(expr)
        widget.model().select()
        
        
    def set_configuration(self, widget, table_name, sort_order=0, isQStandardItemModel=False):
        """ Configuration of tables. Set visibility and width of columns """
        
        widget = utils_giswater.getWidget(self.dialog, widget)
        if not widget:
            return
        # Set width and alias of visible columns
        columns_to_delete = []
        sql = ("SELECT column_index, width, alias, status"
               " FROM " + self.schema_name + ".config_client_forms"
               " WHERE table_id = '" + table_name + "'"
               " ORDER BY column_index")
        rows = self.controller.get_rows(sql, log_sql=False)
        if not rows:
            return

        for row in rows:
            if not row['status']:
                columns_to_delete.append(row['column_index']-1)
            else:
                width = row['width']
                if width is None:
                    width = 100
                widget.setColumnWidth(row['column_index']-1, width)
                if row['alias'] is not None:
                    widget.model().setHeaderData(row['column_index']-1, Qt.Horizontal, row['alias'])

        # Set order
        if not isQStandardItemModel:
            if widget.model() is QSqlTableModel:
                widget.model().setSort(sort_order, Qt.AscendingOrder)
                widget.model().select()
            elif widget.model() is QSqlQueryModel:
                #widget.setModel(model)
                widget.show()

        else:
            widget.model().sort(sort_order, Qt.AscendingOrder)

        # Delete columns
        for column in columns_to_delete:
            widget.hideColumn(column)
        
        
    def fill_tbl_document_man(self, dialog, widget, table_name, expr_filter):
        """ Fill the table control to show documents """
        
        # Get widgets  
        widget.setSelectionBehavior(QAbstractItemView.SelectRows)        
        self.doc_id = self.dialog.findChild(QLineEdit, "doc_id")             
        doc_type = self.dialog.findChild(QComboBox, "doc_type")
        self.date_document_to = self.dialog.findChild(QDateEdit, "date_document_to")
        self.date_document_from = self.dialog.findChild(QDateEdit, "date_document_from")
        btn_open_doc = self.dialog.findChild(QPushButton, "btn_open_doc")
        btn_doc_delete = self.dialog.findChild(QPushButton, "btn_doc_delete")         
        btn_doc_insert = self.dialog.findChild(QPushButton, "btn_doc_insert")         
        btn_doc_new = self.dialog.findChild(QPushButton, "btn_doc_new")         
 
        # Set signals
        doc_type.activated.connect(partial(self.set_filter_table_man, widget))
        self.date_document_to.dateChanged.connect(partial(self.set_filter_table_man, widget))
        self.date_document_from.dateChanged.connect(partial(self.set_filter_table_man, widget))
        self.tbl_document.doubleClicked.connect(partial(self.open_selected_document, widget))
        btn_open_doc.clicked.connect(partial(self.open_selected_document, widget)) 
        btn_doc_delete.clicked.connect(partial(self.delete_records, widget, table_name))            
        btn_doc_insert.clicked.connect(partial(self.add_object, widget, "doc", "v_ui_document"))
        btn_doc_new.clicked.connect(partial(self.manage_document, dialog, None, self.feature, table_name))

        # Set dates
        date = QDate.currentDate()
        self.date_document_to.setDate(date)
        
        # Fill ComboBox doc_type
        sql = ("SELECT id"
               " FROM " + self.schema_name + ".doc_type"
               " ORDER BY id")
        rows = self.controller.get_rows(sql)
        utils_giswater.fillComboBox(dialog, "doc_type", rows)

        # Set model of selected widget
        self.set_model_to_table(widget, table_name, expr_filter)
<<<<<<< HEAD

        self.set_filter_dates('date', 'date', table_name, self.date_document_from, self.date_document_to)

=======
        self.set_filter_dates('date', 'date', table_name, self.date_document_from, self.date_document_to)
>>>>>>> b450eb84
        # Adding auto-completion to a QLineEdit
        self.table_object = "doc"        
        self.set_completer_object(dialog, self.table_object)


    def set_filter_dates(self, mindate, maxdate, table_name, widget_fromdate, widget_todate):
        if self.schema_name not in table_name:
            table_name = self.schema_name + "." + table_name

        sql = ("SELECT MIN("+str(mindate)+"), MAX("+str(maxdate)+")"
               " FROM {}".format(str(table_name)))
        row = self.controller.get_row(sql, log_sql=True)
        if row:
            if row[0]:
                widget_fromdate.setDate(row[0])
            else:
                current_date = QDate.currentDate()
                widget_fromdate.setDate(current_date)
            if row[1]:
                widget_todate.setDate(row[1])
            else:
                current_date = QDate.currentDate()
                widget_todate.setDate(current_date)


    def set_completer_object(self, dialog, table_object):
        """ Set autocomplete of widget @table_object + "_id" 
            getting id's from selected @table_object 
        """
        
        widget = utils_giswater.getWidget(dialog, table_object + "_id")
        if not widget:
            return
        
        # Set SQL
        field_object_id = "id"
        if table_object == "element":
            field_object_id = table_object + "_id"
        sql = ("SELECT DISTINCT(" + field_object_id + ")"
               " FROM " + self.schema_name + "." + table_object)
        row = self.controller.get_rows(sql)
        for i in range(0, len(row)):
            aux = row[i]
            row[i] = str(aux[0])

        # Set completer and model: add autocomplete in the widget
        self.completer = QCompleter()
        self.completer.setCaseSensitivity(Qt.CaseInsensitive)
        widget.setCompleter(self.completer)
        model = QStringListModel()
        model.setStringList(row)
        self.completer.setModel(model)        


    def add_object(self, widget, table_object, view_object):
        """ Add object (doc or element) to selected feature """
        
        # Get values from dialog
        object_id = utils_giswater.getWidgetText(self.dialog, table_object + "_id")
        if object_id == 'null':
            message = "You need to insert data"
            self.controller.show_warning(message, parameter=table_object + "_id")
            return
        
        # Check if this object exists
        field_object_id = "id"
        sql = ("SELECT * FROM " + self.schema_name + "." + view_object + ""
               " WHERE " + field_object_id + " = '" + object_id + "'")
        row = self.controller.get_row(sql)
        if not row:
            self.controller.show_warning("Object id not found", parameter=object_id)
            return
        
        # Check if this object is already associated to current feature
        field_object_id = table_object + "_id"
        tablename = table_object + "_x_" + self.geom_type
        sql = ("SELECT *"
               " FROM " + self.schema_name + "." + str(tablename) + ""
               " WHERE " + str(self.field_id) + " = '" + str(self.id) + "'"
               " AND " + str(field_object_id) + " = '" + str(object_id) + "'")
        row = self.controller.get_row(sql, log_info=False)
        
        # If object already exist show warning message
        if row:
            message = "Object already associated with this feature"
            self.controller.show_message(message, message_level=0)

        # If object not exist perform an INSERT
        else:
            sql = ("INSERT INTO " + self.schema_name + "." + tablename + ""
                   "(" + str(field_object_id) + ", " + str(self.field_id) + ")"
                   " VALUES ('" + str(object_id) + "', '" + str(self.id) + "');")
            self.controller.execute_sql(sql)
            widget.model().select()        
            
            
    def fill_tbl_element_man(self, dialog, widget, table_name, expr_filter):
        """ Fill the table control to show elements """
        
        # Get widgets
        widget.setSelectionBehavior(QAbstractItemView.SelectRows)        
        self.element_id = self.dialog.findChild(QLineEdit, "element_id")             
        open_element = self.dialog.findChild(QPushButton, "open_element")
        btn_delete = self.dialog.findChild(QPushButton, "btn_delete")         
        btn_insert = self.dialog.findChild(QPushButton, "btn_insert")         
        new_element = self.dialog.findChild(QPushButton, "new_element")         
 
        # Set signals
        self.tbl_element.doubleClicked.connect(partial(self.open_selected_element, dialog, widget))
        open_element.clicked.connect(partial(self.open_selected_element, dialog, widget))
        btn_delete.clicked.connect(partial(self.delete_records, widget, table_name))            
        btn_insert.clicked.connect(partial(self.add_object, widget, "element", "v_ui_element"))
        new_element.clicked.connect(partial(self.manage_element, dialog, feature=self.feature))
        
        # Set model of selected widget
        self.set_model_to_table(widget, table_name, expr_filter)
        
        # Adding auto-completion to a QLineEdit
        self.table_object = "element"        
        self.set_completer_object(dialog, self.table_object)
                    

    def open_selected_element(self, dialog, widget):
        """ Open form of selected element of the @widget?? """

        # Get selected rows
        selected_list = widget.selectionModel().selectedRows()    
        if len(selected_list) == 0:
            message = "Any record selected"
            self.controller.show_warning(message) 
            return
              
        for i in range(0, len(selected_list)):
            row = selected_list[i].row()
            element_id = widget.model().record(row).value("element_id")
            break
        
        # Open selected element

        self.manage_element(dialog, element_id)
        
            
    def check_expression(self, expr_filter, log_info=False):
        """ Check if expression filter @expr is valid """
        
        if log_info:
            self.controller.log_info(expr_filter)
        expr = QgsExpression(expr_filter)
        if expr.hasParserError():
            message = "Expression Error"
            self.controller.log_warning(message, parameter=expr_filter)      
            return (False, expr)
        return (True, expr)


    def open_visit(self):
        """ Call button 65: om_visit_management """

        manage_visit = ManageVisit(self.iface, self.settings, self.controller, self.plugin_dir)
        manage_visit.visit_added.connect(self.update_visit_table)
        manage_visit.edit_visit(self.geom_type, self.id)


    def new_visit(self, table_name=None):
        """ Call button 64: om_add_visit """
        # Get expl_id to save it on om_visit and show the geometry of visit
        sql = ("SELECT expl_id FROM " + self.schema_name + ".exploitation "
               " WHERE name ='" + utils_giswater.getWidgetText(self.dialog, 'expl_id') + "'")
        expl_id = self.controller.get_row(sql)

        manage_visit = ManageVisit(self.iface, self.settings, self.controller, self.plugin_dir)
        manage_visit.visit_added.connect(self.update_visit_table)
        # TODO: the following query fix a (for me) misterious bug
        # the DB connection is not available during manage_visit.manage_visit first call
        # so the workaroud is to do a unuseful query to have the dao controller active
        sql = ("SELECT id"
               " FROM " + self.schema_name + ".om_visit"
               " LIMIT 1")
        self.controller.get_rows(sql, commit=True)

        manage_visit.manage_visit(geom_type=self.geom_type, feature_id=self.id, expl_id=expl_id[0])
        self.set_filter_dates('visit_start', 'visit_end', table_name, self.date_event_from, self.date_event_to)
<<<<<<< HEAD

=======
>>>>>>> b450eb84

    # creat the new visit GUI
    def update_visit_table(self):
        """Convenience fuction set as slot to update table after a Visit GUI close."""
        self.tbl_event.model().select()


    def tbl_event_clicked(self, table_name):

        # Enable/Disable buttons
        btn_open_gallery = self.dialog.findChild(QPushButton, "btn_open_gallery")
        btn_open_visit_doc = self.dialog.findChild(QPushButton, "btn_open_visit_doc")
        btn_open_visit_event = self.dialog.findChild(QPushButton, "btn_open_visit_event")
        btn_open_gallery.setEnabled(False)
        btn_open_visit_doc.setEnabled(False)
        btn_open_visit_event.setEnabled(True)

        # Get selected row
        selected_list = self.tbl_event.selectionModel().selectedRows()
        selected_row = selected_list[0].row()
        self.visit_id = self.tbl_event.model().record(selected_row).value("visit_id")
        self.event_id = self.tbl_event.model().record(selected_row).value("event_id")
        self.parameter_id = self.tbl_event.model().record(selected_row).value("parameter_id")

        if self.schema_name not in table_name:
            table_name = self.schema_name + "." + table_name

        sql = ("SELECT gallery, document"
               " FROM " + table_name + ""
               " WHERE event_id = '" + str(self.event_id) + "' AND visit_id = '" + str(self.visit_id) + "'")
        row = self.controller.get_row(sql)
        if not row:
            return

        # If gallery 'True' or 'False'
        if str(row[0]) == 'True':
            btn_open_gallery.setEnabled(True)

        # If document 'True' or 'False'
        if str(row[1]) == 'True':
            btn_open_visit_doc.setEnabled(True)


    def open_gallery(self):
        """ Open gallery of selected record of the table """

        # Open Gallery
        gal = ManageGallery(self.iface, self.settings, self.controller, self.plugin_dir)
        gal.manage_gallery()
        gal.fill_gallery(self.visit_id, self.event_id)


    def open_visit_doc(self):
        """ Open document of selected record of the table """

        # Get all documents for one visit
        sql = ("SELECT doc_id"
               " FROM " + self.schema_name + ".doc_x_visit"
               " WHERE visit_id = '" + str(self.visit_id) + "'")
        rows = self.controller.get_rows(sql)
        if not rows:
            return

        num_doc = len(rows)

        if num_doc == 1:
            # If just one document is attached directly open

            # Get path of selected document
            sql = ("SELECT path"
                   " FROM " + self.schema_name + ".v_ui_document"
                   " WHERE id = '" + str(rows[0][0]) + "'")
            row = self.controller.get_row(sql)
            if not row:
                return

            path = str(row[0])

            # Parse a URL into components
            url = urllib.parse.urlsplit(path)

            # Open selected document
            # Check if path is URL
            if url.scheme == "http" or url.scheme == "https":
                # If path is URL open URL in browser
                webbrowser.open(path)
            else:
                # If its not URL ,check if file exist
                if not os.path.exists(path):
                    message = "File not found"
                    self.controller.show_warning(message, parameter=path)
                else:
                    # Open the document
                    os.startfile(path)
        else:
            # If more then one document is attached open dialog with list of documents
            self.dlg_load_doc = LoadDocuments()

            btn_open_doc = self.dlg_load_doc.findChild(QPushButton, "btn_open")
            btn_open_doc.clicked.connect(self.open_selected_doc)

            lbl_visit_id = self.dlg_load_doc.findChild(QLineEdit, "visit_id")
            lbl_visit_id.setText(str(self.visit_id))

            self.tbl_list_doc = self.dlg_load_doc.findChild(QListWidget, "tbl_list_doc")
            for row in rows:
                item_doc = QListWidgetItem(str(row[0]))
                self.tbl_list_doc.addItem(item_doc)

            self.dlg_load_doc.open()


    def open_selected_doc(self):

        # Selected item from list
        selected_document = self.tbl_list_doc.currentItem().text()

        # Get path of selected document
        sql = ("SELECT path"
               " FROM " + self.schema_name + ".v_ui_document"
               " WHERE id = '" + str(selected_document) + "'")
        row = self.controller.get_row(sql)
        if not row:
            return

        path = str(row[0])

        # Parse a URL into components
        url = urllib.parse.urlsplit(path)

        # Open selected document
        # Check if path is URL
        if url.scheme == "http" or url.scheme == "https":
            # If path is URL open URL in browser
            webbrowser.open(path)
        else:
            # If its not URL ,check if file exist
            if not os.path.exists(path):
                message = "File not found"
                self.controller.show_warning(message, parameter=path)
            else:
                # Open the document
                os.startfile(path)


    def open_visit_event(self):
        """ Open event of selected record of the table """

        # Open dialog event_standard
        self.dlg_event_full = EventFull()

        # Get all data for one visit
        sql = ("SELECT *"
               " FROM " + self.schema_name + ".om_visit_event"
               " WHERE id = '" + str(self.event_id) + "' AND visit_id = '" + str(self.visit_id) + "'")
        row = self.controller.get_row(sql)
        if not row:
            return

        utils_giswater.setWidgetText(self.dlg_event_full, self.dlg_event_full.id, row['id'])
        utils_giswater.setWidgetText(self.dlg_event_full, self.dlg_event_full.event_code, row['event_code'])
        utils_giswater.setWidgetText(self.dlg_event_full, self.dlg_event_full.visit_id, row['visit_id'])
        utils_giswater.setWidgetText(self.dlg_event_full, self.dlg_event_full.position_id, row['position_id'])
        utils_giswater.setWidgetText(self.dlg_event_full, self.dlg_event_full.position_value, row['position_value'])
        utils_giswater.setWidgetText(self.dlg_event_full, self.dlg_event_full.parameter_id, row['parameter_id'])
        utils_giswater.setWidgetText(self.dlg_event_full, self.dlg_event_full.value, row['value'])
        utils_giswater.setWidgetText(self.dlg_event_full, self.dlg_event_full.value1, row['value1'])
        utils_giswater.setWidgetText(self.dlg_event_full, self.dlg_event_full.value2, row['value2'])
        utils_giswater.setWidgetText(self.dlg_event_full, self.dlg_event_full.geom1, row['geom1'])
        utils_giswater.setWidgetText(self.dlg_event_full, self.dlg_event_full.geom2, row['geom2'])
        utils_giswater.setWidgetText(self.dlg_event_full, self.dlg_event_full.geom3, row['geom3'])
        utils_giswater.setWidgetText(self.dlg_event_full, self.dlg_event_full.xcoord, row['xcoord'])
        utils_giswater.setWidgetText(self.dlg_event_full, self.dlg_event_full.ycoord, row['ycoord'])
        utils_giswater.setWidgetText(self.dlg_event_full, self.dlg_event_full.compass, row['compass'])
        utils_giswater.setWidgetText(self.dlg_event_full, self.dlg_event_full.tstamp, row['tstamp'])
        utils_giswater.setWidgetText(self.dlg_event_full, self.dlg_event_full.text, row['text'])
        utils_giswater.setWidgetText(self.dlg_event_full, self.dlg_event_full.index_val, row['index_val'])
        utils_giswater.setWidgetText(self.dlg_event_full, self.dlg_event_full.is_last, row['is_last'])

        self.dlg_event_full.btn_close.clicked.connect(partial(self.close_dialog, self.dlg_event_full))

        self.dlg_event_full.open()


    def update_dlg_event_standard(self):

        value = utils_giswater.getWidgetText("value")
        text = utils_giswater.getWidgetText("text")

        sql = ("UPDATE " + self.schema_name + ".om_visit_event"
                " SET value = '" + str(value) + "', text = '" + str(text) + "'"
                " WHERE id = '" + str(self.event_id) + "' AND visit_id = '" + str(self.visit_id) + "'")
        status = self.controller.execute_sql(sql)
        if status:
            message = "Values has been updated"
            self.controller.show_info_box(message)


    def update_dlg_event_arc_standard(self):

        value = utils_giswater.getWidgetText("value")
        text = utils_giswater.getWidgetText("text")
        position_id = utils_giswater.getWidgetText("position_id")
        position_value = utils_giswater.getWidgetText("position_value")

        sql = ("UPDATE " + self.schema_name + ".om_visit_event"
               " SET value = '" + str(value) + "', text = '" + str(text) + "',"
               " position_id = '" + str(position_id) + "', position_value = '" + str(position_value) + "'"
               " WHERE id = '" + str(self.event_id) + "' AND visit_id = '" + str(self.visit_id) + "'")
        status = self.controller.execute_sql(sql)
        if status:
            message = "Values has been updated"
            self.controller.show_info_box(message)


    def update_dlg_event_arc_rehabit(self):

        value1 = utils_giswater.getWidgetText("value1")
        value2 = utils_giswater.getWidgetText("value2")
        text = utils_giswater.getWidgetText("text")
        position_id = utils_giswater.getWidgetText("position_id")
        position_value = utils_giswater.getWidgetText("position_value")
        geom1 = utils_giswater.getWidgetText("geom1")
        geom2 = utils_giswater.getWidgetText("geom2")
        geom3 = utils_giswater.getWidgetText("geom3")

        sql = ("UPDATE " + self.schema_name + ".om_visit_event"
               " SET value1 = '" + str(value1) + "', value2 = '" + str(value2) + "', text = '" + str(text) + "',"
               " position_id = '" + str(position_id) + "', position_value = '" + str(position_value) + "',"
               " geom1 = '" + str(geom1) + "', geom2 = '" + str(geom2) + "', geom3 = '" + str(geom3) + "'"
               " WHERE id = '" + str(self.event_id) + "' AND visit_id = '" + str(self.visit_id) + "'")
        status = self.controller.execute_sql(sql)
        if status:
            message = "Values has been updated"
            self.controller.show_info_box(message)


    def add_picture(self):

        self.dlg_add_img = AddPicture()

        self.lbl_path = self.dlg_add_img.findChild(QLineEdit, "path")

        # Get file dialog
        btn_path_doc = self.dlg_add_img.findChild(QPushButton, "path_doc")
        btn_path_doc.clicked.connect(partial(self.get_file_dialog, "path"))
        btn_accept = self.dlg_add_img.findChild(QPushButton, "btn_accept")
        btn_accept.clicked.connect(self.save_picture)
        btn_cancel = self.dlg_add_img.findChild(QPushButton, "btn_cancel")
        btn_cancel.clicked.connect(partial(self.close_dialog, self.dlg_add_img))

        self.dlg_add_img.open()


    def get_file_dialog(self, widget):
        """ Get file dialog """

        # Check if selected file exists. Set default value if necessary
        file_path = utils_giswater.getWidgetText(self.dlg_add_img, widget)
        if file_path is None or file_path == 'null' or not os.path.exists(str(file_path)):
            folder_path = self.plugin_dir
        else:
            folder_path = os.path.dirname(file_path)
            
        # Open dialog to select file
        os.chdir(folder_path)
        file_dialog = QFileDialog()

        # File dialog select just photos
        file_dialog.setFileMode(QFileDialog.AnyFile)
        folder_path = file_dialog.getOpenFileName(self, 'Open picture', 'c:\\', "Images (*.png *.jpg)")
        if folder_path:
            utils_giswater.setWidgetText(self.dlg_add_img, widget, str(folder_path))


    def save_picture(self):
        """ Insert picture selected from form dialog to om_visit_event_photo """

        picture_path = utils_giswater.getWidgetText(self.dlg_add_img, self.lbl_path)
        if picture_path == "null":
            message = "Please choose a file"
            self.controller.show_info_box(message)
        else:
            sql = ("SELECT * FROM " + self.schema_name + ".om_visit_event_photo"
                   " WHERE value = '" +str(picture_path) + "'"
                   " AND event_id = '" +str(self.event_id) + "' AND visit_id = '" + str(self.visit_id) + "'")
            row = self.controller.get_row(sql)
            if not row:
                sql = ("INSERT INTO " + self.schema_name + ".om_visit_event_photo (visit_id, event_id, value) "
                      " VALUES ('" + str(self.visit_id) + "', '" + str(self.event_id) + "', '" + str(picture_path) + "')")
                status = self.controller.execute_sql(sql)
                if status:
                    self.close_dialog(self.dlg_add_img)
                    message = "Picture successfully linked to this event"
                    self.controller.show_info_box(message)
            else:
                message = "This picture already exists for this event"
                self.controller.show_info_box(message, "Info")


    def fill_tbl_event(self, widget, table_name, filter_):
        """ Fill the table control to show documents """
        
        # Get widgets
        widget.setSelectionBehavior(QAbstractItemView.SelectRows)
        event_type = self.dialog.findChild(QComboBox, "event_type")
        event_id = self.dialog.findChild(QComboBox, "event_id")
        self.date_event_to = self.dialog.findChild(QDateEdit, "date_event_to")
        self.date_event_from = self.dialog.findChild(QDateEdit, "date_event_from")

        self.set_dates_from_to(self.date_event_to, self.date_event_from, table_name, 'visit_start', 'visit_end')
        date = QDate.currentDate()
        self.date_event_to.setDate(date)


        btn_open_visit = self.dialog.findChild(QPushButton, "btn_open_visit")
        btn_new_visit = self.dialog.findChild(QPushButton, "btn_new_visit")
        btn_open_gallery = self.dialog.findChild(QPushButton, "btn_open_gallery")
        btn_open_visit_doc = self.dialog.findChild(QPushButton, "btn_open_visit_doc")
        btn_open_visit_event = self.dialog.findChild(QPushButton, "btn_open_visit_event")

        btn_open_gallery.setEnabled(False)
        btn_open_visit_doc.setEnabled(False)
        btn_open_visit_event.setEnabled(False)
        
        # Set signals
        widget.clicked.connect(partial(self.tbl_event_clicked, table_name))
        event_type.activated.connect(partial(self.set_filter_table_event, widget))
        event_id.activated.connect(partial(self.set_filter_table_event2, widget))
        self.date_event_to.dateChanged.connect(partial(self.set_filter_table_event, widget))
        self.date_event_from.dateChanged.connect(partial(self.set_filter_table_event, widget))

        btn_open_visit.clicked.connect(self.open_visit)
        btn_new_visit.clicked.connect(partial(self.new_visit, table_name))
        btn_open_gallery.clicked.connect(self.open_gallery)
        btn_open_visit_doc.clicked.connect(self.open_visit_doc)
        btn_open_visit_event.clicked.connect(self.open_visit_event)

        feature_key = self.controller.get_layer_primary_key()
        if feature_key == 'node_id':
            feature_type = 'NODE'
        if feature_key == 'connec_id':
            feature_type = 'CONNEC'
        if feature_key == 'arc_id':
            feature_type = 'ARC'
        if feature_key == 'gully_id':
            feature_type = 'GULLY'

        table_name_event_id = "om_visit_parameter"
        
        # Fill ComboBox event_id
        sql = ("SELECT DISTINCT(id)"
               " FROM " + self.schema_name + "." + table_name_event_id + ""
               " WHERE feature_type = '" + feature_type + "' OR feature_type = 'ALL'"
               " ORDER BY id")
        rows = self.controller.get_rows(sql)
        utils_giswater.fillComboBox(self.dialog, "event_id", rows)

        # Fill ComboBox event_type
        sql = ("SELECT DISTINCT(parameter_type)"
               " FROM " + self.schema_name + "." + table_name_event_id + ""
               " WHERE feature_type = '" + feature_type + "' OR feature_type = 'ALL'"
               " ORDER BY parameter_type")
        rows = self.controller.get_rows(sql)
        utils_giswater.fillComboBox(self.dialog, "event_type", rows)

        # Get selected dates
        date_from = self.date_event_from.date().toString('yyyyMMdd 00:00:00')
        date_to = self.date_event_to.date().toString('yyyyMMdd 23:59:59')
        if date_from > date_to:
            message = "Selected date interval is not valid"
            self.controller.show_warning(message)
            return
        filter_ += " AND tstamp >= '" + date_from + "' AND tstamp <= '" + date_to + "'"

        # Set model of selected widget
        self.set_model_to_table(widget, table_name, filter_)
        self.set_filter_dates('visit_start', 'visit_end', table_name, self.date_event_from, self.date_event_to)
<<<<<<< HEAD

=======
>>>>>>> b450eb84

    def set_filter_table_event(self, widget):
        """ Get values selected by the user and sets a new filter for its table model """

        # Get selected dates
        date_from = self.date_event_from.date().toString('yyyyMMdd 00:00:00')
        date_to = self.date_event_to.date().toString('yyyyMMdd 23:59:59')

        if date_from > date_to:
            message = "Selected date interval is not valid"
            self.controller.show_warning(message)
            return

        # Cascade filter
        table_name_event_id = "om_visit_parameter"
        event_type_value = utils_giswater.getWidgetText(self.dialog, "event_type")
        
        # Get type of feature
        feature_key = self.controller.get_layer_primary_key()
        if feature_key == 'node_id':
            feature_type = 'NODE'
        if feature_key == 'connec_id':
            feature_type = 'CONNEC'
        if feature_key == 'arc_id':
            feature_type = 'ARC'
        if feature_key == 'gully_id':
            feature_type = 'GULLY'

        # Fill ComboBox event_id
        sql = ("SELECT DISTINCT(id)"
               " FROM " + self.schema_name + "." + table_name_event_id + ""
               " WHERE (feature_type = '" + feature_type + "' OR feature_type = 'ALL')")
        if event_type_value != 'null':
            sql += " AND parameter_type = '" + event_type_value + "'"
        sql += " ORDER BY id"
        rows = self.controller.get_rows(sql)
        utils_giswater.fillComboBox(self.dialog, "event_id", rows)
        # End cascading filter

        # Set filter to model
        expr = self.field_id + " = '" + self.id + "'"
        expr += " AND tstamp >= '" + date_from + "' AND tstamp <= '" + date_to + "'"

        # Get selected values in Comboboxes
        event_type_value = utils_giswater.getWidgetText(self.dialog, "event_type")
        if event_type_value != 'null':
            expr += " AND parameter_type = '" + event_type_value + "'"
        event_id = utils_giswater.getWidgetText(self.dialog, "event_id")
        if event_id != 'null': 
            expr += " AND parameter_id = '" + event_id + "'"
            
        # Refresh model with selected filter
        widget.model().setFilter(expr)
        widget.model().select()


    def set_filter_table_event2(self, widget):
        """ Get values selected by the user and sets a new filter for its table model """

        # Get selected dates
        date_from = self.date_event_from.date().toString('yyyyMMdd 00:00:00')
        date_to = self.date_event_to.date().toString('yyyyMMdd 23:59:59')
        if (date_from > date_to):
            message = "Selected date interval is not valid"
            self.controller.show_warning(message)
            return

        # Set filter
        expr = self.field_id + " = '" + self.id + "'"
        expr += " AND tstamp >= '" + date_from + "' AND tstamp <= '" + date_to + "'"

        # Get selected values in Comboboxes
        event_type_value = utils_giswater.getWidgetText(self.dialog, "event_type")
        if event_type_value != 'null':
            expr += " AND parameter_type = '" + event_type_value + "'"
        event_id = utils_giswater.getWidgetText(self.dialog, "event_id")
        if event_id != 'null':
            expr+= " AND parameter_id = '" + event_id + "'"

        # Refresh model with selected filter
        widget.model().setFilter(expr)
        widget.model().select()


    def fill_tbl_hydrometer(self, widget, table_name, filter_):
        """ Fill the table control to show documents"""

        # Get widgets
        self.cat_period_id_filter = self.dialog.findChild(QComboBox, "cat_period_id_filter")
        self.cmb_hyd_customer_code = self.dialog.findChild(QComboBox, "cmb_hyd_customer_code")

        # Populate combo filter hydrometer value
        sql = ("SELECT id, code FROM " + self.schema_name + ".ext_cat_period "
               " WHERE id IN (SELECT cat_period_id FROM "+ self.schema_name + ".v_edit_rtc_hydro_data_x_connec "
               " WHERE connec_id='"+str(self.id)+"')"
               " ORDER BY code")
        rows = [('', '')]
        rows.extend(self.controller.get_rows(sql, log_sql=True))
        utils_giswater.set_item_data(self.cat_period_id_filter, rows, 1)

        sql = ("SELECT hydrometer_id, hydrometer_customer_code "
               " FROM " + self.schema_name + ".v_rtc_hydrometer "
               " WHERE connec_id = '"+str(self.id)+"' "
               " ORDER BY hydrometer_customer_code")
        rows = [('', '')]
        rows.extend(self.controller.get_rows(sql, log_sql=True))
        utils_giswater.set_item_data(self.cmb_hyd_customer_code, rows, 1)

        # Set signals
        if widget == self.tbl_hydrometer_value:
            self.cat_period_id_filter.currentIndexChanged.connect(partial(self.set_filter_hydrometer_values, widget))
            self.cmb_hyd_customer_code.currentIndexChanged.connect(partial(self.set_filter_hydrometer_values, widget))

        # Set model of selected widget
        self.set_model_to_table(widget, table_name, filter_)

    def set_filter_hydrometer_values(self, widget):
        """ Get Filter for table hydrometer value with combo value"""

        # Get combo value
        cat_period_id_filter = utils_giswater.get_item_data(self.dialog, self.cat_period_id_filter)
        hyd_customer_code = utils_giswater.get_item_data(self.dialog, self.cmb_hyd_customer_code)
        # Set filter
        expr = self.field_id + " = '" + self.id + "'"
        if cat_period_id_filter not in (None, ''):
            expr += " AND cat_period_id = '" + cat_period_id_filter + "'"
        if hyd_customer_code not in (None, ''):
            expr += " AND hydrometer_id = '" + hyd_customer_code + "'"
        # Refresh model with selected filter
        widget.model().setFilter(expr)
        widget.model().select()

    def action_centered(self, feature, canvas, layer):
        """ Center map to current feature """
        layer.selectByIds([feature.id()])
        canvas.zoomToSelected(layer)


    def action_zoom_in(self, feature, canvas, layer):
        """ Zoom in """
        layer.selectByIds([feature.id()])
        canvas.zoomToSelected(layer)
        canvas.zoomIn()


    def action_zoom_out(self, feature, canvas, layer):
        """ Zoom out """
        layer.selectByIds([feature.id()])
        canvas.zoomToSelected(layer)
        canvas.zoomOut()


    def action_enabled(self, action, layer):
        """ Enable/Disable edition """

        action_widget = self.dialog.findChild(QAction, "actionCopyPaste")
        if action_widget:
            action_widget.setEnabled(action.isChecked())
        action_widget = self.dialog.findChild(QAction, "actionRotation")
        if action_widget:
            action_widget.setEnabled(action.isChecked())
        if self.btn_save_custom_fields:
            self.btn_save_custom_fields.setEnabled(action.isChecked())

        status = layer.startEditing()
        if not action.isChecked():
            message = "Do you want to save the changes?"
            answer = self.controller.ask_question(message, "Save changes")
            if answer:
                self.save(close_dialog=False)
        self.change_status(action, status, layer)


    def change_status(self, action, status, layer):

        if status:
            layer.startEditing()
            action.setChecked(True)
        else:
            layer.rollBack()
            

    def catalog(self, prev_dialog, wsoftware, geom_type, node_type=None):

        # Get key
        layer = self.iface.activeLayer()
        viewname = self.controller.get_layer_source_table_name(layer)
        sql = ("SELECT id FROM " + self.schema_name + ".sys_feature_cat"
               " WHERE tablename = '" + str(viewname) + "'")
        row = self.controller.get_row(sql)
        self.sys_type = str(row[0])

        # Set dialog depending water software
        if wsoftware == 'ws':
            self.dlg_cf_cat = CFWScatalog()
            self.field2 = 'pnom'
            self.field3 = 'dnom'
        elif wsoftware == 'ud':
            self.dlg_cf_cat = CFUDcatalog()
            self.field2 = 'shape'
            self.field3 = 'geom1'

        self.dlg_cf_cat.open()
        self.dlg_cf_cat.btn_ok.clicked.connect(partial(self.fill_geomcat_id, geom_type))
        self.dlg_cf_cat.btn_cancel.clicked.connect(partial(self.close_dialog, self.dlg_cf_cat))
        self.dlg_cf_cat.rejected.connect(partial(self.close_dialog, self.dlg_cf_cat))        
        self.dlg_cf_cat.matcat_id.currentIndexChanged.connect(partial(self.fill_catalog_id, wsoftware, geom_type))
        self.dlg_cf_cat.matcat_id.currentIndexChanged.connect(partial(self.fill_filter2, wsoftware, geom_type))
        self.dlg_cf_cat.matcat_id.currentIndexChanged.connect(partial(self.fill_filter3, wsoftware, geom_type))
        self.dlg_cf_cat.filter2.currentIndexChanged.connect(partial(self.fill_catalog_id, wsoftware, geom_type))
        self.dlg_cf_cat.filter2.currentIndexChanged.connect(partial(self.fill_filter3, wsoftware, geom_type))
        self.dlg_cf_cat.filter3.currentIndexChanged.connect(partial(self.fill_catalog_id, wsoftware, geom_type))

        self.node_type_text = None
        if wsoftware == 'ws' and geom_type == 'node':
            self.node_type_text = node_type
        sql = "SELECT DISTINCT(matcat_id) AS matcat_id "
        sql += " FROM " + self.schema_name + ".cat_" + geom_type
        if wsoftware == 'ws' and geom_type == 'node':
            sql += " WHERE " + geom_type + "type_id IN"
            sql += " (SELECT DISTINCT (id) AS id FROM " + self.schema_name+"."+geom_type+"_type"
            sql += " WHERE type = '" + str(self.sys_type) + "')"
        sql += " ORDER BY matcat_id"
        rows = self.controller.get_rows(sql)
        utils_giswater.fillComboBox(self.dlg_cf_cat, self.dlg_cf_cat.matcat_id, rows)

        sql = "SELECT DISTINCT(" + self.field2 + ")"
        sql += " FROM " + self.schema_name + ".cat_" + geom_type
        if wsoftware == 'ws' and geom_type == 'node':
            sql += " WHERE " + geom_type + "type_id IN"
            sql += " (SELECT DISTINCT (id) AS id FROM " + self.schema_name+"."+geom_type+"_type"
            sql += " WHERE type = '" + str(self.sys_type) + "')"
        sql += " ORDER BY "+self.field2
        rows = self.controller.get_rows(sql)
        utils_giswater.fillComboBox(self.dlg_cf_cat, self.dlg_cf_cat.filter2, rows)

        if wsoftware == 'ws':
            if geom_type == 'node':
                sql = "SELECT "+self.field3
                sql += " FROM (SELECT DISTINCT(regexp_replace(trim(' nm' FROM "+self.field3+"), '-', '', 'g')::int) as x, "+self.field3
                sql += " FROM "+self.schema_name+".cat_"+geom_type+" WHERE "+self.field2 + " LIKE '%"+self.dlg_cf_cat.filter2.currentText()+"%' "
                sql += " AND matcat_id LIKE '%"+self.dlg_cf_cat.matcat_id.currentText()+"%' AND "+geom_type+"type_id IN "
                sql += "(SELECT id FROM "+self.schema_name+"."+geom_type+"_type WHERE type LIKE '%" + str(self.sys_type) + "%')"
                sql += " ORDER BY x) AS "+self.field3
            elif geom_type == 'arc':
                sql = "SELECT DISTINCT("+self.field3+"), (trim('mm' from "+self.field3+")::int) AS x, "+self.field3
                sql += " FROM "+self.schema_name+".cat_"+geom_type+" ORDER BY x"
            elif geom_type == 'connec':
                sql = "SELECT DISTINCT(TRIM(TRAILING ' ' from " + self.field3 + ")) AS " + self.field3
                sql += " FROM " + self.schema_name + ".cat_" + geom_type
                sql += " WHERE " + geom_type + "type_id IN (SELECT DISTINCT (id) FROM " + self.schema_name + "." + geom_type + "_type WHERE type = '" + str(self.sys_type) + "')"
                sql += " ORDER BY " + self.field3
        else:
            if geom_type == 'node' or geom_type == 'arc' or geom_type == 'connec':
                sql = "SELECT DISTINCT("+self.field3+") AS "+self.field3
                sql += " FROM "+self.schema_name+".cat_"+geom_type
                sql += " ORDER BY "+self.field3
        rows = self.controller.get_rows(sql)
        utils_giswater.fillComboBox(self.dlg_cf_cat, self.dlg_cf_cat.filter3, rows)
        self.fill_catalog_id(wsoftware, geom_type)


    def fill_filter2(self, wsoftware, geom_type):

        # Get values from filters
        mats = utils_giswater.getWidgetText(self.dlg_cf_cat, self.dlg_cf_cat.matcat_id)

        # Set SQL query
        sql_where = None
        sql = "SELECT DISTINCT(" + self.field2 + ")"
        sql += " FROM " + self.schema_name + ".cat_" + geom_type

        # Build SQL filter
        if mats != "null":
            if sql_where is None:
                sql_where = " WHERE "
            sql_where += " matcat_id = '"+mats+"'"
        if wsoftware == 'ws':
            if sql_where is None:
                sql_where = " WHERE "
            else:
                sql_where += " AND "
            sql_where += geom_type + "type_id IN (SELECT DISTINCT (id) AS id FROM " + self.schema_name + "." + geom_type + "_type "
            sql_where += " WHERE type = '" + str(self.sys_type) + "')"
        if sql_where is not None:
            sql += str(sql_where) + " ORDER BY " + str(self.field2)
        else:
            sql += " ORDER BY " + str(self.field2)

        rows = self.controller.get_rows(sql)
        utils_giswater.fillComboBox(self.dlg_cf_cat, self.dlg_cf_cat.filter2, rows)
        self.fill_filter3(wsoftware, geom_type)


    def fill_filter3(self, wsoftware, geom_type):

        if wsoftware == 'ws':
            if geom_type == 'node':
                sql = "SELECT "+self.field3
                sql += " FROM (SELECT DISTINCT(regexp_replace(trim(' nm' FROM "+self.field3+"), '-', '', 'g')::int) as x, "+self.field3
                sql += " FROM "+self.schema_name+".cat_"+geom_type
                sql += " WHERE ("+self.field2 + " LIKE '%"+self.dlg_cf_cat.filter2.currentText()+"%' OR "+self.field2 + " is null) "
                sql += " AND (matcat_id LIKE '%"+self.dlg_cf_cat.matcat_id.currentText()+"%' OR matcat_id is null)"
                sql += " AND "+geom_type+"type_id IN "
                sql += "(SELECT id FROM "+self.schema_name+"."+geom_type+"_type WHERE type LIKE '%" + str(self.sys_type) + "%')"
                sql += " ORDER BY x) AS "+self.field3
            elif geom_type == 'arc':
                sql = "SELECT "+self.field3
                sql += " FROM (SELECT DISTINCT(regexp_replace(trim(' nm' FROM "+self.field3+"), '-', '', 'g')::int) as x, "+self.field3
                sql += " FROM "+self.schema_name+".cat_"+geom_type
                sql += " WHERE "+geom_type+"type_id IN "
                sql += "(SELECT id FROM "+self.schema_name+"."+geom_type+"_type WHERE type LIKE '%" + str(self.sys_type) + "%')"
                sql += " AND (" + self.field2 + " LIKE '%" + self.dlg_cf_cat.filter2.currentText() + "%' OR " + self.field2 + " is null) "
                sql += " AND (matcat_id LIKE '%" + self.dlg_cf_cat.matcat_id.currentText() + "%' OR matcat_id is null)"
                sql += " ORDER BY x) AS "+self.field3
            elif geom_type == 'connec':
                sql = "SELECT DISTINCT(TRIM(TRAILING ' ' from "+self.field3+")) AS "+self.field3
                sql += " FROM "+self.schema_name+".cat_"+geom_type
                sql += " WHERE " + geom_type + "type_id IN (SELECT DISTINCT (id) FROM " + self.schema_name + "." + geom_type + "_type WHERE type = '" + str(self.sys_type) + "')"
                sql += " ORDER BY "+self.field3

        else:
            if geom_type == 'node' or geom_type == 'arc' or geom_type == 'connec':
                sql = "SELECT DISTINCT("+self.field3+") FROM "+self.schema_name+".cat_"+geom_type
                sql += " WHERE (matcat_id LIKE '%"+self.dlg_cf_cat.matcat_id.currentText()+"%' OR matcat_id is null) "
                sql += " AND ("+self.field2+" LIKE '%"+self.dlg_cf_cat.filter2.currentText()+"%' OR "+self.field2 + " is null) "
                sql += " ORDER BY "+self.field3

        rows = self.controller.get_rows(sql)
        utils_giswater.fillComboBox(self.dlg_cf_cat, self.dlg_cf_cat.filter3, rows)
        self.fill_catalog_id(wsoftware, geom_type)


    def fill_catalog_id(self, wsoftware, geom_type):

        # Set SQL query
        sql_where = None
        sql = "SELECT DISTINCT(id) FROM " + self.schema_name + ".cat_" + geom_type

        if wsoftware == 'ws':
            sql_where = (" WHERE " + geom_type + "type_id IN"
                         " (SELECT DISTINCT (id) FROM " + self.schema_name + "." + geom_type + "_type"
                         " WHERE type = '" + str(self.sys_type) + "')")

        if self.dlg_cf_cat.matcat_id.currentText() != 'null':
            if sql_where is None:
                sql_where = " WHERE "
            else:
                sql_where += " AND "
            sql_where += " (matcat_id LIKE '%"+self.dlg_cf_cat.matcat_id.currentText()+"%' or matcat_id is null)"
            
        if self.dlg_cf_cat.filter2.currentText() != 'null':
            if sql_where is None:
                sql_where = " WHERE "
            else:
                sql_where += " AND "
            sql_where += ("(" + self.field2 + " LIKE '%" + self.dlg_cf_cat.filter2.currentText() + ""
                          "%' OR " + self.field2 + " is null)")
            
        if self.dlg_cf_cat.filter3.currentText() != 'null':
            if sql_where is None:
                sql_where = " WHERE "
            else:
                sql_where += " AND "
            sql_where += ("(" + self.field3 + "::text LIKE '%" + self.dlg_cf_cat.filter3.currentText() + ""
                          "%' OR " + self.field3 + " is null)")
            
        if sql_where is not None:
            sql += str(sql_where) + " ORDER BY id"
        else:
            sql += " ORDER BY id"
            
        rows = self.controller.get_rows(sql)
        utils_giswater.fillComboBox(self.dlg_cf_cat, self.dlg_cf_cat.id, rows)


    def fill_geomcat_id(self, geom_type):
        
        catalog_id = utils_giswater.getWidgetText(self.dlg_cf_cat, self.dlg_cf_cat.id)
        self.close_dialog(self.dlg_cf_cat)
        if geom_type == 'node':
            utils_giswater.setWidgetText(self.dlg_cf_cat, self.nodecat_id, catalog_id)
        elif geom_type == 'arc':
            utils_giswater.setWidgetText(self.dlg_cf_cat, self.arccat_id, catalog_id)
        else:
            utils_giswater.setWidgetText(self.dlg_cf_cat, self.connecat_id, catalog_id)


    def manage_feature_cat(self):

        self.feature_cat = {}
        
        # Dictionary to keep every record of table 'sys_feature_cat'
        # Key: field tablename. Value: Object of the class SysFeatureCat
        sql = "SELECT * FROM " + self.schema_name + ".sys_feature_cat"
        rows = self.controller.get_rows(sql)
        if not rows:
            return

        for row in rows:
            tablename = row['tablename']
            elem = SysFeatureCat(row['id'], row['type'], row['orderby'], row['tablename'], row['shortcut_key'])
            self.feature_cat[tablename] = elem


    def manage_layers(self):
        """ Manage layers """

        # Check if we have any layer loaded
        layers = self.controller.get_layers()
        if len(layers) == 0:
            return

        self.manage_feature_cat()

        # Iterate over all layers to get the ones specified in 'db' config section
        for cur_layer in layers:
            uri_table = self.controller.get_layer_source_table_name(cur_layer)  # @UnusedVariable
            if uri_table is not None:
                if uri_table in list(self.feature_cat.keys()):
                    elem = self.feature_cat[uri_table]
                    elem.layername = cur_layer.name()


    def set_icon(self, widget, icon):
        """ Set @icon to selected @widget """

        # Get icons folder
        icons_folder = os.path.join(self.plugin_dir, 'icons')
        icon_path = os.path.join(icons_folder, str(icon) + ".png")
        if os.path.exists(icon_path):
            widget.setIcon(QIcon(icon_path))
        else:
            # If not found search in icons/widgets folder
            icons_folder = os.path.join(self.plugin_dir, 'icons', 'widgets')
            icon_path = os.path.join(icons_folder, str(icon) + ".png")
            if os.path.exists(icon_path):
                widget.setIcon(QIcon(icon_path))
            else:
                self.controller.log_info("File not found", parameter=icon_path)


    def action_help(self, wsoftware, geom_type):
        """ Open PDF file with selected @wsoftware and @geom_type """
        self.web = QWebView()
        self.web.settings().setAttribute(QWebSettings.PluginsEnabled, True)

        # Get locale of QGIS application
        locale = QSettings().value('locale/userLocale').lower()
        if locale == 'es_es':
            locale = 'es'
        elif locale == 'es_ca':
            locale = 'ca'
        elif locale == 'en_us':
            locale = 'en'

        # Get PDF file
        png_folder = os.path.join(self.plugin_dir, 'png')
        png_path = os.path.join(png_folder, wsoftware + "_" + geom_type + "_" + locale + ".png")
        # Open PDF if exists. If not open Spanish version
        if os.path.exists(png_path):
            self.web.load(QUrl(png_path))
            self.web.show()
        else:
            locale = "es"
            png_path = os.path.join(png_folder, wsoftware + "_" + geom_type + "_" + locale + ".png")
            if os.path.exists(png_path):
                self.web.load(QUrl(png_path))
                self.web.show()
            else:
                message = "File not found"
                self.controller.show_warning(message, parameter=png_path)


    def manage_custom_fields(self, cat_feature_id=None, tab_to_remove=None):
        """ Management of custom fields """

        # Check if corresponding widgets already exists
        self.form_layout_widget = self.dialog.findChild(QWidget, 'widget_form_layout')
        if not self.form_layout_widget:
            self.controller.log_info("widget not found")
            if tab_to_remove:
                self.tab_main.removeTab(tab_to_remove)
                self.tabs_removed += 1                
            return False

        self.form_layout = self.form_layout_widget.layout()
        if self.form_layout is None:
            self.controller.log_info("layout not found")
            if tab_to_remove:
                self.tab_main.removeTab(tab_to_remove)
                self.tabs_removed += 1                
            return False

        # Search into table 'man_addfields_parameter' parameters of selected @cat_feature_id
        sql = "SELECT * FROM " + self.schema_name + ".man_addfields_parameter"
        if cat_feature_id is not None and cat_feature_id != 'null':
            sql += " WHERE cat_feature_id = '" + cat_feature_id + "' OR cat_feature_id IS NULL"
        else:
            sql += " WHERE cat_feature_id IS NULL"
        sql += " ORDER BY id"
        rows = self.controller.get_rows(sql, log_info=False)
        if not rows:
            if tab_to_remove:
                self.tab_main.removeTab(tab_to_remove)
                self.tabs_removed += 1
            return False

        # Set layout properties
        self.form_layout.setRowWrapPolicy(QFormLayout.DontWrapRows);
        self.form_layout.setFieldGrowthPolicy(QFormLayout.FieldsStayAtSizeHint);
        self.form_layout.setFormAlignment(Qt.AlignLeft | Qt.AlignTop);   
        self.form_layout.setLabelAlignment(Qt.AlignLeft)

        # Create a widget for every parameter
        self.parameters = {}
        for row in rows:
            self.manage_widget(row)
        
        return True


    def manage_widget(self, row):
        """ Create a widget for every parameter """

        # Create instance of object ManAddfieldsParameter
        parameter = ManAddfieldsParameter(row)
        
        # Check widget type
        if parameter.widgettype_id == 'QLineEdit':
            widget = QLineEdit()
        elif parameter.widgettype_id == 'QComboBox':
            widget = QComboBox()
        elif parameter.widgettype_id == 'QDateEdit':
            widget = QgsDateTimeEdit()
            widget.setCalendarPopup(True)
            widget.setAllowNull(True)
            widget.setDisplayFormat("dd/MM/yyyy");
        elif parameter.widgettype_id == 'QDateTimeEdit':
            widget = QgsDateTimeEdit()
            widget.setCalendarPopup(True)
            widget.setAllowNull(True)            
            widget.setDisplayFormat("dd/MM/yyyy hh:mm:ss");
        elif parameter.widgettype_id == 'QTextEdit':
            widget = QTextEdit()
        elif parameter.widgettype_id == 'QCheckBox':
            widget = QCheckBox()
        else:
            return
        
        # Manage datatype_id
        if parameter.widgettype_id != 'QTextEdit':
            if parameter.datatype_id == 'integer':
                validator = QIntValidator(-9999999, 9999999)
                widget.setValidator(validator)
            elif parameter.datatype_id == 'double' or parameter.datatype_id == 'numeric':
                if parameter.num_decimals is None:
                    parameter.num_decimals = 3
                validator = QDoubleValidator(-9999999, 9999999, parameter.num_decimals)
                validator.setNotation(QDoubleValidator().StandardNotation)
                widget.setValidator(validator)
            
        # Manage field_length
        if parameter.field_length and parameter.widgettype_id == 'QLineEdit':
            widget.setMaxLength(parameter.field_length) 

        # Create label of custom field
        label = QLabel()
        label_text = parameter.form_label
        if parameter.is_mandatory:
            label_text += " *"
        label.setText(label_text)
        label.setFixedWidth(95)
        
        # Set some widgets properties
        widget.setObjectName(parameter.param_name)
        widget.setFixedWidth(162)

        # Check if selected feature has value in table 'man_addfields_value'
        value_param = self.get_param_value(row['id'], self.id)
        parameter.value_param = value_param        
        parameter.widget = widget
        
        # Manage widget type
        if type(widget) is QDateEdit \
            or (type(widget) is QgsDateTimeEdit and widget.displayFormat() == 'dd/MM/yyyy'):
            if value_param is None or value_param == "":
                widget.clear() 
            else:
                value_param = QDate.fromString(value_param, 'dd/MM/yyyy')
                utils_giswater.setCalendarDate(self.dialog, widget, value_param)

        elif type(widget) is QDateTimeEdit \
            or (type(widget) is QgsDateTimeEdit and widget.displayFormat() == 'dd/MM/yyyy hh:mm:ss'):         
            if value_param is None or value_param == "":
                widget.clear() 
            else:
                value_param = QDateTime.fromString(value_param, 'dd/MM/yyyy hh:mm:ss')
                utils_giswater.setCalendarDate(self.dialog, widget, value_param)

        elif type(widget) is QCheckBox:
            if value_param is None or value_param == '0':
                value_param = 0     
            utils_giswater.setChecked(self.dialog, widget, value_param)
            
        elif type(widget) is QComboBox:
            self.manage_combo_parameter(parameter)
            
        else: 
            if value_param is None:
                value_param = str(row['default_value'])
            utils_giswater.setWidgetText(self.dialog, widget, value_param)
            
        # Add to parameters dictionary
        self.parameters[parameter.id] = parameter

        # Add row with custom label and widget
        self.form_layout.addRow(label, widget)


    def get_param_value(self, parameter_id, feature_id):
        """ Get value_param from selected @parameter_id and @feature_id from table 'man_addfields_value' """

        value_param = None
        sql = ("SELECT value_param FROM " + self.schema_name + ".man_addfields_value"
               " WHERE parameter_id = " + str(parameter_id) + " AND feature_id = '" + str(feature_id) + "'")
        row = self.controller.get_row(sql, log_info=False)
        if row:
            value_param = row[0]

        return value_param


    def save_custom_fields(self):
        """ Save data into table 'man_addfields_value' """       
               
        # Check if any parameter is set
        if self.parameters is None:
            return True 
                       
        # Delete previous data
        sql = ("DELETE FROM " + self.schema_name + ".man_addfields_value"
               " WHERE feature_id = '" + str(self.id) + "';\n")

        # Iterate over all widgets and execute one insert per widget
        # Abort process if any mandatory field is not set        
        for parameter_id, parameter in self.parameters.items():
            widget = parameter.widget
            if type(widget) is QDateEdit or type(widget) is QDateTimeEdit or type(widget) is QgsDateTimeEdit:
                value_param = utils_giswater.getCalendarDate(self.dialog, widget, 'dd/MM/yyyy', 'dd/MM/yyyy hh:mm:ss')
            elif type(widget) is QCheckBox:
                value_param = utils_giswater.isChecked(self.dialog, widget)
                value_param = (1 if value_param else 0)               
            else:            
                value_param = utils_giswater.getWidgetText(self.dialog, widget)
                
            if value_param == 'null' and parameter.is_mandatory:
                message = "This paramater is mandatory. Please, set a value"
                self.controller.show_warning(message, parameter=parameter.form_label)
                return False                        
            elif value_param != 'null':
                sql += ("INSERT INTO " + self.schema_name + ".man_addfields_value (feature_id, parameter_id, value_param)"
                       " VALUES ('" + str(self.id) + "', " + str(parameter_id) + ", '" + str(value_param) + "');\n")      

        # Execute all SQL's together
        self.controller.execute_sql(sql)
        
        return True
                  
    
    def manage_combo_parameter(self, parameter):
        """ Manage parameter of widgettype_id = 'QComboBox' """
        
        sql = None
        if parameter.dv_table and parameter.dv_key_column:
            sql = ("SELECT " + parameter.dv_key_column + ""
                   " FROM " + self.schema_name + "." + parameter.dv_table + ""
                   " ORDER BY " + parameter.dv_key_column)
        
        elif parameter.sql_text != '':
            sql = parameter.sql_text
            if self.schema_name not in sql:
                sql = sql.replace("FROM ", "FROM " + self.schema_name + ".")
            
        if sql:
            rows = self.controller.get_rows(sql, log_sql=True)
            if rows:
                utils_giswater.fillComboBox(parameter, parameter.widget, rows)
                value_param = parameter.value_param
                if value_param:
                    utils_giswater.setWidgetText(parameter, parameter.widget, value_param)
                 

    def check_link(self, dialog, open_link=False):
        """ Check if exist URL from field 'link' in main tab """
        
        field_link = "link"
        widget = self.tab_main.findChild(QTextEdit, field_link)
        if widget:
            url = utils_giswater.getWidgetText(dialog, widget)
            if url == 'null':
                self.dialog.findChild(QAction, "actionLink").setEnabled(False)
            else:
                self.dialog.findChild(QAction, "actionLink").setEnabled(True)
                if open_link:
                    webbrowser.open(url)                 
                
                
    def get_node_from_point(self, point, arc_searchnodes):
        """ Get closest node from selected point """
        
        node = None
        srid = self.controller.plugin_settings_value('srid')        
        geom_point = "ST_SetSRID(ST_Point(" + str(point.x()) + ", " + str(point.y()) + "), " + str(srid) + ")"     
        sql = ("SELECT node_id FROM " + self.schema_name + ".v_edit_node" 
               " WHERE ST_DWithin(" + str(geom_point) + ", the_geom, " + str(arc_searchnodes) + ")" 
               " ORDER BY ST_Distance(" + str(geom_point) + ", the_geom) LIMIT 1")          
        row = self.controller.get_row(sql, log_sql=True)  
        if row:
            node = row[0]
        
        return node
    
    
    def get_layer(self, sys_feature_cat_id):
        """ Get layername from dictionary feature_cat given @sys_feature_cat_id """
                             
        if self.feature_cat is None:
            self.controller.log_info("self.feature_cat is None")
            return None
            
        # Iterate over all dictionary
        for feature_cat in self.feature_cat.values():           
            if sys_feature_cat_id == feature_cat.id:
                layer = self.controller.get_layer_by_layername(feature_cat.layername)
                return layer

        return None


    def action_copy_paste(self, geom_type):
        """ Copy some fields from snapped feature to current feature """
        
        # Set map tool emit point and signals   
        self.emit_point = QgsMapToolEmitPoint(self.canvas)
        self.canvas.setMapTool(self.emit_point)
        self.snapper = self.get_snapper()
        self.canvas.xyCoordinates.connect(self.action_copy_paste_mouse_move)        
        self.emit_point.canvasClicked.connect(self.action_copy_paste_canvas_clicked)
        self.geom_type = geom_type
        
        # Store user snapping configuration
        self.snapper_manager = SnappingConfigManager(self.iface)
        self.snapper_manager.store_snapping_options()

        # Clear snapping
        self.snapper_manager.clear_snapping()

        # Set snapping 
        layer = self.iface.activeLayer()
        self.snapper_manager.snap_to_layer(layer)                    
        
        # Set marker
        color = QColor(255, 100, 255)
        self.vertex_marker = QgsVertexMarker(self.canvas)
        if geom_type == 'node':           
            self.vertex_marker.setIconType(QgsVertexMarker.ICON_CIRCLE)
        elif geom_type == 'arc':
            self.vertex_marker.setIconType(QgsVertexMarker.ICON_CROSS)
        self.vertex_marker.setColor(color)
        self.vertex_marker.setIconSize(15)
        self.vertex_marker.setPenWidth(3)          


    def action_copy_paste_mouse_move(self, point):
        """ Slot function when mouse is moved in the canvas. 
            Add marker if any feature is snapped 
        """
         
        # Hide marker and get coordinates
        self.vertex_marker.hide()
        map_point = self.canvas.getCoordinateTransform().transform(point)
        x = map_point.x()
        y = map_point.y()
        event_point = QPoint(x, y)

        # Snapping
        (retval, result) = self.snapper.snapToCurrentLayer(event_point, 2)  # @UnusedVariable

        if not result:
            return
            
        # Check snapped features
        for snapped_point in result:              
            point = QgsPoint(snapped_point.snappedVertex)
            self.vertex_marker.setCenter(point)
            self.vertex_marker.show()
            break 


    def action_copy_paste_canvas_clicked(self, point, btn):
        """ Slot function when canvas is clicked """
        
        if btn == Qt.RightButton:
            self.disable_copy_paste() 
            return    
                
        # Get clicked point
        map_point = self.canvas.getCoordinateTransform().transform(point)
        x = map_point.x()
        y = map_point.y()
        event_point = QPoint(x, y)
        
        # Snapping
        (retval, result) = self.snapper.snapToCurrentLayer(event_point, 2)  # @UnusedVariable
        
        # That's the snapped point
        if not result:       
            self.disable_copy_paste()            
            return
                
        layer = self.iface.activeLayer()        
        layername = layer.name()        
        is_valid = False
        for snapped_point in result:        
            # Get only one feature
            point = QgsPoint(snapped_point.snappedVertex)  # @UnusedVariable
            snapped_feature = next(snapped_point.layer.getFeatures(QgsFeatureRequest().setFilterFid(snapped_point.snappedAtGeometry)))
            snapped_feature_attr = snapped_feature.attributes()
            # Leave selection
            snapped_point.layer.select([snapped_point.snappedAtGeometry])
            is_valid = True
            break
                
        if not is_valid:
            message = "Any of the snapped features belong to selected layer"
            self.controller.show_info(message, parameter=self.iface.activeLayer().name(), duration=10)
            self.disable_copy_paste()
            return

        aux = "\"" + str(self.geom_type) + "_id\" = "
        aux += "'" + str(self.id) + "'"
        expr = QgsExpression(aux)
        if expr.hasParserError():
            message = "Expression Error"
            self.controller.show_warning(message, parameter=expr.parserErrorString())
            self.disable_copy_paste()            
            return

        fields = layer.dataProvider().fields()
        layer.startEditing()
        it = layer.getFeatures(QgsFeatureRequest(expr))
        feature_list = [i for i in it]
        if not feature_list:
            self.disable_copy_paste()            
            return
        
        # Select only first element of the feature list
        feature = feature_list[0]
        feature_id = feature.attribute(str(self.geom_type) + '_id')
        message = ("Selected snapped feature_id to copy values from: " + str(snapped_feature_attr[0]) + "\n"
                   "Do you want to copy its values to the current node?\n\n")
        # Replace id because we don't have to copy it!
        snapped_feature_attr[0] = feature_id
        snapped_feature_attr_aux = []
        fields_aux = []

        # Iterate over all fields and copy only specific ones
        for i in range(0, len(fields)):
            if fields[i].name() == 'sector_id' or fields[i].name() == 'dma_id' or fields[i].name() == 'expl_id' \
                or fields[i].name() == 'state' or fields[i].name() == 'state_type' \
                or fields[i].name() == layername+'_workcat_id' or fields[i].name() == layername+'_builtdate' \
                or fields[i].name() == 'verified' or fields[i].name() == str(self.geom_type) + 'cat_id':
                snapped_feature_attr_aux.append(snapped_feature_attr[i])
                fields_aux.append(fields[i].name())
            if self.project_type == 'ud':
                if fields[i].name() == str(self.geom_type) + '_type':
                    snapped_feature_attr_aux.append(snapped_feature_attr[i])
                    fields_aux.append(fields[i].name())

        for i in range(0, len(fields_aux)):
            message += str(fields_aux[i]) + ": " + str(snapped_feature_attr_aux[i]) + "\n"

        # Ask confirmation question showing fields that will be copied
        answer = self.controller.ask_question(message, "Update records", None)
        if answer:
            for i in range(0, len(fields)):
                for x in range(0, len(fields_aux)):
                    if fields[i].name() == fields_aux[x]:
                        layer.changeAttributeValue(feature.id(), i, snapped_feature_attr_aux[x])

            layer.commitChanges()
            self.dialog.refreshFeature()
            
        self.disable_copy_paste()
            

    def disable_copy_paste(self):
        """ Disable actionCopyPaste and set action 'Identify' """
        
        action_widget = self.dialog.findChild(QAction, "actionCopyPaste")
        if action_widget:
            action_widget.setChecked(False) 
          
        try:  
            self.snapper_manager.recover_snapping_options()               
            self.vertex_marker.hide()           
            self.set_action_identify()
            self.canvas.xyCoordinates.disconnect()        
            self.emit_point.canvasClicked.disconnect()            
        except:
            pass


    def init_filters(self, dialog):
        """ Init Qcombobox filters and fill with all 'items' if no match """
        
        exploitation = dialog.findChild(QComboBox, 'expl_id')
        dma = dialog.findChild(QComboBox, 'dma_id')
        self.dma_items = [dma.itemText(i) for i in range(dma.count())]
        exploitation.currentIndexChanged.connect(partial(self.filter_dma, dialog, exploitation, dma))
        if self.project_type == 'ws':
            presszonecat_id = dialog.findChild(QComboBox, 'presszonecat_id')
            self.press_items = [presszonecat_id.itemText(i) for i in range(presszonecat_id.count())]
            exploitation.currentIndexChanged.connect(partial(self.filter_presszonecat_id, dialog, exploitation, presszonecat_id))

        state = dialog.findChild(QComboBox, 'state')
        state_type = dialog.findChild(QComboBox, 'state_type')
        self.state_type_items = [state_type.itemText(i) for i in range(state_type.count())]
        state.currentIndexChanged.connect(partial(self.filter_state_type, dialog, state, state_type))

        muni_id = dialog.findChild(QComboBox, 'muni_id')
        street_1 = dialog.findChild(QComboBox, 'streetaxis_id')
        street_2 = dialog.findChild(QComboBox, 'streetaxis2_id')
        self.street_items = [street_1.itemText(i) for i in range(street_1.count())]
        muni_id.currentIndexChanged.connect(partial(self.filter_streets, dialog, muni_id, street_1))
        muni_id.currentIndexChanged.connect(partial(self.filter_streets, dialog, muni_id, street_2))


    def filter_streets(self, dialog, muni_id, street):

        sql = ("SELECT name FROM "+ self.schema_name + ".ext_streetaxis"
               " WHERE muni_id = (SELECT muni_id FROM " + self.schema_name + ".ext_municipality "
               " WHERE name = '" + utils_giswater.getWidgetText(dialog, muni_id) + "')")
        rows = self.controller.get_rows(sql)
        if rows:
            list_items = [rows[i] for i in range(len(rows))]
            utils_giswater.fillComboBox(dialog, street, list_items)
        else:
            utils_giswater.fillComboBoxList(dialog, street, self.street_items)


    def filter_dma(self, dialog, exploitation, dma):
        """ Populate QCombobox @dma according to selected @exploitation """
        
        sql = ("SELECT t1.name FROM " + self.schema_name + ".dma AS t1"
               " INNER JOIN " + self.schema_name + ".exploitation AS t2 ON t1.expl_id = t2.expl_id "
               " WHERE t2.name = '" + str(utils_giswater.getWidgetText(dialog, exploitation)) + "'")
        rows = self.controller.get_rows(sql)
        if rows:
            list_items = [rows[i] for i in range(len(rows))]
            utils_giswater.fillComboBox(dialog, dma, list_items, allow_nulls=False)
        else:
            utils_giswater.fillComboBoxList(dialog, dma, self.dma_items, allow_nulls=False)


    def load_dma(self, dialog, dma_id, geom_type):
        """ Load name from dma table and set into combobox @dma """
        
        feature_id = utils_giswater.getWidgetText(dialog, geom_type + "_id")
        if feature_id == 'NULL':
            return
                     
        sql = ("SELECT t1.name FROM " + self.schema_name + ".dma AS t1"
               " INNER JOIN " + self.schema_name + "." + str(geom_type) + " AS t2 ON t1.dma_id = t2.dma_id "
               " WHERE t2." + str(geom_type) + "_id = '" + str(feature_id) + "'")
        row = self.controller.get_row(sql, commit=True)
        if not row:
            return

        utils_giswater.setWidgetText(dialog, dma_id, row[0])


    def load_pressure_zone(self, dialog, presszonecat_id, geom_type):
        """ Load id cat_presszone from  table and set into combobox @presszonecat_id """

        feature_id = utils_giswater.getWidgetText(dialog, geom_type + "_id")
        if feature_id == 'NULL':
            return
                
        sql = ("SELECT t1.descript FROM " + self.schema_name + ".cat_presszone AS t1"
               " INNER JOIN " + self.schema_name + "." + str(geom_type) + " AS t2 ON t1.id = t2.presszonecat_id "
               " WHERE t2." + str(geom_type) + "_id = '" + str(feature_id) + "'")
        row = self.controller.get_row(sql)
        if not row:
            return

        utils_giswater.setWidgetText(dialog, presszonecat_id, row[0])


    def filter_presszonecat_id(self, dialog, exploitation, presszonecat_id):
        """ Populate QCombobox @presszonecat_id according to selected @exploitation """

        sql = ("SELECT t1.descript FROM " + self.schema_name + ".cat_presszone AS t1"
               " INNER JOIN " + self.schema_name + ".exploitation AS t2 ON t1.expl_id = t2.expl_id "
               " WHERE t2.name = '" + str(utils_giswater.getWidgetText(dialog, exploitation)) + "'")
        rows = self.controller.get_rows(sql)
        if rows:
            list_items = [rows[i] for i in range(len(rows))]
            utils_giswater.fillComboBox(dialog, presszonecat_id, list_items, allow_nulls=False)
        else:
            utils_giswater.fillComboBoxList(dialog, presszonecat_id, self.press_items, allow_nulls=False)


    def filter_state_type(self, dialog, state, state_type):
        """ Populate QCombobox @state_type according to selected @state """
        
        sql = ("SELECT t1.name FROM " + self.schema_name + ".value_state_type AS t1"
               " INNER JOIN " + self.schema_name + ".value_state AS t2 ON t1.state=t2.id "
               " WHERE t2.name ='" + str(utils_giswater.getWidgetText(dialog, state)) + "'")
        rows = self.controller.get_rows(sql)
        if rows:
            list_items = [rows[i] for i in range(len(rows))]
            utils_giswater.fillComboBox(dialog, state_type, list_items, allow_nulls=False)
        else:
            utils_giswater.fillComboBoxList(dialog, state_type, self.state_type_items, allow_nulls=False)


    def load_state_type(self, dialog, state_type, geom_type):
        """ Load name from value_state_type table and set into combobox @state_type """
        
        feature_id = utils_giswater.getWidgetText(dialog, geom_type + "_id")
        if feature_id == 'NULL':
            return
            
        sql = ("SELECT t1.name FROM " + self.schema_name + ".value_state_type AS t1"
               " INNER JOIN " + self.schema_name + "." + str(geom_type) + " AS t2 ON t1.id = t2.state_type "
               " WHERE t2." + str(geom_type) + "_id = '" + str(feature_id) + "'")
        row = self.controller.get_row(sql)
        if not row:
            return
        
        utils_giswater.setWidgetText(dialog, state_type, row[0])


    def manage_tab_scada(self):
        """ Hide tab 'scada' if no data in the view """

        # Check if data in the view
        sql = ("SELECT * FROM " + self.schema_name + ".v_rtc_scada"
               " WHERE node_id = '" + str(self.id) + "';")
        row = self.controller.get_row(sql, log_info=False)
        if not row:
            self.tab_main.removeTab(6) 
            self.tab_scada_removed = 1
                

    def manage_tab_relations(self, viewname, field_id):
        """ Hide tab 'relations' if no data in the view """
        
        # Check if data in the view
        sql = ("SELECT * FROM " + self.schema_name + "." + viewname + ""
               " WHERE " + str(field_id) + " = '" + str(self.id) + "';")
        row = self.controller.get_row(sql, log_info=False)
        if not row:  
            # Hide tab 'relations'
            self.tab_main.removeTab(2)  
            self.tabs_removed += 1                    
        else:
            # Manage signal 'doubleClicked'
            self.tbl_relations.setEditTriggers(QTableView.NoEditTriggers)
            self.tbl_relations.setSelectionBehavior(QAbstractItemView.SelectRows)
            self.tbl_relations.doubleClicked.connect(partial(self.open_relation, field_id))         
     
     
    def open_relation(self, field_id):  
        """ Open feature form of selected element """
        
        selected_list = self.tbl_relations.selectionModel().selectedRows()
        if len(selected_list) == 0:
            message = "Any record selected"
            self.controller.show_warning(message)
            return
        
        row = selected_list[0].row()

        # Get object_id from selected row
        field_object_id = "child_id"
        if field_id == "arc_id":
            field_object_id = "feature_id"

        selected_object_id = self.tbl_relations.model().record(row).value(field_object_id)        
        sys_type = self.tbl_relations.model().record(row).value("sys_type")                
        tablename = "v_edit_man_" + sys_type.lower()             
        layer = self.controller.get_layer_by_tablename(tablename, log_info=True)        
        if not layer:
            return
        
        # Get field_id from model 'sys_feature_cat'       
        if tablename not in list(self.feature_cat.keys()):
            return 
                         
        field_id = self.feature_cat[tablename].type.lower() + "_id"      
        expr_filter = "\"" + field_id+ "\" = "
        expr_filter += "'" + str(selected_object_id) + "'"
        (is_valid, expr) = self.check_expression(expr_filter)
        if not is_valid:
            return           
                                                  
        it = layer.getFeatures(QgsFeatureRequest(expr))
        features = [i for i in it]                                
        if features != []:                                
            self.iface.openFeatureForm(layer, features[0])        
            
        
    def fill_table(self, widget, table_name, filter_=None):
        """ Set a model with selected filter.
        Attach that model to selected table """ 
        if self.schema_name not in table_name:
            table_name = self.schema_name + "." + table_name
        # Set model
        model = QSqlTableModel()
        model.setTable(table_name)
        model.setEditStrategy(QSqlTableModel.OnManualSubmit)
        model.setSort(0, 0)
        if filter_:
            model.setFilter(filter_)        
        model.select()       

        # Check for errors
        if model.lastError().isValid():
            self.controller.show_warning(model.lastError().text())
                    
        # Attach model to table view
        widget.setModel(model)      


    def update_filters(self, table_name, field_id, geom_type, widget, feature_id):
        """ @widget is the field to SET """
        
        sql = ("SELECT " + str(field_id) + " FROM " + self.schema_name + "." + str(table_name) + " "
               " WHERE name = '" + str(utils_giswater.getWidgetText(self.dialog, widget)) + "'")
        row = self.controller.get_row(sql)
        if row:
            sql = ("UPDATE " + self.schema_name + "." + str(geom_type) + " "
                   " SET " + widget + " = '" + str(row[0]) + "'"
                   " WHERE " + str(geom_type) + "_id = '" + str(feature_id) + "'")
            self.controller.execute_sql(sql)


    def cf_open_dialog(self, dlg=None, dlg_name=None, maximize_button=True, stay_on_top=True):
        """ Open dialog """

        if dlg is None or type(dlg) is bool:
            dlg = self.dlg

        # Manage i18n of the dialog
        if dlg_name:
            self.controller.manage_translation(dlg_name, dlg)

        # Manage stay on top and maximize button
        if maximize_button and stay_on_top:
            dlg.setWindowFlags(Qt.WindowMinimizeButtonHint | Qt.WindowMaximizeButtonHint | Qt.WindowStaysOnTopHint)
        elif not maximize_button and stay_on_top:
            dlg.setWindowFlags(Qt.WindowMinimizeButtonHint | Qt.WindowStaysOnTopHint)
        elif maximize_button and not stay_on_top:
            dlg.setWindowFlags(Qt.WindowMaximizeButtonHint)

        # Open dialog
        dlg.open()


    def dlg_destroyed(self, layer=None, vertex=None):
        self.dlg_is_destroyed = True

        if layer is not None:
            self.iface.setActiveLayer(layer)
        else:
            if self.layer is not None:
                self.iface.setActiveLayer(self.layer)

        if vertex is not None:
            self.iface.mapCanvas().scene().removeItem(vertex)
        else:
            if hasattr(self, 'vertex_marker'):
                if self.vertex_marker is not None:
                    self.iface.mapCanvas().scene().removeItem(self.vertex_marker)


    def enabled_actions(self, action, enabled):
        if not self.dlg_is_destroyed:
            action.setEnabled(enabled)


    def check_actions(self, action, enabled):
        if not self.dlg_is_destroyed:
            action.setChecked(enabled)
            


    def set_dates_from_to(self, widget_to, widget_from, table_name, field_from, field_to):
        sql = ("SELECT MIN(" + field_from + "), MAX(" + field_to + ")"
               " FROM {}.{}".format(self.schema_name, table_name))
        self.controller.log_info(str(sql))
        row = self.controller.get_row(sql, log_sql=False)
        if row:
            if row[0]:
                widget_from.setDate(row[0])
            else:
                current_date = QDate.currentDate()
                widget_from.setDate(current_date)
            if row[1]:
                widget_to.setDate(row[1])
            else:
                current_date = QDate.currentDate()
                widget_to.setDate(current_date)


    def get_snapper(self):
        """ Return snapper """

        if Qgis.QGIS_VERSION_INT < 29900:
            snapper = QgsMapCanvasSnapper(self.canvas)
        else:
            # TODO: 3.x
            snapper = QgsMapCanvas.snappingUtils()

        return snapper<|MERGE_RESOLUTION|>--- conflicted
+++ resolved
@@ -41,22 +41,14 @@
 from functools import partial
 from datetime import datetime
 
-<<<<<<< HEAD
 import sys
 if 'nt' in sys.builtin_module_names:
     import ctypes
+
 import os
 import urllib.parse
-=======
-
-import sys  
-import os
-import urlparse
->>>>>>> b450eb84
 import webbrowser
 import subprocess
-if 'nt' in sys.builtin_module_names:
-    import ctypes
 
 from . import utils_giswater
 from .dao.controller import DaoController
@@ -711,11 +703,7 @@
         expr = self.field_id+" = '"+self.id+"'"
         expr+= " AND date >= '"+date_from+"' AND date <= '"+date_to+"'"
 
-<<<<<<< HEAD
         # Get selected values in Comboboxes
-=======
-        # Get selected values in Comboboxes        
->>>>>>> b450eb84
         doc_type_value = utils_giswater.getWidgetText(self.dialog, "doc_type", return_string_null=False)
         if doc_type_value  not in ('', None):
             expr += " AND doc_type = '"+str(doc_type_value)+"'"
@@ -803,16 +791,12 @@
                " ORDER BY id")
         rows = self.controller.get_rows(sql)
         utils_giswater.fillComboBox(dialog, "doc_type", rows)
-
+        
         # Set model of selected widget
         self.set_model_to_table(widget, table_name, expr_filter)
-<<<<<<< HEAD
 
         self.set_filter_dates('date', 'date', table_name, self.date_document_from, self.date_document_to)
 
-=======
-        self.set_filter_dates('date', 'date', table_name, self.date_document_from, self.date_document_to)
->>>>>>> b450eb84
         # Adding auto-completion to a QLineEdit
         self.table_object = "doc"        
         self.set_completer_object(dialog, self.table_object)
@@ -898,7 +882,7 @@
         # If object already exist show warning message
         if row:
             message = "Object already associated with this feature"
-            self.controller.show_message(message, message_level=0)
+            self.controller.show_warning(message)
 
         # If object not exist perform an INSERT
         else:
@@ -995,10 +979,7 @@
 
         manage_visit.manage_visit(geom_type=self.geom_type, feature_id=self.id, expl_id=expl_id[0])
         self.set_filter_dates('visit_start', 'visit_end', table_name, self.date_event_from, self.date_event_to)
-<<<<<<< HEAD
-
-=======
->>>>>>> b450eb84
+
 
     # creat the new visit GUI
     def update_visit_table(self):
@@ -1377,10 +1358,7 @@
         # Set model of selected widget
         self.set_model_to_table(widget, table_name, filter_)
         self.set_filter_dates('visit_start', 'visit_end', table_name, self.date_event_from, self.date_event_to)
-<<<<<<< HEAD
-
-=======
->>>>>>> b450eb84
+
 
     def set_filter_table_event(self, widget):
         """ Get values selected by the user and sets a new filter for its table model """
