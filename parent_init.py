"""
This file is part of Giswater 2.0
The program is free software: you can redistribute it and/or modify it under the terms of the GNU 
General Public License as published by the Free Software Foundation, either version 3 of the License, 
or (at your option) any later version.
"""

# -*- coding: utf-8 -*-
from qgis.core import QgsExpression, QgsFeatureRequest, QgsPoint
from qgis.utils import iface
from qgis.gui import QgsMessageBar, QgsMapCanvasSnapper, QgsMapToolEmitPoint, QgsVertexMarker, QgsDateTimeEdit
from PyQt4.Qt import QDate, QDateTime
from PyQt4.QtCore import QSettings, Qt, QPoint
from PyQt4.QtGui import QLabel,QTableView, QComboBox, QDateEdit, QDateTimeEdit, QPushButton, QLineEdit, QIcon, QWidget, QDialog, QTextEdit
from PyQt4.QtGui import QAction, QAbstractItemView, QCompleter, QStringListModel, QIntValidator, QDoubleValidator, QCheckBox, QColor, QFormLayout
from PyQt4.QtSql import QSqlTableModel

from functools import partial
from datetime import datetime
import os
import sys  
import urlparse
import webbrowser

import utils_giswater
from dao.controller import DaoController
from init.add_sum import Add_sum
from ui.ws_catalog import WScatalog
from ui.ud_catalog import UDcatalog
from actions.manage_document import ManageDocument
from actions.manage_element import ManageElement
from actions.manage_gallery import ManageGallery
from models.sys_feature_cat import SysFeatureCat
from models.man_addfields_parameter import ManAddfieldsParameter
from map_tools.snapping_utils import SnappingConfigManager


class ParentDialog(QDialog):   
    
    def __init__(self, dialog, layer, feature):
        """ Constructor class """  
        
        self.dialog = dialog
        self.layer = layer
        self.feature = feature  
        self.iface = iface
        self.canvas = self.iface.mapCanvas()    
        self.snapper_manager = None              
        self.init_config()     
        self.set_signals()    
        
        # Set default encoding 
        reload(sys)
        sys.setdefaultencoding('utf-8')   #@UndefinedVariable    
    
        QDialog.__init__(self)        

        
    def init_config(self):    
     
        # Initialize plugin directory
        cur_path = os.path.dirname(__file__)
        self.plugin_dir = os.path.abspath(cur_path)
        self.plugin_name = os.path.basename(self.plugin_dir) 

        # Get config file
        setting_file = os.path.join(self.plugin_dir, 'config', self.plugin_name + '.config')
        if not os.path.isfile(setting_file):
            message = "Config file not found at: " + setting_file
            self.iface.messageBar().pushMessage(message, QgsMessageBar.WARNING, 20)  
            self.close_dialog()
            return
            
        # Set plugin settings
        self.settings = QSettings(setting_file, QSettings.IniFormat)
        self.settings.setIniCodec(sys.getfilesystemencoding())
        
        # Set QGIS settings. Stored in the registry (on Windows) or .ini file (on Unix) 
        self.qgis_settings = QSettings()
        self.qgis_settings.setIniCodec(sys.getfilesystemencoding())  
        
        # Set controller to handle settings and database connection
        self.controller = DaoController(self.settings, self.plugin_name, iface)
        self.controller.set_plugin_dir(self.plugin_dir)  
        self.controller.set_qgis_settings(self.qgis_settings)  
        status = self.controller.set_database_connection()      
        if not status:
            message = self.controller.last_error
            self.controller.show_warning(message) 
            return 
            
        # Manage locale and corresponding 'i18n' file
        self.controller.manage_translation(self.plugin_name)
        
        # Cache error message with log_code = -1 (uncatched error)
        self.controller.get_error_message(-1)          
         
        # Load QGIS settings related with dialog position and size            
        #self.load_settings(self.dialog)        

        # Get schema_name and DAO object                
        self.schema_name = self.controller.schema_name  
        self.project_type = self.controller.get_project_type()
        
        self.btn_save_custom_fields = None
        
        # Manage layers
        self.manage_layers()
        
        # If not logged, then close dialog
        if not self.controller.logged:           
            self.dialog.parent().setVisible(False)              
            self.dialog.close()

        self.init_filters(self.dialog)
        expl_id = self.dialog.findChild(QComboBox, 'expl_id')
        dma_id = self.dialog.findChild(QComboBox, 'dma_id')
        self.filter_dma(expl_id, dma_id)
        state = self.dialog.findChild(QComboBox, 'state')
        state_type = self.dialog.findChild(QComboBox, 'state_type')
        self.filter_state_type(state, state_type)

       
    def load_default(self):
        """ Load default user values from table 'config_param_user' """
        
        # Builddate
        sql = ("SELECT value FROM " + self.schema_name + ".config_param_user"
               " WHERE cur_user = current_user AND parameter = 'builtdate_vdefault'")
        row = self.controller.get_row(sql)
        if row:
            date_value = datetime.strptime(row[0], '%Y-%m-%d')
        else:
            date_value = QDateTime.currentDateTime()
        utils_giswater.setCalendarDate("builtdate", date_value)

        # Exploitation
        sql = ("SELECT name FROM " + self.schema_name + ".exploitation WHERE expl_id::text ="
               " (SELECT value FROM " + self.schema_name + ".config_param_user"
               " WHERE cur_user = current_user AND parameter = 'exploitation_vdefault')::text")
        row = self.controller.get_row(sql)
        if row:
            utils_giswater.setWidgetText("expl_id", row[0])

        # State
        sql = ("SELECT name FROM " + self.schema_name + ".value_state WHERE id::text ="
               " (SELECT value FROM " + self.schema_name + ".config_param_user"
               " WHERE cur_user = current_user AND  parameter = 'state_vdefault')::text")
        row = self.controller.get_row(sql)
        if row:
            utils_giswater.setWidgetText("state", row[0])

        self.set_vdefault('verified_vdefault', 'verified')
        self.set_vdefault('workcat_vdefault', 'workcat_id')
        self.set_vdefault('sector_vdefault', 'sector_id')
        self.set_vdefault('municipality_vdefault', 'muni_id')
        self.set_vdefault('soilcat_vdefault', 'soilcat_id')


    def set_vdefault(self, parameter, widget):
        """ Set default values from default values when insert new feature"""
        sql = ("SELECT value FROM " + self.schema_name + ".config_param_user"
               " WHERE cur_user = current_user AND parameter = '"+parameter+"'")
        row = self.controller.get_row(sql)
        if row:
            utils_giswater.setWidgetText(widget, str(row[0]))


    def load_type_default(self, widget, cat_id):

        sql = ("SELECT value FROM " + self.schema_name + ".config_param_user"
               " WHERE cur_user = current_user AND parameter = '" + str(cat_id) + "'")
        row = self.controller.get_row(sql)
        if row:
            utils_giswater.setWidgetText(widget, row[0])


    def set_signals(self):
        
        try:
            self.dialog.parent().accepted.connect(self.save)
            self.dialog.parent().rejected.connect(self.reject_dialog)
        except:
            pass
        
            
    def translate_form(self, context_name):
        """ Translate widgets of the form to current language """
        # Get objects of type: QLabel
        widget_list = self.dialog.findChildren(QLabel)
        for widget in widget_list:
            self.translate_widget(context_name, widget)
            
            
    def translate_widget(self, context_name, widget):
        """ Translate widget text """
        if widget:
            widget_name = widget.objectName()
            text = self.controller.tr(widget_name, context_name)
            if text != widget_name:
                widget.setText(text)         
         
                
    def save(self, close_dialog=True):
        """ Save feature """

        # Custom fields save 
        status = self.save_custom_fields() 
        if not status:
            self.controller.log_info("save_custom_fields: data not saved")            
        
        # General save
        self.dialog.save()     
        self.iface.actionSaveEdits().trigger()    
        
        # Commit changes and show error details to the user (if any)     
        status = self.iface.activeLayer().commitChanges()
        if not status:
            self.parse_commit_error_message()
        else:
            feature_id = self.feature.attribute(self.geom_type + '_id')
            self.update_filters('value_state_type', 'id', self.geom_type, 'state_type', feature_id)
            self.update_filters('dma', 'dma_id', self.geom_type, 'dma_id', feature_id)            

        # Close dialog
        if close_dialog:
            self.close_dialog()


    def parse_commit_error_message(self):       
        """ Parse commit error message to make it more readable """
        
        msg = self.iface.activeLayer().commitErrors()
        if 'layer not editable' in msg:                
            return
        
        main_text = msg[0][:-1]
        error_text = msg[2].lstrip()
        error_pos = error_text.find("ERROR")
        detail_text_1 = error_text[:error_pos-1] + "\n\n"
        context_pos = error_text.find("CONTEXT")    
        detail_text_2 = error_text[error_pos:context_pos-1] + "\n"   
        detail_text_3 = error_text[context_pos:]
        detail_text = detail_text_1 + detail_text_2 + detail_text_3
        self.controller.show_warning_detail(main_text, detail_text)    
        

    def close_dialog(self):
        """ Close form """ 
        
        self.set_action_identify()
        self.controller.plugin_settings_set_value("check_topology_node", "0")        
        self.controller.plugin_settings_set_value("check_topology_arc", "0")        
        self.controller.plugin_settings_set_value("close_dlg", "0")           
        self.save_settings(self.dialog)     
        self.dialog.parent().setVisible(False)  
        
        
    def set_action_identify(self):
        """ Set action 'Identify' """  
        
        try:
            self.iface.actionIdentify().trigger()     
        except Exception:          
            pass           
        
        
    def reject_dialog(self, close=False):
        """ Reject dialog without saving """ 
        
        self.set_action_identify()        
        self.controller.plugin_settings_set_value("check_topology_node", "0")        
        self.controller.plugin_settings_set_value("check_topology_arc", "0")        
        self.controller.plugin_settings_set_value("close_dlg", "0")                           
        if close:
            self.dialog.parent().setVisible(False)         
        

    def load_settings(self, dialog=None):
        """ Load QGIS settings related with dialog position and size """
         
        if dialog is None:
            dialog = self.dialog
                    
        key = self.layer.name()                    
        width = self.controller.plugin_settings_value(key + "_width", dialog.parent().width())
        height = self.controller.plugin_settings_value(key + "_height", dialog.parent().height())
        x = self.controller.plugin_settings_value(key + "_x")
        y = self.controller.plugin_settings_value(key + "_y")                                    
        if x == "" or y == "":
            dialog.resize(width, height)
        else:
            dialog.setGeometry(x, y, width, height)
            
            
    def save_settings(self, dialog=None):
        """ Save QGIS settings related with dialog position and size """
                
        if dialog is None:
            dialog = self.dialog
            
        key = self.layer.name()         
        self.controller.plugin_settings_set_value(key + "_width", dialog.parent().width())
        self.controller.plugin_settings_set_value(key + "_height", dialog.parent().height())
        self.controller.plugin_settings_set_value(key + "_x", dialog.parent().pos().x())
        self.controller.plugin_settings_set_value(key + "_y", dialog.parent().pos().y())                     
        
        
    def set_model_to_table(self, widget, table_name, expr_filter): 
        """ Set a model with selected filter.
        Attach that model to selected table """

        # Set model
        model = QSqlTableModel();
        model.setTable(table_name)
        model.setEditStrategy(QSqlTableModel.OnManualSubmit)        
        model.setFilter(expr_filter)
        model.select()

        # Check for errors
        if model.lastError().isValid():
            self.controller.show_warning(model.lastError().text())      

        # Attach model to table view
        if widget:
            widget.setModel(model)   
        else:
            self.controller.log_info("set_model_to_table: widget not found") 
        
        
    def manage_document(self, doc_id=None):
        """ Execute action of button 34 """
                
        doc = ManageDocument(self.iface, self.settings, self.controller, self.plugin_dir)          
        doc.manage_document(False)
        doc.dlg.accepted.connect(partial(self.manage_document_new, doc))     
        doc.dlg.rejected.connect(partial(self.manage_document_new, doc))     
                 
        # Set completer
        self.set_completer_object(self.table_object)                    
        if doc_id:
            utils_giswater.setWidgetText("doc_id", doc_id)           
                
        # Open dialog
        doc.open_dialog()    
        
        
    def manage_document_new(self, doc):
        """ Get inserted doc_id and add it to current feature """
              
        if doc.doc_id is None:          
            return
        
        utils_giswater.setWidgetText("doc_id", doc.doc_id)        
        self.add_object(self.tbl_document, "doc")                      
        
        
    def manage_element(self, element_id=None):
        """ Execute action of button 33 """
        
        elem = ManageElement(self.iface, self.settings, self.controller, self.plugin_dir)          
        elem.manage_element(False)
        elem.dlg.accepted.connect(partial(self.manage_element_new, elem))     
        elem.dlg.rejected.connect(partial(self.manage_element_new, elem))     
                 
        # Set completer
        self.set_completer_object(self.table_object)                    
        if element_id:
            utils_giswater.setWidgetText("element_id", element_id)           
                
        # Open dialog
        elem.open_dialog()
        
                
    def manage_element_new(self, elem):
        """ Get inserted element_id and add it to current feature """
        
        if elem.element_id is None:          
            return
        
        utils_giswater.setWidgetText("element_id", elem.element_id)        
        self.add_object(self.tbl_element, "element")                
        
        
    def delete_records(self, widget, table_name):
        """ Delete selected objects (elements or documents) of the @widget """

        # Get selected rows
        selected_list = widget.selectionModel().selectedRows()   
        if len(selected_list) == 0:
            message = "Any record selected"
            self.controller.show_warning(message) 
            return
        
        inf_text = ""
        list_object_id = ""
        row_index = ""
        list_id = ""
        for i in range(0, len(selected_list)):
            row = selected_list[i].row()
            object_id = widget.model().record(row).value("doc_id")
            id_ = widget.model().record(row).value("id")
            if object_id is None:
                object_id = widget.model().record(row).value("element_id")
            inf_text += str(object_id)+", "
            list_id += str(id_)+", "
            list_object_id = list_object_id+str(object_id)+", "
            row_index += str(row+1)+", "
            
        row_index = row_index[:-2]
        inf_text = inf_text[:-2]
        list_object_id = list_object_id[:-2]
        list_id = list_id[:-2]
  
        message = "Are you sure you want to delete these records?"
        answer = self.controller.ask_question(message, "Delete records", list_object_id)
        if answer:
            sql = ("DELETE FROM " + self.schema_name + "." + table_name + ""
                   " WHERE id::integer IN (" + list_id + ")")
            self.controller.execute_sql(sql, log_sql=True)
            widget.model().select()
 
         
    def delete_records_hydro(self, widget):
        """ Delete selected elements of the table """

        # Get selected rows
        selected_list = widget.selectionModel().selectedRows()    
        if len(selected_list) == 0:
            message = "Any record selected"
            self.controller.show_warning(message) 
            return
        
        inf_text = ""
        list_id = ""
        row_index = ""
        for i in range(0, len(selected_list)):
            row = selected_list[i].row()
            id_ = widget.model().record(row).value("hydrometer_id")
            inf_text+= str(id_)+", "
            list_id = list_id+"'"+str(id_)+"', "
            row_index += str(row+1)+", "
            
        row_index = row_index[:-2]
        inf_text = inf_text[:-2]
        list_id = list_id[:-2]

        message = "Are you sure you want to delete these records?"
        answer = self.controller.ask_question(message, "Delete records", list_id)
        table_name = '"rtc_hydrometer_x_connec"'
        table_name2 = '"rtc_hydrometer"'
        if answer:
            sql = ("DELETE FROM " + self.schema_name + "." + table_name + ""
                   " WHERE hydrometer_id IN ("+list_id+")")
            self.controller.execute_sql(sql)
            sql = ("DELETE FROM " + self.schema_name + "." + table_name2 + ""
                   " WHERE hydrometer_id IN ("+list_id+")")
            self.controller.execute_sql(sql)
            widget.model().select()
            
                   
    def insert_records(self):
        """ Insert value Hydrometer | Hydrometer"""
        
        # Create the dialog and signals
        self.dlg_sum = Add_sum()
        utils_giswater.setDialog(self.dlg_sum)
        
        # Set signals
        self.dlg_sum.findChild(QPushButton, "btn_accept").clicked.connect(self.btn_accept)
        self.dlg_sum.findChild(QPushButton, "btn_close").clicked.connect(self.btn_close)
        
        # Open the dialog
        self.dlg_sum.exec_() 
        
        
    def btn_accept(self):
        """ Save new value oh hydrometer"""
  
        # Get widget text - hydtometer_id
        widget_hydro = self.dlg_sum.findChild(QLineEdit, "hydrometer_id_new")          
        self.hydro_id = widget_hydro.text()

        # Get connec_id       
        widget_connec = self.dialog.findChild(QLineEdit, "connec_id")          
        self.connec_id = widget_connec.text()

        # Check if Hydrometer_id already exists
        sql = "SELECT DISTINCT(hydrometer_id) FROM "+self.schema_name+".rtc_hydrometer WHERE hydrometer_id = '"+self.hydro_id+"'" 
        row = self.controller.get_row(sql)
        if row:
        # if exist - show warning
            self.controller.show_info_box("Hydrometer_id "+self.hydro_id+" exist in data base!", "Info")
        else:
        # in not exist insert hydrometer_id
            # if not exist - insert new Hydrometer id
            # Insert hydrometer_id in v_rtc_hydrometer
            sql = "INSERT INTO "+self.schema_name+".rtc_hydrometer (hydrometer_id) "
            sql+= " VALUES ('"+self.hydro_id+"')"
            self.controller.execute_sql(sql) 
            
            # insert hydtometer_id and connec_id in rtc_hydrometer_x_connec
            sql = "INSERT INTO "+self.schema_name+".rtc_hydrometer_x_connec (hydrometer_id, connec_id) "
            sql+= " VALUES ('"+self.hydro_id+"','"+self.connec_id+"')"
            self.controller.execute_sql(sql) 
        
            # Refresh table in Qtableview
            # Fill tab Hydrometer
            table_hydrometer = "v_rtc_hydrometer"
            self.fill_tbl_hydrometer(self.tbl_hydrometer, self.schema_name+"."+table_hydrometer, self.filter)
          
            self.dlg_sum.close_dialog()
                
              
    def btn_close(self):
        """ Close form without saving """
        self.dlg_sum.close_dialog()
          
    
    def open_selected_document_event(self):
        """ Get value from selected cell ("PATH"). Open the document """ 
        
        # TODO: Check if clicked value is from the column "PATH"
        position_column = self.tbl_event.currentIndex().column()
        if position_column == 7:      
            # Get data from address in memory (pointer)
            self.path = self.tbl_event.selectedIndexes()[0].data()

            sql = ("SELECT value FROM " + self.schema_name + ".config_param_system"
                   " WHERE parameter = 'om_visit_absolute_path'")
            row = self.controller.get_row(sql)
            if not row:
                message = "Parameter not set in table 'config_param_system'"
                self.controller.show_warning(message, parameter='om_visit_absolute_path')
                return
            
            # Full path= path + value from row
            self.full_path = row[0]+self.path
            
            # Parse a URL into components
            url = urlparse.urlsplit(self.full_path)
        
            # Check if path is URL
            if url.scheme == "http":
                # If path is URL open URL in browser
                webbrowser.open(self.full_path) 
            else: 
                # If its not URL ,check if file exist
                if not os.path.exists(self.full_path):
                    message = "File not found!"
                    self.controller.show_warning(message)
                else:
                    # Open the document
                    os.startfile(self.full_path)          

                    
    def open_selected_document(self, widget):
        """ Open selected document of the @widget """
        
        # Get selected rows
        selected_list = widget.selectionModel().selectedRows()    
        if len(selected_list) == 0:
            message = "Any record selected"
            self.controller.show_warning(message) 
            return
        
        inf_text = ""
        for i in range(0, len(selected_list)):
            row = selected_list[i].row()
            id_ = widget.model().record(row).value("path")
            inf_text+= str(id_) + ", "
        inf_text = inf_text[:-2]
        path_relative = inf_text 
        
        # Get 'doc_absolute_path' from table 'config_param_system'
        sql = ("SELECT value FROM " + self.schema_name + ".config_param_system"
               " WHERE parameter = 'doc_absolute_path'")
        row = self.controller.get_row(sql)
        if row is None:
            message = "Parameter not set in table 'config_param_system'"
            self.controller.show_warning(message, parameter='doc_absolute_path')
            return
    
        # Parse a URL into components
        path_absolute = row[0] + path_relative
        self.controller.log_info(path_absolute)        
        url = urlparse.urlsplit(path_absolute)

        # Check if path is URL
        if url.scheme == "http":
            # If path is URL open URL in browser
            webbrowser.open(path_absolute) 
        else: 
            # Check if 'path_absolute' exists
            if os.path.exists(path_absolute):
                os.startfile(path_absolute)    
            else:
                # Check if 'path_relative' exists
                if os.path.exists(path_relative):
                    os.startfile(path_relative)    
                else:
                    message = "File not found"
                    self.controller.show_warning(message, parameter=path_absolute)
        
        
    def set_filter_table_man(self, widget):
        """ Get values selected by the user and sets a new filter for its table model """
        
        # Get selected dates
        date_from = self.date_document_from.date().toString('yyyyMMdd') 
        date_to = self.date_document_to.date().toString('yyyyMMdd') 
        if (date_from > date_to):
            message = "Selected date interval is not valid"
            self.controller.show_warning(message)                   
            return
        
        # Set filter
        expr = self.field_id+" = '"+self.id+"'"
        expr+= " AND date >= '"+date_from+"' AND date <= '"+date_to+"'"
        
        # Get selected values in Comboboxes        
        doc_type_value = utils_giswater.getWidgetText("doc_type")
        if doc_type_value != 'null': 
            expr+= " AND doc_type = '"+doc_type_value+"'"
        doc_tag_value = utils_giswater.getWidgetText("doc_tag")
        if doc_tag_value != 'null': 
            expr+= " AND tagcat_id = '"+doc_tag_value+"'"
  
        # Refresh model with selected filter
        widget.model().setFilter(expr)
        widget.model().select()  
        
        
    def set_configuration(self, widget, table_name):
        """ Configuration of tables. Set visibility and width of columns """
        
        widget = utils_giswater.getWidget(widget)
        if not widget:
            return

        # Set width and alias of visible columns
        columns_to_delete = []
        sql = ("SELECT column_index, width, alias, status"
               " FROM " + self.schema_name + ".config_client_forms"
               " WHERE table_id = '" + table_name + "'"
               " ORDER BY column_index")
        rows = self.controller.get_rows(sql, log_info=False)
        if not rows:
            return
        
        for row in rows:        
            if not row['status']:
                columns_to_delete.append(row['column_index']-1)
            else:
                width = row['width']
                if width is None:
                    width = 100
                widget.setColumnWidth(row['column_index']-1, width)
                widget.model().setHeaderData(row['column_index']-1, Qt.Horizontal, row['alias'])
    
        # Set order
        widget.model().setSort(0, Qt.AscendingOrder)    
        widget.model().select()

        # Delete columns        
        for column in columns_to_delete:
            widget.hideColumn(column) 
        
        
    def fill_tbl_document_man(self, widget, table_name, expr_filter):
        """ Fill the table control to show documents """
        
        # Get widgets  
        widget.setSelectionBehavior(QAbstractItemView.SelectRows)        
        self.doc_id = self.dialog.findChild(QLineEdit, "doc_id")             
        doc_type = self.dialog.findChild(QComboBox, "doc_type")
        date_document_to = self.dialog.findChild(QDateEdit, "date_document_to")
        date_document_from = self.dialog.findChild(QDateEdit, "date_document_from")
        btn_open_doc = self.dialog.findChild(QPushButton, "btn_open_doc")
        btn_doc_delete = self.dialog.findChild(QPushButton, "btn_doc_delete")         
        btn_doc_insert = self.dialog.findChild(QPushButton, "btn_doc_insert")         
        btn_doc_new = self.dialog.findChild(QPushButton, "btn_doc_new")         
 
        # Set signals
        doc_type.activated.connect(partial(self.set_filter_table_man, widget))
        date_document_to.dateChanged.connect(partial(self.set_filter_table_man, widget))
        date_document_from.dateChanged.connect(partial(self.set_filter_table_man, widget))
        self.tbl_document.doubleClicked.connect(partial(self.open_selected_document, widget))
        btn_open_doc.clicked.connect(partial(self.open_selected_document, widget)) 
        btn_doc_delete.clicked.connect(partial(self.delete_records, widget, table_name))            
        btn_doc_insert.clicked.connect(partial(self.add_object, widget, "doc"))            
        btn_doc_new.clicked.connect(self.manage_document)            

        # Set dates
        date = QDate.currentDate()
        date_document_to.setDate(date)
        
        # Fill ComboBox doc_type
        sql = ("SELECT id"
               " FROM " + self.schema_name + ".doc_type"
               " ORDER BY id")
        rows = self.controller.get_rows(sql)
        utils_giswater.fillComboBox("doc_type", rows)
        
        # Set model of selected widget
        table_name = self.schema_name + "." + table_name   
        self.set_model_to_table(widget, table_name, expr_filter)
        
        # Adding auto-completion to a QLineEdit
        self.table_object = "doc"        
        self.set_completer_object(self.table_object)        
        
        
    def set_completer_object(self, table_object):
        """ Set autocomplete of widget @table_object + "_id" 
            getting id's from selected @table_object 
        """
        
        widget = utils_giswater.getWidget(table_object + "_id")
        if not widget:
            return
        
        # Set SQL
        field_object_id = "id"
        if table_object == "element":
            field_object_id = table_object + "_id"
        sql = ("SELECT DISTINCT(" + field_object_id + ")"
               " FROM " + self.schema_name + "." + table_object)
        row = self.controller.get_rows(sql)
        for i in range(0, len(row)):
            aux = row[i]
            row[i] = str(aux[0])

        # Set completer and model: add autocomplete in the widget
        self.completer = QCompleter()
        self.completer.setCaseSensitivity(Qt.CaseInsensitive)
        widget.setCompleter(self.completer)
        model = QStringListModel()
        model.setStringList(row)
        self.completer.setModel(model)        
    
    
    def add_object(self, widget, table_object):
        """ Add object (doc or element) to selected feature """
        
        # Get values from dialog
        object_id = utils_giswater.getWidgetText(table_object + "_id")
        if object_id == 'null':
            message = "You need to insert " + str(table_object + "_id")
            self.controller.show_warning(message)
            return
        
        # Check if this object exists
        field_object_id = "id"
        if table_object == "element":
            field_object_id = table_object + "_id" 
        sql = ("SELECT * FROM " + self.schema_name + "." + table_object + ""
               " WHERE " + field_object_id + " = '" + object_id + "'")
        row = self.controller.get_row(sql)
        if not row:
            self.controller.show_warning("Object id not found", parameter=object_id)
            return
        
        # Check if this object is already associated to current feature
        field_object_id = table_object + "_id"         
        tablename = table_object + "_x_" + self.geom_type
        sql = ("SELECT *"
               " FROM " + self.schema_name + "." + tablename + ""
               " WHERE " + str(self.field_id) + " = '" + str(self.id) + "'"
               " AND " + str(field_object_id) + " = '" + str(object_id) + "'")
        row = self.controller.get_row(sql, log_info=False, log_sql=True)
        
        # If object already exist show warning message
        if row:
            message = "Object already associated with this feature"
            self.controller.show_warning(message)

        # If object not exist perform an INSERT
        else:
            sql = ("INSERT INTO " + self.schema_name + "." + tablename + ""
                   "(" + str(field_object_id) + ", " + str(self.field_id) + ")"
                   " VALUES ('" + str(object_id) + "', '" + str(self.id) + "');")
            self.controller.execute_sql(sql, log_sql=True)
            widget.model().select()        
            
            
    def fill_tbl_element_man(self, widget, table_name, expr_filter):
        """ Fill the table control to show elements """
        
        # Get widgets  
        widget.setSelectionBehavior(QAbstractItemView.SelectRows)        
        self.element_id = self.dialog.findChild(QLineEdit, "element_id")             
        open_element = self.dialog.findChild(QPushButton, "open_element")
        btn_delete = self.dialog.findChild(QPushButton, "btn_delete")         
        btn_insert = self.dialog.findChild(QPushButton, "btn_insert")         
        new_element = self.dialog.findChild(QPushButton, "new_element")         
 
        # Set signals
        self.tbl_element.doubleClicked.connect(partial(self.open_selected_element, widget))
        open_element.clicked.connect(partial(self.open_selected_element, widget)) 
        btn_delete.clicked.connect(partial(self.delete_records, widget, table_name))            
        btn_insert.clicked.connect(partial(self.add_object, widget, "element"))            
        new_element.clicked.connect(self.manage_element)            
        
        # Set model of selected widget
        table_name = self.schema_name + "." + table_name   
        self.set_model_to_table(widget, table_name, expr_filter)
        
        # Adding auto-completion to a QLineEdit
        self.table_object = "element"        
        self.set_completer_object(self.table_object)   
                    

    def open_selected_element(self, widget):  
        """ Open form of selected element of the @widget?? """  
            
        # Get selected rows
        selected_list = widget.selectionModel().selectedRows()    
        if len(selected_list) == 0:
            message = "Any record selected"
            self.controller.show_warning(message) 
            return
              
        for i in range(0, len(selected_list)):
            row = selected_list[i].row()
            element_id = widget.model().record(row).value("element_id")
            break
        
        # Open selected element
        self.manage_element(element_id)
        
            
    def check_expression(self, expr_filter, log_info=False):
        """ Check if expression filter @expr is valid """
        
        if log_info:
            self.controller.log_info(expr_filter)
        expr = QgsExpression(expr_filter)
        if expr.hasParserError():
            message = "Expression Error"
            self.controller.log_warning(message, parameter=expr_filter)      
            return (False, expr)
        return (True, expr)
            
           
    def open_visit(self):
        """ Call button 65: om_visit_management """
        self.controller.log_info("open_visit")
           
           
    def new_visit(self):
        """ Call button 64: om_add_visit """
        self.controller.log_info("new_visit")


    def tbl_event_clicked(self):

        # Enable/Disable buttons
        btn_open_gallery = self.dialog.findChild(QPushButton, "btn_open_gallery")
        btn_open_visit_doc = self.dialog.findChild(QPushButton, "btn_open_visit_doc")
        btn_open_visit_event = self.dialog.findChild(QPushButton, "btn_open_visit_event")
        btn_open_gallery.setEnabled(False)
        btn_open_visit_doc.setEnabled(False)
        btn_open_visit_event.setEnabled(True)

        # Get selected row
        selected_list = self.tbl_event.selectionModel().selectedRows()
        selected_row = selected_list[0].row()
        self.visit_id = self.tbl_event.model().record(selected_row).value("visit_id")
        self.event_id = self.tbl_event.model().record(selected_row).value("event_id")

        sql = ("SELECT gallery, document"
               " FROM " + self.schema_name + ".v_ui_om_visit_x_node"
               " WHERE event_id = '" + str(self.event_id) + "' AND visit_id = '" + str(self.visit_id) + "'")
        row = self.controller.get_row(sql)
        if not row:
            return

        # If gallery 'True' or 'False'
        if str(row[0]) == 'True':
            btn_open_gallery.setEnabled(True)

        # If document 'True' or 'False'
        if str(row[1]) == 'True':
            btn_open_visit_doc.setEnabled(True)


    def open_gallery(self):
        """ Open gallery of selected record of the table """

        # Open Gallery
        gal = ManageGallery(self.iface, self.settings, self.controller, self.plugin_dir)
        gal.manage_gallery()
        gal.fill_gallery(self.visit_id, self.event_id)


    def open_visit_doc(self):
        """ Open document of selected record of the table """
        self.controller.log_info("open_visit_doc")
        
        
    def open_visit_event(self):
        """ Open event of selected record of the table """
        self.controller.log_info("open_visit_event")
         
             
    def fill_tbl_event(self, widget, table_name, filter_):
        """ Fill the table control to show documents """
        
        # Get widgets
        widget.setSelectionBehavior(QAbstractItemView.SelectRows)
        event_type = self.dialog.findChild(QComboBox, "event_type")
        event_id = self.dialog.findChild(QComboBox, "event_id")
        self.date_event_to = self.dialog.findChild(QDateEdit, "date_event_to")
        self.date_event_from = self.dialog.findChild(QDateEdit, "date_event_from")
        date = QDate.currentDate()
        self.date_event_to.setDate(date)

        btn_open_visit = self.dialog.findChild(QPushButton, "btn_open_visit")
        btn_new_visit = self.dialog.findChild(QPushButton, "btn_new_visit")
        btn_open_gallery = self.dialog.findChild(QPushButton, "btn_open_gallery")
        btn_open_visit_doc = self.dialog.findChild(QPushButton, "btn_open_visit_doc")
        btn_open_visit_event = self.dialog.findChild(QPushButton, "btn_open_visit_event")

        btn_open_gallery.setEnabled(False)
        btn_open_visit_doc.setEnabled(False)
        btn_open_visit_event.setEnabled(False)

        self.tbl_event = self.dialog.findChild(QTableView, "tbl_event_node")
        self.tbl_event.clicked.connect(self.tbl_event_clicked)

        # Set signals
        event_type.activated.connect(partial(self.set_filter_table_event, widget))
        event_id.activated.connect(partial(self.set_filter_table_event2, widget))
        self.date_event_to.dateChanged.connect(partial(self.set_filter_table_event, widget))
        self.date_event_from.dateChanged.connect(partial(self.set_filter_table_event, widget))

        btn_open_visit.pressed.connect(self.open_visit)
        btn_new_visit.pressed.connect(self.new_visit)
        btn_open_gallery.pressed.connect(self.open_gallery)
        btn_open_visit_doc.pressed.connect(self.open_visit_doc)
        btn_open_visit_event.pressed.connect(self.open_visit_event)

        feature_key = self.controller.get_layer_primary_key()
        if feature_key == 'node_id':
            feature_type = 'NODE'
        if feature_key == 'connec_id':
            feature_type = 'CONNEC'
        if feature_key == 'arc_id':
            feature_type = 'ARC'
        if feature_key == 'gully_id':
            feature_type = 'GULLY'

        table_name_event_id = "om_visit_parameter"
        
        # Fill ComboBox event_id
        sql = ("SELECT DISTINCT(id)"
               " FROM " + self.schema_name + "." + table_name_event_id + ""
               " WHERE feature_type = '" + feature_type + "' OR feature_type = 'ALL'"
               " ORDER BY id")
        rows = self.controller.get_rows(sql)
        utils_giswater.fillComboBox("event_id", rows)

        # Fill ComboBox event_type
        sql = ("SELECT DISTINCT(parameter_type)"
               " FROM " + self.schema_name + "." + table_name_event_id + ""
               " WHERE feature_type = '" + feature_type + "' OR feature_type = 'ALL'"
               " ORDER BY parameter_type")
        rows = self.controller.get_rows(sql)
        utils_giswater.fillComboBox("event_type", rows)

        # Set model of selected widget
        self.set_model_to_table(widget, table_name, filter_)


    def set_filter_table_event(self, widget):
        """ Get values selected by the user and sets a new filter for its table model """

        # Get selected dates
        date_from = self.date_event_from.date().toString('yyyyMMdd') 
        date_to = self.date_event_to.date().toString('yyyyMMdd') 
        if date_from > date_to:
            message = "Selected date interval is not valid"
            self.controller.show_warning(message)
            return

        # Cascade filter
        table_name_event_id = "om_visit_parameter"
        event_type_value = utils_giswater.getWidgetText("event_type")
        
        # Get type of feature
        feature_key = self.controller.get_layer_primary_key()
        if feature_key == 'node_id':
            feature_type = 'NODE'
        if feature_key == 'connec_id':
            feature_type = 'CONNEC'
        if feature_key == 'arc_id':
            feature_type = 'ARC'
        if feature_key == 'gully_id':
            feature_type = 'GULLY'

        # Fill ComboBox event_id
        sql = ("SELECT DISTINCT(id)"
               " FROM " + self.schema_name + "." + table_name_event_id + ""
               " WHERE (feature_type = '" + feature_type + "' OR feature_type = 'ALL')")
        if event_type_value != 'null':
            sql += " AND parameter_type = '" + event_type_value + "'"
        sql += " ORDER BY id"
        rows = self.controller.get_rows(sql)
        utils_giswater.fillComboBox("event_id", rows)
        # End cascading filter

        # Set filter to model
        expr = self.field_id + " = '" + self.id + "'"
        expr += " AND tstamp >= '" + date_from + "' AND tstamp <= '" + date_to + "'"

        # Get selected values in Comboboxes
        event_type_value = utils_giswater.getWidgetText("event_type")
        if event_type_value != 'null':
            expr+= " AND parameter_type = '" + event_type_value + "'"
        event_id = utils_giswater.getWidgetText("event_id")
        if event_id != 'null': 
            expr += " AND parameter_id = '" + event_id + "'"
            
        # Refresh model with selected filter
        widget.model().setFilter(expr)
        widget.model().select()


    def set_filter_table_event2(self, widget):
        """ Get values selected by the user and sets a new filter for its table model """
        """ Cascading filter """

        # Get selected dates
        date_from = self.date_event_from.date().toString('yyyyMMdd')
        date_to = self.date_event_to.date().toString('yyyyMMdd')
        if (date_from > date_to):
            message = "Selected date interval is not valid"
            self.controller.show_warning(message)
            return

        # Set filter
        expr = self.field_id+" = '"+self.id+"'"
        expr += " AND tstamp >= '"+date_from+"' AND tstamp <= '"+date_to+"'"

        # Get selected values in Comboboxes
        event_type_value = utils_giswater.getWidgetText("event_type")
        if event_type_value != 'null':
            expr+= " AND parameter_type = '" + event_type_value + "'"
        event_id = utils_giswater.getWidgetText("event_id")
        if event_id != 'null':
            expr+= " AND parameter_id = '" + event_id + "'"

        # Refresh model with selected filter
        widget.model().setFilter(expr)
        widget.model().select()


    def fill_tbl_hydrometer(self, widget, table_name, filter_):
        """ Fill the table control to show documents"""

        # Get widgets
        self.date_el_to = self.dialog.findChild(QDateEdit, "date_el_to")
        self.date_el_from = self.dialog.findChild(QDateEdit, "date_el_from")
        date = QDate.currentDate();
        self.date_el_to.setDate(date);

        # Set signals
        self.date_el_to.dateChanged.connect(partial(self.set_filter_hydrometer, widget))
        self.date_el_from.dateChanged.connect(partial(self.set_filter_hydrometer, widget))
        #self.tbl_document.doubleClicked.connect(self.open_selected_document)

        # Set model of selected widget
        self.set_model_to_table(widget, table_name, filter_)


    def set_filter_hydrometer(self, widget):
        """ Get values selected by the user and sets a new filter for its table model """

        # Get selected dates
        date_from = self.date_el_from.date().toString('yyyyMMdd')
        date_to = self.date_el_to.date().toString('yyyyMMdd')
        if (date_from > date_to):
            message = "Selected date interval is not valid"
            self.controller.show_warning(message)
            return

        # Set filter
        expr = self.field_id+" = '"+self.id+"'"
        expr+= " AND date >= '" + date_from + "' AND date <= '" + date_to + "'"

        # Refresh model with selected filter
        widget.model().setFilter(expr)
        widget.model().select()


    def action_centered(self, feature, canvas, layer):
        """ Center map to current feature """
        layer.selectByIds([feature.id()])
        canvas.zoomToSelected(layer)


    def action_zoom_in(self, feature, canvas, layer):
        """ Zoom in """
        layer.selectByIds([feature.id()])
        canvas.zoomToSelected(layer)
        canvas.zoomIn()


    def action_zoom_out(self, feature, canvas, layer):
        """ Zoom out """
        layer.selectByIds([feature.id()])
        canvas.zoomToSelected(layer)
        canvas.zoomOut()


    def action_enabled(self, action, layer):
        """ Enable/Disable edition """

        action_widget = self.dialog.findChild(QAction, "actionCopyPaste")
        if action_widget:
            action_widget.setEnabled(action.isChecked())
        action_widget = self.dialog.findChild(QAction, "actionRotation")
        if action_widget:
            action_widget.setEnabled(action.isChecked())
        if self.btn_save_custom_fields:
            self.btn_save_custom_fields.setEnabled(action.isChecked())

        status = layer.startEditing()
        if not action.isChecked():
            message = "Do you want to save the changes?"
            answer = self.controller.ask_question(message, "Save changes")
            if answer:
                self.save(close_dialog=False)
        self.change_status(action, status, layer)


    def change_status(self, action, status, layer):

        if status:
            layer.startEditing()
            action.setActive(True)
        else:
            layer.rollBack()
            

    def catalog(self, wsoftware, geom_type, node_type=None):

        # Set dialog depending water software
        if wsoftware == 'ws':
            self.dlg_cat = WScatalog()
            self.field2 = 'pnom'
            self.field3 = 'dnom'
        elif wsoftware == 'ud':
            self.dlg_cat = UDcatalog()
            self.field2 = 'shape'
            self.field3 = 'geom1'
        utils_giswater.setDialog(self.dlg_cat)
        self.dlg_cat.open()
        self.dlg_cat.btn_ok.pressed.connect(partial(self.fill_geomcat_id, geom_type))
        self.dlg_cat.btn_cancel.pressed.connect(self.dlg_cat.close)
        self.dlg_cat.matcat_id.currentIndexChanged.connect(partial(self.fill_catalog_id, wsoftware, geom_type))
        self.dlg_cat.matcat_id.currentIndexChanged.connect(partial(self.fill_filter2, wsoftware, geom_type))
        self.dlg_cat.matcat_id.currentIndexChanged.connect(partial(self.fill_filter3, wsoftware, geom_type))
        self.dlg_cat.filter2.currentIndexChanged.connect(partial(self.fill_catalog_id, wsoftware, geom_type))
        self.dlg_cat.filter2.currentIndexChanged.connect(partial(self.fill_filter3, wsoftware, geom_type))
        self.dlg_cat.filter3.currentIndexChanged.connect(partial(self.fill_catalog_id, wsoftware, geom_type))

        self.node_type_text = None
        if wsoftware == 'ws' and geom_type == 'node':
            self.node_type_text = node_type
        sql = "SELECT DISTINCT(matcat_id) AS matcat_id "
        sql += " FROM " + self.schema_name + ".cat_" + geom_type
        if wsoftware == 'ws' and geom_type == 'node':
            sql += " WHERE " + geom_type + "type_id IN"
            sql += " (SELECT DISTINCT (id) AS id FROM " + self.schema_name+"."+geom_type+"_type"
            sql += " WHERE type = '" + self.layer.name().upper() + "')"
        sql += " ORDER BY matcat_id"
        rows = self.controller.get_rows(sql)
        utils_giswater.fillComboBox(self.dlg_cat.matcat_id, rows)

        sql = "SELECT DISTINCT(" + self.field2 + ")"
        sql += " FROM " + self.schema_name + ".cat_" + geom_type
        if wsoftware == 'ws' and geom_type == 'node':
            sql += " WHERE " + geom_type + "type_id IN"
            sql += " (SELECT DISTINCT (id) AS id FROM " + self.schema_name+"."+geom_type+"_type"
            sql += " WHERE type = '" + self.layer.name().upper() + "')"
        sql += " ORDER BY "+self.field2
        rows = self.controller.get_rows(sql)
        utils_giswater.fillComboBox(self.dlg_cat.filter2, rows)

        if wsoftware == 'ws':
            if geom_type == 'node':
                sql = "SELECT "+self.field3
                sql += " FROM (SELECT DISTINCT(regexp_replace(trim(' nm' FROM "+self.field3+"), '-', '', 'g')::int) as x, "+self.field3
                sql += " FROM "+self.schema_name+".cat_"+geom_type+" WHERE "+self.field2 + " LIKE '%"+self.dlg_cat.filter2.currentText()+"%' "
                sql += " AND matcat_id LIKE '%"+self.dlg_cat.matcat_id.currentText()+"%' AND "+geom_type+"type_id IN "
                sql += "(SELECT id FROM "+self.schema_name+"."+geom_type+"_type WHERE type LIKE '%"+self.layer.name().upper()+"%')"
                sql += " ORDER BY x) AS "+self.field3
            elif geom_type == 'arc':
                sql = "SELECT DISTINCT("+self.field3+"), (trim('mm' from "+self.field3+")::int) AS x, "+self.field3
                sql += " FROM "+self.schema_name+".cat_"+geom_type+" ORDER BY x"
            elif geom_type == 'connec':
                sql = "SELECT DISTINCT(TRIM(TRAILING ' ' from "+self.field3+")) AS "+self.field3
                sql += " FROM "+self.schema_name+".cat_"+geom_type+" ORDER BY "+self.field3
        else:
            if geom_type == 'node':
                sql = "SELECT DISTINCT("+self.field3+") AS "+self.field3
                sql += " FROM "+self.schema_name+".cat_"+geom_type
                sql += " ORDER BY "+self.field3
            elif geom_type == 'arc':
                sql = "SELECT DISTINCT("+self.field3+"), (trim('mm' from "+self.field3+")::int) AS x, "+self.field3
                sql += " FROM "+self.schema_name+".cat_"+geom_type+" ORDER BY x"
        rows = self.controller.get_rows(sql)
        utils_giswater.fillComboBox(self.dlg_cat.filter3, rows)
        self.fill_catalog_id(wsoftware, geom_type)


    def fill_filter2(self, wsoftware, geom_type):

        # Get values from filters
        mats = utils_giswater.getWidgetText(self.dlg_cat.matcat_id)

        # Set SQL query
        sql_where = None
        sql = "SELECT DISTINCT(" + self.field2 + ")"
        sql += " FROM " + self.schema_name + ".cat_" + geom_type

        # Build SQL filter
        if mats != "null":
            if sql_where is None:
                sql_where = " WHERE "
            sql_where += " matcat_id = '"+mats+"'"
        if wsoftware == 'ws':
            if sql_where is None:
                sql_where = " WHERE "
            else:
                sql_where += " AND "
            sql_where += geom_type + "type_id IN (SELECT DISTINCT (id) AS id FROM " + self.schema_name + "." + geom_type + "_type "
            sql_where += " WHERE type = '" + self.layer.name().upper() + "')"
        if sql_where is not None:
            sql += str(sql_where) + " ORDER BY " + str(self.field2)
        else:
            sql += " ORDER BY " + str(self.field2)

        rows = self.controller.get_rows(sql)
        utils_giswater.fillComboBox(self.dlg_cat.filter2, rows)
        self.fill_filter3(wsoftware, geom_type)


    def fill_filter3(self, wsoftware, geom_type):

        if wsoftware == 'ws':
            if geom_type == 'node':
                sql = "SELECT "+self.field3
                sql += " FROM (SELECT DISTINCT(regexp_replace(trim(' nm' FROM "+self.field3+"), '-', '', 'g')::int) as x, "+self.field3
                sql += " FROM "+self.schema_name+".cat_"+geom_type
                sql += " WHERE ("+self.field2 + " LIKE '%"+self.dlg_cat.filter2.currentText()+"%' OR "+self.field2 + " is null) "
                sql += " AND (matcat_id LIKE '%"+self.dlg_cat.matcat_id.currentText()+"%' OR matcat_id is null)"
                sql += " AND "+geom_type+"type_id IN "
                sql += "(SELECT id FROM "+self.schema_name+"."+geom_type+"_type WHERE type LIKE '%"+self.layer.name().upper()+"%')"
                sql += " ORDER BY x) AS "+self.field3
            elif geom_type == 'arc':
                sql = "SELECT "+self.field3
                sql += " FROM (SELECT DISTINCT(regexp_replace(trim(' nm' FROM "+self.field3+"), '-', '', 'g')::int) as x, "+self.field3
                sql += " FROM "+self.schema_name+".cat_"+geom_type
                sql += " WHERE "+geom_type+"type_id IN "
                sql += "(SELECT id FROM "+self.schema_name+"."+geom_type+"_type WHERE type LIKE '%"+self.layer.name().upper()+"%')"
                sql += " AND (" + self.field2 + " LIKE '%" + self.dlg_cat.filter2.currentText() + "%' OR " + self.field2 + " is null) "
                sql += " AND (matcat_id LIKE '%" + self.dlg_cat.matcat_id.currentText() + "%' OR matcat_id is null)"
                sql += " ORDER BY x) AS "+self.field3
            elif geom_type == 'connec':
                sql = "SELECT DISTINCT(TRIM(TRAILING ' ' from "+self.field3+")) AS "+self.field3
                sql += " FROM "+self.schema_name+".cat_"+geom_type+" ORDER BY "+self.field3
        else:
            if geom_type == 'node' or geom_type == 'arc':
                sql = "SELECT DISTINCT("+self.field3+") FROM "+self.schema_name+".cat_"+geom_type
                sql += " WHERE (matcat_id LIKE '%"+self.dlg_cat.matcat_id.currentText()+"%' OR matcat_id is null) "
                sql += " AND ("+self.field2+" LIKE '%"+self.dlg_cat.filter2.currentText()+"%' OR "+self.field2 + " is null) "
                sql += " ORDER BY "+self.field3

        rows = self.controller.get_rows(sql)
        utils_giswater.fillComboBox(self.dlg_cat.filter3, rows)
        self.fill_catalog_id(wsoftware, geom_type)


    def fill_catalog_id(self, wsoftware, geom_type):

        # Get values from filters
        mats = utils_giswater.getWidgetText(self.dlg_cat.matcat_id)
        filter2 = utils_giswater.getWidgetText(self.dlg_cat.filter2)
        filter3 = utils_giswater.getWidgetText(self.dlg_cat.filter3)

        # Set SQL query
        sql_where = None
        sql = "SELECT DISTINCT(id) FROM "+self.schema_name+".cat_"+geom_type

        if wsoftware == 'ws':
            sql_where = " WHERE "+geom_type+"type_id IN (SELECT DISTINCT (id) FROM " + self.schema_name + "."+geom_type+"_type"
            sql_where += " WHERE type='"+self.layer.name().upper()+"')"
        if self.dlg_cat.matcat_id.currentText() != 'null':
            if sql_where is None:
                sql_where = " WHERE "
            else:
                sql_where += " AND "
            sql_where += " (matcat_id LIKE '%"+self.dlg_cat.matcat_id.currentText()+"%' or matcat_id is null)"
        if self.dlg_cat.filter2.currentText() != 'null':
            if sql_where is None:
                sql_where = " WHERE "
            else:
                sql_where += " AND "
            sql_where += "("+self.field2+" LIKE '%"+self.dlg_cat.filter2.currentText()+"%' OR " + self.field2 + " is null)"
        if self.dlg_cat.filter3.currentText() != 'null':
            if sql_where is None:
                sql_where = " WHERE "
            else:
                sql_where += " AND "
            sql_where += "("+self.field3+"::text LIKE '%"+self.dlg_cat.filter3.currentText()+"%' OR " + self.field3 + " is null)"
        if sql_where is not None:
            sql += str(sql_where)+" ORDER BY id"
        else:
            sql += " ORDER BY id"
        rows = self.controller.get_rows(sql)
        utils_giswater.fillComboBox(self.dlg_cat.id, rows)


    def fill_geomcat_id(self, geom_type):
        
        catalog_id = utils_giswater.getWidgetText(self.dlg_cat.id)
        self.dlg_cat.close()
        if geom_type == 'node':
            utils_giswater.setWidgetText(self.nodecat_id, catalog_id)
        elif geom_type == 'arc':
            utils_giswater.setWidgetText(self.arccat_id, catalog_id)
        else:
            utils_giswater.setWidgetText(self.connecat_id, catalog_id)


    def manage_feature_cat(self):

        self.feature_cat = {}
        
        # Dictionary to keep every record of table 'sys_feature_cat'
        # Key: field tablename. Value: Object of the class SysFeatureCat
        sql = "SELECT * FROM " + self.schema_name + ".sys_feature_cat"
        rows = self.controller.get_rows(sql)
        if not rows:
            return

        for row in rows:
            tablename = row['tablename']
            elem = SysFeatureCat(row['id'], row['type'], row['orderby'], row['tablename'], row['shortcut_key'])
            self.feature_cat[tablename] = elem


    def manage_layers(self):
        """ Manage layers """

        # Check if we have any layer loaded
        layers = self.iface.legendInterface().layers()
        if len(layers) == 0:
            return

        self.manage_feature_cat()

        # Iterate over all layers to get the ones specified in 'db' config section
        for cur_layer in layers:
            uri_table = self.controller.get_layer_source_table_name(cur_layer)  # @UnusedVariable
            if uri_table is not None:
                if uri_table in self.feature_cat.keys():
                    elem = self.feature_cat[uri_table]
                    elem.layername = cur_layer.name()


    def set_icon(self, widget, icon):
        """ Set @icon to selected @widget """

        # Get icons folder
        icons_folder = os.path.join(self.plugin_dir, 'icons')
        icon_path = os.path.join(icons_folder, str(icon) + ".png")
        if os.path.exists(icon_path):
            widget.setIcon(QIcon(icon_path))
        else:
            # If not found search in icons/widgets folder
            icons_folder = os.path.join(self.plugin_dir, 'icons', 'widgets')
            icon_path = os.path.join(icons_folder, str(icon) + ".png")
            if os.path.exists(icon_path):
                widget.setIcon(QIcon(icon_path))
            else:
                self.controller.log_info("File not found", parameter=icon_path)


    def action_help(self, wsoftware, geom_type):
        """ Open PDF file with selected @wsoftware and @geom_type """

        # Get locale of QGIS application
        locale = QSettings().value('locale/userLocale').lower()
        if locale == 'es_es':
            locale = 'es'
        elif locale == 'es_ca':
            locale = 'ca'
        elif locale == 'en_us':
            locale = 'en'

        # Get PDF file
        pdf_folder = os.path.join(self.plugin_dir, 'png')
        pdf_path = os.path.join(pdf_folder, wsoftware + "_" + geom_type + "_" + locale + ".pdf")

        # Open PDF if exists. If not open Spanish version
        if os.path.exists(pdf_path):
            os.system(pdf_path)
        else:
            locale = "es"
            pdf_path = os.path.join(pdf_folder, wsoftware + "_" + geom_type + "_" + locale + ".pdf")
            if os.path.exists(pdf_path):
                os.system(pdf_path)
            else:
                self.controller.show_warning("File not found", parameter=pdf_path)


    def manage_custom_fields(self, cat_feature_id=None, tab_to_remove=None):
        """ Management of custom fields """

        # Check if corresponding widgets already exists
        self.form_layout_widget = self.dialog.findChild(QWidget, 'widget_form_layout')
        if not self.form_layout_widget:
            self.controller.log_info("widget not found")
            if tab_to_remove is not None:
                self.tab_main.removeTab(tab_to_remove)
            return False

        self.form_layout = self.form_layout_widget.layout()
        if self.form_layout is None:
            self.controller.log_info("layout not found")
            if tab_to_remove is not None:
                self.tab_main.removeTab(tab_to_remove)
            return False

        # Search into table 'man_addfields_parameter' parameters of selected @cat_feature_id
        sql = "SELECT * FROM " + self.schema_name + ".man_addfields_parameter"
        if cat_feature_id is not None and cat_feature_id != 'null':
            sql += " WHERE cat_feature_id = '" + cat_feature_id + "' OR cat_feature_id IS NULL"
        else:
            sql += " WHERE cat_feature_id IS NULL"
        sql += " ORDER BY id"
        rows = self.controller.get_rows(sql, log_info=False)
        if not rows:
            if tab_to_remove is not None:
                self.tab_main.removeTab(tab_to_remove)
            return False

        # Set layout properties
        self.form_layout.setRowWrapPolicy(QFormLayout.DontWrapRows);
        self.form_layout.setFieldGrowthPolicy(QFormLayout.FieldsStayAtSizeHint);
        self.form_layout.setFormAlignment(Qt.AlignLeft | Qt.AlignTop);   
        self.form_layout.setLabelAlignment(Qt.AlignLeft)

        # Create a widget for every parameter
        self.parameters = {}
        for row in rows:
            self.manage_widget(row)
        
        return True


    def manage_widget(self, row):
        """ Create a widget for every parameter """

        # Create instance of object ManAddfieldsParameter
        parameter = ManAddfieldsParameter(row)
        
        # Check widget type
        if parameter.widgettype_id == 'QLineEdit':
            widget = QLineEdit()
        elif parameter.widgettype_id == 'QComboBox':
            widget = QComboBox()
        elif parameter.widgettype_id == 'QDateEdit':
            widget = QgsDateTimeEdit()
            widget.setCalendarPopup(True)
            widget.setAllowNull(True)
            widget.setDisplayFormat("dd/MM/yyyy");
        elif parameter.widgettype_id == 'QDateTimeEdit':
            widget = QgsDateTimeEdit()
            widget.setCalendarPopup(True)
            widget.setAllowNull(True)            
            widget.setDisplayFormat("dd/MM/yyyy hh:mm:ss");
        elif parameter.widgettype_id == 'QTextEdit':
            widget = QTextEdit()
        elif parameter.widgettype_id == 'QCheckBox':
            widget = QCheckBox()
        else:
            return
        
        # Manage datatype_id
        if parameter.datatype_id == 'integer':
            validator = QIntValidator(-9999999, 9999999)
            widget.setValidator(validator)     
        elif parameter.datatype_id == 'double' or parameter.datatype_id == 'numeric':
            if parameter.num_decimals is None:              
                parameter.num_decimals = 3    
            validator = QDoubleValidator(-9999999, 9999999, parameter.num_decimals)
            validator.setNotation(QDoubleValidator().StandardNotation)
            widget.setValidator(validator)       
            
        # Manage field_length
        if parameter.field_length and parameter.widgettype_id == 'QLineEdit':
            widget.setMaxLength(parameter.field_length) 

        # Create label of custom field
        label = QLabel()
        label_text = parameter.form_label
        if parameter.is_mandatory:
            label_text += " *"
        label.setText(label_text)
        
        # Set some widgets properties
        widget.setObjectName(parameter.param_name)
        widget.setFixedWidth(150);

        # Check if selected feature has value in table 'man_addfields_value'
        value_param = self.get_param_value(row['id'], self.id)
        parameter.value_param = value_param        
        parameter.widget = widget
        
        # Manage widget type
        if type(widget) is QDateEdit \
            or (type(widget) is QgsDateTimeEdit and widget.displayFormat() == 'dd/MM/yyyy'):
            if value_param is None or value_param == "":
                widget.clear() 
            else:
                value_param = QDate.fromString(value_param, 'dd/MM/yyyy')
                utils_giswater.setCalendarDate(widget, value_param)

        elif type(widget) is QDateTimeEdit \
            or (type(widget) is QgsDateTimeEdit and widget.displayFormat() == 'dd/MM/yyyy hh:mm:ss'):         
            if value_param is None or value_param == "":
                widget.clear() 
            else:
                value_param = QDateTime.fromString(value_param, 'dd/MM/yyyy hh:mm:ss')
                utils_giswater.setCalendarDate(widget, value_param)

        elif type(widget) is QCheckBox:
            if value_param is None or value_param == '0':
                value_param = 0     
            utils_giswater.setChecked(widget, value_param)  
            
        elif type(widget) is QComboBox:
            self.manage_combo_parameter(parameter)
            
        else: 
            if value_param is None:
                value_param = str(row['default_value'])
            utils_giswater.setWidgetText(widget, value_param)
            
        # Add to parameters dictionary
        self.parameters[parameter.id] = parameter

        # Add row with custom label and widget
        self.form_layout.addRow(label, widget)


    def get_param_value(self, parameter_id, feature_id):
        """ Get value_param from selected @parameter_id and @feature_id from table 'man_addfields_value' """

        value_param = None
        sql = ("SELECT value_param FROM " + self.schema_name + ".man_addfields_value"
               " WHERE parameter_id = " + str(parameter_id) + " AND feature_id = '" + str(feature_id) + "'")
        row = self.controller.get_row(sql, log_info=False)
        if row:
            value_param = row[0]

        return value_param


    def save_custom_fields(self):
        """ Save data into table 'man_addfields_value' """       
                          
        # Delete previous data
        sql = ("DELETE FROM " + self.schema_name + ".man_addfields_value"
               " WHERE feature_id = '" + str(self.id) + "';\n")

        # Iterate over all widgets and execute one insert per widget
        # Abort process if any mandatory field is not set        
        for parameter_id, parameter in self.parameters.iteritems():
            widget = parameter.widget
            if type(widget) is QDateEdit or type(widget) is QDateTimeEdit or type(widget) is QgsDateTimeEdit:
                value_param = utils_giswater.getCalendarDate(widget, 'dd/MM/yyyy', 'dd/MM/yyyy hh:mm:ss')
            elif type(widget) is QCheckBox:
                value_param = utils_giswater.isChecked(widget)   
                value_param = (1 if value_param else 0)               
            else:            
                value_param = utils_giswater.getWidgetText(widget)
                
            if value_param == 'null' and parameter.is_mandatory:  
                msg = "This paramater is mandatory. Please, set a value"   
                self.controller.show_warning(msg, parameter=parameter.form_label)
                return False                        
            elif value_param != 'null':
                sql += ("INSERT INTO " + self.schema_name + ".man_addfields_value (feature_id, parameter_id, value_param)"
                       " VALUES ('" + str(self.id) + "', " + str(parameter_id) + ", '" + str(value_param) + "');\n")      

        # Execute all SQL's together
        self.controller.execute_sql(sql, log_sql=True)
        
        return True
                  
    
    def manage_combo_parameter(self, parameter):     
        """ Manage parameter of widgettype_id = 'QComboBox' """
        
        sql = ("SELECT " + parameter.dv_key_column + ", " + parameter.dv_value_column + ""
               " FROM " + self.schema_name + "." + parameter.dv_table + ""
               " ORDER BY " + parameter.dv_value_column)
        rows = self.controller.get_rows(sql)
        utils_giswater.fillComboBox(parameter.widget, rows)
        value_param = parameter.value_param
        if value_param:
            utils_giswater.setWidgetText(parameter.widget, value_param)
                 

    def check_link(self, open_link=False):
        """ Check if exist URL from field 'link' in main tab """
        
        field_link = "link"
        widget = self.tab_main.findChild(QTextEdit, field_link)
        if widget:
            url = utils_giswater.getWidgetText(widget)
            if url == 'null':
                self.dialog.findChild(QAction, "actionLink").setEnabled(False)
            else:
                self.dialog.findChild(QAction, "actionLink").setEnabled(True)
                if open_link:
                    webbrowser.open(url)                 
                
                
    def get_node_from_point(self, point, arc_searchnodes):
        """ Get closest node from selected point """
        
        node = None
        srid = self.controller.plugin_settings_value('srid')        
        geom_point = "ST_SetSRID(ST_Point(" + str(point.x()) + ", " + str(point.y()) + "), " + str(srid) + ")"     
        sql = ("SELECT node_id FROM " + self.schema_name + ".v_edit_node" 
               " WHERE ST_DWithin(" + str(geom_point) + ", the_geom, " + str(arc_searchnodes) + ")" 
               " ORDER BY ST_Distance(" + str(geom_point) + ", the_geom) LIMIT 1")          
        row = self.controller.get_row(sql, log_sql=True)  
        if row:
            node = row[0]
        
        return node
    
    
    def get_layer(self, sys_feature_cat_id):
        """ Get layername from dictionary feature_cat given @sys_feature_cat_id """
                             
        if self.feature_cat is None:
            self.controller.log_info("self.feature_cat is None")
            return None
            
        # Iterate over all dictionary
        for feature_cat in self.feature_cat.itervalues():           
            if sys_feature_cat_id == feature_cat.id:
                layer = self.controller.get_layer_by_layername(feature_cat.layername)
                return layer

        return None


    def action_copy_paste(self, geom_type):
        """ Copy some fields from snapped feature to current feature """
        
        # Set map tool emit point and signals   
        self.emit_point = QgsMapToolEmitPoint(self.canvas)
        self.canvas.setMapTool(self.emit_point)
        self.snapper = QgsMapCanvasSnapper(self.canvas)
        self.canvas.xyCoordinates.connect(self.action_copy_paste_mouse_move)        
        self.emit_point.canvasClicked.connect(self.action_copy_paste_canvas_clicked)
        self.geom_type = geom_type
        
        # Store user snapping configuration
        self.snapper_manager = SnappingConfigManager(self.iface)
        self.snapper_manager.store_snapping_options()

        # Clear snapping
        self.snapper_manager.clear_snapping()

        # Set snapping 
        layer = self.iface.activeLayer()
        self.snapper_manager.snap_to_layer(layer)                    
        
        # Set marker
        color = QColor(255, 100, 255)
        self.vertex_marker = QgsVertexMarker(self.canvas)
        if geom_type == 'node':           
            self.vertex_marker.setIconType(QgsVertexMarker.ICON_CIRCLE)
        elif geom_type == 'arc':
            self.vertex_marker.setIconType(QgsVertexMarker.ICON_CROSS)
        self.vertex_marker.setColor(color)
        self.vertex_marker.setIconSize(15)
        self.vertex_marker.setPenWidth(3)          


    def action_copy_paste_mouse_move(self, point):
        """ Slot function when mouse is moved in the canvas. 
            Add marker if any feature is snapped 
        """
         
        # Hide marker and get coordinates
        self.vertex_marker.hide()
        map_point = self.canvas.getCoordinateTransform().transform(point)
        x = map_point.x()
        y = map_point.y()
        event_point = QPoint(x, y)

        # Snapping
        (retval, result) = self.snapper.snapToCurrentLayer(event_point, 2)  # @UnusedVariable

        if not result:
            return
            
        # Check snapped features
        for snapped_point in result:              
            point = QgsPoint(snapped_point.snappedVertex)
            self.vertex_marker.setCenter(point)
            self.vertex_marker.show()
            break 


    def action_copy_paste_canvas_clicked(self, point, btn):
        """ Slot function when canvas is clicked """
        
        if btn == Qt.RightButton:
            self.disable_copy_paste() 
            return    
                
        # Get clicked point
        map_point = self.canvas.getCoordinateTransform().transform(point)
        x = map_point.x()
        y = map_point.y()
        event_point = QPoint(x, y)
        
        # Snapping
        (retval, result) = self.snapper.snapToCurrentLayer(event_point, 2)  # @UnusedVariable
        
        # That's the snapped point
        if not result:       
            self.disable_copy_paste()            
            return
                
        layer = self.iface.activeLayer()        
        layername = layer.name()        
        is_valid = False
        for snapped_point in result:        
            # Get only one feature
            point = QgsPoint(snapped_point.snappedVertex)  # @UnusedVariable
            snapped_feature = next(snapped_point.layer.getFeatures(QgsFeatureRequest().setFilterFid(snapped_point.snappedAtGeometry)))
            snapped_feature_attr = snapped_feature.attributes()
            # Leave selection
            snapped_point.layer.select([snapped_point.snappedAtGeometry])
            is_valid = True
            break
                
        if not is_valid:
            message = "Any of the snapped features belong to selected layer"
            self.controller.show_info(message, parameter=self.iface.activeLayer().name(), duration=10)
            self.disable_copy_paste()
            return

        aux = "\"" + str(self.geom_type) + "_id\" = "
        aux += "'" + str(self.id) + "'"
        expr = QgsExpression(aux)
        if expr.hasParserError():
            message = "Expression Error: " + str(expr.parserErrorString())
            self.controller.show_warning(message)
            self.disable_copy_paste()            
            return

        fields = layer.dataProvider().fields()
        layer.startEditing()
        it = layer.getFeatures(QgsFeatureRequest(expr))
        feature_list = [i for i in it]
        if not feature_list:
            self.disable_copy_paste()            
            return
        
        # Select only first element of the feature list
        feature = feature_list[0]
        feature_id = feature.attribute(str(self.geom_type) + '_id')
        message = ("Selected snapped feature_id to copy values from: " + str(snapped_feature_attr[0]) + "\n"
                   "Do you want to copy its values to the current node?\n\n")
        # Replace id because we don't have to copy it!
        snapped_feature_attr[0] = feature_id
        snapped_feature_attr_aux = []
        fields_aux = []

        # Iterate over all fields and copy only specific ones
        for i in range(0, len(fields)):
            if fields[i].name() == 'sector_id' or fields[i].name() == 'dma_id' or fields[i].name() == 'expl_id' \
                or fields[i].name() == 'state' or fields[i].name() == 'state_type' \
                or fields[i].name() == layername+'_workcat_id' or fields[i].name() == layername+'_builtdate' \
                or fields[i].name() == 'verified' or fields[i].name() == str(self.geom_type) + 'cat_id':
                snapped_feature_attr_aux.append(snapped_feature_attr[i])
                fields_aux.append(fields[i].name())
            if self.project_type == 'ud':
                if fields[i].name() == str(self.geom_type) + '_type':
                    snapped_feature_attr_aux.append(snapped_feature_attr[i])
                    fields_aux.append(fields[i].name())

        for i in range(0, len(fields_aux)):
            message += str(fields_aux[i]) + ": " + str(snapped_feature_attr_aux[i]) + "\n"

        # Ask confirmation question showing fields that will be copied
        answer = self.controller.ask_question(message, "Update records", None)
        if answer:
            for i in range(0, len(fields)):
                for x in range(0, len(fields_aux)):
                    if fields[i].name() == fields_aux[x]:
                        layer.changeAttributeValue(feature.id(), i, snapped_feature_attr_aux[x])

            layer.commitChanges()
            self.dialog.refreshFeature()
            
        self.disable_copy_paste()
            

    def disable_copy_paste(self):
        """ Disable actionCopyPaste and set action 'Identify' """
        
        action_widget = self.dialog.findChild(QAction, "actionCopyPaste")
        if action_widget:
            action_widget.setChecked(False) 
          
        try:  
            self.snapper_manager.recover_snapping_options()               
            self.vertex_marker.hide()           
            self.set_action_identify()
            self.canvas.xyCoordinates.disconnect()        
            self.emit_point.canvasClicked.disconnect()            
        except:
            pass


    def init_filters(self, dialog):
        """ Init Qcombobox filters and fill with all 'items' if no match """
        
        exploitation = dialog.findChild(QComboBox, 'expl_id')
        dma = dialog.findChild(QComboBox, 'dma_id')
        self.dma_items = [dma.itemText(i) for i in range(dma.count())]
        exploitation.currentIndexChanged.connect(partial(self.filter_dma, exploitation, dma))

        state = dialog.findChild(QComboBox, 'state')
        state_type = dialog.findChild(QComboBox, 'state_type')
        self.state_type_items = [state_type.itemText(i) for i in range(state_type.count())]
        state.currentIndexChanged.connect(partial(self.filter_state_type, state, state_type))

        muni_id = dialog.findChild(QComboBox, 'muni_id')
        street_1 = dialog.findChild(QComboBox, 'streetaxis_id')
        street_2 = dialog.findChild(QComboBox, 'streetaxis2_id')
        self.street_items = [street_1.itemText(i) for i in range(street_1.count())]
        muni_id.currentIndexChanged.connect(partial(self.filter_streets, muni_id, street_1))
        muni_id.currentIndexChanged.connect(partial(self.filter_streets, muni_id, street_2))


    def filter_streets(self, muni_id, street):

        sql = ("SELECT name FROM "+ self.schema_name + ".ext_streetaxis"
               " WHERE muni_id = (SELECT muni_id FROM " + self.schema_name + ".ext_municipality "
               " WHERE name = '" + utils_giswater.getWidgetText(muni_id) + "')")
        rows = self.controller.get_rows(sql)
        if rows:
            list_items = [rows[i] for i in range(len(rows))]
            utils_giswater.fillComboBox(street, list_items)
        else:
            utils_giswater.fillComboBoxList(street, self.street_items)


    def filter_dma(self, exploitation, dma):
        """ Populate QCombobox @dma according to selected @exploitation """
        
        sql = ("SELECT t1.name FROM " + self.schema_name + ".dma AS t1"
               " INNER JOIN " + self.schema_name + ".exploitation AS t2 ON t1.expl_id = t2.expl_id "
               " WHERE t2.name = '" + utils_giswater.getWidgetText(exploitation) + "'")
        rows = self.controller.get_rows(sql)
        if rows:
            list_items = [rows[i] for i in range(len(rows))]
            utils_giswater.fillComboBox(dma, list_items, allow_nulls=False)
        else:
            utils_giswater.fillComboBoxList(dma, self.dma_items, allow_nulls=False)


    def load_dma(self, dma_id, geom_type):
        """ Load name from dma table and set into combobox @dma """
        
        sql = ("SELECT t1.name FROM " + self.schema_name + ".dma AS t1"
               " INNER JOIN " + self.schema_name + "." + str(geom_type) + " AS t2 ON t1.dma_id = t2.dma_id "
               " WHERE t2." + str(geom_type) + "_id  ='" + utils_giswater.getWidgetText(geom_type+"_id") + "'")
        row = self.controller.get_row(sql)
        if not row:
            return

        utils_giswater.setWidgetText(dma_id, row[0])


    def filter_state_type(self, state, state_type):
        """ Populate QCombobox @state_type according to selected @state """
        
        sql = ("SELECT t1.name FROM " + self.schema_name + ".value_state_type AS t1"
               " INNER JOIN " + self.schema_name + ".value_state AS t2 ON t1.state=t2.id "
               " WHERE t2.name ='" + utils_giswater.getWidgetText(state) + "'")
        rows = self.controller.get_rows(sql)
        if rows:
            list_items = [rows[i] for i in range(len(rows))]
            utils_giswater.fillComboBox(state_type, list_items, allow_nulls=False)
        else:
            utils_giswater.fillComboBoxList(state_type, self.state_type_items, allow_nulls=False)


    def load_state_type(self, state_type, geom_type):
        """ Load name from value_state_type table and set into combobox @state_type """
        
        sql = ("SELECT t1.name FROM " + self.schema_name + ".value_state_type AS t1"
               " INNER JOIN " + self.schema_name + "." + str(geom_type) + " AS t2 ON t1.id = t2.state_type "
               " WHERE t2." + str(geom_type) + "_id  = '" + utils_giswater.getWidgetText(geom_type+"_id") + "'")
        row = self.controller.get_row(sql)
        if not row:
            return
        
        utils_giswater.setWidgetText(state_type, row[0])


    def manage_tab_scada(self):
        """ Hide tab 'scada' if no data in the view """
        pass
        '''
        # Check if data in the view
        sql = ("SELECT * FROM " + self.schema_name + ".v_rtc_scada"
               " WHERE node_id = '" + self.id + "';")
        row = self.controller.get_row(sql)
        if row:
            return
        
        # Hide tab 'scada'
        for i in range(0, self.tab_main.count()):
            tab_caption = self.tab_main.tabText(i)  
            if tab_caption.lower() == 'scada':
                self.tab_main.removeTab(i)
        '''
                

    def manage_tab_relations(self, viewname, field_id):
        """ Hide tab 'relations' if no data in the view """
        
        # Check if data in the view
        sql = ("SELECT * FROM " + self.schema_name + "." + viewname + ""
               " WHERE " + field_id + " = '" + self.id + "';")
        row = self.controller.get_row(sql)
        if not row:  
            # Hide tab 'relations'
            for i in range(0, self.tab_main.count()):
                tab_caption = self.tab_main.tabText(i)  
                if tab_caption.lower() == 'relations':
                    self.tab_main.removeTab(i)  
        else:
            # Manage signal 'doubleClicked'
            utils_giswater.set_table_selection_behavior(self.tbl_relations)
            self.tbl_relations.doubleClicked.connect(partial(self.open_relation, field_id))         
     
     
    def open_relation(self, field_id):  
        """ Open feature form of selected element """
        
        selected_list = self.tbl_relations.selectionModel().selectedRows()
        if len(selected_list) == 0:
            message = "Any record selected"
            self.controller.show_warning(message)
            return
        
        row = selected_list[0].row()

        # Get object_id from selected row
        field_object_id = "parent_id"    
        if field_id == "arc_id":
            field_object_id = "feature_id"             
        selected_object_id = self.tbl_relations.model().record(row).value(field_object_id)        
        sys_type = self.tbl_relations.model().record(row).value("sys_type")                
        tablename = "v_edit_man_" + sys_type.lower()             
        layer = self.controller.get_layer_by_tablename(tablename, log_info=True)        
        if not layer:
            return
        
        # Get field_id from model 'sys_feature_cat'       
        if tablename not in self.feature_cat.keys():
            return 
                         
        field_id = self.feature_cat[tablename].type.lower() + "_id"      
        expr_filter = "\"" + field_id+ "\" = "
        expr_filter += "'" + str(selected_object_id) + "'"     
        (is_valid, expr) = self.check_expression(expr_filter)
        if not is_valid:
            return           
                                                  
        it = layer.getFeatures(QgsFeatureRequest(expr))
        features = [i for i in it]                                
        if features != []:                                
            self.iface.openFeatureForm(layer, features[0])        
            
        
    def fill_table(self, widget, table_name, filter_=None):
        """ Set a model with selected filter.
        Attach that model to selected table """ 
        
        # Set model
        model = QSqlTableModel()
        model.setTable(table_name)
        model.setEditStrategy(QSqlTableModel.OnManualSubmit)
        model.setSort(0, 0)
        if filter_:
            model.setFilter(filter_)        
        model.select()       

        # Check for errors
        if model.lastError().isValid():
            self.controller.show_warning(model.lastError().text())
                    
        # Attach model to table view
        widget.setModel(model)      
<<<<<<< HEAD
        

    def update_filters(self, table_name, field_id, geom_type, widget, feature_id):
        """ @widget is the field to SET """
        
        sql = ("SELECT " + field_id + " FROM " + self.schema_name + "." + table_name + " "
               " WHERE name = '" + utils_giswater.getWidgetText(widget) + "'")
        row = self.controller.get_row(sql)
        if row:
            sql = ("UPDATE " + self.schema_name + "." + geom_type + " "
                   " SET " + widget + " = '" + str(row[0]) + "'"
                   " WHERE " + geom_type + "_id = '" + feature_id + "'")
            self.controller.execute_sql(sql)
    
=======
>>>>>>> 9b939b1f
<|MERGE_RESOLUTION|>--- conflicted
+++ resolved
@@ -2023,8 +2023,7 @@
                     
         # Attach model to table view
         widget.setModel(model)      
-<<<<<<< HEAD
-        
+
 
     def update_filters(self, table_name, field_id, geom_type, widget, feature_id):
         """ @widget is the field to SET """
@@ -2037,6 +2036,5 @@
                    " SET " + widget + " = '" + str(row[0]) + "'"
                    " WHERE " + geom_type + "_id = '" + feature_id + "'")
             self.controller.execute_sql(sql)
-    
-=======
->>>>>>> 9b939b1f
+
+            