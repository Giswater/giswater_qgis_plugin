--- conflicted
+++ resolved
@@ -666,7 +666,6 @@
     def fill_tbl_event(self, widget, table_name, filter_):
         """ Fill the table control to show documents"""
         
-        #table_name_event_type = self.schema_name+'."om_visit_parameter_type"'
         table_name_event_id = self.schema_name+'."om_visit_parameter"'
         
         # Get widgets  
@@ -685,40 +684,27 @@
 
         feature_key = self.controller.get_layer_primary_key()
         if feature_key == 'node_id':
-            feature = 'NODE'
+            feature_type = 'NODE'
         if feature_key == 'connec_id':
-            feature = 'CONNEC'
+            feature_type = 'CONNEC'
         if feature_key == 'arc_id':
-            feature = 'ARC'
+            feature_type = 'ARC'
         if feature_key == 'gully_id':
-            feature = 'GULLY'
+            feature_type = 'GULLY'
 
         # Fill ComboBox event_id
         sql = "SELECT DISTINCT(id)"
-<<<<<<< HEAD
-        sql+= " FROM "+table_name_event_id
-        sql+= " WHERE feature = '"+feature+"' OR feature = 'ALL'"
-        sql+= " ORDER BY id"
-=======
-        sql += " FROM "+table_name_event_id
-        sql += " WHERE feature_type = '"+feature+"' OR feature_type = 'ALL'"
+        sql += " FROM " + table_name_event_id
+        sql += " WHERE feature_type = '" + feature_type + "' OR feature_type = 'ALL'"
         sql += " ORDER BY id"
-
->>>>>>> ba275137
         rows = self.dao.get_rows(sql)
         utils_giswater.fillComboBox("event_id", rows)
 
         # Fill ComboBox event_type
         sql = "SELECT DISTINCT(parameter_type)"
-<<<<<<< HEAD
-        sql+= " FROM "+table_name_event_id
-        sql+= " WHERE feature = '"+feature+"' OR feature = 'ALL'"
-        sql+= " ORDER BY parameter_type"
-=======
-        sql += " FROM "+table_name_event_id
-        sql += " WHERE feature_type = '"+feature+"' OR feature_type = 'ALL'"
+        sql += " FROM " + table_name_event_id
+        sql += " WHERE feature_type = '" + feature_type + "' OR feature_type = 'ALL'"
         sql += " ORDER BY parameter_type"
->>>>>>> ba275137
         rows = self.dao.get_rows(sql)
         utils_giswater.fillComboBox("event_type", rows)
 
@@ -733,17 +719,11 @@
         """ Get values selected by the user and sets a new filter for its table model """
 
         # Get selected dates
-<<<<<<< HEAD
-        date_from = self.date_event_from.date().toString('yyyyMMdd')
-        date_to = self.date_event_to.date().toString('yyyyMMdd')
-        if (date_from > date_to):
-=======
         date_from = self.date_event_from.date().toString('yyyyMMdd') 
         date_to = self.date_event_to.date().toString('yyyyMMdd') 
         if date_from > date_to:
->>>>>>> ba275137
             message = "Selected date interval is not valid"
-            self.controller.show_warning(message, context_name='ui_message')
+            self.controller.show_warning(message)
             return
 
         # Cascade filter
@@ -752,26 +732,21 @@
         # Get type of feature
         feature_key = self.controller.get_layer_primary_key()
         if feature_key == 'node_id':
-            feature = 'NODE'
+            feature_type = 'NODE'
         if feature_key == 'connec_id':
-            feature = 'CONNEC'
+            feature_type = 'CONNEC'
         if feature_key == 'arc_id':
-            feature = 'ARC'
+            feature_type = 'ARC'
         if feature_key == 'gully_id':
-            feature = 'GULLY'
+            feature_type = 'GULLY'
 
         # Fill ComboBox event_id
         sql = "SELECT DISTINCT(id)"
-        sql += " FROM "+table_name_event_id
-        sql += " WHERE (feature = '" + feature + "' OR feature = 'ALL')"
+        sql += " FROM " + table_name_event_id
+        sql += " WHERE (feature_type = '" + feature + "' OR feature_type = 'ALL')"
         if event_type_value != 'null':
-<<<<<<< HEAD
-            sql+= " AND parameter_type= '"+event_type_value+"'"
-        sql+= " ORDER BY id"
-=======
             sql += " AND parameter_type= '"+event_type_value+"'"
         sql += " ORDER BY id"
->>>>>>> ba275137
         rows = self.dao.get_rows(sql)
         utils_giswater.fillComboBox("event_id", rows)
         # End cascading filter
@@ -785,15 +760,9 @@
         if event_type_value != 'null':
             expr+= " AND parameter_type = '"+event_type_value+"'"
         event_id = utils_giswater.getWidgetText("event_id")
-<<<<<<< HEAD
-        if event_id != 'null':
-            expr+= " AND parameter_id = '"+event_id+"'"
-
-=======
         if event_id != 'null': 
             expr += " AND parameter_id = '"+event_id+"'"
             
->>>>>>> ba275137
         # Refresh model with selected filter
         widget.model().setFilter(expr)
         widget.model().select()
