"""
/***************************************************************************
 *                                                                         *
 *   This program is free software; you can redistribute it and/or modify  *
 *   it under the terms of the GNU General Public License as published by  *
 *   the Free Software Foundation; either version 2 of the License, or     *
 *   (at your option) any later version.                                   *
 *                                                                         *
 ***************************************************************************/
"""

# -*- coding: utf-8 -*-
from qgis.core import QgsPoint, QgsFeatureRequest, QgsExpression
from qgis.gui import  QgsMapToolEmitPoint, QgsMapCanvasSnapper
from PyQt4.QtCore import QPoint, Qt, SIGNAL
from PyQt4.QtGui import QListWidget, QListWidgetItem, QPushButton, QLineEdit, QCheckBox, QFileDialog, QComboBox
from PyQt4.QtXml import QDomDocument

from functools import partial
from decimal import Decimal
import matplotlib.pyplot as plt
import math

import os
import sys
plugin_path = os.path.abspath(os.path.join(os.path.dirname(__file__), '..'))
sys.path.append(plugin_path)

import utils_giswater
from parent import ParentMapTool
from ui.draw_profile import DrawProfile          
from ui.load_profiles import LoadProfiles


class DrawProfiles(ParentMapTool):
    """ Button 43: Draw_profiles """

    def __init__(self, iface, settings, action, index_action):
        """ Class constructor """

        # Call ParentMapTool constructor
        super(DrawProfiles, self).__init__(iface, settings, action, index_action)

        self.list_of_selected_nodes = []
        self.nodes = []


    def activate(self):

        # Remove all selections on canvas
        # Clear selection
        can = self.iface.mapCanvas()
        for layer in can.layers():
            layer.removeSelection()
        can.refresh()

        # Get version of pgRouting
        sql = "SELECT version FROM pgr_version()"
        row = self.controller.get_row(sql)
        if not row:
            msg = "Error getting pgRouting version"
            self.controller.show_warning(msg)
            return
        self.version = str(row[0][:1])

        self.dlg = DrawProfile()
        utils_giswater.setDialog(self.dlg)
        self.dlg.setWindowFlags(Qt.WindowStaysOnTopHint)
        
        self.set_icon(self.dlg.btn_add_start_point, "111")
        self.set_icon(self.dlg.btn_add_end_point, "111")
        self.set_icon(self.dlg.btn_add_additional_point, "111")

        self.chk_composer = self.dlg.findChild(QCheckBox, "chk_composer")
        self.profile_id = self.dlg.findChild(QLineEdit, "profile_id")
        self.widget_start_point = self.dlg.findChild(QLineEdit, "start_point")
        self.widget_end_point = self.dlg.findChild(QLineEdit, "end_point")
        self.widget_additional_point = self.dlg.findChild(QComboBox, "cbx_additional_point")

        start_point = QgsMapToolEmitPoint(self.canvas)
        end_point = QgsMapToolEmitPoint(self.canvas)
        self.start_end_node = [None, None]
        self.dlg.findChild(QPushButton, "btn_add_start_point").clicked.connect(partial(self.activate_snapping, start_point))
        self.dlg.findChild(QPushButton, "btn_add_end_point").clicked.connect(partial(self.activate_snapping, end_point))
        self.dlg.findChild(QPushButton, "btn_add_start_point").clicked.connect(partial(self.activate_snapping_node, self.dlg.btn_add_start_point))
        self.dlg.findChild(QPushButton, "btn_add_end_point").clicked.connect(partial(self.activate_snapping_node, self.dlg.btn_add_end_point))
        self.dlg.findChild(QPushButton, "btn_add_additional_point").clicked.connect(partial(self.activate_snapping, start_point))
        self.dlg.findChild(QPushButton, "btn_add_additional_point").clicked.connect(partial(self.activate_snapping_node, self.dlg.btn_add_additional_point))

        self.btn_exec_profile = self.dlg.findChild(QPushButton, "btn_exec_profile")
        self.btn_exec_profile.clicked.connect(self.exec_path)
        self.btn_save_profile = self.dlg.findChild(QPushButton, "btn_save_profile")
        self.btn_save_profile.clicked.connect(self.save_profile)
        self.btn_load_profile = self.dlg.findChild(QPushButton, "btn_load_profile")  
        self.btn_load_profile.clicked.connect(self.load_profile)

        self.cbx_template = self.dlg.findChild(QComboBox, "cbx_template")

        self.dlg.findChild(QPushButton, "btn_draw").clicked.connect(self.execute_profiles)
        self.dlg.findChild(QPushButton, "btn_clear_profile").clicked.connect(self.clear_profile)

        self.btn_path_doc = self.dlg.findChild(QPushButton, "path_doc")
        self.btn_path_doc.clicked.connect(self.get_file_dialog)

        self.lbl_file_folder = self.dlg.findChild(QLineEdit, "file_folder")
        self.chk_composer.setDisabled(False)
        self.chk_composer.stateChanged.connect(self.check_composer_activation)

        self.btn_export_pdf = self.dlg.findChild(QPushButton, "btn_export_pdf")
        self.btn_export_pdf.clicked.connect(self.export_pdf)

        self.tbl_list_arc = self.dlg.findChild(QListWidget, "tbl_list_arc")

        # Plugin path
        plugin_path = os.path.abspath(os.path.join(os.path.dirname(__file__), '..'))

        # Fill ComboBox cbx_template with templates *.qpt from ...giswater/templates
        template_folder = plugin_path + "\\" + "templates"
        template_files = os.listdir(template_folder)
        self.files_qpt = [i for i in template_files if i.endswith('.qpt')]

        self.cbx_template.clear()
        self.cbx_template.addItem('')
        for template in self.files_qpt:
            self.cbx_template.addItem(str(template))

        self.cbx_template.currentIndexChanged.connect(self.set_template)

        self.layers_node = []
        self.layernames_node = ["v_edit_node"]
        for layername in self.layernames_node:
            layer = self.controller.get_layer_by_tablename(layername)
            if layer:
                self.layers_node.append(layer)

        self.layers_arc = []
        self.layernames_arc = ["v_edit_arc"]
        for layername in self.layernames_arc:
            layer = self.controller.get_layer_by_tablename(layername)
            if layer:
                self.layers_arc.append(layer)

        self.nodes = []
        self.list_of_selected_nodes = []
        
        self.dlg.open()

        
    def save_profile(self):
        """ Save profile """
        
        profile_id = self.profile_id.text()
        start_point = self.widget_start_point.text()
        end_point = self.widget_end_point.text()
        
        # Check if all data are entered
        if profile_id == '' or start_point == '' or end_point == '':
            msg = "Some of data is missing"
            self.controller.show_info_box(msg, "Info")
            return
        
        # Check if id of profile already exists in DB
        sql = ("SELECT DISTINCT(profile_id)"
               " FROM " + self.schema_name + ".anl_arc_profile_value"
               " WHERE profile_id = '" + profile_id + "'")
        row = self.controller.get_row(sql)
        if row:
            msg = "Selected 'profile_id' already exist in database"
            self.controller.show_warning(msg, parameter=profile_id)
            return

        list_arc = []
        n = self.tbl_list_arc.count()
        for i in range(n):
            list_arc.append(str(self.tbl_list_arc.item(i).text()))

        for i in range(n):
            sql = ("INSERT INTO "+self.schema_name+".anl_arc_profile_value (profile_id, arc_id, start_point, end_point) "
                   " VALUES ('" + profile_id + "', '" + list_arc[i] + "', '" + start_point + "', '" + end_point + "')")
            status = self.controller.execute_sql(sql) 
            if not status:
                msg = "Error inserting profile table, you need to review data"
                self.controller.show_warning(msg)
                return
      
        # Show message to user
        msg = "Values has been updated"
        self.controller.show_info(msg)
        self.deactivate()
        
        
    def load_profile(self):
        ''' Open dialog load_profiles.ui '''

        self.dlg_load = LoadProfiles()
        utils_giswater.setDialog(self.dlg_load)
        
        btn_open = self.dlg_load.findChild(QPushButton, "btn_open")  
        btn_open.clicked.connect(self.open_profile)

        btn_delete_profile = self.dlg_load.findChild(QPushButton, "btn_delete_profile")
        btn_delete_profile.clicked.connect(self.delete_profile)
        
        self.tbl_profiles = self.dlg_load.findChild(QListWidget, "tbl_profiles") 
        sql = "SELECT DISTINCT(profile_id) FROM " + self.schema_name + ".anl_arc_profile_value"
        rows = self.controller.get_rows(sql)
        if rows:
            for row in rows:
                item_arc = QListWidgetItem(str(row[0]))
                self.tbl_profiles.addItem(item_arc)
         
        self.dlg_load.open()
        self.dlg.close()
        self.deactivate()


    def open_profile(self):
        ''' Open selected profile from dialog load_profiles.ui '''
    
        # Selected item from list 
        selected_profile = self.tbl_profiles.currentItem().text()

        # Get data from DB for selected item| profile_id, start_point, end_point
        sql = ("SELECT start_point, end_point"
               " FROM " + self.schema_name + ".anl_arc_profile_value" 
               " WHERE profile_id = '" + selected_profile + "'")
        row = self.controller.get_row(sql)
        if not row:
            return
        
        start_point = row['start_point']
        end_point = row['end_point']
        
        # Fill widgets of form draw_profile | profile_id, start_point, end_point
        self.widget_start_point.setText(str(start_point))
        self.widget_end_point.setText(str(end_point))
    
        profile_id = self.dlg.findChild(QLineEdit, "profile_id")  
        profile_id.setText(str(selected_profile))

        # Get all arcs from selected profile
        sql = ("SELECT arc_id"
               " FROM " + self.schema_name + ".anl_arc_profile_value"
               " WHERE profile_id = '" + selected_profile + "'")
        rows = self.controller.get_rows(sql)
        if not rows:
            return

        arc_id = []
        for row in rows:
            arc_id.append(str(row[0]))

        # Select arcs of the shortest path
        for element_id in arc_id:
            sql = ("SELECT sys_type"
                   " FROM " + self.schema_name + ".v_edit_arc"
                   " WHERE arc_id = '" + str(element_id) + "'")
            row = self.controller.get_row(sql)
            if not row:
                return
            
            # Select feature from v_edit_man_@sys_type
            sys_type = str(row[0].lower())
            layername = "v_edit_man_" + str(sys_type)
            self.layer_feature = self.controller.get_layer_by_tablename(layername)
            aux = ""
            for row in arc_id:
                aux += "arc_id = '" + str(row) + "' OR "
            aux = aux[:-3] + ""

            # Select snapped features
            selection = self.layer_feature.getFeatures(QgsFeatureRequest().setFilterExpression(aux))
            self.layer_feature.setSelectedFeatures([a.id() for a in selection])

        node_id = []
        for element_id in arc_id:
            sql = ("SELECT node_1, node_2"
                   " FROM " + self.schema_name + ".arc"
                   " WHERE arc_id = '" + str(element_id) + "'")
            row = self.controller.get_row(sql)
            node_id.append(row[0])
            node_id.append(row[1])
            if not row:
                return

        # Remove duplicated nodes
        singles_list = []
        for element in node_id:
            if element not in singles_list:
                singles_list.append(element)
        node_id = []
        node_id = singles_list

        # Select nodes of shortest path on layers v_edit_man_|feature
        for element_id in node_id:
            sql = ("SELECT sys_type"
                   " FROM " + self.schema_name + ".v_edit_node"
                   " WHERE node_id = '" + str(element_id) + "'")
            row = self.controller.get_row(sql)
            if not row:
                return
            
            # Select feature from v_edit_man_@sys_type
            sys_type = str(row[0].lower())
            layername = "v_edit_man_" + str(sys_type)
            self.layer_feature = self.controller.get_layer_by_tablename(layername)
            aux = ""
            for row in node_id:
                aux += "node_id = '" + str(row) + "' OR "
            aux = aux[:-3] + ""

            # Select snapped features
            selection = self.layer_feature.getFeatures(QgsFeatureRequest().setFilterExpression(aux))
            self.layer_feature.setSelectedFeatures([a.id() for a in selection])

        # Select arcs of shortest path on v_edit_arc for ZOOM SELECTION
        aux = "\"arc_id\" IN ("
        for i in range(len(arc_id)):
            aux += "'" + str(arc_id[i]) + "', "
        aux = aux[:-2] + ")"
        expr = QgsExpression(aux)
        if expr.hasParserError():
            msg = "Expression Error: " + str(expr.parserErrorString())
            self.controller.show_warning(msg)
            return

        # Loop which is pasing trough all layers of arc_group searching for feature
        for layer_arc in self.layers_arc:
            it = layer_arc.getFeatures(QgsFeatureRequest(expr))
            # Build a list of feature id's from the previous result
            self.id_list = [i.id() for i in it]
            # Select features with these id's
            layer_arc.selectByIds(self.id_list)

        # Center shortest path in canvas - ZOOM SELECTION
        canvas = self.iface.mapCanvas()
        canvas.zoomToSelected(layer_arc)

        # After executing of profile enable btn_draw
        self.dlg.btn_draw.setDisabled(False)

        # Clear list
        list_arc = []
        self.tbl_list_arc.clear()

        # Load list of arcs
        for i in range(len(arc_id)):
            item_arc = QListWidgetItem(arc_id[i])
            self.tbl_list_arc.addItem(item_arc)
            list_arc.append(arc_id[i])

        self.node_id = node_id
        self.arc_id = arc_id
        
        # Draw profile
        self.paint_event(self.arc_id, self.node_id)

        self.dlg_load.close()
        self.dlg.open()
        

    def activate_snapping(self, emit_point):

        self.canvas.setMapTool(emit_point)
        snapper = QgsMapCanvasSnapper(self.canvas)

        # Get layer 'v_edit_node'
        layer = self.controller.get_layer_by_tablename("v_edit_node", log_info=True)
        if layer:
            self.layer_valve_analytics = layer
            self.canvas.connect(self.canvas, SIGNAL("xyCoordinates(const QgsPoint&)"), self.mouse_move)
            emit_point.canvasClicked.connect(partial(self.snapping_node, snapper))


    def activate_snapping_node(self, widget):
        
        # Create the appropriate map tool and connect the gotPoint() signal.
        self.emit_point = QgsMapToolEmitPoint(self.canvas)
        self.canvas.setMapTool(self.emit_point)
        self.snapper = QgsMapCanvasSnapper(self.canvas)

        # Get layer 'v_edit_node'
        layer = self.controller.get_layer_by_tablename("v_edit_node", log_info=True)
        if layer:
            self.layer_valve_analytics = layer
            self.iface.setActiveLayer(layer)
            self.canvas.connect(self.canvas, SIGNAL("xyCoordinates(const QgsPoint&)"), self.mouse_move)

            # widget = clicked button
            # self.widget_start_point | self.widget_end_point : QLabels
            if str(widget.objectName()) == "btn_add_start_point":
                self.widget_point =  self.widget_start_point
            if str(widget.objectName()) == "btn_add_end_point":
                self.widget_point =  self.widget_end_point
            if str(widget.objectName()) == "btn_add_additional_point":
                self.widget_point =  self.widget_additional_point

            self.emit_point.canvasClicked.connect(self.snapping_node)


    def mouse_move(self, p):

        map_point = self.canvas.getCoordinateTransform().transform(p)
        x = map_point.x()
        y = map_point.y()
        eventPoint = QPoint(x, y)

        # Snapping
        (retval, result) = self.snapper.snapToCurrentLayer(eventPoint, 2)  # @UnusedVariable

        # That's the snapped features
        if result:
            for snapped_point in result:
                viewname = self.controller.get_layer_source_table_name(snapped_point.layer)
                if viewname == 'v_edit_node':                
                    point = QgsPoint(snapped_point.snappedVertex)
                    # Add marker
                    self.vertex_marker.setCenter(point)
                    self.vertex_marker.show()
        else:
            self.vertex_marker.hide()


    def snapping_node(self, point):   # @UnusedVariable

        # If start_point and end_point are selected anable widgets for adding additional points
        if self.widget_start_point.text() != None and self.widget_end_point.text() != None :
            self.dlg.cbx_additional_point.setDisabled(False)
            self.dlg.btn_add_additional_point.setDisabled(False)


        map_point = self.canvas.getCoordinateTransform().transform(point)
        x = map_point.x()
        y = map_point.y()
        event_point = QPoint(x, y)

        # Snapping
        (retval, result) = self.snapper.snapToBackgroundLayers(event_point)  # @UnusedVariable

        # That's the snapped point
        if result:
            # Check feature
            for snapped_point in result:
                element_type = snapped_point.layer.name()
                if element_type in self.layernames_node:
                    # Get the point
                    point = QgsPoint(snapped_point.snappedVertex)
                    snapp_feature = next(snapped_point.layer.getFeatures(
                        QgsFeatureRequest().setFilterFid(snapped_point.snappedAtGeometry)))
                    element_id = snapp_feature.attribute('node_id')
                    self.element_id = str(element_id)
                    # Leave selection
                    #snapped_point.layer.select([snapped_point.snappedAtGeometry])

                    if self.widget_point == self.widget_start_point or self.widget_point == self.widget_end_point:
                        self.widget_point.setText(str(element_id))
                    if self.widget_point == self.widget_additional_point:
                        # Check if node already exist in list of additional points
                        self.widget_additional_point.addItem(str(self.element_id))
                        self.start_end_node.append(str(self.element_id))
                    sys_type = snapp_feature.attribute('sys_type').lower()
                    # Select feature of v_edit_man_|feature 
                    layername = "v_edit_man_" + str(sys_type)
                    self.layer_feature = self.controller.get_layer_by_tablename(layername)

        # widget = clicked button
        # self.widget_start_point | self.widget_end_point : QLabels
        # start_end_node = [0] : node start | start_end_node = [1] : node end
        if str(self.widget_point.objectName()) == "start_point":
            self.start_end_node[0] = self.widget_point.text()
            aux = "node_id = '" + str(self.start_end_node[0]) + "'"

        if str(self.widget_point.objectName()) == "end_point":
            self.start_end_node[1] = self.widget_point.text()
            aux = "node_id = '" + str(self.start_end_node[0]) + "' OR node_id = '" + str(self.start_end_node[1]) + "'"

        if str(self.widget_point.objectName()) == "cbx_additional_point":
            # After start_point and end_point in self.start_end_node add list of additional points from "cbx_additional_point"
            aux = "node_id = '" + str(self.start_end_node[0]) + "' OR node_id = '" + str(self.start_end_node[1]) + "'"
            for i in range(2, len(self.start_end_node)):
                aux += " OR node_id = '" + str(self.start_end_node[i]) + "'"

        # Select snapped features
        selection = self.layer_feature.getFeatures(QgsFeatureRequest().setFilterExpression(aux))
        self.layer_feature.setSelectedFeatures([k.id() for k in selection])


    def paint_event(self, arc_id, node_id):
        """ Parent function - Draw profiles """
        
        # Clear plot
        plt.gcf().clear()
        # arc_id ,node_id list of nodes and arc form dijkstra algoritam
        self.set_parameters(arc_id, node_id)
        self.fill_memory()
        self.set_table_parameters()

        # Start drawing
        # Draw first | start node
        # Function self.draw_first_node(start_point, top_elev, ymax, z1, z2, cat_geom1, geom1)
        self.draw_first_node(self.memory[0][0], self.memory[0][1], self.memory[0][2], self.memory[0][3],
                             self.memory[0][4], self.memory[0][5], self.memory[0][6], 0)
        # Draw nodes between first and last node
        # Function self.draw_nodes(start_point, top_elev, ymax, z1, z2, cat_geom1, geom1, index)
        for i in range(1, self.n - 1):
            self.draw_nodes(self.memory[i][0], self.memory[i][1], self.memory[i][2], self.memory[i][3],
                            self.memory[i][4], self.memory[i][5], self.memory[i][6], i,self.memory[i-1][4], self.memory[i-1][5])
            self.draw_arc()
            self.draw_ground()

        # Draw last node
        self.draw_last_node(self.memory[self.n - 1][0], self.memory[self.n - 1][1], self.memory[self.n - 1][2], self.memory[self.n - 2][3],
                            self.memory[self.n - 2][4], self.memory[self.n - 2][5], self.memory[self.n - 1][6], self.n - 1,self.memory[self.n - 2][4], self.memory[self.n - 2][5])
        self.draw_arc()
        self.draw_ground()
        self.draw_table_horizontals()
        self.set_properties()
        self.draw_coordinates()
        self.draw_grid()
        self.plot = plt
        
        # If file profile.png exist overwrite
        plugin_path = os.path.abspath(os.path.join(os.path.dirname(__file__), '..'))
        img_path = plugin_path + "\\templates\\profile.png"
        fig_size = plt.rcParams["figure.figsize"]

        # Set figure width to 10.4  and height to 4.8
        fig_size[0] = 10.4
        fig_size[1] = 4.8
        plt.rcParams["figure.figsize"] = fig_size

        # Save profile with dpi = 300
        plt.savefig(img_path, dpi=300)


    def set_properties(self):
        """ Set properties of main window """

        # Set window name
        self.win = plt.gcf()
        self.win.canvas.set_window_title('Draw Profile')

        # Hide axes
        self.axes = plt.gca()
        self.axes.set_axis_off()

        # Set background color of window
        self.fig1 = plt.figure(1)
        self.fig1.tight_layout()
        self.rect = self.fig1.patch
        self.rect.set_facecolor('white')

        # Set axes
        x_min = round(self.memory[0][0] - self.fix_x - self.fix_x * Decimal(0.15))
        x_max = round(self.memory[self.n - 1][0] + self.fix_x * Decimal(0.15))
        self.axes.set_xlim([x_min, x_max])

        # Set y-axes
        y_min = round(self.min_top_elev - self.z - self.height_row*Decimal(1.5))
        y_max = round(self.max_top_elev +self.height_row*Decimal(1.5))
        self.axes.set_ylim([y_min, y_max + 1 ])


    def set_parameters(self, arc_id, node_id):
        """ Get and calculate parameters and values for drawing """

        self.list_of_selected_arcs = arc_id
        self.list_of_selected_nodes = node_id

        self.gis_length = [0]
        self.start_point = [0]

        # Get arcs between nodes (on shortest path)
        self.n = len(self.list_of_selected_nodes)

        # Get length (gis_length) of arcs and save them in separate list ( self.gis_length )
        for arc_id in self.list_of_selected_arcs:
            # Get gis_length from v_edit_arc
            sql = ("SELECT gis_length"
                   " FROM " + self.schema_name + ".v_edit_arc"
                   " WHERE arc_id = '" + str(arc_id) + "'")
            row = self.controller.get_row(sql)
            if row:
                self.gis_length.append(row[0])

        # Calculate start_point (coordinates) of drawing for each node
        n = len(self.gis_length)
        for i in range(1, n):
            x = self.start_point[i - 1] + self.gis_length[i]
            self.start_point.append(x)
            i = i + 1


    def fill_memory(self):
        """ Get parameters from data base. Fill self.memory with parameters postgres """

        self.memory = []
        i = 0
        # Get parameters and fill the memory
        for node_id in self.node_id:
            # self.parameters : list of parameters for one node
            # self.parameters [start_point, top_elev, y_max,z1, z2, cat_geom1, geom1, slope, elev1, elev2,y1 ,y2, node_id, elev]
            parameters = [self.start_point[i], None, None, None, None, None, None, None, None, None, None, None, None, None]
            # Get data top_elev ,y_max, elev, nodecat_id from v_edit_node
            # Change elev to sys_elev
            sql = ("SELECT top_elev, ymax, sys_elev, nodecat_id"
                   " FROM  " + self.schema_name + ".v_edit_node"
                   " WHERE node_id = '" + str(node_id) + "'")
            row = self.controller.get_row(sql)

            if row:
                # Check if we have all data for drawing
                if None in row:
                    msg = "Some parameters are missing for node:"
                    self.controller.show_info_box(msg, "Info", node_id)
                    parameters = []
                    return
                else:
                    parameters[1] = row[0]
                    parameters[2] = row[1]
                    parameters[13] = row[2]
                    nodecat_id = row[3]

            # Get data z1, z2 ,cat_geom1 ,elev1 ,elev2 , y1 ,y2 ,slope from v_edit_arc
            # Change to elevmax1 and elevmax2
            # Geom1 from cat_node
            sql = ("SELECT geom1"
                   " FROM " + self.schema_name + ".cat_node"
                   " WHERE id = '" + str(nodecat_id) + "'")
            row = self.controller.get_row(sql)
            if row:
                # Check if we have all data for drawing
                if None in row:
                    msg = "Some parameters are missing for node:"
                    self.controller.show_info_box(msg, "Info", node_id)
                    parameters = []
                    return
                else:
                    parameters[6] = row[0]

            # Set node_id in memory
            parameters[12] = node_id
<<<<<<< HEAD

            # Check if we have all data for drawing
            if None in parameters:
                message = "Some parameters are missing for node"
                self.controller.show_info_box(message, "Info", parameter=node_id)
                parameters = []
                return

=======
>>>>>>> 004fddf3
            self.memory.append(parameters)
            i = i + 1

        n = 0
        for element_id in self.arc_id:

            sql = ("SELECT z1, z2, cat_geom1, sys_elev1, sys_elev2, y1, y2, slope"
                   " FROM " + self.schema_name + ".v_edit_arc"
                   " WHERE arc_id = '" + str(element_id) + "'")
            row = self.controller.get_row(sql)
            if row:
                # Check if we have all data for drawing
                if None in row:
                    msg = "Some parameters are missing for node:"
                    self.controller.show_info_box(msg, "Info", node_id)
                    parameters = []
                    return
                else:
                    self.memory[n][3] = row[0]
                    self.memory[n][4] = row[1]
                    self.memory[n][5] = row[2]
                    self.memory[n][8] = row[3]
                    self.memory[n][9] = row[4]
                    self.memory[n][10] = row[5]
                    self.memory[n][11] = row[6]
                    self.memory[n][7] = row[7]
                    n = n + 1


    def draw_first_node(self, start_point, top_elev, ymax, z1, z2, cat_geom1, geom1, indx): #@UnusedVariable
        """ Draw first node """

        # Draw first node
        x = [0, -(geom1), -(geom1), (geom1), (geom1)]
        y = [top_elev, top_elev, top_elev - ymax, top_elev - ymax, top_elev - ymax + z1]

        x1 = [geom1, geom1, 0]
        y1 = [top_elev - ymax + z1 + cat_geom1, top_elev, top_elev]
        plt.plot(x, y, 'black', zorder=100)
        plt.plot(x1, y1, 'black', zorder=100)

        self.first_top_x = 0
        self.first_top_y = top_elev

        # Draw fixed part of table
        self.draw_fix_table(start_point)


    def draw_fix_table(self, start_point):
        """ Draw fixed part of table """

        # DRAW TABLE - FIXED PART
        # Draw fixed part of table
        self.draw_marks(0)

        # Vertical line [-1,0]
        x = [start_point - self.fix_x * Decimal(0.2), start_point - self.fix_x * Decimal(0.2)]
        y = [self.min_top_elev - 1 * self.height_row, self.min_top_elev - 6 * self.height_row]
        plt.plot(x, y, 'black', zorder=100)

        # Vertical line [-2,0]
        x = [start_point - self.fix_x * Decimal(0.75), start_point - self.fix_x * Decimal(0.75)]
        y = [self.min_top_elev - 2 * self.height_row, self.min_top_elev - 5 * self.height_row]
        plt.plot(x, y, 'black', zorder=100)

        # Vertical line [-3,0]
        x = [start_point - self.fix_x, start_point - self.fix_x]
        y = [self.min_top_elev - 1 * self.height_row, self.min_top_elev - 6 * self.height_row]
        plt.plot(x, y, 'black', zorder=100)

        # Fill the fixed part of table with data - draw text
        # Called just with first node
        self.data_fix_table(start_point)


    def draw_marks(self, start_point):
        """ Draw marks for each node """

        # Vertical line [0,0]
        x = [start_point, start_point]
        y = [self.min_top_elev - 1 * self.height_row,
             self.min_top_elev - 2 * self.height_row - Decimal(0.15) * self.height_row]
        plt.plot(x, y, 'black', zorder=100)

        # Vertical lines [0,0] - marks
        x = [start_point, start_point]
        y = [self.min_top_elev - Decimal(2.9) * self.height_row, self.min_top_elev - Decimal(3.15) * self.height_row]
        plt.plot(x, y, 'black', zorder=100)

        x = [start_point, start_point]
        y = [self.min_top_elev - Decimal(3.9) * self.height_row, self.min_top_elev - Decimal(4.15) * self.height_row]
        plt.plot(x, y, 'black', zorder=100)

        x = [start_point, start_point]
        y = [self.min_top_elev - Decimal(4.9) * self.height_row, self.min_top_elev - Decimal(5.15) * self.height_row]
        plt.plot(x, y, 'black', zorder=100)

        x = [start_point, start_point]
        y = [self.min_top_elev - Decimal(5.9) * self.height_row, self.min_top_elev - Decimal(6.15) * self.height_row]
        plt.plot(x, y, 'black', zorder=100)


    def data_fix_table(self, start_point):  #@UnusedVariable
        """ FILL THE FIXED PART OF TABLE WITH DATA - DRAW TEXT """

        c = (self.fix_x - self.fix_x * Decimal(0.2)) / 2
        plt.text(-(c + self.fix_x * Decimal(0.2)),
                 self.min_top_elev - 1 * self.height_row - Decimal(0.45) * self.height_row, 'DIAMETER', fontsize=7.5,
                 horizontalalignment='center')

        plt.text(-(c + self.fix_x * Decimal(0.2)),
                 self.min_top_elev - 1 * self.height_row - Decimal(0.80) * self.height_row, 'SLP. / LEN.', fontsize=7.5,
                 horizontalalignment='center')

        c = (self.fix_x * Decimal(0.25)) / 2
        plt.text(-(c + self.fix_x * Decimal(0.74)),
                 self.min_top_elev - Decimal(2) * self.height_row - self.height_row * 3 / 2, 'ORDINATES', fontsize=7.5,
                 rotation='vertical', horizontalalignment='center', verticalalignment='center')

        plt.text(-self.fix_x * Decimal(0.70), self.min_top_elev - Decimal(2.05) * self.height_row - self.height_row / 2,
                 'TOP ELEV', fontsize=7.5, verticalalignment='center')
        plt.text(-self.fix_x * Decimal(0.70), self.min_top_elev - Decimal(3.05) * self.height_row - self.height_row / 2,
                 'Y MAX', fontsize=7.5, verticalalignment='center')
        plt.text(-self.fix_x * Decimal(0.70), self.min_top_elev - Decimal(4.05) * self.height_row - self.height_row / 2,
                 'ELEV', fontsize=7.5, verticalalignment='center')

        c = (self.fix_x - self.fix_x * Decimal(0.2)) / 2
        plt.text(-(c + self.fix_x * Decimal(0.2)),
                 self.min_top_elev - Decimal(self.height_row * 5 + self.height_row / 2), 'NODE ID', fontsize=7.5,
                 horizontalalignment='center', verticalalignment='center')

        # Fill table with values
        self.fill_data(0, 0)


    def draw_nodes(self, start_point, top_elev, ymax, z1, z2, cat_geom1, geom1, indx,z22, cat2):    #@UnusedVariable
        """ Draw nodes between first and last node """

        ytop1 = ymax - z1 - cat_geom1
        # cat_geom_1 from node before
        ytop2 = ymax - z22 - cat2

        x = [start_point, start_point - (geom1), start_point - (geom1)]
        y = [top_elev, top_elev, top_elev  - ymax + z22 + cat2]
        x1 = [start_point - (geom1), start_point - (geom1), start_point + (geom1), start_point + (geom1)]
        y1 = [top_elev - ymax + z22, top_elev - ymax, top_elev - ymax, top_elev - ymax + z1]
        x2 = [start_point + (geom1),start_point + (geom1), start_point]
        y2 = [top_elev - ytop1, top_elev, top_elev]

        plt.plot(x, y, 'black',zorder=100)
        plt.plot(x1, y1, 'black',zorder=100)
        plt.plot(x2, y2, 'black',zorder=100)

        # Index -1 for node before
        self.x = self.memory[indx - 1][6] + self.memory[indx - 1][0]
        self.y = self.memory[indx - 1][1] - self.memory[indx - 1][2] + self.memory[indx - 1][3] + self.memory[indx - 1][5]
        self.x1 = self.memory[indx - 1][6] + self.memory[indx - 1][0]
        self.y1 = self.y1 = self.memory[indx - 1][1] - self.memory[indx - 1][2] + self.memory[indx - 1][3]
        self.x2 = (start_point - (geom1))
        self.y2 = top_elev - ytop2
        self.x3 = (start_point - (geom1))
        self.y3 = top_elev - ymax + z22

        self.node_top_x = start_point
        self.node_top_y = top_elev

        self.first_top_x = self.memory[indx - 1][0]
        self.first_top_y = self.memory[indx - 1][1]

        # DRAW TABLE-MARKS
        self.draw_marks(start_point)

        # Fill table
        self.fill_data(start_point,indx)


    def fill_data(self,start_point,indx):

        # Fill top_elevation and node_id for all nodes
        # Fill top_elevation
        plt.annotate(' ' + '\n' + str(round(self.memory[indx][1], 2)) + '\n' + ' ',
                     xy=(Decimal(start_point), self.min_top_elev - Decimal(self.height_row * 2 + self.height_row / 2)),
                     fontsize=6, rotation='vertical', horizontalalignment='center', verticalalignment='center')

        # Draw node_id
        plt.text(0 + start_point, self.min_top_elev - Decimal(self.height_row * 5 + self.height_row / 2),
                 self.memory[indx][12], fontsize=7.5,
                 horizontalalignment='center', verticalalignment='center')


        # Fill y_max and elevation
        # 1st node : y_max,y2 and top_elev, elev2
        if indx == 0:
            # Fill y_max
            plt.annotate(' ' + '\n' + str(round(self.memory[0][2], 2)) + '\n' + str(round(self.memory[0][10], 2)),
                         xy=(Decimal(0 + start_point),
                             self.min_top_elev - Decimal(self.height_row * 3 + self.height_row / 2)), fontsize=6,
                         rotation='vertical', horizontalalignment='center', verticalalignment='center')

            # Fill elevation
            plt.annotate(' ' + '\n' + str(round(self.memory[0][13], 2)) + '\n' + str(round(self.memory[0][8], 2)),
                         xy=(Decimal(0 + start_point),
                             self.min_top_elev - Decimal(self.height_row * 4 + self.height_row / 2)), fontsize=6,
                         rotation='vertical', horizontalalignment='center', verticalalignment='center')

        # Last node : y_max,y1 and top_elev, elev1
        elif (indx == self.n-1):
            pass
            # Fill y_max
            plt.annotate(str(round(self.memory[indx-1][11], 2)) + '\n' + str(round(self.memory[indx][2], 2)) + '\n' + ' ',
                         xy=(Decimal(0 + start_point),
                             self.min_top_elev - Decimal(self.height_row * 3 + self.height_row / 2)), fontsize=6,
                         rotation='vertical', horizontalalignment='center', verticalalignment='center')

            # Fill elevation
            plt.annotate(str(round(self.memory[indx-1][9], 2)) + '\n' + str(round(self.memory[indx][13], 2)) + '\n' + ' ',
                         xy=(Decimal(0 + start_point),
                             self.min_top_elev - Decimal(self.height_row * 4 + self.height_row / 2)), fontsize=6,
                         rotation='vertical', horizontalalignment='center', verticalalignment='center')
        # Nodes between 1st and last node : y_max,y1,y2 and top_elev, elev1, elev2

        else:
            # Fill y_max
            plt.annotate(str(round(self.memory[indx-1][11], 2)) + '\n' + str(round(self.memory[indx][2], 2)) + '\n' + str(round(self.memory[indx][10], 2)),
                         xy=(Decimal(0 + start_point),
                             self.min_top_elev - Decimal(self.height_row * 3 + self.height_row / 2)), fontsize=6,
                             rotation='vertical', horizontalalignment='center', verticalalignment='center')

            # Fill elevation
            plt.annotate(str(round(self.memory[indx-1][9], 2)) + '\n' + str(round(self.memory[indx][13], 2)) + '\n' + str(round(self.memory[indx][8], 2)),
                         xy=(Decimal(0 + start_point),
                             self.min_top_elev - Decimal(self.height_row * 4 + self.height_row / 2)), fontsize=6,
                             rotation='vertical', horizontalalignment='center', verticalalignment='center')

        # Fill diameter and slope / length for all nodes except last node
        if (indx != self.n - 1):
            # Draw diameter
            center = self.gis_length[indx + 1] / 2
            plt.text(center + start_point, self.min_top_elev - 1*self.height_row - Decimal(0.45)*self.height_row, round(self.memory[indx][5], 2),
                     fontsize=7.5,horizontalalignment='center')  # PUT IN THE MIDDLE PARAMETRIZATION
            # Draw slope / length
            slope = str(round((self.memory[indx][7]*100),2))
            length = str(round(self.gis_length[indx+1],2))

            plt.text(center + start_point, self.min_top_elev - 1*self.height_row - Decimal(0.8)*self.height_row, slope + '%/' + length,
                     fontsize=7.5, horizontalalignment='center')  # PUT IN THE MIDDLE PARAMETRIZATION


    def draw_last_node(self, start_point, top_elev, ymax, z1, z2, cat_geom1, geom1, indx, z22, cat2):  #@UnusedVariable

        x = [start_point, start_point - (geom1), start_point - (geom1)]
        y = [top_elev, top_elev, top_elev  - ymax + z22 + cat2]
        x1 = [start_point - geom1, start_point - geom1, start_point + geom1, start_point + geom1, start_point]
        y1 = [top_elev - ymax + z2, top_elev - ymax, top_elev - ymax, top_elev, top_elev]

        plt.plot(x, y, 'black',zorder=100)
        plt.plot(x1, y1, 'black',zorder=100)

        self.x = self.memory[indx - 1][6] + self.memory[indx - 1][0]
        self.y = self.memory[indx - 1][1] - self.memory[indx - 1][2] + self.memory[indx - 1][3] + self.memory[indx - 1][5]
        self.x1 = self.memory[indx - 1][6] + self.memory[indx - 1][0]
        self.y1 = self.y1 = self.memory[indx - 1][1] - self.memory[indx - 1][2] + self.memory[indx - 1][3]

        ytop2 = ymax - z22 - cat2
        self.x2 = (start_point - (geom1))
        self.y2 = top_elev - ytop2
        self.x3 = (start_point - (geom1))
        self.y3 = top_elev - ymax + z22

        self.first_top_x = self.memory[indx - 1][0]
        self.first_top_y = self.memory[indx - 1][1]

        self.node_top_x = start_point
        self.node_top_y = top_elev

        # DRAW TABLE
        # DRAW TABLE-MARKS
        self.draw_marks(start_point)

        # Fill table
        self.fill_data(start_point, indx)


    def set_table_parameters(self):

        # Search y coordinate min_top_elev ( top_elev- ymax)
        self.min_top_elev = self.memory[0][1] - self.memory[0][2]
        for i in range(1, self.n):
            if (self.memory[i][1] - self.memory[i][2]) < self.min_top_elev:
                self.min_top_elev = self.memory[i][1] - self.memory[i][2]
        # Search y coordinate max_top_elev
        self.max_top_elev = self.memory[0][1]
        for i in range(1, self.n):
            if (self.memory[i][1]) > self.max_top_elev:
                self.max_top_elev = self.memory[i][1]

        # Calculating dimensions of x-fixed part of table
        self.fix_x = Decimal(0.15) * self.memory[self.n - 1][0]

        # Calculating dimensions of y-fixed part of table 
        # Height y = height of table + height of graph
        self.z = self.max_top_elev - self.min_top_elev
        self.height_row = (self.z * Decimal(0.97)) / Decimal(5)

        # Height of graph + table 
        self.height_y = self.z * 2


    def draw_table_horizontals(self):

        self.set_table_parameters()

        # DRAWING TABLE
        # Draw horizontal lines
        x = [self.memory[self.n - 1][0], self.memory[0][0] - self.fix_x]
        y = [self.min_top_elev - self.height_row, self.min_top_elev - self.height_row]
        plt.plot(x, y, 'black',zorder=100)

        x = [self.memory[self.n - 1][0], self.memory[0][0] - self.fix_x]
        y = [self.min_top_elev - 2 * self.height_row, self.min_top_elev - 2 * self.height_row]
        plt.plot(x, y, 'black',zorder=100)

        # Draw horizontal(shorter) lines
        x = [self.memory[self.n - 1][0], self.memory[0][0] - self.fix_x * Decimal(0.75)]
        y = [self.min_top_elev - 3 * self.height_row, self.min_top_elev - 3 * self.height_row]
        plt.plot(x, y, 'black',zorder=100)
        x = [self.memory[self.n - 1][0], self.memory[0][0] - self.fix_x * Decimal(0.75)]
        y = [self.min_top_elev - 4 * self.height_row, self.min_top_elev - 4 * self.height_row]
        plt.plot(x, y, 'black',zorder=100)
        
        # Last two lines
        x = [self.memory[self.n - 1][0], self.memory[0][0] - self.fix_x]
        y = [self.min_top_elev - 5 * self.height_row, self.min_top_elev - 5 * self.height_row]
        plt.plot(x, y, 'black',zorder=100)
        x = [self.memory[self.n - 1][0], self.memory[0][0] - self.fix_x]
        y = [self.min_top_elev - 6 * self.height_row, self.min_top_elev - 6 * self.height_row]
        plt.plot(x, y, 'black',zorder=100)


    def draw_coordinates(self):

        start_point = self.memory[self.n - 1][0]
        geom1 = self.memory[self.n - 1][6]
        
        # Draw coocrdinates
        x = [0, 0]
        y = [self.min_top_elev - 1 * self.height_row, int(math.ceil(self.max_top_elev) + 1 )]
        plt.plot(x, y, 'black',zorder=100)
        x = [start_point,start_point]
        y = [self.min_top_elev - 1 * self.height_row, int(math.ceil(self.max_top_elev) + 1 )]
        plt.plot(x, y, 'black',zorder=100)
        x = [0,start_point]
        y = [int(math.ceil(self.max_top_elev) + 1 ),int(math.ceil(self.max_top_elev) + 1 )]
        plt.plot(x, y, 'black',zorder=100)

        # Loop till self.max_top_elev + height_row
        y = int(math.ceil(self.min_top_elev - 1 * self.height_row))
        x = int(math.floor(self.max_top_elev))
        if x%2 == 0 :
            x = x + 2
        else :
            x = x + 1

        for i in range(y, x):
            if i%2 == 0:
                x1 = [0, start_point]
                y1 = [i, i]
            else:
                i = i+1
                x1 = [0, start_point]
                y1 = [i, i]
            plt.plot(x1, y1, 'lightgray', zorder=1)
            # Values left y_ordinate_all
            plt.text(0 - geom1 * Decimal(1.5), i,str(i), fontsize=7.5, horizontalalignment='right', verticalalignment='center')


    def draw_grid(self):

        # Values right y_ordinate_max
        start_point = self.memory[self.n-1][0]
        geom1 = self.memory[self.n-1][6]
        plt.annotate('P.C. '+str(round(self.min_top_elev - 1 * self.height_row,2)) + '\n' + ' ',
                     xy=(0 - geom1*Decimal(1.5) , self.min_top_elev - 1 * self.height_row),
                     fontsize=6.5, horizontalalignment='right', verticalalignment='center')

        # Values right x_ordinate_min
        plt.annotate('0'+ '\n' + ' ',
                     xy=(0,int(math.ceil(self.max_top_elev) + 1 )),
                     fontsize=6.5, horizontalalignment='center')

        # Values right x_ordinate_max
        plt.annotate(str(round(start_point,2))+ '\n' + ' ',
                     xy=(start_point, int(math.ceil(self.max_top_elev) + 1 ) ),
                     fontsize=6.5, horizontalalignment='center')

        # Loop from 0 to start_point(of last node) 
        x = int(math.floor(start_point))
        # First after 0 (first is drawn ,start from i(0)+1) 
        for i in range(50, x, 50):
            x1 = [i, i]
            y1 = [self.min_top_elev - 1 * self.height_row, int(math.ceil(self.max_top_elev) + 1 )]
            plt.plot(x1, y1, 'lightgray',zorder=1 )
            # values left y_ordinate_all
            plt.text(0 - geom1 * Decimal(1.5), i, str(i), fontsize=6.5, horizontalalignment='right', verticalalignment='center')
            plt.text(start_point + geom1 * Decimal(1.5), i, str(i), fontsize=6.5, horizontalalignment='left', verticalalignment='center')
            # values right x_ordinate_all
            plt.annotate(str(i) + '\n' + ' ', xy=(i, int(math.ceil(self.max_top_elev) + 1 )), fontsize=6.5, horizontalalignment='center')


    def draw_arc(self):
        
        x = [self.x, self.x2]
        y = [self.y, self.y2]
        x1 = [self.x1, self.x3]
        y1 = [self.y1, self.y3]
        plt.plot(x, y, 'black', zorder=100)
        plt.plot(x1, y1, 'black', zorder=100)


    def draw_ground(self):

        # Green triangle
        plt.plot(self.first_top_x,self.first_top_y,'g^',linewidth=3.5)
        plt.plot(self.node_top_x, self.node_top_y, 'g^',linewidth=3.5)
        x = [self.first_top_x, self.node_top_x]
        y = [self.first_top_y, self.node_top_y]
        plt.plot(x, y, 'green', linestyle='dashed')

    
    def shortest_path(self,start_point, end_point):
        """ Calculating shortest path using dijkstra algorithm """
        
        self.arc_id = []
        self.node_id = []
        self.rnode_id = []
        self.rarc_id = []

        rstart_point = None
        sql = ("SELECT rid"
               " FROM " + self.schema_name + ".v_anl_pgrouting_node"
               " WHERE node_id = '" + start_point + "'")
        row = self.controller.get_row(sql)
        if row:
            rstart_point = int(row[0])

        rend_point = None
        sql = ("SELECT rid"
              " FROM " + self.schema_name + ".v_anl_pgrouting_node"
              " WHERE node_id = '" + end_point + "'")
        row = self.controller.get_row(sql)
        if row:
            rend_point = int(row[0])

        # Check starting and end points | wait to select end_point
        if rstart_point is None or rend_point is None:
            return
                    
        # Clear list of arcs and nodes - preparing for new profile
        sql = ("SELECT * FROM public.pgr_dijkstra('SELECT id::integer, source, target, cost" 
               " FROM " + self.schema_name + ".v_anl_pgrouting_arc', "
               + str(rstart_point) + ", " + str(rend_point) + ", false")
        if self.version == '2':
            sql += ", false"
        elif self.version == '3':
            pass
        else:
            msg = "You need to upgrade your version of pg_routing!"
            self.controller.show_info(msg)
            return
        sql += ")"

        rows = self.controller.get_rows(sql)
        for i in range(0, len(rows)):
            if self.version == '2':
                self.rnode_id.append(str(rows[i][1]))
                self.rarc_id.append(str(rows[i][2]))
            elif self.version == '3':
                self.rnode_id.append(str(rows[i][2]))
                self.rarc_id.append(str(rows[i][3]))

        self.rarc_id.pop()
        self.arc_id = []
        self.node_id = []
 
        for n in range(0, len(self.rarc_id)):
            # convert arc_ids
            sql = ("SELECT arc_id"
                   " FROM " + self.schema_name + ".v_anl_pgrouting_arc"
                   " WHERE id = '" +str(self.rarc_id[n]) + "'")
            row = self.controller.get_row(sql)
            if row:
                self.arc_id.append(str(row[0]))
        
        for m in range(0, len(self.rnode_id)):
            # convert node_ids
            sql = ("SELECT node_id"
                   " FROM " + self.schema_name + ".v_anl_pgrouting_node"
                   " WHERE rid = '" + str(self.rnode_id[m]) + "'")
            row = self.controller.get_row(sql)
            if row:
                self.node_id.append(str(row[0]))

        # Select arcs of the shortest path
        for element_id in self.arc_id:
            sql = ("SELECT sys_type"
                   " FROM " + self.schema_name + ".v_edit_arc"
                   " WHERE arc_id = '" + str(element_id) + "'")
            row = self.controller.get_row(sql)
            if not row:
                return
            
            # Select feature of v_edit_man_@sys_type
            sys_type = str(row[0].lower())
            layername = "v_edit_man_" + str(sys_type)
            self.layer_feature = self.controller.get_layer_by_tablename(layername)
            aux = ""
            for row in self.arc_id:
                aux += "arc_id = '" + str(row) + "' OR "
            aux = aux[:-3] + ""

            # Select snapped features
            selection = self.layer_feature.getFeatures(QgsFeatureRequest().setFilterExpression(aux))
            self.layer_feature.setSelectedFeatures([a.id() for a in selection])

        # Select nodes of shortest path on layers v_edit_man_|feature
        for element_id in self.node_id:
            sql = ("SELECT sys_type"
                   " FROM " + self.schema_name + ".v_edit_node"
                   " WHERE node_id = '" + str(element_id) + "'")
            row = self.controller.get_row(sql)
            if not row:
                return
            
            # Select feature of v_edit_man_@sys_type
            sys_type = str(row[0].lower())
            layername = "v_edit_man_" + str(sys_type)
            self.layer_feature = self.controller.get_layer_by_tablename(layername)
            aux = ""
            for row in self.node_id:
                aux += "node_id = '" + str(row) + "' OR "
            aux = aux[:-3] + ""

            # Select snapped features
            selection = self.layer_feature.getFeatures(QgsFeatureRequest().setFilterExpression(aux))
            self.layer_feature.setSelectedFeatures([a.id() for a in selection])

        # Select nodes of shortest path on v_edit_arc for ZOOM SELECTION
        aux = "\"arc_id\" IN ("
        for i in range(len(self.arc_id)):
            aux += "'" + str(self.arc_id[i]) + "', "
        aux = aux[:-2] + ")"
        expr = QgsExpression(aux)
        if expr.hasParserError():
            msg = "Expression Error: " + str(expr.parserErrorString())
            self.controller.show_warning(msg)
            return

        # Loop which is pasing trough all layers of node_group searching for feature
        for layer_arc in self.layers_arc:
            it = layer_arc.getFeatures(QgsFeatureRequest(expr))
            # Build a list of feature id's from the previous result
            self.id_list = [i.id() for i in it]
            # Select features with these id's
            layer_arc.selectByIds(self.id_list)

        # Center shortest path in canvas - ZOOM SELECTION
        canvas = self.iface.mapCanvas()
        canvas.zoomToSelected(layer_arc)

        # Clear list
        list_arc = []
        self.tbl_list_arc.clear()
        
        for i in range(len(self.arc_id)):
            item_arc = QListWidgetItem(self.arc_id[i])
            self.tbl_list_arc.addItem(item_arc)
            list_arc.append(self.arc_id[i])


    def check_composer_activation(self):

        if self.chk_composer.isChecked():
            self.lbl_file_folder.setDisabled(False)
            self.btn_path_doc.setDisabled(False)
            self.cbx_template.setDisabled(False)
        else:
            self.lbl_file_folder.setDisabled(True)
            self.btn_path_doc.setDisabled(True)
            self.lbl_file_folder.setText("")
            self.cbx_template.setDisabled(True)
            self.btn_export_pdf.setDisabled(True)


    def execute_profiles(self):
        
        # Remove duplicated nodes
        singles_list = []
        for element in self.node_id:
            if element not in singles_list:
                singles_list.append(element)
        self.node_id = []
        self.node_id = singles_list
        self.paint_event(self.arc_id, self.node_id)
        if self.chk_composer.isChecked():
            # If chk_composer True: run QGis composer template
            # Generate Composer
            self.generate_composer()
        else:
            # If chk_composer False: just draw profile
            self.plot.show()
            # Maximeze window ( after drawing )
            mng = self.plot.get_current_fig_manager()
            mng.window.showMaximized()


    def clear_profile(self):
        
        # Clear list of nodes and arcs
        self.list_of_selected_nodes = []
        self.list_of_selected_arcs = []
        self.nodes = []
        self.arcs = []
        self.start_end_node = []
        self.start_end_node = [None, None]
        self.widget_additional_point.clear()
        
        start_point = self.dlg.findChild(QLineEdit, "start_point")  
        start_point.clear()
        end_point = self.dlg.findChild(QLineEdit, "end_point")  
        end_point.clear()
        profile_id = self.dlg.findChild(QLineEdit, "profile_id")  
        profile_id.clear()
        
        # Get data from DB for selected item| tbl_list_arc
        tbl_list_arc = self.dlg.findChild(QListWidget, "tbl_list_arc") 
        tbl_list_arc.clear()
        
        # Clear selection
        can = self.iface.mapCanvas()    
        for layer in can.layers():
            layer.removeSelection()
        can.refresh()
        self.deactivate()


    def generate_composer(self):
        
        # Plugin path
        plugin_path = os.path.abspath(os.path.join(os.path.dirname(__file__), '..'))
        composers = self.iface.activeComposers()

        # Check if template is selected
        if str(self.cbx_template.currentText()) == '' :
            msg = 'You need to select template'
            self.controller.show_warning(str(msg))
            return

        # Check if composer exist
        index = 0
        num_comp = len(composers)
        for comp_view in composers:
            if comp_view.composerWindow().windowTitle() == str(self.template):
                break
            index += 1
            
        if index == num_comp:
            # Create new composer with template selected in combobox(self.template)
            template_path = plugin_path + "\\" + "templates" + "\\" + str(self.template) + ".qpt"
            template_file = file(template_path, 'rt')
            template_content = template_file.read()
            template_file.close()
            document = QDomDocument()
            document.setContent(template_content)
            comp_view = self.iface.createNewComposer(str(self.template))
            comp_view.composition().loadFromTemplate(document)

            if comp_view.isEmpty():
                msg = 'Error with creating composer'
                self.controller.show_info(str(msg))
                return
            else:
                msg = 'New composer ud_profile is created'
                self.controller.show_info(str(msg))
                return

        index = 0
        composers = self.iface.activeComposers()
        for comp_view in composers:
            if comp_view.composerWindow().windowTitle() == str(self.template):
                break
            index += 1

        comp_view = self.iface.activeComposers()[index]
        composition = comp_view.composition()
        comp_view.composerWindow().show()

        # Set profile
        picture_item = composition.getComposerItemById('profile')
        profile = plugin_path + "\\templates\\profile.png"
        picture_item.setPictureFile(profile)

        # Refresh map, zoom map to extent
        map_item = composition.getComposerItemById('Mapa')
        map_item.setMapCanvas(self.canvas)
        map_item.zoomToExtent(self.canvas.extent())

        start_point = self.dlg.findChild(QLineEdit, "start_point")
        first_node = start_point.text()
        end_point = self.dlg.findChild(QLineEdit, "end_point")
        end_node = end_point.text()

        # Fill data in composer template
        first_node_item = composition.getComposerItemById('first_node')
        first_node_item.setText(str(first_node))
        end_node_item = composition.getComposerItemById('end_node')
        end_node_item.setText(str(end_node))
        length_item = composition.getComposerItemById('length')
        length_item.setText(str(self.start_point[-1]))


    def get_file_dialog(self):
        """ Get file dialog """

        # Check if template is selected
        if str(self.template) == '' :
            msg = 'You need to select template'
            self.controller.show_warning(str(msg))
            return

        os.chdir(self.plugin_dir)
        file_dialog = QFileDialog()
        folder_path = file_dialog.getSaveFileName(None, "Save as", "c:\\", '*.pdf')

        if folder_path:
            # Check if file exist
            if not os.path.exists(str(os.path.dirname(os.path.abspath(str(folder_path))))):
                msg = "Path doesn't exist!"
                self.controller.show_warning(msg)
                return
            else:
                # If path exist
                self.lbl_file_folder.setText(str(folder_path))
                self.btn_export_pdf.setDisabled(False)


    def set_composer(self):
        """ Create new composer with template ud_profile """

        plugin_path = os.path.abspath(os.path.join(os.path.dirname(__file__), '..'))
        template_path = plugin_path + "\\" + "templates\ud_profile.qpt"
        template_file = file(template_path, 'rt')
        template_content = template_file.read()
        template_file.close()
        document = QDomDocument()
        document.setContent(template_content)
        comp = self.iface.createNewComposer("ud_profile")
        comp.composition().loadFromTemplate(document)
        comp.composerWindow().close()
        if comp.isEmpty():
            msg = 'Error with creating composer'
            self.controller.show_info(str(msg))
            return
        else:
            msg = 'New composer ud_profile is created'
            self.controller.show_info(str(msg))
            return


    def set_template(self):
        template = self.cbx_template.currentText()
        self.template = template[:-4]


    def export_pdf(self):
        """ Export PDF of selected template"""

        folder_path = self.lbl_file_folder.text()

        # Check if composer exist
        composers = self.iface.activeComposers()
        index = 0
        num_comp = len(composers)
        for comp_view in composers:
            if comp_view.composerWindow().windowTitle() == str(self.template):
                break
            index += 1
        if index == num_comp:
            msg = "Composer not found. Name should be"
            self.controller.show_warning(msg, parameter=str(self.template))
            return

        # Set composer
        comp_view = self.iface.activeComposers()[index]
        my_comp = comp_view.composition()

        if my_comp is not None:
            # If composer exist open PDF
            result = my_comp.exportAsPDF(folder_path)
            if result:
                os.startfile(folder_path)
            else:
                msg = "Document PDF no ha pogut ser generat a: " + folder_path + ". Comprova que no esta en us"
                self.controller.show_warning(str(msg))


    def manual_path(self, list_points):
        """ Calculating shortest path using dijkstra algorithm """

        self.arc_id = []
        self.node_id = []
        for i in range(0, (len(list_points)-1)):
            
            # return
            start_point = list_points[i]
            end_point = list_points[i+1]

            self.rnode_id = []
            self.rarc_id = []

            rstart_point = None
            sql = ("SELECT rid"
                   " FROM " + self.schema_name + ".v_anl_pgrouting_node"
                   " WHERE node_id = '" + start_point + "'")
            row = self.controller.get_row(sql)
            if row:
                rstart_point = int(row[0])

            rend_point = None
            sql = ("SELECT rid"
                   " FROM " + self.schema_name + ".v_anl_pgrouting_node"
                   " WHERE node_id = '" + end_point + "'")
            row = self.controller.get_row(sql)
            if row:
                rend_point = int(row[0])

            # Check starting and end points | wait to select end_point
            if rstart_point is None or rend_point is None:
                return

            # Clear list of arcs and nodes - preparing for new profile
            sql = ("SELECT * FROM public.pgr_dijkstra('SELECT id::integer, source, target, cost"
                   " FROM " + self.schema_name + ".v_anl_pgrouting_arc', "
                   + str(rstart_point) + ", " + str(rend_point) + ", false")
            if self.version == '2':
                sql += ", false"
            elif self.version == '3':
                pass
            else:
                msg = "You need to upgrade your version of pg_routing!"
                self.controller.show_info(msg)
                return
            sql += ")"

            rows = self.controller.get_rows(sql)
            for i in range(0, len(rows)):
                if self.version == '2':
                    self.rnode_id.append(str(rows[i][1]))
                    self.rarc_id.append(str(rows[i][2]))
                elif self.version == '3':
                    self.rnode_id.append(str(rows[i][2]))
                    self.rarc_id.append(str(rows[i][3]))

            self.rarc_id.pop()

            for n in range(0, len(self.rarc_id)):
                # Convert arc_ids
                sql = ("SELECT arc_id"
                       " FROM " + self.schema_name + ".v_anl_pgrouting_arc"
                       " WHERE id = '" + str(self.rarc_id[n]) + "'")
                row = self.controller.get_row(sql)
                if row:
                    self.arc_id.append(str(row[0]))

            for m in range(0, len(self.rnode_id)):
                # Convert node_ids
                sql = ("SELECT node_id"
                       " FROM " + self.schema_name + ".v_anl_pgrouting_node"
                       " WHERE rid = '" + str(self.rnode_id[m]) + "'")
                row = self.controller.get_row(sql)
                if row:
                    self.node_id.append(str(row[0]))

            # Select arcs of the shortest path
            for element_id in self.arc_id:
                sql = ("SELECT sys_type"
                       " FROM " + self.schema_name + ".v_edit_arc"
                       " WHERE arc_id = '" + str(element_id) + "'")
                row = self.controller.get_row(sql)
                if not row:
                    return
                
                # Select feature of v_edit_man_@sys_type
                sys_type = str(row[0].lower())
                layername = "v_edit_man_" + str(sys_type)
                self.layer_feature = self.controller.get_layer_by_tablename(layername)
                aux = ""
                for row in self.arc_id:
                    aux += "arc_id = '" + str(row) + "' OR "
                aux = aux[:-3] + ""

                # Select snapped features
                selection = self.layer_feature.getFeatures(QgsFeatureRequest().setFilterExpression(aux))
                self.layer_feature.setSelectedFeatures([a.id() for a in selection])

            # Select nodes of shortest path on layers v_edit_man_|feature
            for element_id in self.node_id:
                sql = ("SELECT sys_type"
                       " FROM " + self.schema_name + ".v_edit_node"
                       " WHERE node_id = '" + str(element_id) + "'")
                row = self.controller.get_row(sql)
                if not row:
                    return
                
                # Select feature of v_edit_man_@sys_type
                sys_type = str(row[0].lower())
                layername = "v_edit_man_" + str(sys_type)
                self.layer_feature = self.controller.get_layer_by_tablename(layername)
                aux = ""
                for row in self.node_id:
                    aux += "node_id = '" + str(row) + "' OR "
                aux = aux[:-3] + ""

                # Select snapped features
                selection = self.layer_feature.getFeatures(QgsFeatureRequest().setFilterExpression(aux))
                self.layer_feature.setSelectedFeatures([a.id() for a in selection])

            # Select nodes of shortest path on v_edit_arc for ZOOM SELECTION
            aux = "\"arc_id\" IN ("
            for i in range(len(self.arc_id)):
                aux += "'" + str(self.arc_id[i]) + "', "
            aux = aux[:-2] + ")"
            expr = QgsExpression(aux)
            if expr.hasParserError():
                msg = "Expression Error: " + str(expr.parserErrorString())
                self.controller.show_warning(msg)
                return

            # Loop which is pasing trough all layers of node_group searching for feature
            for layer_arc in self.layers_arc:
                it = layer_arc.getFeatures(QgsFeatureRequest(expr))
                # Build a list of feature id's from the previous result
                self.id_list = [i.id() for i in it]
                # Select features with these id's
                layer_arc.selectByIds(self.id_list)

            # Center shortest path in canvas - ZOOM SELECTION
            canvas = self.iface.mapCanvas()
            canvas.zoomToSelected(layer_arc)

            # Clear list
            self.list_arc = []
            self.tbl_list_arc.clear()

            for i in range(len(self.arc_id)):
                item_arc = QListWidgetItem(self.arc_id[i])
                self.tbl_list_arc.addItem(item_arc)
                self.list_arc.append(self.arc_id[i])


    def exec_path(self):
        
        # Shortest path - if additional point doesn't exist
        if len(self.start_end_node) == 2:
            self.shortest_path(str(self.start_end_node[0]), str(self.start_end_node[1]))
        self.start_end_node.append(self.start_end_node[1])
        self.start_end_node.pop(1)

        # Manual path - if additional point exist
        if len(self.start_end_node) > 2:
            self.manual_path(self.start_end_node)

        # After executing of path enable btn_draw
        self.dlg.btn_draw.setDisabled(False)
        self.dlg.btn_save_profile.setDisabled(False)


    def delete_profile(self):
        """ Delete profile """

        # Selected item from list
        selected_profile = self.tbl_profiles.currentItem().text()

        msg = "Are you sure you want to delete these profile?"
        answer = self.controller.ask_question(msg, "Delete profile", selected_profile)
        if answer:
            # Delete selected profile
            sql = ("DELETE FROM " + self.schema_name + ".anl_arc_profile_value"
                   " WHERE profile_id = '" + str(selected_profile) + "'")
            status = self.controller.execute_sql(sql)
            if not status:
                msg = "Error deleting profile table"
                self.controller.show_warning(msg)
                return
            else:
                msg = "Profile is deleted!"
                self.controller.show_info(msg)

        # Refresh list of arcs
        self.tbl_profiles.clear()
        sql = "SELECT DISTINCT(profile_id) FROM " + self.schema_name + ".anl_arc_profile_value"
        rows = self.controller.get_rows(sql)
        if rows:
            for row in rows:
                item_arc = QListWidgetItem(str(row[0]))
                self.tbl_profiles.addItem(item_arc)
                
                <|MERGE_RESOLUTION|>--- conflicted
+++ resolved
@@ -611,7 +611,7 @@
             if row:
                 # Check if we have all data for drawing
                 if None in row:
-                    msg = "Some parameters are missing for node:"
+                    msg = "Some parameters are missing for node"
                     self.controller.show_info_box(msg, "Info", node_id)
                     parameters = []
                     return
@@ -640,17 +640,6 @@
 
             # Set node_id in memory
             parameters[12] = node_id
-<<<<<<< HEAD
-
-            # Check if we have all data for drawing
-            if None in parameters:
-                message = "Some parameters are missing for node"
-                self.controller.show_info_box(message, "Info", parameter=node_id)
-                parameters = []
-                return
-
-=======
->>>>>>> 004fddf3
             self.memory.append(parameters)
             i = i + 1
 
