'''
This file is part of Giswater 2.0
The program is free software: you can redistribute it and/or modify it under the terms of the GNU 
General Public License as published by the Free Software Foundation, either version 3 of the License, 
or (at your option) any later version.
'''

# -*- coding: utf-8 -*-
from PyQt4.QtCore import QPoint, Qt
from PyQt4.QtGui import QDoubleValidator
from qgis.core import QgsMapLayerRegistry, QgsVectorLayer, QgsFeature, QgsGeometry, QgsPoint, QgsMapToPixel, QgsFillSymbolV2
from qgis.core import QgsProject, QgsSingleSymbolRendererV2
from qgis.gui import QgsVertexMarker

import utils_giswater
from map_tools.parent import ParentMapTool
from ui.cad_add_circle import Cad_add_circle


class CadAddCircle(ParentMapTool):
    """ Button 71: Add circle """

    def __init__(self, iface, settings, action, index_action):
        """ Class constructor """

        # Call ParentMapTool constructor
        super(CadAddCircle, self).__init__(iface, settings, action, index_action)
        self.vertex_marker.setIconType(QgsVertexMarker.ICON_CROSS)
        self.cancel_circle = False


    def init_create_circle_form(self):
        
        # Create the dialog and signals
        self.dlg_create_circle = Cad_add_circle()
        utils_giswater.setDialog(self.dlg_create_circle)

        virtual_layer_name = "virtual_layer_polygon"
        sql = ("SELECT value FROM " + self.controller.schema_name + ".config_param_user"
               " WHERE parameter = 'virtual_layer_polygon'")
        row = self.controller.get_row(sql)
        if row:
            virtual_layer_name = row[0]
        else:
            message = "User parameter not found"
            self.controller.log_info(message, parameter="virtual_layer_polygon")
        
        if self.exist_virtual_layer(virtual_layer_name):
            validator = QDoubleValidator(0.00, 999.00, 3)
            validator.setNotation(QDoubleValidator().StandardNotation)

            self.dlg_create_circle.radius.setValidator(validator)
            self.dlg_create_circle.btn_accept.pressed.connect(self.get_radius)
            self.dlg_create_circle.btn_cancel.pressed.connect(self.cancel)
            self.dlg_create_circle.radius.setFocus()

            self.active_layer = self.iface.mapCanvas().currentLayer()
            self.virtual_layer_polygon = self.controller.get_layer_by_layername(virtual_layer_name, True)
            self.dlg_create_circle.exec_()

        else:
            self.create_virtual_layer(virtual_layer_name)
            message = "Virtual layer not found. It's gonna be created"
            self.controller.show_info(message)


    def create_virtual_layer(self, virtual_layer_name):

        srid = self.controller.plugin_settings_value('srid')
        uri = "Polygon?crs=epsg:" + str(srid)
        virtual_layer = QgsVectorLayer(uri, virtual_layer_name, "memory")
        props = {'color': '0, 0, 0', 'style': 'no', 'style_border': 'solid', 'color_border': '255, 0, 0'}
        s = QgsFillSymbolV2.createSimple(props)
        virtual_layer.setRendererV2(QgsSingleSymbolRendererV2(s))
        virtual_layer.updateExtents()
        QgsProject.instance().setSnapSettingsForLayer(virtual_layer.id(), True, 2, 0, 1.0, False)
        QgsMapLayerRegistry.instance().addMapLayer(virtual_layer)
        self.iface.mapCanvas().refresh()


    def exist_virtual_layer(self, virtual_layer_name):

        layers = self.iface.mapCanvas().layers()
        for layer in layers:
            if layer.name() == virtual_layer_name:
                return True
        return False


    def get_radius(self):
        
        self.radius = self.dlg_create_circle.radius.text()
        self.virtual_layer_polygon.startEditing()
        self.dlg_create_circle.close()


    def cancel(self):
        
        self.dlg_create_circle.close()
        self.cancel_map_tool()
        if self.virtual_layer_polygon.isEditable():
            self.virtual_layer_polygon.commitChanges()
        self.cancel_circle = True



    """ QgsMapTools inherited event functions """

    def keyPressEvent(self, event):
<<<<<<< HEAD
        
        if event.key() == Qt.Key_Escape:
            self.cancel_map_tool()
            return
        
        
=======
        if event.key() == Qt.Key_Escape:
            self.cancel_map_tool()
            return


>>>>>>> 6c6441b2
    def canvasMoveEvent(self, event):

        # Hide highlight
        self.vertex_marker.hide()

        # Get the click
        x = event.pos().x()
        y = event.pos().y()
        try:
            event_point = QPoint(x, y)
        except(TypeError, KeyError):
            self.iface.actionPan().trigger()
            return

        # Snapping
        (retval, result) = self.snapper.snapToBackgroundLayers(event_point)  # @UnusedVariable

        # That's the snapped features
        if result:
            # Get the point and add marker on it
            point = QgsPoint(result[0].snappedVertex)
            self.vertex_marker.setCenter(point)
            self.vertex_marker.show()


    def canvasReleaseEvent(self, event):
        
        if event.button() == Qt.LeftButton:
            
            # Get the click
            x = event.pos().x()
            y = event.pos().y()
            point = QgsMapToPixel.toMapCoordinates(self.canvas.getCoordinateTransform(), x, y)

            self.init_create_circle_form()
            if not self.cancel_circle:
                feature = QgsFeature()
                feature.setGeometry(QgsGeometry.fromPoint(point).buffer(float(self.radius), 100))
                self.controller.log_info(str(self.virtual_layer_polygon.name()))
                provider = self.virtual_layer_polygon.dataProvider()
                self.virtual_layer_polygon.startEditing()
                provider.addFeatures([feature])
            else:
                self.iface.actionPan().trigger()
                self.cancel_circle = False
                return
            
        elif event.button() == Qt.RightButton:
            self.cancel_map_tool()


        self.virtual_layer_polygon.commitChanges()


    def activate(self):

        # Check button
        self.action().setChecked(True)

        # Change cursor
        self.canvas.setCursor(self.cursor)
        
        # Store user snapping configuration
        self.snapper_manager.store_snapping_options()

        # Clear snapping
        self.snapper_manager.clear_snapping()

        # Set snapping 
        layer = self.controller.get_layer_by_tablename("v_edit_arc")
        self.snapper_manager.snap_to_layer(layer)             
        layer = self.controller.get_layer_by_tablename("v_edit_connec")
        self.snapper_manager.snap_to_layer(layer)             
        layer = self.controller.get_layer_by_tablename("v_edit_node")
        self.snapper_manager.snap_to_layer(layer)             

        # Show help message when action is activated
        if self.show_help:
            message = "Select an element and click it to set radius"
            self.controller.show_info(message)

        # Set active 'v_edit_dimensions'
        layer = self.controller.get_layer_by_tablename("v_edit_dimensions")
        if layer:
            self.iface.setActiveLayer(layer)


    def deactivate(self):

        # Call parent method
        ParentMapTool.deactivate(self)
    <|MERGE_RESOLUTION|>--- conflicted
+++ resolved
@@ -107,20 +107,12 @@
     """ QgsMapTools inherited event functions """
 
     def keyPressEvent(self, event):
-<<<<<<< HEAD
-        
+
         if event.key() == Qt.Key_Escape:
             self.cancel_map_tool()
             return
-        
-        
-=======
-        if event.key() == Qt.Key_Escape:
-            self.cancel_map_tool()
-            return
-
-
->>>>>>> 6c6441b2
+
+
     def canvasMoveEvent(self, event):
 
         # Hide highlight
