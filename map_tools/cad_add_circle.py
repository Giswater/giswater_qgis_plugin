--- conflicted
+++ resolved
@@ -133,15 +133,18 @@
             return
 
         # Snapping
-<<<<<<< HEAD
         if Qgis.QGIS_VERSION_INT < 29900:
-            (retval, result) = self.snapper.snapToBackgroundLayers(event_point)  # @UnusedVariable
+            if self.snap_to_selected_layer:
+                (retval, result) = self.snapper.snapToCurrentLayer(event_point, 2)
+            else:
+                (retval, result) = self.snapper.snapToBackgroundLayers(event_point)
             # That's the snapped features
             if result:
                 point = QgsPoint(result[0].snappedVertex)
                 self.vertex_marker.setCenter(point)
                 self.vertex_marker.show()
         else:
+            # TODO 3.x if self.snap_to_selected_layer:
             result = self.snapper.snapToMap(event_point)  # @UnusedVariable
             # That's the snapped features
             if result:
@@ -149,19 +152,6 @@
                 point = QgsPointXY(result.point())
                 self.vertex_marker.setCenter(point)
                 self.vertex_marker.show()
-=======
-        if self.snap_to_selected_layer:
-            (retval, result) = self.snapper.snapToCurrentLayer(event_point, 2)
-        else:
-            (retval, result) = self.snapper.snapToBackgroundLayers(event_point)
-
-        # That's the snapped features
-        if result:
-            # Get the point and add marker on it
-            point = QgsPoint(result[0].snappedVertex)
-            self.vertex_marker.setCenter(point)
-            self.vertex_marker.show()
->>>>>>> b450eb84
 
 
     def canvasReleaseEvent(self, event):
@@ -178,7 +168,6 @@
                 self.iface.actionPan().trigger()
                 return
 
-<<<<<<< HEAD
             if Qgis.QGIS_VERSION_INT < 29900:
                 (retval, result) = self.snapper.snapToBackgroundLayers(event_point)  # @UnusedVariable
                 # Create point with snap reference
@@ -187,18 +176,11 @@
                 # Create point with mouse cursor reference
                 else:
                     point = QgsMapToPixel.toMapCoordinates(self.canvas.getCoordinateTransform(), x, y)
-=======
-            (retval, result) = self.snapper.snapToBackgroundLayers(event_point)
-            # Create point with snap reference
-            if result:
-                point = QgsPoint(result[0].snappedVertex)
-            # Create point with mouse cursor reference
->>>>>>> b450eb84
             else:
                 result = self.snapper.snapToMap(event_point)  # @UnusedVariable
                 # Create point with snap reference
                 point = QgsPointXY(result.point())
-                if point.x() == 0 and point.y()==0:
+                if point.x() == 0 and point.y() == 0:
                     point = QgsMapToPixel.toMapCoordinates(self.canvas.getCoordinateTransform(), x, y)
 
             self.init_create_circle_form(point)
@@ -249,7 +231,7 @@
         else:
             # Get current layer
             self.vdefault_layer = self.iface.activeLayer()
-        self.controller.log_info(str(self.vdefault_layer.name()))
+
         # Set snapping
         #self.snapper_manager.snap_to_layer(self.vdefault_layer)
 
