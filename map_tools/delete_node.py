--- conflicted
+++ resolved
@@ -21,11 +21,7 @@
 
 from .. import utils_giswater
 from .parent import ParentMapTool
-<<<<<<< HEAD
-from ..ui_manager import ArcFusionUi, BasicInfoUi
-=======
 from ..ui_manager import ArcFusionUi
->>>>>>> 030fa9ca
 from functools import partial
 
 
