# -*- coding: utf-8 -*-
from qgis.gui import * # @UnusedWildImport
from qgis.core import (QgsFeatureRequest, QgsExpression)
from PyQt4.QtCore import *   # @UnusedWildImport
from PyQt4.QtGui import *    # @UnusedWildImport


class PointMapTool(QgsMapTool):

    def __init__(self, iface, settings, action, index_action, controller):
        ''' Class constructor '''    
        self.iface = iface
        self.canvas = self.iface.mapCanvas()
        self.settings = settings
        self.index_action = index_action
        self.srid = self.settings.value('status/srid')
        self.elem_type = self.settings.value('insert_values/'+str(index_action)+'_elem_type')
        self.epa_type = self.settings.value('insert_values/'+str(index_action)+'_epa_type')
        self.controller = controller
        self.dao = controller.getDao()   
        self.schema_name = self.dao.get_schema_name()   
        self.table_node = self.settings.value('db/table_node', 'v_edit_node')          
        QgsMapTool.__init__(self, self.canvas)
        self.setAction(action) 
            
     
    def insert_node(self, x, y):
        ''' Insert a new node in the selected coordinates '''
        if self.elem_type is not None:        
            the_geom = "ST_GeomFromText('POINT("+str(x)+" "+str(y)+")', "+self.srid+")";
            sql = "INSERT INTO "+self.schema_name+"."+self.table_node+" (node_type, epa_type, the_geom)"
<<<<<<< HEAD
            sql+= " VALUES ('"+self.node_type+"', '"+self.epa_type+"', "+the_geom+");";
            status = self.controller.execute_sql(sql)  
            return status  
      

    def get_last_id(self, view_name, field_name):
        ''' Get last feature inserted '''      
        last_id = -1 
        sql = "SELECT max(cast("+field_name+" as int)) FROM "+self.schema_name+"."+view_name;
        row = self.dao.get_row(sql)  
        if row:
            if row[0] is not None:
                last_id = int(row[0])  
        return last_id
    
=======
            sql+= " VALUES ('"+self.elem_type+"', '"+self.epa_type+"', "+the_geom+")" 
            sql+= " RETURNING node_id;";
            row = self.dao.get_row(sql)
            self.dao.commit()
            last_id = -1
            if row:
                last_id = row[0]
            return last_id 
>>>>>>> 56b546d6
    
    
    ''' QgsMapTools inherited event functions '''
   
    def canvasPressEvent(self, e):
        pass
        

    def canvasReleaseEvent(self, e):
           
        # Get clicked point and current layer               
        self.point = self.toMapCoordinates(e.pos())             
        layer = self.iface.activeLayer()     
        
        # Insert new node into selected point. Open its feature form
        last_id = self.insert_node(int(self.point.x()), int(self.point.y()))  
        if last_id != -1:
            filter_expr = "node_id = "+str(last_id)    
            expr = QgsExpression(filter_expr)
            f_request = QgsFeatureRequest(expr)
            f_iterator = layer.getFeatures(f_request)
            for feature in f_iterator: 
                self.iface.openFeatureForm(layer, feature)
                break
        else:
            print "Error inserting node"          
        
        <|MERGE_RESOLUTION|>--- conflicted
+++ resolved
@@ -16,7 +16,6 @@
         self.srid = self.settings.value('status/srid')
         self.elem_type = self.settings.value('insert_values/'+str(index_action)+'_elem_type')
         self.epa_type = self.settings.value('insert_values/'+str(index_action)+'_epa_type')
-        self.controller = controller
         self.dao = controller.getDao()   
         self.schema_name = self.dao.get_schema_name()   
         self.table_node = self.settings.value('db/table_node', 'v_edit_node')          
@@ -29,23 +28,6 @@
         if self.elem_type is not None:        
             the_geom = "ST_GeomFromText('POINT("+str(x)+" "+str(y)+")', "+self.srid+")";
             sql = "INSERT INTO "+self.schema_name+"."+self.table_node+" (node_type, epa_type, the_geom)"
-<<<<<<< HEAD
-            sql+= " VALUES ('"+self.node_type+"', '"+self.epa_type+"', "+the_geom+");";
-            status = self.controller.execute_sql(sql)  
-            return status  
-      
-
-    def get_last_id(self, view_name, field_name):
-        ''' Get last feature inserted '''      
-        last_id = -1 
-        sql = "SELECT max(cast("+field_name+" as int)) FROM "+self.schema_name+"."+view_name;
-        row = self.dao.get_row(sql)  
-        if row:
-            if row[0] is not None:
-                last_id = int(row[0])  
-        return last_id
-    
-=======
             sql+= " VALUES ('"+self.elem_type+"', '"+self.epa_type+"', "+the_geom+")" 
             sql+= " RETURNING node_id;";
             row = self.dao.get_row(sql)
@@ -54,7 +36,6 @@
             if row:
                 last_id = row[0]
             return last_id 
->>>>>>> 56b546d6
     
     
     ''' QgsMapTools inherited event functions '''
