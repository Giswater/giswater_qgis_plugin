--- conflicted
+++ resolved
@@ -198,10 +198,7 @@
         for layer_refresh in self.canvas.layers():
             layer_refresh.triggerRepaint()
 
-<<<<<<< HEAD
-=======
-
->>>>>>> 030fa9ca
+
     def open_dialog(self, dlg=None, dlg_name=None, info=True, maximize_button=True, stay_on_top=True):
         """ Open dialog """
 
