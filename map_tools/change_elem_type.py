"""
This file is part of Giswater 3
The program is free software: you can redistribute it and/or modify it under the terms of the GNU 
General Public License as published by the Free Software Foundation, either version 3 of the License, 
or (at your option) any later version.
"""
# -*- coding: utf-8 -*-
from qgis.core import QgsFeatureRequest
from qgis.PyQt.QtCore import Qt

from functools import partial

from .. import utils_giswater
from ..ui_manager import ChangeNodeType
from ..actions.api_catalog import ApiCatalog
from ..actions.api_cf import ApiCF
from .parent import ParentMapTool


class ChangeElemType(ParentMapTool):
    """ Button 28: User select one node. A form is opened showing current node_type.type
        Combo to select new node_type.type
        Combo to select new node_type.id
        Combo to select new cat_node.id
    """    

    def __init__(self, iface, settings, action, index_action):
        """ Class constructor """        
        
        # Call ParentMapTool constructor     
        super(ChangeElemType, self).__init__(iface, settings, action, index_action)       


    def open_catalog(self):

        # Get feature_type
        feature_type = utils_giswater.getWidgetText(self.dlg_chg_node_type,self.dlg_chg_node_type.node_node_type_new)

        if feature_type is 'null':
            msg = "New node type is null. Please, select a valid value."
            self.controller.show_info_box(msg, "Info")
            return
        self.catalog = ApiCatalog(self.iface, self.settings, self.controller, self.plugin_dir)
        self.catalog.api_catalog(self.dlg_chg_node_type,'node_nodecat_id', 'node', feature_type)


    def edit_change_elem_type_accept(self):
        """ Update current type of node and save changes in database """
        
        project_type = self.controller.get_project_type() 
        old_node_type = utils_giswater.getWidgetText(self.dlg_chg_node_type, self.dlg_chg_node_type.node_node_type)
        node_node_type_new = utils_giswater.getWidgetText(self.dlg_chg_node_type, self.dlg_chg_node_type.node_node_type_new)
        node_nodecat_id = utils_giswater.getWidgetText(self.dlg_chg_node_type, self.dlg_chg_node_type.node_nodecat_id)
        layer = False
        if node_node_type_new != "null":
                    
            if (node_nodecat_id != "null" and node_nodecat_id is not None and project_type == 'ws') or (project_type == 'ud'):
                # Update field 'nodecat_id'
                sql = (f"UPDATE v_edit_node SET nodecat_id = '{node_nodecat_id}' "
                       f"WHERE node_id = '{self.node_id}'")
                self.controller.execute_sql(sql)

                if project_type == 'ud':
                    sql = (f"UPDATE v_edit_node SET node_type = '{node_node_type_new}' "
                           f"WHERE node_id = '{self.node_id}'")
                    self.controller.execute_sql(sql)
                    
                # Set active layer
                layer = self.controller.get_layer_by_tablename('v_edit_node')
                if layer:
                    self.iface.setActiveLayer(layer)
                message = "Values has been updated"
                self.controller.show_info(message)
                
            else:
                message = "Field catalog_id required!"
                self.controller.show_warning(message)
                return
                
        else:
            message = "The node has not been updated because no catalog has been selected"
            self.controller.show_warning(message)


        # Close form
        self.close_dialog(self.dlg_chg_node_type)

        # Refresh map canvas
        self.refresh_map_canvas()

        # Check if the expression is valid
        expr_filter = f"node_id = '{self.node_id}'"
        (is_valid, expr) = self.check_expression(expr_filter)   #@UnusedVariable
        if not is_valid:
            return
        if layer:
            self.open_custom_form(layer, expr)


    def open_custom_form(self, layer, expr):
        """ Open custom from selected layer """

        it = layer.getFeatures(QgsFeatureRequest(expr))
        features = [i for i in it]
        if features[0]:
            self.ApiCF = ApiCF(self.iface, self.settings, self.controller, self.plugin_dir, tab_type='data')
            self.ApiCF.user_current_layer = self.current_layer
            complet_result, dialog = self.ApiCF.open_form(table_name='v_edit_node', feature_id=features[0]["node_id"], tab_type='data')
            if not complet_result:
<<<<<<< HEAD
                print("FAIL")
=======
>>>>>>> 030fa9ca
                return

            dialog.dlg_closed.connect(self.ApiCF.restore_user_layer)


    def change_elem_type(self, feature):
                        
        # Create the dialog, fill node_type and define its signals
        self.dlg_chg_node_type = ChangeNodeType()
        self.load_settings(self.dlg_chg_node_type)

        # Get nodetype_id from current node
        project_type = self.controller.get_project_type()         
        if project_type == 'ws':
            node_type = feature.attribute('nodetype_id')
            self.dlg_chg_node_type.node_node_type_new.currentIndexChanged.connect(partial(self.filter_catalog))
        elif project_type == 'ud':
            node_type = feature.attribute('node_type')
            sql = "SELECT DISTINCT(id), id FROM cat_node  ORDER BY id"
            rows = self.controller.get_rows(sql)
            utils_giswater.set_item_data(self.dlg_chg_node_type.node_nodecat_id, rows, 1)

        self.dlg_chg_node_type.node_node_type.setText(node_type)
        self.dlg_chg_node_type.btn_catalog.clicked.connect(partial(self.open_catalog))
        self.dlg_chg_node_type.btn_accept.clicked.connect(self.edit_change_elem_type_accept)
        self.dlg_chg_node_type.btn_cancel.clicked.connect(partial(self.close_dialog, self.dlg_chg_node_type))


        # Fill 1st combo boxes-new system node type
        sql = ("SELECT DISTINCT(id) FROM node_type "
               "WHERE active is True "
               "ORDER BY id")
        rows = self.controller.get_rows(sql)
        utils_giswater.fillComboBox(self.dlg_chg_node_type, "node_node_type_new", rows)

        # Open dialog
        self.open_dialog(self.dlg_chg_node_type, dlg_name='change_node_type', maximize_button=False)


    def filter_catalog(self):

        node_node_type_new = utils_giswater.getWidgetText(self.dlg_chg_node_type,
                                                          self.dlg_chg_node_type.node_node_type_new)

        if node_node_type_new =="null":
            return

        # Populate catalog_id
        sql = f"SELECT DISTINCT(id), id FROM cat_node WHERE nodetype_id = '{node_node_type_new}' ORDER BY id"
        rows = self.controller.get_rows(sql)
        utils_giswater.set_item_data(self.dlg_chg_node_type.node_nodecat_id, rows, 1)


    def close_dialog(self, dlg=None):
        """ Close dialog """

        if dlg is None or type(dlg) is bool:
            dlg = self.dlg
        try:
            self.save_settings(dlg)
            dlg.close()
            map_tool = self.canvas.mapTool()
            # If selected map tool is from the plugin, set 'Pan' as current one
            if map_tool.toolName() == '':
                self.set_action_pan()
        except AttributeError:
            pass
               
            
    """ QgsMapTools inherited event functions """
                
    def keyPressEvent(self, event):
        if event.key() == Qt.Key_Escape:
            self.cancel_map_tool()
            return


    def canvasReleaseEvent(self, event):

        self.node_id = None

        # With left click the digitizing is finished
        if event.button() == Qt.RightButton:
            self.cancel_map_tool()
            return

        # Get the click
        event_point = self.snapper_manager.get_event_point(event)

        # Snapping
        result = self.snapper_manager.snap_to_current_layer(event_point)
        if self.snapper_manager.result_is_valid():
            # Get the point
            snapped_feat = self.snapper_manager.get_snapped_feature(result)
            if snapped_feat:
                self.node_id = snapped_feat.attribute('node_id')
                # Change node type
                self.change_elem_type(snapped_feat)


    def activate(self):

        # Check button
        self.action().setChecked(True)     

        # Store user snapping configuration
        self.snapper_manager.store_snapping_options()

        # Clear snapping
        self.snapper_manager.enable_snapping()
        self.current_layer = self.iface.activeLayer()
        # Set active layer to 'v_edit_node'
        self.layer_node = self.controller.get_layer_by_tablename("v_edit_node")
        self.iface.setActiveLayer(self.layer_node)  

        # Change cursor
        self.canvas.setCursor(self.cursor)

        # Show help message when action is activated
        if self.show_help:
            message = "Select the node inside a pipe by clicking on it and it will be changed"
            self.controller.show_info(message)


    def deactivate(self):
        # Call parent method
        ParentMapTool.deactivate(self)
<|MERGE_RESOLUTION|>--- conflicted
+++ resolved
@@ -107,10 +107,6 @@
             self.ApiCF.user_current_layer = self.current_layer
             complet_result, dialog = self.ApiCF.open_form(table_name='v_edit_node', feature_id=features[0]["node_id"], tab_type='data')
             if not complet_result:
-<<<<<<< HEAD
-                print("FAIL")
-=======
->>>>>>> 030fa9ca
                 return
 
             dialog.dlg_closed.connect(self.ApiCF.restore_user_layer)
