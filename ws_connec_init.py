--- conflicted
+++ resolved
@@ -63,11 +63,7 @@
         self.id = utils_giswater.getWidgetText(self.field_id, False)  
         self.filter = self.field_id+" = '"+str(self.id)+"'"                    
         self.connec_type = utils_giswater.getWidgetText("cat_connectype_id", False)        
-<<<<<<< HEAD
-        self.connecat_id = utils_giswater.getWidgetText("connecat_id", False)    
-=======
         self.connecat_id = utils_giswater.getWidgetText("connecat_id", False)      
->>>>>>> 1378a599
         
         # Get widget controls
         self.tab_analysis = self.dialog.findChild(QTabWidget, "tab_analysis")            
@@ -212,13 +208,13 @@
         
     def set_filter_tbl_hydrometer(self):
         ''' Get values selected by the user and sets a new filter for its table model '''
-                    
+        
         # Get selected dates
         date_from = self.date_dae_from.date().toString('yyyyMMdd') 
         date_to = self.date_dae_to.date().toString('yyyyMMdd') 
         if (date_from > date_to):
             message = "Selected date interval is not valid"
-            self.controller.show_warning(message, context_name='ws_parent')                   
+            self.controller.show_warning(message)                   
             return
         
         # Set filter
