--- conflicted
+++ resolved
@@ -6,21 +6,13 @@
 """
 
 # -*- coding: utf-8 -*-
-
-
+from PyQt4.QtCore import QDate
+from PyQt4.QtGui import QTableView, QAbstractItemView, QLineEdit, QDateEdit, QPushButton
+
+from datetime import datetime
 import os
 import sys
 from functools import partial
-<<<<<<< HEAD
-
-from PyQt4.QtGui import QTableView, QAbstractItemView, QLineEdit, QDateEdit
-=======
-from datetime import datetime
-from PyQt4.QtCore import QDate
-from PyQt4.QtGui import QPushButton, QDateEdit
-
-import utils_giswater
->>>>>>> e3ed09d6
 
 plugin_path = os.path.abspath(os.path.join(os.path.dirname(__file__), '..'))
 sys.path.append(plugin_path)
@@ -28,13 +20,10 @@
 
 from parent import ParentAction
 from actions.manage_visit import ManageVisit
-<<<<<<< HEAD
 from actions.manage_new_psector import ManageNewPsector
 from ui.psector_management import Psector_management
-=======
-from ..ui.selector_date import SelectorDate
-
->>>>>>> e3ed09d6
+from ui.selector_date import SelectorDate
+
 
 class Om(ParentAction):
 
@@ -42,14 +31,11 @@
         """ Class to control toolbar 'om_ws' """
         ParentAction.__init__(self, iface, settings, controller, plugin_dir)
         self.manage_visit = ManageVisit(iface, settings, controller, plugin_dir)
-<<<<<<< HEAD
         self.manage_new_psector = ManageNewPsector(iface, settings, controller, plugin_dir)
-=======
 
         # Set project user
         self.current_user = self.controller.get_project_user()
 
->>>>>>> e3ed09d6
 
     def set_project_type(self, project_type):
         self.project_type = project_type
@@ -62,20 +48,17 @@
 
     def om_visit_management(self):
         """ Button 65: Visit management """
-<<<<<<< HEAD
-        # TODO:
-        self.controller.log_info("om_visit_management")        
+        self.manage_visit.edit_visit()     
         
 
     def om_psector(self, psector_id=None):
         """ Button 81: Psector """
-        # TODO:
         self.manage_new_psector.master_new_psector(psector_id, 'om')
         
 
     def om_psector_management(self):
         """ Button 82: Psector management """
-        # TODO:
+
         self.dlg = Psector_management()
         utils_giswater.setDialog(self.dlg)
         table_name = "om_psector"
@@ -221,8 +204,6 @@
             table.model().select()
         else:
             self.fill_table(table, tablename)
-=======
-        self.manage_visit.edit_visit()
 
 
     def selector_date(self):
@@ -297,5 +278,4 @@
         else:
             self.from_date = QDate.currentDate()
             self.to_date = QDate.currentDate().addDays(1)
-            
->>>>>>> e3ed09d6
+            