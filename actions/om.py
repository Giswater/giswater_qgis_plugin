"""
This file is part of Giswater 2.0
The program is free software: you can redistribute it and/or modify it under the terms of the GNU 
General Public License as published by the Free Software Foundation, either version 3 of the License, 
or (at your option) any later version.
"""

# -*- coding: utf-8 -*-
import os
import sys
from functools import partial
from datetime import datetime
from PyQt4.QtCore import QDate
from PyQt4.QtGui import QPushButton, QDateEdit

import utils_giswater

plugin_path = os.path.abspath(os.path.join(os.path.dirname(__file__), '..'))
sys.path.append(plugin_path)

from parent import ParentAction
from actions.manage_visit import ManageVisit
from ..ui.selector_date import SelectorDate


class Om(ParentAction):

    def __init__(self, iface, settings, controller, plugin_dir):
        """ Class to control toolbar 'om_ws' """
        ParentAction.__init__(self, iface, settings, controller, plugin_dir)
        self.manage_visit = ManageVisit(iface, settings, controller, plugin_dir)

        # Set project user
        self.current_user = self.controller.get_project_user()


    def set_project_type(self, project_type):
        self.project_type = project_type


    def om_add_visit(self):
        """ Button 64: Add visit """
        self.manage_visit.manage_visit()


    def om_visit_management(self):
        """ Button 65: Visit management """
<<<<<<< HEAD
        self.manage_visit.edit_visit()
=======
        # TODO:
        self.controller.log_info("om_visit_management")


    def selector_date(self):
        """ Button 84: Selector dates """

        self.dlg_selector_date = SelectorDate()
        utils_giswater.setDialog(self.dlg_selector_date)
        self.controller.log_info(str(self.current_user))
        self.widget_date_from = self.dlg_selector_date.findChild(QDateEdit, "date_from")
        self.widget_date_to = self.dlg_selector_date.findChild(QDateEdit, "date_to")
        self.dlg_selector_date.findChild(QPushButton, "btn_accept").clicked.connect(self.update_dates_into_db)

        self.widget_date_from.dateChanged.connect(partial(self.update_date_to))
        self.widget_date_to.dateChanged.connect(partial(self.update_date_from))

        self.get_default_dates()
        utils_giswater.setCalendarDate(self.widget_date_from, self.from_date)
        utils_giswater.setCalendarDate(self.widget_date_to, self.to_date)
        self.dlg_selector_date.exec_()


    def update_dates_into_db(self):
        """ Insert or update dates into data base """

        from_date = self.widget_date_from.date().toString('yyyy-MM-dd')
        to_date = self.widget_date_to.date().toString('yyyy-MM-dd')
        sql = ("SELECT * FROM " + self.controller.schema_name + ".selector_date"
               " WHERE cur_user = '" + self.current_user + "'")
        row = self.controller.get_row(sql)
        if not row :
            sql = ("INSERT INTO " + self.controller.schema_name + ".selector_date"
                   " (from_date, to_date, context, cur_user)"
                   " VALUES('" + from_date + "', '" + to_date + "', 'om_visit', '" + self.current_user + "')")
        else:
            sql = ("UPDATE " + self.controller.schema_name + ".selector_date"
                   " SET (from_date, to_date) = ('" + from_date + "', '" + to_date + "')"
                   " WHERE cur_user = '" + self.current_user + "'")

        self.controller.execute_sql(sql)

        self.dlg_selector_date.close()
        self.refresh_map_canvas()


    def update_date_to(self):
        """ If 'date from' is upper than 'date to' set 'date to' 1 day more than 'date from' """
        from_date = self.widget_date_from.date().toString('yyyy-MM-dd')
        to_date = self.widget_date_to.date().toString('yyyy-MM-dd')
        if from_date >= to_date:
            to_date = self.widget_date_from.date().addDays(1).toString('yyyy-MM-dd')
            utils_giswater.setCalendarDate(self.widget_date_to, datetime.strptime(to_date, '%Y-%m-%d'))


    def update_date_from(self):
        """ If 'date to' is lower than 'date from' set 'date from' 1 day less than 'date to' """
        from_date = self.widget_date_from.date().toString('yyyy-MM-dd')
        to_date = self.widget_date_to.date().toString('yyyy-MM-dd')
        if to_date <= from_date:
            from_date = self.widget_date_to.date().addDays(-1).toString('yyyy-MM-dd')
            utils_giswater.setCalendarDate(self.widget_date_from, datetime.strptime(from_date, '%Y-%m-%d'))


    def get_default_dates(self):
        """ Load the dates from the DB for the current_user and set vars (self.from_date, self.to_date) """

        sql = ("SELECT from_date, to_date FROM " + self.controller.schema_name + ".selector_date"
               " WHERE cur_user = '" + self.current_user + "'")
        row = self.controller.get_row(sql)
        if row:
            self.from_date = QDate(row[0])
            self.to_date = QDate(row[1])
        else:
            self.from_date = QDate.currentDate()
            self.to_date = QDate.currentDate().addDays(1)
            
            
>>>>>>> b8695827
<|MERGE_RESOLUTION|>--- conflicted
+++ resolved
@@ -45,11 +45,7 @@
 
     def om_visit_management(self):
         """ Button 65: Visit management """
-<<<<<<< HEAD
         self.manage_visit.edit_visit()
-=======
-        # TODO:
-        self.controller.log_info("om_visit_management")
 
 
     def selector_date(self):
@@ -124,6 +120,4 @@
         else:
             self.from_date = QDate.currentDate()
             self.to_date = QDate.currentDate().addDays(1)
-            
-            
->>>>>>> b8695827
+            