--- conflicted
+++ resolved
@@ -3317,8 +3317,5 @@
         folder_name = os.path.dirname(os.path.abspath(__file__))
         composers_path_vdef = os.path.normpath(os.path.normpath(folder_name + os.sep + os.pardir)) + os.sep + 'templates' + os.sep + 'qgiscomposer' + os.sep + 'en'
         sql = f"UPDATE {self.schema_name}.config_param_user SET value = '{composers_path_vdef}' WHERE parameter = 'qgis_composers_path' AND cur_user = current_user"
-<<<<<<< HEAD
-
-=======
->>>>>>> 8c61484b
+        
         self.controller.execute_sql(sql)
