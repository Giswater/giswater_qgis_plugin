"""
This file is part of Giswater 3
The program is free software: you can redistribute it and/or modify it under the terms of the GNU
General Public License as published by the Free Software Foundation, either version 3 of the License,
or (at your option) any later version.
"""

# -*- coding: utf-8 -*-
from qgis.PyQt.QtCore import QSettings, Qt
from PyQt4.QtGui import QCheckBox, QRadioButton, QAction, QWidget, QComboBox, QLineEdit,QPushButton, QTableView,QLabel
from PyQt4.QtGui import QAbstractItemView, QTextEdit, QProgressDialog, QProgressBar, QApplication, QRubberBand, QPixmap
from PyQt4.QtGui import QFileDialog

import os
import sys
import re
import json
from functools import partial

import utils_giswater
from giswater.actions.parent import ParentAction
from giswater.ui_manager import Readsql, InfoShowInfo, ReadsqlCreateProject, ReadsqlRename, ReadsqlShowInfo


class UpdateSQL(ParentAction):

    def __init__(self, iface, settings, controller, plugin_dir):
        """ Class to control toolbar 'om_ws' """

        # Initialize instance attributes
        ParentAction.__init__(self, iface, settings, controller, plugin_dir)
        self.giswater_version = "3.1"
        self.iface = iface
        self.settings = settings
        self.controller = controller
        self.plugin_dir = plugin_dir
        self.schema_name = self.controller.schema_name
        self.project_type = controller.get_project_type()


    def init_sql(self, connection_status=False):
        """ Button 100: Execute SQL. Info show info """

        # Check if we have any layer loaded
        layers = self.controller.get_layers()

        # Get last database connection from controller
        self.last_connection = self.get_last_connection()

        # Get database connection user and role
        self.username = self.get_user_connection(self.last_connection)

        if self.project_type is not None and len(layers) != 0:
            self.info_show_info()
            return

        # Create the dialog and signals
        self.dlg_readsql = Readsql()
        self.load_settings(self.dlg_readsql)
        self.dlg_readsql.btn_close.clicked.connect(partial(self.close_dialog, self.dlg_readsql))

        # Set label status connection
        self.icon_folder = self.plugin_dir + os.sep + 'icons' + os.sep
        self.status_ok = QPixmap(self.icon_folder + 'status_ok.png')
        self.status_ko = QPixmap(self.icon_folder + 'status_ko.png')

        # Check if user have dev permisions
        self.dev_user = self.settings.value('system_variables/devoloper_mode').upper()
        self.read_all_updates = self.settings.value('system_variables/read_all_updates').upper()
        self.dev_commit = self.settings.value('system_variables/dev_commit').upper()

        # Get plugin version
        self.plugin_version = self.get_plugin_version()
        self.project_data_schema_version = '0'

        # Get widgets from form
        self.cmb_connection = self.dlg_readsql.findChild(QComboBox, 'cmb_connection')
        self.btn_update_schema = self.dlg_readsql.findChild(QPushButton, 'btn_update_schema')
        self.btn_update_api = self.dlg_readsql.findChild(QPushButton, 'btn_update_api')
        self.lbl_schema_name = self.dlg_readsql.findChild(QLabel, 'lbl_schema_name')

        # Checkbox SCHEMA & API
        self.chk_schema_view = self.dlg_readsql.findChild(QCheckBox, 'chk_schema_view')
        self.chk_schema_funcion = self.dlg_readsql.findChild(QCheckBox, 'chk_schema_funcion')
        self.chk_api_view = self.dlg_readsql.findChild(QCheckBox, 'chk_api_view')
        self.chk_api_funcion = self.dlg_readsql.findChild(QCheckBox, 'chk_api_funcion')
        self.software_version_info = self.dlg_readsql.findChild(QTextEdit, 'software_version_info')

        btn_info = self.dlg_readsql.findChild(QPushButton, 'btn_info')
        self.set_icon(btn_info, '73')

        self.btn_constrains = self.dlg_readsql.findChild(QPushButton, 'btn_constrains')

        self.message_update = ''

        # Error counter variable
        self.error_count = 0

        # Get locale of QGIS application
        self.locale = QSettings().value('locale/userLocale').lower()
        if self.locale == 'es_es':
            self.locale = 'ES'
        elif self.locale == 'es_ca':
            self.locale = 'CA'
        elif self.locale == 'en_us':
            self.locale = 'EN'

        self.filter_srid_value = self.controller.plugin_settings_value('srid')
        self.schema = None

        # Get metadata version
        self.version_metadata = self.get_plugin_version()

        if self.dev_user != 'TRUE':
            utils_giswater.remove_tab_by_tabName(self.dlg_readsql.tab_main, "schema_manager")
            utils_giswater.remove_tab_by_tabName(self.dlg_readsql.tab_main, "api_manager")
            utils_giswater.remove_tab_by_tabName(self.dlg_readsql.tab_main, "custom")
            self.project_types = self.settings.value('system_variables/project_types')
        else:
            self.project_types = self.settings.value('system_variables/project_types_dev')

        # Declare sql directory
        self.sql_dir = os.path.normpath(os.path.normpath(os.path.dirname(os.path.abspath(__file__)) + os.sep + os.pardir)) + os.sep + 'sql'
        if not os.path.exists(self.sql_dir):
            self.controller.show_message("SQL folder not found", parameter=self.sql_dir)
            return

        # Populate combo types
        self.cmb_project_type = self.dlg_readsql.findChild(QComboBox, 'cmb_project_type')
        for project_type in self.project_types:
            self.cmb_project_type.addItem(str(project_type))
        self.change_project_type(self.cmb_project_type)

        # Populate combo connections
        s = QSettings()
        s.beginGroup("PostgreSQL/connections")
        connections = s.childGroups()
        list_connections = []
        for con in connections:
            elem = [con, con]
            list_connections.append(elem)

        s.endGroup()
        utils_giswater.set_item_data(self.cmb_connection, list_connections, 1)

        # Declare all file variables
        self.file_pattern_tablect = "tablect"
        self.file_pattern_ddl = "ddl"
        self.file_pattern_dml = "dml"
        self.file_pattern_fct = "fct"
        self.file_pattern_trg = "trg"
        self.file_pattern_ftrg = "ftrg"
        self.file_pattern_ddlview = "ddlview"
        self.file_pattern_ddlrule = "ddlrule"

        # Declare all directorys
        if self.schema_name is not None and self.project_type is not None:
            self.folderSoftware = self.sql_dir + os.sep + self.project_type + os.sep

        self.folderLocale = self.sql_dir + os.sep + 'i18n' + os.sep + str(self.locale) + os.sep
        self.folderUtils = self.sql_dir + os.sep + 'utils' + os.sep
        self.folderUpdates = self.sql_dir + os.sep + 'updates' + os.sep
        self.folderExemple = self.sql_dir + os.sep + 'example' + os.sep
        self.folderPath = ''

        # Declare all directorys api
        self.folderUpdatesApi = self.sql_dir + os.sep + 'api' + os.sep + 'updates' + os.sep
        self.folderApi = self.sql_dir + os.sep + 'api' + os.sep

        # Set Listeners
        self.dlg_readsql.btn_schema_create.clicked.connect(partial(self.open_create_project))
        self.dlg_readsql.btn_api_create.clicked.connect(partial(self.implement_api))

        self.dlg_readsql.btn_custom_load_file.clicked.connect(partial(self.load_custom_sql_files, self.dlg_readsql, "custom_path_folder"))
        self.dlg_readsql.btn_update_schema.clicked.connect(partial(self.load_updates, self.project_type_selected))
        self.dlg_readsql.btn_update_api.clicked.connect(partial(self.update_api))
        self.dlg_readsql.btn_schema_file_to_db.clicked.connect(partial(self.schema_file_to_db))
        self.dlg_readsql.btn_api_file_to_db.clicked.connect(partial(self.api_file_to_db))
        btn_info.clicked.connect(partial(self.show_info))
        self.dlg_readsql.project_schema_name.currentIndexChanged.connect(partial(self.set_info_project))
        self.cmb_project_type.currentIndexChanged.connect(partial(self.populate_data_schema_name, self.cmb_project_type))
        self.cmb_project_type.currentIndexChanged.connect(partial(self.change_project_type, self.cmb_project_type))
        self.cmb_project_type.currentIndexChanged.connect(partial(self.set_info_project))
        self.dlg_readsql.btn_custom_select_file.clicked.connect(partial(self.get_folder_dialog, self.dlg_readsql, "custom_path_folder"))
        self.cmb_connection.currentIndexChanged.connect(partial(self.event_change_connection))
        self.cmb_connection.currentIndexChanged.connect(partial(self.set_info_project))
        self.dlg_readsql.btn_schema_rename.clicked.connect(partial(self.open_rename))
        self.dlg_readsql.btn_delete.clicked.connect(partial(self.delete_schema))
        self.dlg_readsql.btn_constrains.clicked.connect(partial(self.btn_constrains_changed, self.btn_constrains, True))

        # Set last connection for default
        utils_giswater.set_combo_itemData(self.cmb_connection, str(self.last_connection), 1)

        # Open dialog
        self.dlg_readsql.setWindowTitle('Giswater (' + str(utils_giswater.getWidgetText(self.dlg_readsql, self.dlg_readsql.cmb_connection)) + ' - ' + str(self.plugin_version) + ')')
        self.dlg_readsql.show()

        if connection_status is False:
            self.controller.show_message("Connection Failed. Please, check connection parameters", 1)
            utils_giswater.dis_enable_dialog(self.dlg_readsql, False, 'cmb_connection')
            self.dlg_readsql.lbl_status.setPixmap(self.status_ko)
            utils_giswater.setWidgetText(self.dlg_readsql, self.dlg_readsql.lbl_status_text, 'Connection Failed. Please, check connection parameters')
            return

        else:
            role_admin = self.controller.check_role_user("role_admin", self.username)
            if not role_admin and self.username != 'postgres' and self.username != 'gisadmin':
                msg = "You don't have permissions to administrate project schemas on this connection"
                self.controller.show_message(msg, 1)
                utils_giswater.dis_enable_dialog(self.dlg_readsql, False, 'cmb_connection')
                self.dlg_readsql.lbl_status.setPixmap(self.status_ko)
                utils_giswater.setWidgetText(self.dlg_readsql, self.dlg_readsql.lbl_status_text, msg)
            else:
                utils_giswater.dis_enable_dialog(self.dlg_readsql, True)
                self.dlg_readsql.lbl_status.setPixmap(self.status_ok)
                utils_giswater.setWidgetText(self.dlg_readsql, self.dlg_readsql.lbl_status_text, '')

        self.populate_data_schema_name(self.cmb_project_type)
        self.set_info_project()


    def btn_constrains_changed(self, button, call_function=False):

        lbl_constrains_info = self.dlg_readsql.findChild(QLabel, 'lbl_constrains_info')
        schema_name = utils_giswater.getWidgetText(self.dlg_readsql, self.dlg_readsql.project_schema_name)

        if button.text() == 'OFF':
            button.setText("ON")
            lbl_constrains_info.setText('(Constrains enabled)  ')
            if call_function:
                # Enable constrains
                sql = 'SELECT ' + schema_name + '.gw_fct_admin_schema_manage_ct($${"client":{"lang":"ES"}, "data":{"action":"ADD"}}$$)'
                self.controller.execute_sql(sql)

        elif button.text() == 'ON':
            button.setText("OFF")
            lbl_constrains_info.setText('(Constrains dissabled)')
            if call_function:
                # Disable constrains
                sql = 'SELECT ' + schema_name + '.gw_fct_admin_schema_manage_ct($${"client":{"lang":"ES"}, "data":{"action":"DROP"}}$$)'
                self.controller.execute_sql(sql)


    """ Declare all read sql process """

    def load_base(self, project_type=False):

        status = True
        if str(project_type) == 'ws' or str(project_type) == 'ud':

            folder = self.folderUtils + self.file_pattern_ddl
            status = self.executeFiles(folder, folder)
            if status is False:
                return False

            folder = self.folderUtils + self.file_pattern_dml
            status = self.executeFiles(folder, folder)
            if status is False:
                return False

            folder = self.folderUtils + self.file_pattern_fct
            status = self.executeFiles(folder, folder)
            if status is False:
                return False

            folder = self.folderUtils + self.file_pattern_ftrg
            status = self.executeFiles(folder, folder)
            if status is False:
                return False

            folder = self.folderSoftware, self.file_pattern_ddl
            status = self.executeFiles(folder, folder)
            if status is False:
                return False

            folder = self.folderSoftware, self.file_pattern_ddlrule
            status = self.executeFiles(folder, folder)
            if status is False:
                return False

            folder = self.folderSoftware, self.file_pattern_dml
            status = self.executeFiles(folder, folder)
            if status is False:
                return False
            
            folder = self.folderSoftware, self.file_pattern_tablect
            status = self.executeFiles(folder, folder)
            if status is False:
                return False

            folder = self.folderSoftware, self.file_pattern_fct
            status = self.executeFiles(folder, folder)
            if status is False:
                return False

            folder = self.folderSoftware, self.file_pattern_ftrg
            status = self.executeFiles(folder, folder)
            if status is False:
                return False

            folder = self.folderUtils, self.file_pattern_tablect
            status = self.executeFiles(folder, folder)
            if status is False:
                return False

            folder = self.folderUtils, self.file_pattern_ddlrule
            status = self.executeFiles(folder, folder)
            if status is False:
                return False


            if self.process_folder(self.folderLocale, '') is False:
                if self.process_folder(self.sql_dir + os.sep + 'i18n' + os.sep, 'EN') is False:
                    return False
                else:
                    status = self.executeFiles(os.listdir(self.sql_dir + os.sep + 'i18n' + os.sep + 'EN'), self.sql_dir + os.sep + 'i18n' + os.sep + 'EN', True)
                    if status is False:
                        return False
            else:
                status = self.executeFiles(os.listdir(self.folderLocale), self.folderLocale, True)
                if status is False:
                    return False

        else:
            if self.process_folder(self.sql_dir + os.sep + str(project_type) + os.sep, self.file_pattern_ddl + os.sep) is False:
                status = False
            else:
                status = self.executeFiles(os.listdir(self.sql_dir + os.sep + str(project_type) + os.sep + self.file_pattern_ddl), self.sql_dir + os.sep + str(project_type) + os.sep + self.file_pattern_ddl)
                if status is False:
                    status = False
            if self.process_folder(self.sql_dir + os.sep + str(project_type) + os.sep, self.file_pattern_ddlrule + os.sep) is False:
                status = False
            else:
                status = self.executeFiles(os.listdir(self.sql_dir + os.sep + str(project_type) + os.sep + self.file_pattern_ddlrule), self.sql_dir + os.sep + str(project_type) + os.sep + self.file_pattern_ddlrule)
                if status is False:
                    status = False
            if self.process_folder(self.sql_dir + os.sep + str(project_type) + os.sep, self.file_pattern_dml + os.sep) is False:
                status = False
            else:
                status = self.executeFiles(os.listdir(self.sql_dir + os.sep + str(project_type) + os.sep + self.file_pattern_dml), self.sql_dir + os.sep + str(project_type) + os.sep + self.file_pattern_dml)
                if status is False:
                    status = False
            if self.process_folder(self.sql_dir + os.sep + str(project_type) + os.sep, self.file_pattern_fct + os.sep) is False:
                status = False
            else:
                status = self.executeFiles(os.listdir(self.sql_dir + os.sep + str(project_type) + os.sep + self.file_pattern_fct), self.sql_dir + os.sep + str(project_type) + os.sep + self.file_pattern_fct)
                if status is False:
                    status = False
            if self.process_folder(self.sql_dir + os.sep + str(project_type) + os.sep, self.file_pattern_ftrg + os.sep) is False:
                status = False
            else:
                status = self.executeFiles(os.listdir(self.sql_dir + os.sep + str(project_type) + os.sep + self.file_pattern_ftrg), self.sql_dir + os.sep + str(project_type) + os.sep + self.file_pattern_ftrg)
                if status is False:
                    status = False
            if self.process_folder(self.sql_dir + os.sep + str(project_type) + os.sep, self.file_pattern_tablect + os.sep) is False:
                status = False
            else:
                status = self.executeFiles(os.listdir(self.sql_dir + os.sep + str(project_type) + os.sep + self.file_pattern_tablect), self.sql_dir + os.sep + str(project_type) + os.sep + self.file_pattern_tablect)
                if status is False:
                    status = False
            if self.process_folder(self.sql_dir + os.sep + str(project_type) + os.sep + os.sep + 'i18n' + os.sep + utils_giswater.getWidgetText(self.dlg_readsql, self.cmb_locale) + os.sep, '') is False:
                if self.process_folder(self.sql_dir + os.sep + str(project_type) + os.sep + os.sep + 'i18n' + os.sep, 'EN') is False:
                    status = False
                else:
                    status = self.executeFiles(os.listdir(
                        self.sql_dir + os.sep + str(project_type) + os.sep + os.sep + 'i18n' + os.sep + 'EN'), self.sql_dir + os.sep + str(project_type) + os.sep + os.sep + 'i18n' + os.sep + 'EN', True)
                    if status is False:
                        status = False
            else:
                status = self.executeFiles(os.listdir(self.sql_dir + os.sep + str(project_type) + os.sep + os.sep + 'i18n' + os.sep + utils_giswater.getWidgetText(self.dlg_readsql, self.cmb_locale) + os.sep), self.sql_dir + os.sep + str(project_type) + os.sep + os.sep + 'i18n' + os.sep + utils_giswater.getWidgetText(self.dlg_readsql, self.cmb_locale) + os.sep, True)
                if status is False:
                    status = False

        return True


    def load_base_no_ct(self, project_type):

        status = True
        if str(project_type) == 'ws' or str(project_type) == 'ud':
            if self.process_folder(self.folderUtils, self.file_pattern_ddl + os.sep) is False:
                status = False
            else:
                status = self.executeFiles(os.listdir(self.folderUtils + self.file_pattern_ddl), self.folderUtils + self.file_pattern_ddl)
                if status is False:
                    status = False
            if self.process_folder(self.folderUtils, self.file_pattern_dml + os.sep) is False:
                status = False
            else:
                status = self.executeFiles(os.listdir(self.folderUtils + self.file_pattern_dml), self.folderUtils + self.file_pattern_dml)
                if status is False:
                    status = False
            if self.process_folder(self.folderUtils, self.file_pattern_fct + os.sep) is False:
                status = False
            else:
                status = self.executeFiles(os.listdir(self.folderUtils + self.file_pattern_fct), self.folderUtils + self.file_pattern_fct)
                if status is False:
                    status = False
            if self.process_folder(self.folderUtils, self.file_pattern_ftrg + os.sep) is False:
                status = False
            else:
                status = self.executeFiles(os.listdir(self.folderUtils + self.file_pattern_ftrg), self.folderUtils + self.file_pattern_ftrg)
                if status is False:
                    status = False
            if self.process_folder(self.folderSoftware, self.file_pattern_ddl + os.sep) is False:
                status = False
            else:
                status = self.executeFiles(os.listdir(self.folderSoftware + self.file_pattern_ddl), self.folderSoftware + self.file_pattern_ddl)
                if status is False:
                    status = False
            if self.process_folder(self.folderSoftware, self.file_pattern_ddlrule + os.sep) is False:
                status = False
            else:
                status = self.executeFiles(os.listdir(self.folderSoftware + self.file_pattern_ddlrule), self.folderSoftware + self.file_pattern_ddlrule)
                if status is False:
                    status = False
            if self.process_folder(self.folderSoftware, self.file_pattern_dml + os.sep) is False:
                status = False
            else:
                status = self.executeFiles(os.listdir(self.folderSoftware + self.file_pattern_dml), self.folderSoftware + self.file_pattern_dml)
                if status is False:
                    status = False
            if self.process_folder(self.folderSoftware, self.file_pattern_fct + os.sep) is False:
                status = False
            else:
                status = self.executeFiles(os.listdir(self.folderSoftware + self.file_pattern_fct), self.folderSoftware + self.file_pattern_fct)
                if status is False:
                    status = False
            if self.process_folder(self.folderSoftware, self.file_pattern_ftrg + os.sep) is False:
                status = False
            else:
                status = self.executeFiles(os.listdir(self.folderSoftware + self.file_pattern_ftrg), self.folderSoftware + self.file_pattern_ftrg)
                if status is False:
                    status = False
            if self.process_folder(self.folderUtils, self.file_pattern_ddlrule + os.sep) is False:
                status = False
            else:
                status = self.executeFiles(os.listdir(self.folderUtils + self.file_pattern_ddlrule), self.folderUtils + self.file_pattern_ddlrule)
                if status is False:
                    status = False
            if self.process_folder(self.folderLocale, '') is False:
                if self.process_folder(self.sql_dir + os.sep + 'i18n' + os.sep, 'EN') is False:
                    status = False
                else:
                    status = self.executeFiles(os.listdir(
                        self.sql_dir + os.sep + 'i18n' + os.sep + 'EN'), self.sql_dir + os.sep + 'i18n' + os.sep + 'EN', True)
                    if status is False:
                        status = False
            else:
                status = self.executeFiles(os.listdir(self.folderLocale), self.folderLocale, True)
                if status is False:
                    status = False

        else:
            if self.process_folder(self.sql_dir + os.sep + str(project_type) + os.sep, self.file_pattern_ddl + os.sep) is False:
                status = False
            else:
                status = self.executeFiles(os.listdir(self.sql_dir + os.sep + str(project_type) + os.sep + self.file_pattern_ddl), self.sql_dir + os.sep + str(project_type) + os.sep + self.file_pattern_ddl)
                if status is False:
                    status = False
            if self.process_folder(self.sql_dir + os.sep + str(project_type) + os.sep, self.file_pattern_ddlrule + os.sep) is False:
                status = False
            else:
                status = self.executeFiles(os.listdir(self.sql_dir + os.sep + str(project_type) + os.sep + self.file_pattern_ddlrule), self.sql_dir + os.sep + str(project_type) + os.sep + self.file_pattern_ddlrule)
                if status is False:
                    status = False
            if self.process_folder(self.sql_dir + os.sep + str(project_type) + os.sep, self.file_pattern_dml + os.sep) is False:
                status = False
            else:
                status = self.executeFiles(os.listdir(self.sql_dir + os.sep + str(project_type) + os.sep + self.file_pattern_dml), self.sql_dir + os.sep + str(project_type) + os.sep + self.file_pattern_dml)
                if status is False:
                    status = False
            if self.process_folder(self.sql_dir + os.sep + str(project_type) + os.sep, self.file_pattern_fct + os.sep) is False:
                status = False
            else:
                status = self.executeFiles(os.listdir(self.sql_dir + os.sep + str(project_type) + os.sep + self.file_pattern_fct), self.sql_dir + os.sep + str(project_type) + os.sep + self.file_pattern_fct)
                if status is False:
                    status = False
            if self.process_folder(self.sql_dir + os.sep + str(project_type) + os.sep, self.file_pattern_ftrg + os.sep) is False:
                status = False
            else:
                status = self.executeFiles(os.listdir(self.sql_dir + os.sep + str(project_type) + os.sep + self.file_pattern_ftrg), self.sql_dir + os.sep + str(project_type) + os.sep + self.file_pattern_ftrg)
                if status is False:
                    status = False
            if self.process_folder(self.sql_dir + os.sep + str(project_type) + os.sep + os.sep + 'i18n' + os.sep + utils_giswater.getWidgetText(self.dlg_readsql, self.cmb_locale) + os.sep, '') is False:
                if self.process_folder(self.sql_dir + os.sep + 'i18n' + os.sep, 'EN') is False:
                    status = False
                else:
                    status = self.executeFiles(os.listdir(
                        self.sql_dir + os.sep + str(project_type) + os.sep + os.sep + 'i18n' + os.sep + 'EN'), self.sql_dir + os.sep + str(project_type) + os.sep + os.sep + 'i18n' + os.sep + 'EN', True)
                    if status is False:
                        status = False
            else:
                status = self.executeFiles(os.listdir(self.sql_dir + os.sep + str(project_type) + os.sep + os.sep + 'i18n' + os.sep + utils_giswater.getWidgetText(self.dlg_readsql, self.cmb_locale) + os.sep), self.sql_dir + os.sep + str(project_type) + os.sep + os.sep + 'i18n' + os.sep + utils_giswater.getWidgetText(self.dlg_readsql, self.cmb_locale) + os.sep, True)
                if status is False:
                    status = False

        return True


    def update_31to39(self, new_project=False, project_type=False, no_ct=False):

        status = True

        if str(project_type) == 'ws' or str(project_type) == 'ud':
            if not os.path.exists(self.folderUpdates):
                self.controller.show_message("The update folder was not found in sql folder.", 1)
                self.error_count = self.error_count + 1
                return
            folders = os.listdir(self.folderUpdates + '')
            for folder in folders:
                sub_folders = os.listdir(self.folderUpdates + folder)
                for sub_folder in sub_folders:
                    if new_project:
                        if self.read_all_updates == 'TRUE':
                            if str(sub_folder) > '31100':
                                if self.process_folder(self.folderUpdates + folder + os.sep + sub_folder, os.sep + 'utils' + os.sep) is False:
                                    status=False
                                else:
                                    status = self.load_sql(self.folderUpdates + folder + os.sep + sub_folder + os.sep + 'utils' + os.sep)
                                    if status is False:
                                        status=False
                                if self.process_folder(self.folderUpdates + folder + os.sep + sub_folder + os.sep + project_type + os.sep,'') is False:
                                    status=False
                                else:
                                    status = self.load_sql(self.folderUpdates + folder + os.sep + sub_folder + os.sep + project_type + os.sep)
                                    if status is False:
                                        status=False
                                if self.process_folder(self.folderUpdates + folder + os.sep + sub_folder + os.sep + 'i18n' + os.sep + str(self.locale + os.sep), '') is False:
                                    if self.process_folder(self.folderUpdates + folder + os.sep + sub_folder + os.sep + 'i18n' + os.sep, 'EN') is False:
                                        status=False
                                    else:
                                        status = self.executeFiles(os.listdir(
                                            self.folderUpdates + folder + os.sep + sub_folder + os.sep + 'i18n' + os.sep + 'EN'),
                                            self.folderUpdates + folder + os.sep + sub_folder + os.sep + 'i18n' + os.sep + 'EN' + os.sep, True)
                                        if status is False:
                                            status=False
                                else:
                                    status = self.executeFiles(os.listdir(self.folderUpdates + folder + os.sep + sub_folder + os.sep + 'i18n' + os.sep + str(self.locale + os.sep)), self.folderUpdates + folder + os.sep + sub_folder + os.sep + 'i18n' + os.sep + str(self.locale + os.sep))
                                    if status is False:
                                        status=False

                        else:
                            if str(sub_folder) > '31100' and str(sub_folder) <= str(self.version_metadata).replace('.', ''):
                                if self.process_folder(self.folderUpdates + folder + os.sep + sub_folder,
                                                       os.sep + 'utils' + os.sep) is False:
                                    status=False
                                else:
                                    status = self.load_sql(self.folderUpdates + folder + os.sep + sub_folder + os.sep + 'utils' + os.sep, no_ct=no_ct)
                                    if status is False:
                                        status=False
                                if self.process_folder(
                                        self.folderUpdates + folder + os.sep + sub_folder + os.sep + project_type + os.sep,
                                        '') is False:
                                    status=False
                                else:
                                    status = self.load_sql(
                                        self.folderUpdates + folder + os.sep + sub_folder + os.sep + project_type + os.sep, no_ct=no_ct)
                                    if status is False:
                                        status=False
                                if self.process_folder(self.folderUpdates + folder + os.sep + sub_folder + os.sep + 'i18n' + os.sep + str(
                                        self.locale + os.sep), '') is False:
                                    if self.process_folder(self.folderUpdates + folder + os.sep + sub_folder + os.sep + 'i18n' + os.sep, 'EN') is False:
                                        status=False
                                    else:
                                        status = self.executeFiles(os.listdir(
                                            self.folderUpdates + folder + os.sep + sub_folder + os.sep + 'i18n' + os.sep + 'EN'),
                                            self.folderUpdates + folder + os.sep + sub_folder + os.sep + 'i18n' + os.sep + 'EN', True)
                                        if status is False:
                                            status=False
                                else:
                                    status = self.executeFiles(os.listdir(
                                        self.folderUpdates + folder + os.sep + sub_folder + os.sep + 'i18n' + os.sep + str(
                                            self.locale + os.sep)),
                                            self.folderUpdates + folder + os.sep + sub_folder + os.sep + 'i18n' + os.sep + str(
                                            self.locale + os.sep), True)
                                    if status is False:
                                        status=False
                    else:
                        if self.read_all_updates == 'TRUE':
                            if str(sub_folder) > str(self.project_data_schema_version).replace('.', '') and str(sub_folder) > '31100':
                                if self.process_folder(self.folderUpdates + folder + os.sep + sub_folder, os.sep + 'utils' + os.sep) is False:
                                    status=False
                                else:
                                    status = self.load_sql(self.folderUpdates + folder + os.sep + sub_folder + os.sep + 'utils' + os.sep)
                                    if status is False:
                                        status=False
                                if self.process_folder(
                                        self.folderUpdates + folder + os.sep + sub_folder + os.sep + self.project_type_selected + os.sep,
                                        '') is False:
                                    status=False
                                else:
                                    status = self.load_sql(
                                        self.folderUpdates + folder + os.sep + sub_folder + os.sep + self.project_type_selected + os.sep)
                                    if status is False:
                                        status=False
                                if self.process_folder(
                                        self.folderUpdates + folder + os.sep + sub_folder + os.sep + 'i18n' + os.sep + str(self.locale + os.sep),
                                        '') is False:
                                    if self.process_folder(self.folderUpdates + folder + os.sep + sub_folder + os.sep + 'i18n' + os.sep, 'EN') is False:
                                        status=False
                                    else:
                                        status = self.executeFiles(os.listdir(
                                            self.folderUpdates + folder + os.sep + sub_folder + os.sep + 'i18n' + os.sep + 'EN'),
                                            self.folderUpdates + folder + os.sep + sub_folder + os.sep + 'i18n' + os.sep + 'EN', True)
                                        if status is False:
                                            status=False
                                else:
                                    status = self.executeFiles(os.listdir(
                                        self.folderUpdates + folder + os.sep + sub_folder + os.sep + 'i18n' + os.sep + str(self.locale + os.sep)),
                                        self.folderUpdates + folder + os.sep + sub_folder + os.sep + 'i18n' + os.sep + str(
                                        self.locale + os.sep))
                                    if status is False:
                                        status=False
                        else:
                            if str(sub_folder) > str(self.project_data_schema_version).replace('.', '') and str(sub_folder) > '31100' and str(sub_folder) <= str(self.version_metadata).replace('.', ''):
                                if self.process_folder(self.folderUpdates + folder + os.sep + sub_folder, os.sep + 'utils' + os.sep) is False:
                                    status=False
                                else:
                                    status = self.load_sql(self.folderUpdates + folder + os.sep + sub_folder + os.sep + 'utils' + os.sep)
                                    if status is False:
                                        status=False
                                if self.process_folder(
                                        self.folderUpdates + folder + os.sep + sub_folder + os.sep + self.project_type_selected + os.sep,
                                        '') is False:
                                    status=False
                                else:
                                    status = self.load_sql(
                                        self.folderUpdates + folder + os.sep + sub_folder + os.sep + self.project_type_selected + os.sep)
                                    if status is False:
                                        status=False
                                if self.process_folder(
                                        self.folderUpdates + folder + os.sep + sub_folder + os.sep + 'i18n' + os.sep + str(self.locale + os.sep),
                                        '') is False:
                                    if self.process_folder(self.folderUpdates + folder + os.sep + sub_folder + os.sep + 'i18n' + os.sep, 'EN') is False:
                                        status=False
                                    else:
                                        status = self.executeFiles(os.listdir(
                                            self.folderUpdates + folder + os.sep + sub_folder + os.sep + 'i18n' + os.sep + 'EN'),
                                            self.folderUpdates + folder + os.sep + sub_folder + os.sep + 'i18n' + os.sep + 'EN', True)
                                        if status is False:
                                            status=False
                                else:
                                    status = self.executeFiles(os.listdir(
                                        self.folderUpdates + folder + os.sep + sub_folder + os.sep + 'i18n' + os.sep + str(self.locale + os.sep)),
                                        self.folderUpdates + folder + os.sep + sub_folder + os.sep + 'i18n' + os.sep + str(
                                        self.locale + os.sep))
                                    if status is False:
                                        status=False

        else:
            if not os.path.exists(self.sql_dir + os.sep + str(project_type) + os.sep + os.sep + 'updates' + os.sep + ''):
                return
            folders = os.listdir(self.sql_dir + os.sep + str(project_type) + os.sep + os.sep + 'updates' + os.sep + '')
            for folder in folders:
                sub_folders = os.listdir(self.sql_dir + os.sep + str(project_type) + os.sep + os.sep + 'updates' + os.sep + folder)
                for sub_folder in sub_folders:
                    if new_project:
                        if self.read_all_updates == 'TRUE':
                            if str(sub_folder) > '31100':
                                if self.process_folder(self.sql_dir + os.sep + str(project_type) + os.sep + 'updates' + os.sep + folder + os.sep + sub_folder,
                                                       '') is False:
                                    status=False
                                else:
                                    status = self.load_sql(self.sql_dir + os.sep + str(project_type) + os.sep + 'updates' + os.sep + folder + os.sep + sub_folder)
                                    if status is False:
                                        status=False
                                if self.process_folder(self.sql_dir + os.sep + str(project_type) + os.sep + 'updates' + os.sep + folder + os.sep + sub_folder + os.sep + 'i18n' + os.sep + str(
                                        self.locale + os.sep), '') is False:
                                    if self.process_folder(self.sql_dir + os.sep + str(project_type) + os.sep + 'updates' + os.sep + folder + os.sep + sub_folder + os.sep + 'i18n' + os.sep, 'EN') is False:
                                        status=False
                                    else:
                                        status = self.executeFiles(os.listdir(
                                            self.sql_dir + os.sep + str(project_type) + os.sep + 'updates' + os.sep + folder + os.sep + sub_folder + os.sep + 'EN'),
                                            self.sql_dir + os.sep + str(project_type) + os.sep + 'updates' + os.sep + folder + os.sep + sub_folder + os.sep + 'EN', True)
                                        if status is False:
                                            status=False
                                else:
                                    status = self.executeFiles(os.listdir(
                                        self.sql_dir + os.sep + str(project_type) + os.sep + 'updates' + os.sep + folder + os.sep + sub_folder + os.sep + 'i18n' + os.sep + str(
                                            self.locale + os.sep)), self.sql_dir + os.sep + str(project_type) + os.sep + 'updates' + os.sep + folder + os.sep + sub_folder + os.sep + 'i18n' + os.sep + str(self.locale + os.sep))
                                    if status is False:
                                        status=False
                        else:
                            if str(sub_folder) > '31100' and str(sub_folder) <= str(self.version_metadata).replace('.',''):
                                if self.process_folder(self.sql_dir + os.sep + str(project_type) + os.sep + 'updates' + os.sep + folder + os.sep + sub_folder,
                                                       '') is False:
                                    status=False
                                else:
                                    status = self.load_sql(self.sql_dir + os.sep + str(project_type) + os.sep + 'updates' + os.sep + folder + os.sep + sub_folder)
                                    if status is False:
                                        status=False
                                if self.process_folder(self.sql_dir + os.sep + str(project_type) + os.sep + 'updates' + os.sep + folder + os.sep + sub_folder + os.sep + 'i18n' + os.sep + str(
                                        self.locale + os.sep), '') is False:
                                    if self.process_folder(self.sql_dir + os.sep + str(project_type) + os.sep + 'updates' + os.sep + folder + os.sep + sub_folder + os.sep + 'i18n' + os.sep, 'EN') is False:
                                        status=False
                                    else:
                                        status = self.executeFiles(os.listdir(
                                            self.sql_dir + os.sep + str(project_type) + os.sep + 'updates' + os.sep + folder + os.sep + sub_folder + os.sep + 'EN'),
                                            self.sql_dir + os.sep + str(project_type) + os.sep + 'updates' + os.sep + folder + os.sep + sub_folder + os.sep + 'EN', True)
                                        if status is False:
                                            status=False
                                else:
                                    status = self.executeFiles(os.listdir(
                                        self.sql_dir + os.sep + str(project_type) + os.sep + 'updates' + os.sep + folder + os.sep + sub_folder + os.sep + 'i18n' + os.sep + str(
                                            self.locale + os.sep)), self.sql_dir + os.sep + str(project_type) + os.sep + 'updates' + os.sep + folder + os.sep + sub_folder + os.sep + 'i18n' + os.sep + str(self.locale + os.sep))
                                    if status is False:
                                        status=False
                    else:
                        if self.read_all_updates == 'TRUE':
                            if str(sub_folder) > str(self.project_data_schema_version).replace('.', '') and str(sub_folder) > '31100':
                                if self.process_folder(self.folderUpdates + folder + os.sep + sub_folder, os.sep + 'utils' + os.sep) is False:
                                    status=False
                                else:
                                    status = self.load_sql(self.folderUpdates + folder + os.sep + sub_folder + os.sep + 'utils' + os.sep)
                                    if status is False:
                                        status=False
                                if self.process_folder(
                                        self.folderUpdates + folder + os.sep + sub_folder + os.sep + self.project_type + os.sep,
                                        '') is False:
                                    status=False
                                else:
                                    status = self.load_sql(
                                        self.folderUpdates + folder + os.sep + sub_folder + os.sep + self.project_type + os.sep)
                                    if status is False:
                                        status=False
                                if self.process_folder(
                                        self.folderUpdates + folder + os.sep + sub_folder + os.sep + 'i18n' + os.sep + str(self.locale + os.sep),
                                        '') is False:
                                    if self.process_folder(self.folderUpdates + folder + os.sep + sub_folder + os.sep + 'i18n' + os.sep, 'EN') is False:
                                        status=False
                                    else:
                                        status = self.executeFiles(os.listdir(
                                            self.folderUpdates + folder + os.sep + sub_folder + os.sep + 'i18n' + os.sep + 'EN'),
                                            self.folderUpdates + folder + os.sep + sub_folder + os.sep + 'i18n' + os.sep + 'EN', True)
                                        if status is False:
                                            status=False
                                else:
                                    status = self.executeFiles(os.listdir(
                                        self.folderUpdates + folder + os.sep + sub_folder + os.sep + 'i18n' + os.sep + str(self.locale + os.sep)),
                                        self.folderUpdates + folder + os.sep + sub_folder + os.sep + 'i18n' + os.sep + str(
                                            self.locale + os.sep))
                                    if status is False:
                                        status=False
                        else:
                            if str(sub_folder) > str(self.project_data_schema_version).replace('.', '') and str(sub_folder) > '31100' and str(sub_folder) <= str(self.version_metadata).replace('.', ''):
                                if self.process_folder(self.folderUpdates + folder + os.sep + sub_folder, os.sep + 'utils' + os.sep) is False:
                                    status=False
                                else:
                                    status = self.load_sql(self.folderUpdates + folder + os.sep + sub_folder + os.sep + 'utils' + os.sep)
                                    if status is False:
                                        status=False
                                if self.process_folder(
                                        self.folderUpdates + folder + os.sep + sub_folder + os.sep + self.project_type + os.sep,
                                        '') is False:
                                    status=False
                                else:
                                    status = self.load_sql(
                                        self.folderUpdates + folder + os.sep + sub_folder + os.sep + self.project_type + os.sep)
                                    if status is False:
                                        status=False
                                if self.process_folder(
                                        self.folderUpdates + folder + os.sep + sub_folder + os.sep + 'i18n' + os.sep + str(self.locale + os.sep),
                                        '') is False:
                                    if self.process_folder(self.folderUpdates + folder + os.sep + sub_folder + os.sep + 'i18n' + os.sep, 'EN') is False:
                                        status=False
                                    else:
                                        status = self.executeFiles(os.listdir(
                                            self.folderUpdates + folder + os.sep + sub_folder + os.sep + 'i18n' + os.sep + 'EN'),
                                            self.folderUpdates + folder + os.sep + sub_folder + os.sep + 'i18n' + os.sep + 'EN', True)
                                        if status is False:
                                            status=False
                                else:
                                    status = self.executeFiles(os.listdir(
                                        self.folderUpdates + folder + os.sep + sub_folder + os.sep + 'i18n' + os.sep + str(self.locale + os.sep)),
                                        self.folderUpdates + folder + os.sep + sub_folder + os.sep + 'i18n' + os.sep + str(
                                            self.locale + os.sep))
                                    if status is False:
                                        status=False
        return True


    def load_views(self, project_type=False):

        status = True

        if str(project_type) == 'ws' or str(project_type) == 'ud':
            if self.process_folder(self.folderSoftware, self.file_pattern_ddlview + os.sep) is False:
                status = False
            else:
                status = self.executeFiles(os.listdir(self.folderSoftware + self.file_pattern_ddlview), self.folderSoftware + self.file_pattern_ddlview)
                if status is False:
                    status = False
            if self.process_folder(self.folderUtils, self.file_pattern_ddlview + os.sep) is False:
                status = False
            else:
                status = self.executeFiles(os.listdir(self.folderUtils + self.file_pattern_ddlview),
                                           self.folderUtils + self.file_pattern_ddlview)
                if status is False:
                    status = False
        else:
            if self.process_folder(self.sql_dir + os.sep + str(project_type) + os.sep, self.file_pattern_ddlview + os.sep) is False:
                status = False
            else:
                status = self.executeFiles(os.listdir(self.sql_dir + os.sep + str(project_type) + os.sep + self.file_pattern_ddlview),
                                           self.sql_dir + os.sep + str(project_type) + os.sep + self.file_pattern_ddlview)
                if status is False:
                    status = False
        return True


    def update_30to31(self, new_project=False, project_type=False):

        status = True

        if str(project_type) == 'ws' or str(project_type) == 'ud':
            if not os.path.exists(self.folderUpdates):
                self.controller.show_message("The update folder was not found in sql folder.", 1)
                self.error_count = self.error_count + 1
                return
            folders = os.listdir(self.folderUpdates + '')
            for folder in folders:
                sub_folders = os.listdir(self.folderUpdates + folder)
                for sub_folder in sub_folders:
                    if new_project:
                        if str(sub_folder) <= '31100':
                            if self.process_folder(self.folderUpdates + folder + os.sep + sub_folder, os.sep + 'utils' + os.sep) is False:
                                status=False
                            else:
                                status = self.load_sql(self.folderUpdates + folder + os.sep + sub_folder + os.sep + 'utils' + os.sep)
                                if status is False:
                                    status=False
                            if self.process_folder(self.folderUpdates + folder + os.sep + sub_folder + os.sep + project_type + os.sep, '') is False:
                                status=False
                            else:
                                status = self.load_sql(self.folderUpdates + folder + os.sep + sub_folder + os.sep + project_type + os.sep)
                                if status is False:
                                    status=False
                            if self.process_folder(
                                    self.folderUpdates + folder + os.sep + sub_folder + os.sep + 'i18n' + os.sep + str(self.locale + os.sep),
                                    '') is False:
                                if self.process_folder(self.folderUpdates + folder + os.sep + sub_folder + os.sep + 'i18n' + os.sep, 'EN') is False:
                                    status=False
                                else:
                                    status = self.executeFiles(os.listdir(
                                        self.folderUpdates + folder + os.sep + sub_folder + os.sep + 'i18n' + os.sep + 'EN'),
                                        self.folderUpdates + folder + os.sep + sub_folder + os.sep + 'i18n' + os.sep + 'EN', True)
                                    if status is False:
                                        status = False
                            else:
                                status = self.executeFiles(os.listdir(
                                    self.folderUpdates + folder + os.sep + sub_folder + os.sep + 'i18n' + os.sep + str(self.locale + os.sep)),
                                                           self.folderUpdates + folder + os.sep + sub_folder + os.sep + 'i18n' + os.sep + str(
                                                               self.locale + os.sep))
                                if status is False:
                                    status=False
                    else:
                        if str(sub_folder) > str(self.project_data_schema_version).replace('.', '') and str(sub_folder) <= '31100':
                            if self.process_folder(self.folderUpdates + folder + os.sep + sub_folder, os.sep + 'utils' + os.sep) is False:
                                status=False
                            else:
                                status = self.load_sql(self.folderUpdates + folder + os.sep + sub_folder + os.sep + 'utils' + os.sep)
                                if status is False:
                                    status=False
                            if self.process_folder(
                                    self.folderUpdates + folder + os.sep + sub_folder + os.sep + self.project_type_selected + os.sep,
                                    '') is False:
                                status=False
                            else:
                                status = self.load_sql(
                                    self.folderUpdates + folder + os.sep + sub_folder + os.sep + self.project_type_selected + os.sep)
                                if status is False:
                                    status=False
                            if self.process_folder(
                                    self.folderUpdates + folder + os.sep + sub_folder + os.sep + 'i18n' + os.sep + str(self.locale + os.sep),
                                    '') is False:
                                if self.process_folder(self.folderUpdates + folder + os.sep + sub_folder + os.sep + 'i18n' + os.sep + 'EN', '') is False:
                                    status=False
                                else:
                                    status = self.executeFiles(os.listdir(
                                        self.folderUpdates + folder + os.sep + sub_folder + os.sep + 'i18n' + os.sep + 'EN'),
                                        self.folderUpdates + folder + os.sep + sub_folder + os.sep + 'i18n' + os.sep + 'EN', True)
                                    if status is False:
                                        status=False
                            else:
                                status = self.executeFiles(os.listdir(
                                    self.folderUpdates + folder + os.sep + sub_folder + os.sep + 'i18n' + os.sep + str(self.locale + os.sep)),
                                                           self.folderUpdates + folder + os.sep + sub_folder + os.sep + 'i18n' + os.sep + str(
                                                               self.locale + os.sep))
                                if status is False:
                                    status=False

        else:
            if not os.path.exists(self.sql_dir + os.sep + str(project_type) + os.sep + os.sep + 'updates' + os.sep + ''):
                return
            folders = os.listdir(self.sql_dir + os.sep + str(project_type) + os.sep + os.sep + 'updates' + os.sep + '')
            for folder in folders:
                sub_folders = os.listdir(self.sql_dir + os.sep + str(project_type) + os.sep + os.sep + 'updates' + os.sep + folder)
                for sub_folder in sub_folders:
                    if new_project:
                        if str(sub_folder) <= '31100':
                            if self.process_folder(self.sql_dir + os.sep + str(project_type) + os.sep + os.sep + 'updates' + os.sep + folder + os.sep + sub_folder, '') is False:
                                status=False
                            else:
                                status = self.load_sql(self.sql_dir + os.sep + str(project_type) + os.sep + os.sep + 'updates' + os.sep + folder + os.sep + sub_folder + '')
                                if status is False:
                                    status=False
                            if self.process_folder(
                                    self.sql_dir + os.sep + str(project_type) + os.sep + os.sep + 'updates' + os.sep + folder + os.sep + sub_folder + os.sep + 'i18n' + os.sep + str(self.locale + os.sep),
                                    '') is False:
                                if self.process_folder(self.sql_dir + os.sep + str(project_type) + os.sep + os.sep + 'updates' + os.sep + folder + os.sep + sub_folder + os.sep + 'i18n' + os.sep, 'EN') is False:
                                    status=False
                                else:
                                    status = self.executeFiles(os.listdir(
                                        self.sql_dir + os.sep + str(
                                            project_type) + os.sep + os.sep + 'updates' + os.sep + folder + os.sep + sub_folder + os.sep + 'i18n' + os.sep + 'EN'),
                                        self.sql_dir + os.sep + str(
                                            project_type) + os.sep + os.sep + 'updates' + os.sep + folder + os.sep + sub_folder + os.sep + 'i18n' + os.sep + 'EN' + os.sep, True)
                                    if status is False:
                                        status=False
                            else:
                                status = self.executeFiles(os.listdir(
                                    self.sql_dir + os.sep + str(
                                        project_type) + os.sep + os.sep + 'updates' + os.sep + folder + os.sep + sub_folder + os.sep + 'i18n' + os.sep + str(self.locale + os.sep)),
                                    self.sql_dir + os.sep + str(
                                        project_type) + os.sep + os.sep + 'updates' + os.sep + folder + os.sep + sub_folder + os.sep + 'i18n' + os.sep + str(
                                        self.locale + os.sep))
                                if status is False:
                                    status=False
                    else:
                        if str(sub_folder) > str(self.project_data_schema_version).replace('.', '') and str(sub_folder) <= '31100':
                            if self.process_folder(self.sql_dir + os.sep + str(project_type) + os.sep + os.sep + 'updates' + os.sep + folder + os.sep + sub_folder, '') is False:
                                status=False
                            else:
                                status = self.load_sql(self.sql_dir + os.sep + str(project_type) + os.sep + os.sep + 'updates' + os.sep + folder + os.sep + sub_folder + '')
                                if status is False:
                                    status=False
                            if self.process_folder(
                                    self.sql_dir + os.sep + str(project_type) + os.sep + os.sep + 'updates' + os.sep + folder + os.sep + sub_folder + os.sep + 'i18n' + os.sep + str(self.locale + os.sep),
                                    '') is False:
                                if self.process_folder(self.sql_dir + os.sep + str(project_type) + os.sep + os.sep + 'updates' + os.sep + folder + os.sep + sub_folder + os.sep + 'i18n' + os.sep, 'EN') is False:
                                    status=False
                                else:
                                    status = self.executeFiles(os.listdir(
                                        self.sql_dir + os.sep + str(
                                            project_type) + os.sep + os.sep + 'updates' + os.sep + folder + os.sep + sub_folder + os.sep + 'i18n' + os.sep + 'EN'),
                                        self.sql_dir + os.sep + str(
                                            project_type) + os.sep + os.sep + 'updates' + os.sep + folder + os.sep + sub_folder + os.sep + 'i18n' + os.sep + 'EN' + os.sep, True)
                                    if status is False:
                                        status=False
                            else:
                                status = self.executeFiles(os.listdir(
                                    self.sql_dir + os.sep + str(
                                        project_type) + os.sep + os.sep + 'updates' + os.sep + folder + os.sep + sub_folder + os.sep + 'i18n' + os.sep + str(self.locale + os.sep)),
                                    self.sql_dir + os.sep + str(
                                        project_type) + os.sep + os.sep + 'updates' + os.sep + folder + os.sep + sub_folder + os.sep + 'i18n' + os.sep + str(
                                        self.locale + os.sep))
                                if status is False:
                                    status=False
        return True


    def load_sample_data(self, project_type=False):

        status = True
        if str(project_type) == 'ws' or str(project_type) == 'ud':
            if self.process_folder(self.folderExemple, 'user' + os.sep+project_type) is False:
                status = False
            else:
                status = self.executeFiles(os.listdir(self.folderExemple + 'user' + os.sep+project_type), self.folderExemple + 'user' + os.sep+project_type)
                if status is False:
                    status = False
        else:
            if self.process_folder(self.sql_dir + os.sep + str(project_type) + os.sep + 'example' + os.sep + 'user' + os.sep, '') is False:
                status = False
            else:
                status = self.executeFiles(os.listdir(self.sql_dir + os.sep + str(project_type) + os.sep + 'example' + os.sep + 'user' + os.sep),
                                           self.sql_dir + os.sep + str(project_type) + os.sep + 'example' + os.sep + 'user' + os.sep)
                if status is False:
                    status = False

        return True


    def load_dev_data(self, project_type=False):

        status = True
        if str(project_type) == 'ws' or str(project_type) == 'ud':
            if self.process_folder(self.folderExemple,  'dev' + os.sep+project_type) is False:
                status = False
            else:
                status = self.executeFiles(os.listdir(self.folderExemple +  'dev' + os.sep+project_type), self.folderExemple +  'dev' + os.sep+project_type)
                if status is False:
                    status = False
        else:
            if self.process_folder(self.sql_dir + os.sep + str(project_type) + os.sep + 'exemple' + os.sep + 'dev' + os.sep, '') is False:
                status = False
            else:
                status = self.executeFiles(os.listdir(self.sql_dir + os.sep + str(project_type) + os.sep + 'exemple' + os.sep + 'dev' + os.sep),
                                           self.sql_dir + os.sep + str(project_type) + os.sep + 'exemple' + os.sep + 'dev' + os.sep)
                if status is False:
                    status = False

        return True


    def load_fct_ftrg(self, project_type=False):

        status = True
        if str(project_type) == 'ws' or str(project_type) == 'ud':
            if self.process_folder(self.folderUtils, self.file_pattern_fct) is False:
                status = False
            else:
                status = self.executeFiles(os.listdir(self.folderUtils + self.file_pattern_fct), self.folderUtils + self.file_pattern_fct)
                if status is False:
                    status = False
            if self.process_folder(self.folderUtils, self.file_pattern_ftrg) is False:
                status = False
            else:
                status = self.executeFiles(os.listdir(self.folderUtils + self.file_pattern_ftrg), self.folderUtils + self.file_pattern_ftrg)
                if status is False:
                    status = False
            if self.process_folder(self.folderSoftware, self.file_pattern_fct) is False:
                status = False
            else:
                status = self.executeFiles(os.listdir(self.folderSoftware + self.file_pattern_fct), self.folderSoftware + self.file_pattern_fct)
                if status is False:
                    status = False
            if self.process_folder(self.folderSoftware, self.file_pattern_ftrg) is False:
                status = False
            else:
                status = self.executeFiles(os.listdir(self.folderSoftware + self.file_pattern_ftrg), self.folderSoftware + self.file_pattern_ftrg)
                if status is False:
                    status = False
        else:
            if self.process_folder(self.sql_dir + os.sep + str(project_type) + os.sep, self.file_pattern_fct) is False:
                status = False
            else:
                status = self.executeFiles(os.listdir(self.sql_dir + os.sep + str(project_type) + os.sep + self.file_pattern_fct),
                                           self.sql_dir + os.sep + str(project_type) + os.sep + self.file_pattern_fct)
                if status is False:
                    status = False
            if self.process_folder(self.sql_dir + os.sep + str(project_type) + os.sep, self.file_pattern_ftrg) is False:
                status = False
            else:
                status = self.executeFiles(os.listdir(self.sql_dir + os.sep + str(project_type) + os.sep + self.file_pattern_ftrg),
                                           self.sql_dir + os.sep + str(project_type) + os.sep + self.file_pattern_ftrg)
                if status is False:
                    status = False

        return True


    def load_tablect(self, project_type=False):

        status = True
        if str(project_type) == 'ws' or str(project_type) == 'ud':
            if self.process_folder(self.folderSoftware, self.file_pattern_tablect) is False:
                status = False
            else:
                status = self.executeFiles(os.listdir(self.folderSoftware + self.file_pattern_tablect), self.folderSoftware + self.file_pattern_tablect)
                if status is False:
                    status = False
            if self.process_folder(self.folderUtils, self.file_pattern_tablect) is False:
                status = False
            else:
                status = self.executeFiles(os.listdir(self.folderUtils + self.file_pattern_tablect),
                                           self.folderUtils + self.file_pattern_tablect)
                if status is False:
                    status = False
        else:
            if self.process_folder(self.sql_dir + os.sep + str(project_type) + os.sep, self.file_pattern_tablect) is False:
                status = False
            else:
                status = self.executeFiles(os.listdir(self.sql_dir + os.sep + str(project_type) + os.sep + self.file_pattern_tablect),
                                           self.sql_dir + os.sep + str(project_type) + os.sep + self.file_pattern_tablect)
                if status is False:
                    status = False

        return True


    def load_trg(self, project_type=False):

        status = True
        if str(project_type) == 'ws' or str(project_type) == 'ud':
            if self.process_folder(self.folderUtils, self.file_pattern_trg) is False:
                status = False
            else:
                status = self.executeFiles(os.listdir(self.folderUtils + self.file_pattern_trg), self.folderUtils + self.file_pattern_trg)
                if status is False:
                    status = False
            if self.process_folder(self.folderSoftware, self.file_pattern_trg) is False:
                status = False
            else:
                status = self.executeFiles(os.listdir(self.folderSoftware + self.file_pattern_trg), self.folderSoftware + self.file_pattern_trg)
                if status is False:
                    status = False
        else:
            if self.process_folder(self.sql_dir + os.sep + str(project_type) + os.sep, self.file_pattern_trg) is False:
                status = False
            else:
                status = self.executeFiles(os.listdir(self.sql_dir + os.sep + str(project_type) + os.sep + self.file_pattern_trg), self.sql_dir + os.sep + str(project_type) + os.sep + self.file_pattern_trg)
                if status is False:
                    status = False

        return True


    def load_sql(self, path_folder, no_ct=False):

        for (path, ficheros, archivos) in os.walk(path_folder):
            status = self.executeFiles(archivos, path, no_ct=no_ct)
            if status is False:
                status = False

        return True


    def api(self, new_api=False, project_type=False):

        status = True
        if self.process_folder(self.folderApi, self.file_pattern_ftrg) is False:
            status=False
        else:
            status = self.executeFiles(os.listdir(self.folderApi + self.file_pattern_ftrg), self.folderApi + self.file_pattern_ftrg)
            if status is False:
                status = False
        if self.process_folder(self.folderApi, self.file_pattern_fct) is False:
            status = False
        else:
            status = self.executeFiles(os.listdir(self.folderApi + self.file_pattern_fct), self.folderApi + self.file_pattern_fct)
            if status is False:
                status = False
        if not os.path.exists(self.folderUpdatesApi):
            self.controller.show_message("The api folder was not found in sql folder.", 1)
            self.error_count = self.error_count + 1
            return
        folders = os.listdir(self.folderUpdatesApi + '')
        for folder in folders:
            sub_folders = os.listdir(self.folderUpdatesApi + folder)
            for sub_folder in sub_folders:
                if new_api:
                    if self.read_all_updates == 'TRUE':
                        if self.process_folder(self.folderUpdatesApi + folder + os.sep + sub_folder + os.sep + 'utils' + os.sep, '') is False:
                            status=False
                        else:
                            status = self.executeFiles(os.listdir(self.folderUpdatesApi + folder + os.sep + sub_folder + os.sep + 'utils' + os.sep + ''),
                                                      self.folderUpdatesApi + folder + os.sep + sub_folder + os.sep + 'utils' + os.sep + '')
                            if status is False:
                                status=False
                        if self.process_folder(
                                self.folderUpdatesApi + folder + os.sep + sub_folder + os.sep + 'i18n' + os.sep + str(self.locale + os.sep),
                                '') is False:
                            if self.process_folder(self.folderUpdatesApi + folder + os.sep + sub_folder + os.sep + 'i18n' + os.sep, 'EN') is False:
                                status=False
                            else:
                                status = self.executeFiles(os.listdir(
                                    self.folderUpdatesApi + folder + os.sep + sub_folder + os.sep + 'i18n' + os.sep + self.locale),
                                    self.folderUpdatesApi + folder + os.sep + sub_folder + os.sep + 'i18n' + os.sep + self.locale + os.sep, True)
                                if status is False:
                                    status=False
                        else:
                            status = self.executeFiles(os.listdir(
                                self.folderUpdatesApi + folder + os.sep + sub_folder + os.sep + 'i18n' + os.sep + str(self.locale + os.sep)),
                                self.folderUpdatesApi + folder + os.sep + sub_folder + os.sep + 'i18n' + os.sep + str(self.locale + os.sep))
                            if status is False:
                                status=False
                        if self.process_folder(self.sql_dir + os.sep + 'api' + os.sep, self.file_pattern_trg) is False:
                            status=False
                        else:
                            status = self.executeFiles(os.listdir(self.sql_dir + os.sep + 'api' + os.sep + self.file_pattern_trg),
                                                    self.sql_dir + os.sep + 'api' + os.sep + self.file_pattern_trg)
                            if status is False:
                                status=False
                        if self.process_folder(self.sql_dir + os.sep + 'api' + os.sep, self.file_pattern_tablect) is False:
                            status=False
                        else:
                            status = self.executeFiles(os.listdir(self.sql_dir + os.sep + 'api' + os.sep + self.file_pattern_tablect),
                                                        self.sql_dir + os.sep + 'api' + os.sep + self.file_pattern_tablect)
                            if status is False:
                                status=False
                    else:
                        if str(sub_folder) <= str(self.version_metadata).replace('.', ''):
                            if self.process_folder(self.folderUpdatesApi + folder + os.sep + sub_folder + os.sep + 'utils' + os.sep,
                                                   '') is False:
                                status=False
                            else:
                                status = self.executeFiles(
                                    os.listdir(self.folderUpdatesApi + folder + os.sep + sub_folder + os.sep + 'utils' + os.sep + ''),
                                    self.folderUpdatesApi + folder + os.sep + sub_folder + os.sep + 'utils' + os.sep + '')
                                if status is False:
                                    status=False
                            if self.process_folder(
                                    self.folderUpdatesApi + folder + os.sep + sub_folder + os.sep + 'i18n' + os.sep + str(
                                        self.locale + os.sep),
                                    '') is False:
                                if self.process_folder(self.folderUpdatesApi + folder + os.sep + sub_folder + os.sep + 'i18n' + os.sep,
                                                       'EN') is False:
                                    status=False
                                else:
                                    status = self.executeFiles(os.listdir(
                                        self.folderUpdatesApi + folder + os.sep + sub_folder + os.sep + 'i18n' + os.sep + self.locale),
                                        self.folderUpdatesApi + folder + os.sep + sub_folder + os.sep + 'i18n' + os.sep + self.locale + os.sep,
                                        True)
                                    if status is False:
                                        status=False
                            else:
                                status = self.executeFiles(os.listdir(
                                    self.folderUpdatesApi + folder + os.sep + sub_folder + os.sep + 'i18n' + os.sep + str(
                                        self.locale + os.sep)),
                                    self.folderUpdatesApi + folder + os.sep + sub_folder + os.sep + 'i18n' + os.sep + str(
                                        self.locale + os.sep))
                                if status is False:
                                    status=False
                            if self.process_folder(self.sql_dir + os.sep + 'api' + os.sep, self.file_pattern_trg) is False:
                                status=False
                            else:
                                status = self.executeFiles(
                                    os.listdir(self.sql_dir + os.sep + 'api' + os.sep + self.file_pattern_trg),
                                    self.sql_dir + os.sep + 'api' + os.sep + self.file_pattern_trg)
                                if status is False:
                                    status=False

                            if self.process_folder(self.sql_dir + os.sep + 'api' + os.sep, self.file_pattern_tablect) is False:
                                status = False
                            else:
                                status = self.executeFiles(
                                    os.listdir(self.sql_dir + os.sep + 'api' + os.sep + self.file_pattern_tablect),
                                    self.sql_dir + os.sep + 'api' + os.sep + self.file_pattern_tablect)
                                if status is False:
                                    status=False
                else:
                    if self.read_all_updates == 'TRUE':
                        if str(sub_folder) > str(self.project_data_schema_version).replace('.', ''):
                            if self.process_folder(self.folderUpdatesApi + folder + os.sep + sub_folder + os.sep + 'utils' + os.sep, '') is False:
                                status=False
                            else:
                                status = self.executeFiles(os.listdir(self.folderUpdatesApi + folder + os.sep + sub_folder + os.sep + 'utils' + os.sep + ''),
                                                           self.folderUpdatesApi + folder + os.sep + sub_folder + os.sep + 'utils' + os.sep + '')
                                if status is False:
                                    status=False
                            if self.process_folder(
                                    self.folderUpdatesApi + folder + os.sep + sub_folder + os.sep + 'i18n' + os.sep + str(self.locale + os.sep),
                                    '') is False:
                                if self.process_folder(self.folderUpdatesApi + folder + os.sep + sub_folder + os.sep + 'i18n' + os.sep, 'EN') is False:
                                    status=False
                                else:
                                    status = self.executeFiles(os.listdir(
                                        self.folderUpdatesApi + folder + os.sep + sub_folder + os.sep + 'i18n' + os.sep + 'EN' + os.sep),
                                        self.folderUpdatesApi + folder + os.sep + sub_folder + os.sep + 'i18n' + os.sep + 'EN' + os.sep, True)
                                    if status is False:
                                        status=False
                            else:
                                status = self.executeFiles(os.listdir(
                                    self.folderUpdatesApi + folder + os.sep + sub_folder + os.sep + 'i18n' + os.sep + str(self.locale + os.sep)),
                                    self.folderUpdatesApi + folder + os.sep + sub_folder + os.sep + 'i18n' + os.sep + str(self.locale + os.sep))
                                if status is False:
                                    status=False
                            if self.process_folder(self.sql_dir + os.sep + 'api' + os.sep, self.file_pattern_trg) is False:
                                status=False
                            else:
                                status = self.executeFiles(os.listdir(self.sql_dir + os.sep + 'api' + os.sep + self.file_pattern_trg),
                                                           self.sql_dir + os.sep + 'api' + os.sep + self.file_pattern_trg)
                                if status is False:
                                    status=False
                            if self.process_folder(self.sql_dir + os.sep + 'api' + os.sep, self.file_pattern_tablect) is False:
                                status=False
                            else:
                                status = self.executeFiles(os.listdir(self.sql_dir + os.sep + 'api' + os.sep + self.file_pattern_tablect),
                                                           self.sql_dir + os.sep + 'api' + os.sep + self.file_pattern_tablect)
                                if status is False:
                                    status=False
                    else:
                        if str(sub_folder) <= str(self.version_metadata).replace('.', ''):
                            if self.process_folder(self.folderUpdatesApi + folder + os.sep + sub_folder + os.sep + 'utils' + os.sep,
                                                   '') is False:
                                status=False
                            else:
                                status = self.executeFiles(
                                    os.listdir(self.folderUpdatesApi + folder + os.sep + sub_folder + os.sep + 'utils' + os.sep + ''),
                                    self.folderUpdatesApi + folder + os.sep + sub_folder + os.sep + 'utils' + os.sep + '')
                                if status is False:
                                    status=False
                            if self.process_folder(
                                    self.folderUpdatesApi + folder + os.sep + sub_folder + os.sep + 'i18n' + os.sep + str(
                                        self.locale + os.sep),
                                    '') is False:
                                if self.process_folder(self.folderUpdatesApi + folder + os.sep + sub_folder + os.sep + 'i18n' + os.sep,
                                                       'EN') is False:
                                    status=False
                                else:
                                    status = self.executeFiles(os.listdir(
                                        self.folderUpdatesApi + folder + os.sep + sub_folder + os.sep + 'i18n' + os.sep + 'EN' + os.sep),
                                        self.folderUpdatesApi + folder + os.sep + sub_folder + os.sep + 'i18n' + os.sep + 'EN' + os.sep,
                                        True)
                                    if status is False:
                                        status=False
                            else:
                                status = self.executeFiles(os.listdir(
                                    self.folderUpdatesApi + folder + os.sep + sub_folder + os.sep + 'i18n' + os.sep + str(
                                        self.locale + os.sep)),
                                    self.folderUpdatesApi + folder + os.sep + sub_folder + os.sep + 'i18n' + os.sep + str(
                                        self.locale + os.sep))
                                if status is False:
                                    status=False
                            if self.process_folder(self.sql_dir + os.sep + 'api' + os.sep, self.file_pattern_trg) is False:
                                status=False
                            else:
                                status = self.executeFiles(os.listdir(self.sql_dir + os.sep + 'api' + os.sep + self.file_pattern_trg),
                                                           self.sql_dir + os.sep + 'api' + os.sep + self.file_pattern_trg)
                                if status is False:
                                    status=False
                            if self.process_folder(self.sql_dir + os.sep + 'api' + os.sep, self.file_pattern_tablect) is False:
                                status=False
                            else:
                                status = self.executeFiles(
                                    os.listdir(self.sql_dir + os.sep + 'api' + os.sep + self.file_pattern_tablect),
                                    self.sql_dir + os.sep + 'api' + os.sep + self.file_pattern_tablect)
                                if status is False:
                                    status=False

        return True


    """ Functions execute process """


    def execute_import_data(self):
        self.insert_inp_into_db(self.file_inp)
        # Execute import data
        sql = ("SELECT " + self.schema + ".gw_fct_utils_csv2pg_import_epa_inp()")
        self.controller.execute_sql(sql, commit=False)


    def execute_last_process(self, new_project=False, schema_name='', schema_type='', locale=False):
        """ Execute last process function """

        if new_project is True:
            extras = '"isNewProject":"' + str('TRUE') + '", '
        else:
            extras = '"isNewProject":"' + str('FALSE') + '", '
        extras += '"gwVersion":"' + str(self.version_metadata) + '", '
        extras += '"projectType":"' + str(schema_type).upper() + '", '
        extras += '"epsg":' + str(self.filter_srid_value).replace('"', '')
        if new_project is True:
            if str(self.title) != 'null':
                extras += ', ' + '"title":"' + str(self.title) + '"'
            if str(self.author) != 'null':
                extras += ', ' + '"author":"' + str(self.author) + '"'
            if str(self.date) != 'null':
                extras += ', ' + '"date":"' + str(self.date) + '"'

        self.schema_name = schema_name

        # Get current locale
        if locale:
            locale = ''
        else:
            locale = utils_giswater.getWidgetText(self.dlg_readsql_create_project,
                                                  self.dlg_readsql_create_project.cmb_locale)

        client = '"client":{"device":9, "lang":"'+locale+'"}, '
        data = '"data":{' + extras + '}'
        body = "" + client + data
        sql = ("SELECT " + self.schema_name + ".gw_fct_admin_schema_lastprocess($${" + body + "}$$)::text")
        status = self.controller.execute_sql(sql, commit=False)
        if status is False:
            self.error_count = self.error_count + 1

        return


    """ Buttons calling functions """


    def create_project_data_schema(self):

        self.title = utils_giswater.getWidgetText(self.dlg_readsql_create_project, self.project_title)
        self.author = utils_giswater.getWidgetText(self.dlg_readsql_create_project, self.project_author)
        self.date = utils_giswater.getWidgetText(self.dlg_readsql_create_project, self.project_date)
        project_name = str(utils_giswater.getWidgetText(self.dlg_readsql_create_project, self.project_name))
        schema_type = utils_giswater.getWidgetText(self.dlg_readsql_create_project, self.dlg_readsql_create_project.cmb_create_project_type)
        self.filter_srid_value = utils_giswater.getWidgetText(self.dlg_readsql_create_project, self.dlg_readsql_create_project.srid_id)

        if project_name == 'null':
            msg = "The 'Project_name' field is required."
            self.controller.show_info_box(msg, "Info")
            return
        elif any(c.isupper() for c in project_name) is True:
            msg = "The 'Project_name' field require only lower caracters"
            self.controller.show_info_box(msg, "Info")
            return
        elif (bool(re.match('^[a-z0-9_]*$', project_name))) is False:
            msg = "The 'Project_name' field have invalid character"
            self.controller.show_info_box(msg, "Info")
            return
        if self.title == 'null':
            msg = "The 'Title' field is required."
            self.controller.show_info_box(msg, "Info")
            return

        sql = "SELECT schema_name, schema_name FROM information_schema.schemata"
        rows = self.controller.get_rows(sql)
        available = False
        for row in rows:
            if str(project_name) == str(row[0]):
                i = 0
                msg = "This 'Project_name' is already exist. Do you want rename old schema to '" + str(
                    project_name) + "_bk_" + str(i) + "' ?"
                result = self.controller.ask_question(msg, "Info")
                if result:
                    while available is False:
                        for row in rows:
                            if str(project_name) + "_bk" == str(row[0]) or \
                               str(project_name) + "_bk_" + str(i) == str(row[0]):
                                msg = "This 'Project_name' is already exist. Do you want rename old schema to '" + str(
                                    project_name) + "_bk_" + str(i+1) + "' ?"
                                result = self.controller.ask_question(msg, "Info")
                                i = i + 1
                            else:
                                available = True
                    self.rename_project_data_schema(str(project_name), str(project_name) + "_bk_" + str(i))
                else:
                    return

        self.schema = utils_giswater.getWidgetText(self.dlg_readsql_create_project, 'project_name')
        project_type = utils_giswater.getWidgetText(self.dlg_readsql_create_project, 'cmb_create_project_type')

        # Get value from combo locale
        self.locale = utils_giswater.getWidgetText(self.dlg_readsql_create_project, self.dlg_readsql_create_project.cmb_locale)

        self.set_wait_cursor()
        if self.rdb_import_data.isChecked():
            self.file_inp = utils_giswater.getWidgetText(self.dlg_readsql_create_project,self.dlg_readsql_create_project.data_file)
            if self.file_inp is 'null':
                self.set_arrow_cursor()
                msg = "The 'Path' field is required for Import INP data."
                result = self.controller.show_info_box(msg, "Info")
                return
            self.load_base_no_ct(project_type=project_type)
            self.update_30to31(new_project=True, project_type=project_type)
            self.load_views(project_type=project_type)
            self.load_trg(project_type=project_type)
            self.update_31to39(new_project=True, project_type=project_type)
            self.execute_import_data()
            self.api(project_type=project_type)
            self.execute_last_process(new_project=True, schema_name=project_name, schema_type=schema_type)

        elif self.rdb_sample.isChecked():
            if utils_giswater.getWidgetText(self.dlg_readsql_create_project, self.dlg_readsql_create_project.cmb_locale) != 'EN':
                msg = "This functionality is only allowed with the locality 'EN'. Do you want change it and continue?"
                result = self.controller.ask_question(msg, "Info Message")
                if result:
                    utils_giswater.setWidgetText(self.dlg_readsql_create_project, self.cmb_locale, 'EN')
                else:
                    self.set_arrow_cursor()
                    return

            self.load_base(project_type=project_type)
            self.update_30to31(new_project=True, project_type=project_type)
            self.load_views(project_type=project_type)
            self.load_trg(project_type=project_type)
            self.update_31to39(new_project=True, project_type=project_type)
            self.api(project_type=project_type)
            self.execute_last_process(new_project=True, schema_name=project_name, schema_type=schema_type)
            self.load_sample_data(project_type=project_type)

        elif self.rdb_sample_dev.isChecked():
            if utils_giswater.getWidgetText(self.dlg_readsql_create_project, self.dlg_readsql_create_project.cmb_locale) != 'EN':
                msg = "This functionality is only allowed with the locality 'EN'. Do you want change it and continue?"
                result = self.controller.ask_question(msg, "Info Message")
                if result:
                    utils_giswater.setWidgetText(self.dlg_readsql_create_project, self.cmb_locale, 'EN')
                else:
                    self.set_arrow_cursor()
                    return

            self.load_base(project_type=project_type)
            self.update_30to31(new_project=True, project_type=project_type)
            self.load_views(project_type=project_type)
            self.load_trg(project_type=project_type)
            self.update_31to39(new_project=True, project_type=project_type)
            self.api(project_type=project_type)
            self.execute_last_process(new_project=True, schema_name=project_name, schema_type=schema_type)
            self.load_sample_data(project_type=project_type)
            self.load_dev_data(project_type=project_type)

        elif self.rdb_data.isChecked():
            self.load_base(project_type=project_type)
            #self.update_30to31(new_project=True, project_type=project_type)
            #self.load_views(project_type=project_type)
            #self.load_trg(project_type=project_type)
            #self.update_31to39(new_project=True, project_type=project_type)
            #self.api(project_type=project_type)
            #self.execute_last_process(new_project=True, schema_name=project_name, schema_type=schema_type)

        self.set_arrow_cursor()

<<<<<<< HEAD
        # Enable/disable constrains
        #if self.btn_constrains.text() == 'OFF':
        #    sql = 'SELECT ' + self.schema_name + '.gw_fct_admin_schema_manage_fk($${"client":{"lang":"ES"}, "data":{"action":"DROP"}}$$)'
        #    self.controller.execute_sql(sql)
        #elif self.btn_constrains.text() == 'ON':
        #    sql = 'SELECT ' + self.schema_name + '.gw_fct_admin_schema_manage_fk($${"client":{"lang":"ES"}, "data":{"action":"ADD"}}$$)'
        #    self.controller.execute_sql(sql)

=======
>>>>>>> a0a49ad5
        # Show message if process executed correctly
        if self.error_count == 0:
            self.controller.dao.commit()
            msg = "The project has been created correctly."
            self.controller.show_info_box(msg, "Info")
            self.close_dialog(self.dlg_readsql_create_project)
        else:
            pass
            #self.controller.dao.rollback()
            #msg = "Some errors has occurred. Process has not been executed."
            #self.controller.show_info_box(msg, "Info")

        # Reset count error variable to 0
        self.error_count = 0

        # Referesh data main dialog
        self.event_change_connection()
        self.set_info_project()


    def rename_project_data_schema(self, schema, create_project=None):

        if create_project is None or create_project is False:
            close_dlg_rename = True
            self.schema = utils_giswater.getWidgetText(self.dlg_readsql_rename,self.dlg_readsql_rename.schema_rename)
            if str(self.schema) == str(schema):
                msg = "Please, select a diferent project name than current."
                self.controller.show_info_box(msg, "Info")
                return
        else:
            close_dlg_rename = False
            self.schema = str(create_project)

        self.set_wait_cursor()
        sql = 'ALTER SCHEMA ' + str(schema) + ' RENAME TO ' + str(self.schema) + ''
        status = self.controller.execute_sql(sql, commit=False)
        if status:
            self.reload_trg(project_type=self.project_type_selected)
            self.reload_trg(project_type='api')
            self.reload_fct_ftrg(project_type=self.project_type_selected)
            self.reload_fct_ftrg(project_type='api')
            sql = ('SELECT ' + str(self.schema) + '.gw_fct_admin_schema_rename_fixviews($${"data":{"currentSchemaName":"' + self.schema + '","oldSchemaName":"' + str(schema) + '"}}$$)::text')
            status = self.controller.execute_sql(sql, commit=False)
            self.execute_last_process(schema_name=self.schema, locale=True)
        self.set_arrow_cursor()

        # Show message if precess execute correctly
        if self.error_count == 0:
            self.controller.dao.commit()
            self.event_change_connection()
            utils_giswater.setWidgetText(self.dlg_readsql, self.dlg_readsql.project_schema_name, str(self.schema))
            if close_dlg_rename:
                self.close_dialog(self.dlg_readsql_rename)
            msg = "Rename project has been executed correctly."
            self.controller.show_info_box(msg, "Info")

        else:
            self.controller.dao.rollback()
            msg = "Some error has occurred while the rename process was running."
            self.controller.show_info_box(msg, "Info")

        # Reset count error variable to 0
        self.error_count = 0


    def update_api(self):

        self.set_wait_cursor()
        self.api(False)
        self.set_arrow_cursor()

        # Show message if precess execute correctly
        if self.error_count == 0:
            self.controller.dao.commit()
            msg = "Api has been updated correctly."
            self.controller.show_info_box(msg, "Info")

        else:
            self.controller.dao.rollback()
            msg = "Some error has occurred while the api updated process was running."
            self.controller.show_info_box(msg, "Info")

        # Reset count error variable to 0
        self.error_count = 0


    def implement_api(self):

        self.set_wait_cursor()
        self.api(True)
        self.set_arrow_cursor()


    def load_custom_sql_files(self, dialog, widget):

        folder_path = utils_giswater.getWidgetText(dialog, widget)
        self.set_wait_cursor()
        self.load_sql(folder_path)
        self.set_arrow_cursor()

        # Show message if precess execute correctly
        if self.error_count == 0:
            self.controller.dao.commit()
            msg = "The process has been executed correctly."
            self.controller.show_info_box(msg, "Info")

        else:
            self.controller.dao.rollback()
            msg = "Some error has occurred while the process was running."
            self.controller.show_info_box(msg, "Info")

        # Reset count error variable to 0
        self.error_count = 0


    #TODO:Rename this function => Update all versions from changelog file.
    def update(self, project_type):

        msg = "Are you sure to update the project schema to lastest version?"
        result = self.controller.ask_question(msg, "Info")
        if result:
            self.set_wait_cursor()
            self.load_updates(project_type, update_changelog=True)
            self.set_info_project()
            self.set_arrow_cursor()
        else:
            return

        # Show message if precess execute correctly
        if self.error_count == 0:
            self.controller.dao.commit()
            msg = "The update has been executed correctly."
            self.controller.show_info_box(msg, "Info")

            # Close dialog when process has been execute correctly
            self.close_dialog(self.dlg_readsql_show_info)
        else:
            self.controller.dao.rollback()
            msg = "Some error has occurred while the update process was running."
            self.controller.show_info_box(msg, "Info")

        # Reset count error variable to 0
        self.error_count = 0


    """ Checkbox calling functions """


    def load_updates(self, project_type, update_changelog=False):

        # Get current schema selected
        schema_name = utils_giswater.getWidgetText(self.dlg_readsql, self.dlg_readsql.project_schema_name)

        self.set_wait_cursor()
        self.load_fct_ftrg(project_type=project_type)
        self.update_30to31(project_type=project_type)
        self.update_31to39(project_type=project_type)
        self.api(project_type=project_type)
        self.execute_last_process(schema_name=schema_name, locale=True)
        self.set_arrow_cursor()

        if update_changelog is False:
            # Show message if precess execute correctly
            if self.error_count == 0:
                self.controller.dao.commit()
                msg = "The update has been executed correctly."
                self.controller.show_info_box(msg, "Info")
            else:
                self.controller.dao.rollback()
                msg = "Some error has occurred while the update process was running."
                self.controller.show_info_box(msg, "Info")

            # Reset count error variable to 0
            self.error_count = 0


    def reload_tablect(self, project_type=False):
        self.load_tablect(project_type=project_type)


    def reload_fct_ftrg(self, project_type=False):
        self.load_fct_ftrg(project_type=project_type)


    def reload_trg(self, project_type=False):
        self.load_trg(project_type)


    """ Create new connection when change combo connections """


    def event_change_connection(self):

        connection_name = str(utils_giswater.getWidgetText(self.dlg_readsql, self.cmb_connection))

        credentials = {'db': None, 'host': None, 'port': None, 'user': None, 'password': None}

        settings = QSettings()
        settings.beginGroup("PostgreSQL/connections/" + connection_name)

        credentials['host'] = settings.value('host')
        credentials['port'] = settings.value('port')
        credentials['db'] = settings.value('database')
        credentials['user'] = settings.value('username')
        credentials['password'] = settings.value('password')

        settings.endGroup()

        self.logged = self.controller.connect_to_database(credentials['host'], credentials['port'],
                                               credentials['db'], credentials['user'],
                                               credentials['password'])

        if not self.logged:
            self.controller.show_message("Connection Failed. Please, check connection parameters.", 1)
            utils_giswater.dis_enable_dialog(self.dlg_readsql, False, ignore_widgets='cmb_connection')
            self.dlg_readsql.lbl_status.setPixmap(self.status_ko)
            utils_giswater.setWidgetText(self.dlg_readsql, self.dlg_readsql.lbl_status_text,
                                         'Connection Failed. Please, check connection parameters')
        else:
            utils_giswater.dis_enable_dialog(self.dlg_readsql, True)
            self.dlg_readsql.lbl_status.setPixmap(self.status_ok)
            utils_giswater.setWidgetText(self.dlg_readsql, self.dlg_readsql.lbl_status_text, '')

        self.populate_data_schema_name(self.cmb_project_type)
        self.set_last_connection(connection_name)

        if self.logged:
            self.username = self.get_user_connection(self.get_last_connection())
            role_admin = self.controller.check_role_user("role_admin", self.username)
            if not role_admin and self.username != 'postgres' and self.username != 'gisadmin':
                self.controller.show_message("Connection Failed. You dont have permisions for this connection.", 1)
                utils_giswater.dis_enable_dialog(self.dlg_readsql, False, 'cmb_connection')
                self.dlg_readsql.lbl_status.setPixmap(self.status_ko)
                utils_giswater.setWidgetText(self.dlg_readsql, self.dlg_readsql.lbl_status_text,
                                             "You don't have permissions to administrate project schemas on this connection")


    def set_last_connection(self, connection_name):

        settings = QSettings()
        settings.beginGroup("PostgreSQL/connections")
        settings.setValue('selected', connection_name)
        settings.endGroup()


    def get_last_connection(self):

        settings = QSettings()
        settings.beginGroup("PostgreSQL/connections")
        connection_name = settings.value('selected')
        settings.endGroup()
        return connection_name


    def get_user_connection(self, connection_name):

        settings = QSettings()
        settings.beginGroup("PostgreSQL/connections/" + connection_name)
        connection_username = settings.value('username')
        settings.endGroup()
        return connection_username


    """ Other functions """


    def show_info(self):

        # Create dialog
        self.dlg_readsql_show_info = ReadsqlShowInfo()
        self.load_settings(self.dlg_readsql_show_info)

        info_updates = self.dlg_readsql_show_info.findChild(QTextEdit, 'info_updates')
        self.message_update = ''

        self.read_info_version()

        info_updates.setText(self.message_update)

        if str(self.message_update) == '':
            self.dlg_readsql_show_info.btn_update.setEnabled(False)

        #Set listeners
        self.dlg_readsql_show_info.btn_close.clicked.connect(partial(self.close_dialog, self.dlg_readsql_show_info))
        self.dlg_readsql_show_info.btn_update.clicked.connect(partial(self.update, self.project_type_selected))

        # Open dialog
        self.dlg_readsql_show_info.show()


    def read_info_version(self):

        status = True
        if not os.path.exists(self.folderUpdates):
            self.controller.show_message("The updates folder was not found in sql folder.", 1)
            return
        folders = os.listdir(self.folderUpdates + '')
        for folder in folders:
            sub_folders = os.listdir(self.folderUpdates + folder)
            for sub_folder in sub_folders:
                if str(sub_folder) > str(self.project_data_schema_version).replace('.',''):
                    if self.process_folder(self.folderUpdates + folder + os.sep + sub_folder, '') is False:
                        status=False
                    else:
                        status = self.readFiles(
                            os.listdir(self.folderUpdates + folder + os.sep + sub_folder + ''), self.folderUpdates + folder + os.sep + sub_folder + '')
                        if status is False:
                            status=False
                else:
                    status = False

        return True


    def close_dialog(self, dlg=None):

        """ Close dialog """

        if dlg is None or type(dlg) is bool:
            dlg = self.dlg
        try:
            self.save_settings(dlg)
            dlg.close()
            map_tool = self.canvas.mapTool()
            # If selected map tool is from the plugin, set 'Pan' as current one
            if map_tool.toolName() == '':
                self.iface.actionPan().trigger()
        except AttributeError:
            pass

        self.schema = None


    def update_locale(self):

        self.folderLocale = self.sql_dir + os.sep + 'i18n' + os.sep + utils_giswater.getWidgetText(self.dlg_readsql, self.cmb_locale) + os.sep


    def enable_datafile(self):

        if self.rdb_import_data.isChecked() is True:
            self.data_file.setReadOnly(False)
            self.btn_push_file.setEnabled(True)
        else:
            self.data_file.setReadOnly(True)
            self.btn_push_file.setEnabled(False)


    def populate_data_schema_name(self, widget):

        # Get filter
        filter = str(utils_giswater.getWidgetText(self.dlg_readsql, widget))
        result_list = []

        # Populate Project data schema Name
        sql = "SELECT schema_name FROM information_schema.schemata"
        rows = self.controller.get_rows(sql)
        if rows is None:
            return
        for row in rows:
            sql = ("SELECT EXISTS(SELECT * FROM information_schema.tables WHERE table_schema = '" + str(row[0]) + "' "
                   " AND table_name = 'version')")
            exists = self.controller.get_row(sql)
            if str(exists[0]) == 'True':
                sql = ("SELECT wsoftware FROM " + str(row[0]) + ".version")
                result = self.controller.get_row(sql)
                if result is not None and result[0] == filter.upper():
                    elem = [row[0], row[0]]
                    result_list.append(elem)

        utils_giswater.set_item_data(self.dlg_readsql.project_schema_name, result_list, 1)


    def filter_srid_changed(self):

        filter_value = utils_giswater.getWidgetText(self.dlg_readsql_create_project, self.filter_srid)
        if filter_value is 'null':
            filter_value = ''
        sql = "SELECT substr(srtext, 1, 6) as " + '"Type"' + ", srid as "+'"SRID"' + ", substr(split_part(srtext, ',', 1), 9) as "
        sql += '"Description"' + " FROM public.spatial_ref_sys WHERE CAST(srid AS TEXT) LIKE '" + str(filter_value)
        sql += "%' ORDER BY substr(srtext, 1, 6), srid"

        # Populate Table
        self.fill_table_by_query(self.tbl_srid, sql)


    def set_info_project(self):

        schema_name = utils_giswater.getWidgetText(self.dlg_readsql, self.dlg_readsql.project_schema_name)

        # Set label schema name
        self.lbl_schema_name.setText('-  ' + str(schema_name))

        if schema_name is None:

            schema_name = 'Nothing to select'
            self.project_data_schema_version = "Version not found"
        else:
            sql = "SELECT value FROM " + schema_name + ".config_param_system WHERE parameter = 'schema_manager'"
            row = self.controller.get_row(sql)
            if row is None:
                result = ['{"title":"","author":"","date":""}']
            else:
                result = [json.loads(row[0])]

            sql = "SELECT giswater, date::date FROM " + schema_name + ".version order by id desc LIMIT 1"
            row = self.controller.get_row(sql)
            if row is not None:
                self.project_data_schema_version = str(row[0])

        # Get parameters
        sql = "SELECT version();"
        result = self.controller.get_row(sql)
        if result:
            database_version = result[0].split(',')
        else:
            database_version = ['']

        sql = "SELECT PostGIS_FULL_VERSION();"
        result = self.controller.get_row(sql)
        if result:
            postgis_version = result[0].split('GEOS=')
        else:
            postgis_version = ['']
        if schema_name == 'Nothing to select' or schema_name == '':
            result = None
        else:
            sql = ("SELECT value FROM " + schema_name + ".config_param_system WHERE parameter = 'schema_manager'")
            result = self.controller.get_row(sql)
        if result is None:
            result = ['{"title":"","author":"","date":""}']
        result = [json.loads(result[0])]

        self.software_version_info.setText('Database version: ' + str(database_version[0]) + '\n' +
                                           '' + str(postgis_version[0]) + ' \n \n' +
                                           'Name: ' + schema_name + '\n' +
                                           'Version: ' + self.project_data_schema_version + ' \n' +
                                           'Title: ' + str(result[0]['title']) + '\n' +
                                           'Author: ' + str(result[0]['author']) + '\n' +
                                           'Date: ' + str(result[0]['date']))

        # Update windowTitle
        self.dlg_readsql.setWindowTitle('Giswater (' + str(
            utils_giswater.getWidgetText(self.dlg_readsql, self.dlg_readsql.cmb_connection)) + ' - ' + str(
            self.plugin_version) + ')')


    def process_folder(self, folderPath, filePattern):

        status = True
        try:
            self.controller.log_info(str(sorted(os.listdir(folderPath + filePattern))))
            return status
        except Exception as e:
            status = False
            self.controller.log_info(str(e))

        return status


    def schema_file_to_db(self):

        if self.chk_schema_funcion.isChecked():
            self.set_wait_cursor()
            self.reload_fct_ftrg(self.project_type_selected)
            self.set_arrow_cursor()


        # Show message if precess execute correctly
        if self.error_count == 0:
            self.controller.dao.commit()
            msg = "The reload has been executed correctly."
            self.controller.show_info_box(msg, "Info")

        else:
            self.controller.dao.rollback()
            msg = "Some error has occurred while the reload process was running."
            self.controller.show_info_box(msg, "Info")

        # Reset count error variable to 0
        self.error_count = 0


    def api_file_to_db(self):

        if self.chk_api_funcion.isChecked():
            self.set_wait_cursor()
            self.reload_fct_ftrg('api')
            self.set_arrow_cursor()

        # Show message if precess execute correctly
        if self.error_count == 0:
            self.controller.dao.commit()
            msg = "The reload has been executed correctly."
            self.controller.show_info_box(msg, "Info")

        else:
            self.controller.dao.rollback()
            msg = "Some error has occurred while the reload process was running."
            self.controller.show_info_box(msg, "Info")

        # Reset count error variable to 0
        self.error_count = 0


    def open_create_project(self):

        # Create dialog
        self.dlg_readsql_create_project = ReadsqlCreateProject()
        self.load_settings(self.dlg_readsql_create_project)

        # Find Widgets in form
        self.project_name = self.dlg_readsql_create_project.findChild(QLineEdit, 'project_name')
        self.project_title = self.dlg_readsql_create_project.findChild(QLineEdit, 'project_title')
        self.project_author = self.dlg_readsql_create_project.findChild(QLineEdit, 'author')
        self.project_date = self.dlg_readsql_create_project.findChild(QLineEdit, 'date')

        self.rdb_sample = self.dlg_readsql_create_project.findChild(QRadioButton, 'rdb_sample')
        self.rdb_sample_dev = self.dlg_readsql_create_project.findChild(QRadioButton, 'rdb_sample_dev')
        self.rdb_data = self.dlg_readsql_create_project.findChild(QRadioButton, 'rdb_data')
        self.rdb_import_data = self.dlg_readsql_create_project.findChild(QRadioButton, 'rdb_import_data')

        self.data_file = self.dlg_readsql_create_project.findChild(QLineEdit, 'data_file')
        #TODO:: do and call listener for buton + table -> temp_csv2pg
        self.btn_push_file = self.dlg_readsql_create_project.findChild(QPushButton, 'btn_push_file')

        if self.dev_user != 'TRUE':
            self.rdb_sample_dev.setEnabled(False)
            self.rdb_import_data.setEnabled(False)

        self.filter_srid = self.dlg_readsql_create_project.findChild(QLineEdit, 'srid_id')
        utils_giswater.setWidgetText(self.dlg_readsql_create_project, 'srid_id', str(self.filter_srid_value))
        self.tbl_srid = self.dlg_readsql_create_project.findChild(QTableView, 'tbl_srid')
        self.tbl_srid.setSelectionBehavior(QAbstractItemView.SelectRows)
        sql = "SELECT substr(srtext, 1, 6) as " + '"Type"' + ", srid as "+'"SRID"' + ", substr(split_part(srtext, ',', 1), 9) as "+'"Description"'+" FROM public.spatial_ref_sys WHERE CAST(srid AS TEXT) LIKE '" + str(self.filter_srid_value)+"%' ORDER BY substr(srtext, 1, 6), srid"

        # Populate Table
        self.fill_table_by_query(self.tbl_srid, sql)

        self.cmb_create_project_type = self.dlg_readsql_create_project.findChild(QComboBox, 'cmb_create_project_type')
        for type in self.project_types:
            self.cmb_create_project_type.addItem(str(type))
        utils_giswater.setWidgetText(self.dlg_readsql_create_project, self.cmb_create_project_type, utils_giswater.getWidgetText(self.dlg_readsql, self.dlg_readsql.cmb_project_type))
        self.change_project_type(self.cmb_create_project_type)

        # Enable_disable data file widgets
        self.enable_datafile()

        # Get combo locale
        self.cmb_locale = self.dlg_readsql_create_project.findChild(QComboBox, 'cmb_locale')

        # Set listeners
        self.dlg_readsql_create_project.btn_accept.clicked.connect(partial(self.create_project_data_schema))
        self.dlg_readsql_create_project.btn_close.clicked.connect(partial(self.close_dialog, self.dlg_readsql_create_project))
        self.dlg_readsql_create_project.btn_push_file.clicked.connect(partial(self.select_file_inp))
        self.cmb_create_project_type.currentIndexChanged.connect(partial(self.change_project_type, self.cmb_create_project_type))
        self.cmb_locale.currentIndexChanged.connect(partial(self.update_locale))
        self.rdb_import_data.toggled.connect(partial(self.enable_datafile))
        self.filter_srid.textChanged.connect(partial(self.filter_srid_changed))

        # Populate combo with all locales
        locales = os.listdir(self.sql_dir + os.sep + 'i18n' + os.sep)
        for locale in locales:
            self.cmb_locale.addItem(locale)
            if locale == 'EN':
                utils_giswater.setWidgetText(self.dlg_readsql_create_project, self.cmb_locale, 'EN')


        # Get connection ddb name
        connection_name = str(utils_giswater.getWidgetText(self.dlg_readsql, self.cmb_connection))

        # Open dialog
        self.dlg_readsql_create_project.setWindowTitle('Create Project - ' + str(connection_name))
        self.dlg_readsql_create_project.show()


    def open_rename(self):

        # Open rename if schema is updated
        if str(self.version_metadata) != str(self.project_data_schema_version):
            msg = "The schema version has to be updated to make rename ."
            self.controller.show_info_box(msg, "Info")
            return

        # Create dialog
        self.dlg_readsql_rename = ReadsqlRename()
        self.load_settings(self.dlg_readsql_rename)

        schema = utils_giswater.getWidgetText(self.dlg_readsql, self.dlg_readsql.project_schema_name)

        # Set listeners
        self.dlg_readsql_rename.btn_accept.clicked.connect(partial(self.rename_project_data_schema, schema))
        self.dlg_readsql_rename.btn_cancel.clicked.connect(partial(self.close_dialog, self.dlg_readsql_rename))

        # Open dialog
        self.dlg_readsql_rename.setWindowTitle('Rename project - ' + schema)
        self.dlg_readsql_rename.show()


    def executeFiles(self, folder, filedir, i18n=False, no_ct=False):

        if not os.path.exists(folder):
            self.controller.log_info("Folder not found", parameter=folder)
            return True

        self.controller.log_info("Processing folder", parameter=folder)
        filelist = sorted(os.listdir(folder))
        status = True
        if self.schema is None:
            if self.schema_name is None:
                schema_name = utils_giswater.getWidgetText(self.dlg_readsql, self.dlg_readsql.project_schema_name)
                schema_name = schema_name.replace('"', '')
            else:
                schema_name = self.schema_name.replace('"','')
        else:
            schema_name = self.schema.replace('"', '')

        filter_srid_value = str(self.filter_srid_value).replace('"', '')
        if i18n:
            for file in filelist:
                if "utils.sql" in file :
                    self.controller.log_info(str(filedir + os.sep + 'utils.sql'))
                    status = self.read_execute_file(filedir, os.sep + 'utils.sql', schema_name, filter_srid_value)
                elif str(self.project_type_selected) + ".sql" in file:
                    self.controller.log_info(str(filedir + os.sep + str(self.project_type_selected) + '.sql'))
                    status = self.read_execute_file(filedir, os.sep + str(self.project_type_selected) + '.sql', schema_name, filter_srid_value)
                if not status:
                    return False

        else:
            for file in filelist:
                if ".sql" in file:
                    if (no_ct is True and "tablect.sql" not in file) or no_ct is False:
                        self.controller.log_info(str(filedir + os.sep + file))
                        status = self.read_execute_file(filedir, file, schema_name, filter_srid_value)
                        if not status:
                            return False

        return status


    def read_execute_file(self, filedir, file, schema_name, filter_srid_value):

        try:
            status = True
            f = open(filedir + os.sep + file, 'r')
            if f:
                f_to_read = str(f.read().replace("SCHEMA_NAME", schema_name).replace("SRID_VALUE", filter_srid_value))
                if 'nt' in sys.builtin_module_names:
                    f_to_read.decode(str('utf-8-sig'))

                if self.dev_commit == 'TRUE':
                    status = self.controller.execute_sql(str(f_to_read))
                else:
                    status = self.controller.execute_sql(str(f_to_read), commit=False)

                if status is False:
                    self.error_count = self.error_count + 1
                    self.controller.log_info(str("read_execute_file error"), parameter=file)
                    self.controller.log_info(str('Message: ' + str(self.controller.last_error)))
                    if self.dev_commit == 'TRUE':
                        self.controller.dao.rollback()
                    status = False

        except Exception as e:
            self.error_count = self.error_count + 1
            self.controller.log_info(str("read_execute_file exception"), parameter=file)
            self.controller.log_info(str(e))
            if self.dev_commit == 'TRUE':
                self.controller.dao.rollback()
            status = False

        return status


    def readFiles(self, filelist, filedir):

        if "changelog.txt" in filelist:
            try:
                f = open(filedir + os.sep + 'changelog.txt', 'r')
                if f:
                    f_to_read = str(f.read()).decode(str('utf-8-sig'))
                    f_to_read = f_to_read + '\n \n'
                    self.message_update = self.message_update + '\n' + str(f_to_read)
                else:
                    status = False
            except Exception as e:
                status = False
        return True


    def delete_schema(self):

        project_name = utils_giswater.getWidgetText(self.dlg_readsql, self.dlg_readsql.project_schema_name)
        if project_name is None:
            msg = "You cant delete a None project. Please, select correct one."
            self.controller.show_info_box(msg, "Info")
            return
        msg = "Are you sure you want delete schema '" + str(project_name) + "' ?"
        result = self.controller.ask_question(msg, "Info")
        if result:
            sql = ('DROP SCHEMA ' + str(project_name) + ' CASCADE;')
            status = self.controller.execute_sql(sql)
            if status:
                msg = "The Schema was deleted correctly."
                self.controller.show_info_box(msg, "Info")
        self.populate_data_schema_name(self.cmb_project_type)
        self.set_info_project()


    """ Take current project type changed """

    def change_project_type(self, widget):
        self.project_type_selected = utils_giswater.getWidgetText(self.dlg_readsql, widget)
        self.folderSoftware = self.sql_dir + os.sep + self.project_type_selected + os.sep


    def insert_inp_into_db(self, folder_path=None):
        _file = open(folder_path, "r+")
        full_file = _file.readlines()
        sql = ""
        progress = 0

        for row in full_file:
            progress += 1
            dirty_list = row.split(' ')
            for x in range(len(dirty_list) - 1, -1, -1):
                if dirty_list[x] == '' or "**" in dirty_list[x] or "--" in dirty_list[x]:
                    dirty_list.pop(x)

            sp_n = dirty_list

            if len(sp_n) > 0:
                sql += "INSERT INTO " + self.schema + ".temp_csv2pg (csv2pgcat_id, "
                values = "VALUES(11, "
                for x in range(0, len(sp_n)):
                    if "''" not in sp_n[x]:
                        sql += "csv" + str(x + 1) + ", "
                        value = "'" + sp_n[x].strip().replace("\n", "") + "', "
                        values += value.replace("''", "null")
                    else:
                        sql += "csv" + str(x + 1) + ", "
                        values = "VALUES(null, "
                sql = sql[:-2] + ") "
                values = values[:-2] + ");\n"
                sql += values

        if progress % 500 == 0:
            self.controller.execute_sql(sql, log_sql=False, commit=False)
            sql = ""
        if sql != "":
            self.controller.execute_sql(sql, log_sql=False, commit=False)
        _file.close()
        del _file


    def select_file_inp(self):
        """ Select INP file """

        file_inp = utils_giswater.getWidgetText(self.dlg_readsql_create_project, 'data_file')
        # Set default value if necessary
        if file_inp is None or file_inp == '':
            file_inp = self.plugin_dir
        # Get directory of that file
        folder_path = os.path.dirname(file_inp)
        if not os.path.exists(folder_path):
            folder_path = os.path.dirname(__file__)
        os.chdir(folder_path)
        message = self.controller.tr("Select INP file")
        file_inp = QFileDialog.getOpenFileName(None, message, "", '*.inp')
        self.dlg_readsql_create_project.data_file.setText(file_inp)

    """ Info basic """
    def info_show_info(self):
        """ Button 36: Info show info, open giswater and visit web page """

        # Create form
        self.dlg_info = InfoShowInfo()
        self.load_settings(self.dlg_info)

        # Get Plugin, Giswater, PostgreSQL and Postgis version
        postgresql_version = self.controller.get_postgresql_version()
        postgis_version = self.controller.get_postgis_version()
        plugin_version = self.get_plugin_version()
        (giswater_file_path, giswater_build_version) = self.get_giswater_jar()  #@UnusedVariable
        project_version = self.controller.get_project_version()

        message = ("Plugin version:     " + str(plugin_version) + "\n"
                   "Project version:    " + str(project_version) + "\n"
                   "Giswater version:   " + str(giswater_build_version) + "\n"
                   "PostgreSQL version: " + str(postgresql_version) + "\n"
                   "Postgis version:    " + str(postgis_version))
        utils_giswater.setWidgetText(self.dlg_info, self.dlg_info.txt_info, message)

        # Set signals
        self.dlg_info.btn_open_giswater.clicked.connect(self.open_giswater)
        self.dlg_info.btn_open_web.clicked.connect(partial(self.open_web_browser, self.dlg_info, None))
        self.dlg_info.btn_close.clicked.connect(partial(self.close_dialog, self.dlg_info))

        # Open dialog
        self.open_dialog(self.dlg_info, maximize_button=False)


    def open_giswater(self):
        """ Open giswater.jar with last opened .gsw file """

        if 'nt' in sys.builtin_module_names:
            self.execute_giswater("ed_giswater_jar")
        else:
            self.controller.show_info("Function not supported in this Operating System")
<|MERGE_RESOLUTION|>--- conflicted
+++ resolved
@@ -6,10 +6,9 @@
 """
 
 # -*- coding: utf-8 -*-
+from qgis.PyQt.QtWidgets import QCheckBox, QRadioButton, QComboBox, QLineEdit,QPushButton, QTableView, QLabel, QAbstractItemView, QTextEdit
+from qgis.PyQt.QtGui import QPixmap
 from qgis.PyQt.QtCore import QSettings, Qt
-from PyQt4.QtGui import QCheckBox, QRadioButton, QAction, QWidget, QComboBox, QLineEdit,QPushButton, QTableView,QLabel
-from PyQt4.QtGui import QAbstractItemView, QTextEdit, QProgressDialog, QProgressBar, QApplication, QRubberBand, QPixmap
-from PyQt4.QtGui import QFileDialog
 
 import os
 import sys
@@ -1497,17 +1496,6 @@
 
         self.set_arrow_cursor()
 
-<<<<<<< HEAD
-        # Enable/disable constrains
-        #if self.btn_constrains.text() == 'OFF':
-        #    sql = 'SELECT ' + self.schema_name + '.gw_fct_admin_schema_manage_fk($${"client":{"lang":"ES"}, "data":{"action":"DROP"}}$$)'
-        #    self.controller.execute_sql(sql)
-        #elif self.btn_constrains.text() == 'ON':
-        #    sql = 'SELECT ' + self.schema_name + '.gw_fct_admin_schema_manage_fk($${"client":{"lang":"ES"}, "data":{"action":"ADD"}}$$)'
-        #    self.controller.execute_sql(sql)
-
-=======
->>>>>>> a0a49ad5
         # Show message if process executed correctly
         if self.error_count == 0:
             self.controller.dao.commit()
