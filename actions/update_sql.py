--- conflicted
+++ resolved
@@ -5,11 +5,6 @@
 or (at your option) any later version.
 """
 # -*- coding: utf-8 -*-
-<<<<<<< HEAD
-from qgis.PyQt.QtWidgets import QCheckBox, QRadioButton, QComboBox, QLineEdit,QPushButton, QTableView, QLabel, QAbstractItemView, QTextEdit
-from qgis.PyQt.QtGui import QPixmap
-from qgis.PyQt.QtCore import QSettings, Qt
-=======
 try:
     from qgis.core import Qgis
 except ImportError:
@@ -18,7 +13,6 @@
 from qgis.PyQt.QtWidgets import QCheckBox, QRadioButton, QComboBox, QLineEdit,QPushButton, QTableView, QLabel, QAbstractItemView, QTextEdit, QFileDialog
 from qgis.PyQt.QtGui import QPixmap
 from qgis.PyQt.QtCore import QSettings
->>>>>>> eb9400c5
 
 import os
 import sys
@@ -259,87 +253,23 @@
     def load_base(self, project_type=False):
 
         status = True
-<<<<<<< HEAD
         if str(project_type) in ('ws', 'ud'):
 
             folder = self.folderUtils + self.file_pattern_ddl
-            status = self.executeFiles(folder, folder)
+            status = self.executeFiles(folder)
             if not status and self.dev_commit == 'FALSE':
                 return False
 
             folder = self.folderUtils + self.file_pattern_dml
-            status = self.executeFiles(folder, folder)
+            status = self.executeFiles(folder)
             if not status and self.dev_commit == 'FALSE':
                 return False
 
             folder = self.folderUtils + self.file_pattern_fct
-            status = self.executeFiles(folder, folder)
-            if not status and self.dev_commit == 'FALSE':
-                return False
-
+            status = self.executeFiles(folder)
+            if not status and self.dev_commit == 'FALSE':
+                return False
             folder = self.folderUtils + self.file_pattern_ftrg
-            status = self.executeFiles(folder, folder)
-            if not status and self.dev_commit == 'FALSE':
-                return False
-
-            folder = self.folderSoftware, self.file_pattern_ddl
-            status = self.executeFiles(folder, folder)
-            if not status and self.dev_commit == 'FALSE':
-                return False
-
-            folder = self.folderSoftware, self.file_pattern_ddlrule
-            status = self.executeFiles(folder, folder)
-            if not status and self.dev_commit == 'FALSE':
-                return False
-
-            folder = self.folderSoftware, self.file_pattern_dml
-            status = self.executeFiles(folder, folder)
-            if not status and self.dev_commit == 'FALSE':
-                return False
-            
-            folder = self.folderSoftware, self.file_pattern_tablect
-            status = self.executeFiles(folder, folder)
-            if not status and self.dev_commit == 'FALSE':
-                return False
-
-            folder = self.folderSoftware, self.file_pattern_fct
-            status = self.executeFiles(folder, folder)
-            if not status and self.dev_commit == 'FALSE':
-                return False
-
-            folder = self.folderSoftware, self.file_pattern_ftrg
-            status = self.executeFiles(folder, folder)
-            if not status and self.dev_commit == 'FALSE':
-                return False
-
-            folder = self.folderUtils, self.file_pattern_tablect
-            status = self.executeFiles(folder, folder)
-            if not status and self.dev_commit == 'FALSE':
-                return False
-
-            folder = self.folderUtils, self.file_pattern_ddlrule
-            status = self.executeFiles(folder, folder)
-            if not status and self.dev_commit == 'FALSE':
-                return False
-=======
-        if str(project_type) == 'ws' or str(project_type) == 'ud':
->>>>>>> eb9400c5
-
-            folder = self.folderUtils + self.file_pattern_ddl
-            status = self.executeFiles(folder)
-            if not status and self.dev_commit == 'FALSE':
-                return False
-
-            folder = self.folderUtils + self.file_pattern_dml
-            status = self.executeFiles(folder)
-            if not status and self.dev_commit == 'FALSE':
-                return False
-
-            folder = self.folderUtils + self.file_pattern_fct
-            status = self.executeFiles(folder)
-            if not status and self.dev_commit == 'FALSE':
-                return False
-            folder = self.folderUtils + self.file_pattern_ftrg
             status = self.executeFiles(folder)
             if not status and self.dev_commit == 'FALSE':
                 return False
@@ -383,57 +313,20 @@
             status = self.executeFiles(folder)
             if not status and self.dev_commit == 'FALSE':
                 return False
+
             if self.process_folder(self.folderLocale, '') is False:
                 if self.process_folder(self.sql_dir + os.sep + 'i18n' + os.sep, 'EN') is False:
                     return False
                 else:
-<<<<<<< HEAD
-                    status = self.executeFiles(os.listdir(self.sql_dir + os.sep + 'i18n' + os.sep + 'EN'), self.sql_dir + os.sep + 'i18n' + os.sep + 'EN', True)
-                    if not status and self.dev_commit == 'FALSE':
-                        return False
-            else:
-                status = self.executeFiles(os.listdir(self.folderLocale), self.folderLocale, True)
-                if not status and self.dev_commit == 'FALSE':
-                    return False
-
-        elif str(project_type) in ('pl', 'tm'):
-
-            folder = self.folderSoftware, self.file_pattern_ddl
-            status = self.executeFiles(folder, folder)
-            if not status and self.dev_commit == 'FALSE':
-                return False
-
-            folder = self.folderSoftware, self.file_pattern_ddlrule
-            status = self.executeFiles(folder, folder)
-            if not status and self.dev_commit == 'FALSE':
-                return False
-
-            folder = self.folderSoftware, self.file_pattern_dml
-            status = self.executeFiles(folder, folder)
-            if not status and self.dev_commit == 'FALSE':
-                return False
-
-            folder = self.folderSoftware, self.file_pattern_fct
-            status = self.executeFiles(folder, folder)
-            if not status and self.dev_commit == 'FALSE':
-                return False
-
-            folder = self.folderSoftware, self.file_pattern_ftrg
-            status = self.executeFiles(folder, folder)
-            if not status and self.dev_commit == 'FALSE':
-                return False
-
-            folder = self.folderSoftware, self.file_pattern_tablect
-            status = self.executeFiles(folder, folder)
-=======
                     status = self.executeFiles(self.sql_dir + os.sep + 'i18n' + os.sep + 'EN', True)
-                    if status is False:
+                    if status is False and self.dev_commit == 'FALSE':
                         return False
             else:
                 status = self.executeFiles(self.folderLocale, True)
-                if status is False:
+                if status is False and self.dev_commit == 'FALSE':
                     return False
-        else:
+
+        elif str(project_type) in ('pl', 'tm'):
 
             folder = self.folderSoftware + self.file_pattern_ddl
             status = self.executeFiles(folder)
@@ -462,7 +355,6 @@
 
             folder = self.folderSoftware + self.file_pattern_tablect
             status = self.executeFiles(folder)
->>>>>>> eb9400c5
             if not status and self.dev_commit == 'FALSE':
                 return False
 
@@ -470,22 +362,12 @@
                 if self.process_folder(self.sql_dir + os.sep + str(project_type) + os.sep + os.sep + 'i18n' + os.sep, 'EN') is False:
                     return False
                 else:
-<<<<<<< HEAD
-                    status = self.executeFiles(os.listdir(
-                        self.sql_dir + os.sep + str(project_type) + os.sep + os.sep + 'i18n' + os.sep + 'EN'), self.sql_dir + os.sep + str(project_type) + os.sep + os.sep + 'i18n' + os.sep + 'EN', True)
-                    if not status and self.dev_commit == 'FALSE':
-                        return False
-            else:
-                status = self.executeFiles(os.listdir(self.sql_dir + os.sep + str(project_type) + os.sep + os.sep + 'i18n' + os.sep + utils_giswater.getWidgetText(self.dlg_readsql, self.cmb_locale) + os.sep), self.sql_dir + os.sep + str(project_type) + os.sep + os.sep + 'i18n' + os.sep + utils_giswater.getWidgetText(self.dlg_readsql, self.cmb_locale) + os.sep, True)
-                if not status and self.dev_commit == 'FALSE':
-=======
                     status = self.executeFiles(self.sql_dir + os.sep + str(project_type) + os.sep + os.sep + 'i18n' + os.sep + 'EN', True)
-                    if status is False:
+                    if status is False and self.dev_commit == 'FALSE':
                         return False
             else:
                 status = self.executeFiles(self.sql_dir + os.sep + str(project_type) + os.sep + os.sep + 'i18n' + os.sep + utils_giswater.getWidgetText(self.dlg_readsql, self.cmb_locale) + os.sep, True)
-                if status is False:
->>>>>>> eb9400c5
+                if status is False and self.dev_commit == 'FALSE':
                     return False
 
         return True
@@ -1979,13 +1861,6 @@
         self.dlg_readsql_rename.show()
 
 
-<<<<<<< HEAD
-    def executeFiles(self, folder, filedir, i18n=False, no_ct=False):
-
-        if not os.path.exists(folder):
-            self.controller.log_info("Folder not found", parameter=folder)
-            return True
-=======
     def executeFiles(self, filedir, i18n=False, no_ct=False):
 
         if not os.path.exists(filedir):
@@ -1994,7 +1869,6 @@
 
         self.controller.log_info("Processing folder", parameter=filedir)
         filelist = sorted(os.listdir(filedir))
->>>>>>> eb9400c5
 
         self.controller.log_info("Processing folder", parameter=folder)
         filelist = sorted(os.listdir(folder))
@@ -2035,19 +1909,11 @@
     def read_execute_file(self, filedir, file, schema_name, filter_srid_value):
 
         try:
-<<<<<<< HEAD
-            status = True
-            f = open(filedir + os.sep + file, 'r')
-            if f:
-                f_to_read = str(f.read().replace("SCHEMA_NAME", schema_name).replace("SRID_VALUE", filter_srid_value))
-                if 'nt' in sys.builtin_module_names:
-=======
             status = False
             f = open(filedir + os.sep + file, 'r')
             if f:
                 f_to_read = str(f.read().replace("SCHEMA_NAME", schema_name).replace("SRID_VALUE", filter_srid_value))
                 if Qgis.QGIS_VERSION_INT < 29900:
->>>>>>> eb9400c5
                     f_to_read.decode(str('utf-8-sig'))
 
                 if self.dev_commit == 'TRUE':
@@ -2065,13 +1931,8 @@
 
         except Exception as e:
             self.error_count = self.error_count + 1
-<<<<<<< HEAD
             self.controller.log_info(str("read_execute_file exception"), parameter=file)
             self.controller.log_info(str(e))
-=======
-            self.controller.log_info(str("Error to execute: " + str(e)))
-            self.controller.log_info(str('Message: ' + str(self.controller.last_error)))
->>>>>>> eb9400c5
             if self.dev_commit == 'TRUE':
                 self.controller.dao.rollback()
             status = False
