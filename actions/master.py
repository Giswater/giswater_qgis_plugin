--- conflicted
+++ resolved
@@ -229,12 +229,10 @@
         self.dlg.btn_calculate.clicked.connect(self.master_estimate_result_new_calculate)
         self.dlg.btn_close.clicked.connect(self.close_dialog)
         self.dlg.prices_coefficient.setValidator(QDoubleValidator())
-<<<<<<< HEAD
+
         self.populate_cmb_result_type(self.dlg.cmb_result_type, 'om_result_cat', False)
-=======
-        self.populate_cmb_result_type(self.dlg.cmb_result_type, 'name', 'id', 'plan_result_type', False)
->>>>>>> bc47ed1c
-
+        #self.populate_cmb_result_type(self.dlg.cmb_result_type, 'name', 'id', 'plan_result_type', False)
+        
         if result_id != 0 and result_id:         
             sql = ("SELECT * FROM " + self.schema_name + "." + tablename + " "
                    " WHERE result_id = '" + str(result_id) + "' AND current_user = cur_user")
