"""
This file is part of Giswater 3
The program is free software: you can redistribute it and/or modify it under the terms of the GNU
General Public License as published by the Free Software Foundation, either version 3 of the License,
or (at your option) any later version.
"""
# -*- coding: utf-8 -*-
from qgis.PyQt.QtWidgets import QDateEdit, QLineEdit, QTableView, QAbstractItemView
from qgis.PyQt.QtSql import QSqlTableModel
from qgis.PyQt.QtCore import Qt

from functools import partial

from .. import utils_giswater
from .manage_new_psector import ManageNewPsector
from ..ui_manager import PsectorManagerUi
from ..ui_manager import PriceManagerUi
from .parent import ParentAction
from .duplicate_psector import DuplicatePsector


class Master(ParentAction):

    def __init__(self, iface, settings, controller, plugin_dir):
        """ Class to control toolbar 'master' """
        self.config_dict = {}
        ParentAction.__init__(self, iface, settings, controller, plugin_dir)
        self.manage_new_psector = ManageNewPsector(iface, settings, controller, plugin_dir)



    def set_project_type(self, project_type):
        self.project_type = project_type


    def master_new_psector(self, psector_id=None):
        """ Button 45: New psector """
        self.manage_new_psector.new_psector(psector_id, 'plan')


    def master_psector_mangement(self):
        """ Button 46: Psector management """

        # Create the dialog and signals
        self.dlg_psector_mng = PsectorManagerUi()

        self.load_settings(self.dlg_psector_mng)
        table_name = "v_ui_plan_psector"
        column_id = "psector_id"

        # Tables
        self.qtbl_psm = self.dlg_psector_mng.findChild(QTableView, "tbl_psm")
        self.qtbl_psm.setSelectionBehavior(QAbstractItemView.SelectRows)


        # Set signals
        self.dlg_psector_mng.btn_cancel.clicked.connect(partial(self.close_dialog, self.dlg_psector_mng))
        self.dlg_psector_mng.rejected.connect(partial(self.close_dialog, self.dlg_psector_mng))
        self.dlg_psector_mng.btn_delete.clicked.connect(partial(
            self.multi_rows_delete, self.dlg_psector_mng, self.qtbl_psm, table_name, column_id, 'lbl_vdefault_psector',
            'plan_psector_vdefault'))
        self.dlg_psector_mng.btn_update_psector.clicked.connect(
            partial(self.update_current_psector, self.dlg_psector_mng, self.qtbl_psm))
        self.dlg_psector_mng.btn_duplicate.clicked.connect(self.psector_duplicate)
        self.dlg_psector_mng.txt_name.textChanged.connect(
            partial(self.filter_by_text, self.dlg_psector_mng, self.qtbl_psm, self.dlg_psector_mng.txt_name, table_name))
        self.dlg_psector_mng.tbl_psm.doubleClicked.connect(partial(self.charge_psector, self.qtbl_psm))
        self.fill_table(self.qtbl_psm, table_name)
        self.set_table_columns(self.dlg_psector_mng, self.qtbl_psm, table_name)
        self.set_label_current_psector(self.dlg_psector_mng)

        # Open form
        self.dlg_psector_mng.setWindowFlags(Qt.WindowStaysOnTopHint)
        self.open_dialog(self.dlg_psector_mng, dlg_name="psector_manager")


    def update_current_psector(self, dialog, qtbl_psm):

        selected_list = qtbl_psm.selectionModel().selectedRows()
        if len(selected_list) == 0:
            message = "Any record selected"
            self.controller.show_warning(message)
            return
        row = selected_list[0].row()
        psector_id = qtbl_psm.model().record(row).value("psector_id")
        aux_widget = QLineEdit()
        aux_widget.setText(str(psector_id))
        self.upsert_config_param_user(dialog, aux_widget, "plan_psector_vdefault")

        message = "Values has been updated"
        self.controller.show_info(message)

        self.fill_table(qtbl_psm, "v_ui_plan_psector")
        self.set_table_columns(dialog, qtbl_psm, "v_ui_plan_psector")
        self.set_label_current_psector(dialog)
        self.open_dialog(dialog)


    def upsert_config_param_user(self, dialog, widget, parameter):
        """ Insert or update values in tables with current_user control """

        tablename = "config_param_user"
        sql = (f"SELECT * FROM {tablename}"
               f" WHERE cur_user = current_user")
        rows = self.controller.get_rows(sql)
        exist_param = False
        if type(widget) != QDateEdit:
            if utils_giswater.getWidgetText(dialog, widget) != "":
                for row in rows:
                    if row[0] == parameter:
                        exist_param = True
                if exist_param:
                    sql = f"UPDATE {tablename} SET value = "
                    if widget.objectName() != 'edit_state_vdefault':
                        sql += (f"'{utils_giswater.getWidgetText(dialog, widget)}'"
                                f" WHERE cur_user = current_user AND parameter = '{parameter}'")
                    else:
                        sql += (f"(SELECT id FROM value_state"
                                f" WHERE name = '{utils_giswater.getWidgetText(dialog, widget)}')"
                                f" WHERE cur_user = current_user AND parameter = 'edit_state_vdefault'")
                else:
                    sql = f'INSERT INTO {tablename} (parameter, value, cur_user)'
                    if widget.objectName() != 'edit_state_vdefault':
                        sql += f" VALUES ('{parameter}', '{utils_giswater.getWidgetText(dialog, widget)}', current_user)"
                    else:
                        sql += (f" VALUES ('{parameter}',"
                                f" (SELECT id FROM value_state"
                                f" WHERE name = '{utils_giswater.getWidgetText(dialog, widget)}'), current_user)")
        else:
            for row in rows:
                if row[0] == parameter:
                    exist_param = True
            _date = widget.dateTime().toString('yyyy-MM-dd')
            if exist_param:
                sql = (f"UPDATE {tablename}"
                       f" SET value = '{_date}'"
                       f" WHERE cur_user = current_user AND parameter = '{parameter}'")
            else:
                sql = (f"INSERT INTO {tablename} (parameter, value, cur_user)"
                       f" VALUES ('{parameter}', '{_date}', current_user);")
        self.controller.execute_sql(sql)


    def filter_by_text(self, dialog, table, widget_txt, tablename):

        result_select = utils_giswater.getWidgetText(dialog, widget_txt)
        if result_select != 'null':
            expr = f" name ILIKE '%{result_select}%'"
            # Refresh model with selected filter
            table.model().setFilter(expr)
            table.model().select()
        else:
            self.fill_table(table, tablename)


    def charge_psector(self, qtbl_psm):

        selected_list = qtbl_psm.selectionModel().selectedRows()
        if len(selected_list) == 0:
            message = "Any record selected"
            self.controller.show_warning(message)
            return
        row = selected_list[0].row()
        psector_id = qtbl_psm.model().record(row).value("psector_id")
        self.close_dialog(self.dlg_psector_mng)
        self.master_new_psector(psector_id)


    def multi_rows_delete(self, dialog, widget, table_name, column_id, label, config_param, is_price=False):
        """ Delete selected elements of the table
        :param QTableView widget: origin
        :param table_name: table origin
        :param column_id: Refers to the id of the source table
        """

        # Get selected rows
        selected_list = widget.selectionModel().selectedRows()
        if len(selected_list) == 0:
            message = "Any record selected"
            self.controller.show_warning(message)
            return
        cur_psector = self.controller.get_config('plan_psector_vdefault')
        inf_text = ""
        list_id = ""
        for i in range(0, len(selected_list)):
            row = selected_list[i].row()
            id_ = widget.model().record(row).value(str(column_id))
<<<<<<< HEAD
            inf_text += str(id_) + ", "
=======
            if cur_psector is not None and (str(id_) == str(cur_psector[0])):
                message = ("You are trying to delete your current psector. " 
                           "Please, change your current psector before delete.")
                self.show_exceptions_msg('Current psector', self.controller.tr(message))
                return

>>>>>>> 4249e987
            list_id += f"'{id_}', "
        inf_text = inf_text[:-2]
        list_id = list_id[:-2]
        message = "Are you sure you want to delete these records?"
        answer = self.controller.ask_question(message, "Delete records", inf_text)

        if answer:
            if is_price is True:
                sql = "DELETE FROM selector_plan_result WHERE result_id in ("
                if list_id != '':
                    sql += f"{list_id}) AND cur_user = current_user;"
                    self.controller.execute_sql(sql, log_sql=True)
                    utils_giswater.setWidgetText(dialog, label, '')
            sql = (f"DELETE FROM {table_name}"
                   f" WHERE {column_id} IN ({list_id});")
            self.controller.execute_sql(sql)
            widget.model().select()
 

    def master_estimate_result_manager(self):
        """ Button 50: Plan estimate result manager """

        # Create the dialog and signals
        self.dlg_merm = PriceManagerUi()
        self.load_settings(self.dlg_merm)

        # Set current value
        sql = (f"SELECT name FROM plan_result_cat WHERE result_id IN (SELECT result_id FROM selector_plan_result "
               f"WHERE cur_user = current_user)")
        row = self.controller.get_row(sql, log_sql=True)
        if row:
            utils_giswater.setWidgetText(self.dlg_merm, 'lbl_vdefault_price', str(row[0]))

        # Tables
        tablename = 'plan_result_cat'
        self.tbl_om_result_cat = self.dlg_merm.findChild(QTableView, "tbl_om_result_cat")
        utils_giswater.set_qtv_config(self.tbl_om_result_cat)

        # Set signals
        self.dlg_merm.btn_cancel.clicked.connect(partial(self.close_dialog, self.dlg_merm))
        self.dlg_merm.rejected.connect(partial(self.close_dialog, self.dlg_merm))
        self.dlg_merm.btn_delete.clicked.connect(partial(self.delete_merm, self.dlg_merm))
        self.dlg_merm.btn_update_result.clicked.connect(partial(self.update_price_vdefault))
        self.dlg_merm.txt_name.textChanged.connect(partial(self.filter_merm, self.dlg_merm, tablename))

        set_edit_strategy = QSqlTableModel.OnManualSubmit
        self.fill_table(self.tbl_om_result_cat, tablename, set_edit_strategy)
        self.set_table_columns(self.tbl_om_result_cat, self.dlg_merm.tbl_om_result_cat, tablename)

        # Open form
        self.dlg_merm.setWindowFlags(Qt.WindowStaysOnTopHint)
        self.open_dialog(self.dlg_merm, dlg_name="price_manager")


    def update_price_vdefault(self):
        selected_list = self.dlg_merm.tbl_om_result_cat.selectionModel().selectedRows()
        if len(selected_list) == 0:
            message = "Any record selected"
            self.controller.show_warning(message)
            return
        row = selected_list[0].row()
        price_name = self.dlg_merm.tbl_om_result_cat.model().record(row).value("name")
        result_id = self.dlg_merm.tbl_om_result_cat.model().record(row).value("result_id")
        utils_giswater.setWidgetText(self.dlg_merm, 'lbl_vdefault_price', price_name)
        sql = (f"DELETE FROM selector_plan_result WHERE current_user = cur_user;"
               f"\nINSERT INTO selector_plan_result (result_id, cur_user)"
               f" VALUES({result_id}, current_user);")
        status = self.controller.execute_sql(sql)
        if status:
            message = "Values has been updated"
            self.controller.show_info(message)

        # Refresh canvas
        self.iface.mapCanvas().refreshAllLayers()


    def delete_merm(self, dialog):
        """ Delete selected row from 'master_estimate_result_manager' dialog from selected tab """

        self.multi_rows_delete(dialog, dialog.tbl_om_result_cat, 'plan_result_cat',
                               'result_id', 'lbl_vdefault_price', '', is_price=True)


    def filter_merm(self, dialog, tablename):
        """ Filter rows from 'master_estimate_result_manager' dialog from selected tab """
        self.filter_by_text(dialog, dialog.tbl_om_result_cat, dialog.txt_name, tablename)


    def psector_duplicate(self):
        """" Button 51: Duplicate psector """
        selected_list = self.qtbl_psm.selectionModel().selectedRows()
        if len(selected_list) == 0:
            message = "Any record selected"
            self.controller.show_warning(message)
            return
        row = selected_list[0].row()
        psector_id = self.qtbl_psm.model().record(row).value("psector_id")
        self.duplicate_psector = DuplicatePsector(self.iface, self.settings, self.controller, self.plugin_dir)
        self.duplicate_psector.is_duplicated.connect(partial(self.fill_table, self.qtbl_psm, 'v_ui_plan_psector'))
        self.duplicate_psector.is_duplicated.connect(partial(self.set_label_current_psector, self.dlg_psector_mng))
        self.duplicate_psector.manage_duplicate_psector(psector_id)
<|MERGE_RESOLUTION|>--- conflicted
+++ resolved
@@ -185,16 +185,12 @@
         for i in range(0, len(selected_list)):
             row = selected_list[i].row()
             id_ = widget.model().record(row).value(str(column_id))
-<<<<<<< HEAD
-            inf_text += str(id_) + ", "
-=======
             if cur_psector is not None and (str(id_) == str(cur_psector[0])):
-                message = ("You are trying to delete your current psector. " 
+                message = ("You are trying to delete your current psector. "
                            "Please, change your current psector before delete.")
                 self.show_exceptions_msg('Current psector', self.controller.tr(message))
                 return
 
->>>>>>> 4249e987
             list_id += f"'{id_}', "
         inf_text = inf_text[:-2]
         list_id = list_id[:-2]
@@ -212,7 +208,7 @@
                    f" WHERE {column_id} IN ({list_id});")
             self.controller.execute_sql(sql)
             widget.model().select()
- 
+
 
     def master_estimate_result_manager(self):
         """ Button 50: Plan estimate result manager """
