--- conflicted
+++ resolved
@@ -6,26 +6,15 @@
 '''
 
 # -*- coding: utf-8 -*-
-from PyQt4.QtCore import QPoint
-from PyQt4.QtCore import Qt, QSettings
-<<<<<<< HEAD
-
-from PyQt4.QtGui import QFileDialog, QMessageBox, QCheckBox, QLineEdit, QTableView, QMenu, QPushButton, QComboBox
-from PyQt4.QtGui import QTextEdit, QDateEdit, QTimeEdit, QAbstractItemView, QTabWidget, QDoubleValidator
+from PyQt4.QtCore import Qt, QSettings, QPoint
 from PyQt4.QtSql import QSqlTableModel, QSqlQueryModel
-from qgis._gui import QgsMapCanvasSnapper
-from qgis._gui import QgsMapToolEmitPoint
+from qgis.gui import QgsMapCanvasSnapper, QgsMapToolEmitPoint
 from qgis.core import QgsMapLayerRegistry, QgsFeatureRequest
 
+from PyQt4.QtGui import QFileDialog, QMessageBox, QCheckBox, QLineEdit, QTableView, QMenu, QPushButton, QComboBox, QTextEdit, QDateEdit, QTimeEdit, QAbstractItemView, QTabWidget, QDoubleValidator
 from PyQt4.Qt import QDate, QTime
-=======
-from PyQt4.QtGui import QFileDialog, QMessageBox, QCheckBox, QLineEdit, QTableView, QMenu, QPushButton, QComboBox, QTextEdit, QDateEdit, QTimeEdit, QAbstractItemView
-from PyQt4.QtSql import QSqlTableModel, QSqlQueryModel
-from PyQt4.Qt import  QDate, QTime
-from qgis.core import QgsMapLayerRegistry
-
->>>>>>> 2748cb1f
-from datetime import datetime, date
+
+from datetime import datetime
 import os
 import sys
 import webbrowser
@@ -46,20 +35,12 @@
 from ..ui.mincut_edit import Mincut_edit                        # @UnresolvedImport
 from ..ui.mincut_fin import Mincut_fin                          # @UnresolvedImport
 from ..ui.mincut import Mincut                                  # @UnresolvedImport
-<<<<<<< HEAD
 from ..ui.plan_psector import Plan_psector                      # @UnresolvedImport
 from ..ui.psector_management import Psector_management          # @UnresolvedImport
 from ..ui.state_selector import State_selector                  # @UnresolvedImport
 from ..ui.multirow_selector import Multirow_selector            # @UnresolvedImport
 
-from functools import partial
-=======
-from ..ui.multipsector_selector import Multipsector_selector    # @UnresolvedImport
-from ..ui.plan_psector import Plan_psector                      # @UnresolvedImport
-from ..ui.psector_management import Psector_management          # @UnresolvedImport
->>>>>>> 2748cb1f
-
-from parent import ParentAction
+from parent import ParentAction                                 # @UnresolvedImport
 
 
 class Mg(ParentAction):
@@ -113,7 +94,7 @@
     def mg_arc_topo_repair_accept(self):
         ''' Button 19. Executes functions that are selected '''
 
-        #Review/Utils
+        # Review/Utils
         if self.dlg.check_node_orphan.isChecked():
             sql = "SELECT "+self.schema_name+".gw_fct_anl_node_orphan();"
             self.controller.execute_sql(sql)
@@ -160,7 +141,7 @@
             sql = "SELECT "+self.schema_name+".gw_fct_anl_node_sink();"
             self.controller.execute_sql(sql)
 
-        #Builder
+        # Builder
         if self.dlg.create_nodes_from_arcs.isChecked():
             sql = "SELECT "+self.schema_name+".gw_fct_built_nodefromarc();"
             self.controller.execute_sql(sql)
@@ -454,21 +435,6 @@
         self.controller.show_info(message, context_name='ui_message')
         self.close_dialog(self.dlg)
 
-    '''
-=======
->>>>>>> 9cf88f7... Add class 'ParentAction' to manage common functions
-    def mg_analytics(self):
-        # Button 27. Valve analytics 
-                
-        # Execute SQL function  
-        function_name = "gw_fct_valveanalytics"
-        sql = "SELECT "+self.schema_name+"."+function_name+"();"  
-        result = self.controller.execute_sql(sql)      
-        if result:
-            message = "Valve analytics executed successfully"
-            self.controller.show_info(message, 30, context_name='ui_message')
-    '''
-
 
     def mg_change_elem_type(self):
         ''' Button 28: User select one node. A form is opened showing current node_type.type 
@@ -604,19 +570,17 @@
         self.dlg.btn_analysis.pressed.connect(partial(self.multi_selector,self.table_anl_selector))
         self.dlg.btn_planning.pressed.connect(partial(self.multi_selector,self.table_plan_selector))
 
-        # QLineEdit
         self.om_visit_absolute_path = self.dlg.findChild(QLineEdit, "om_visit_absolute_path")
         self.doc_absolute_path = self.dlg.findChild(QLineEdit, "doc_absolute_path")
         self.om_visit_path = self.dlg.findChild(QLineEdit, "om_visit_absolute_path")
         self.doc_path = self.dlg.findChild(QLineEdit, "doc_absolute_path")
 
-        # QPushButton
         self.dlg.findChild(QPushButton, "om_path_url").clicked.connect(partial(self.open_web_browser,self.om_visit_path))
         self.dlg.findChild(QPushButton, "om_path_doc").clicked.connect(partial(self.open_file_dialog,self.om_visit_path))
         self.dlg.findChild(QPushButton, "doc_path_url").clicked.connect(partial(self.open_web_browser,self.doc_path))
         self.dlg.findChild(QPushButton, "doc_path_doc").clicked.connect(partial(self.open_file_dialog,self.doc_path))
 
-        # QComboBox
+
         self.state_vdefault=self.dlg.findChild(QComboBox,"state_vdefault")
         self.psector_vdefault = self.dlg.findChild(QComboBox, "psector_vdefault")
         self.workcat_vdefault=self.dlg.findChild(QComboBox,"workcat_vdefault")
@@ -627,9 +591,9 @@
 
         # QDateEdit
         self.builtdate_vdefault = self.dlg.findChild(QDateEdit, "builtdate_vdefault")
-        sql = 'SELECT value FROM ' + self.schema_name + '.config_vdefault WHERE "user"=current_user and parameter='+"'builtdate_vdefault'"
+        sql = 'SELECT value FROM ' + self.schema_name + '.config_vdefault WHERE "user" = current_user AND parameter = '+"'builtdate_vdefault'"
         row = self.dao.get_row(sql)
-        if row!= None:
+        if row is not None:
             utils_giswater.setCalendarDate(self.builtdate_vdefault, datetime.strptime(row[0], '%Y-%m-%d'))
         else:
             self.builtdate_vdefault.setDate(QDate.currentDate())
@@ -643,13 +607,6 @@
         self.chk_arccat_vdefault = self.dlg.findChild(QCheckBox, 'chk_arccat_vdefault')
         self.chk_nodecat_vdefault = self.dlg.findChild(QCheckBox, 'chk_nodecat_vdefault')
         self.chk_connecat_vdefault = self.dlg.findChild(QCheckBox, 'chk_connecat_vdefault')
-
-        #self.arc_vdef_enabled.stateChanged.connect(partial(self.chec_checkbox,self.arc_vdef_enabled, self.arccat_vdefault, "arccat_vdefault"))
-        #self.node_vdef_enabled.stateChanged.connect(partial(self.chec_checkbox, self.node_vdef_enabled, self.nodecat_vdefault))
-        #self.connec_vdef_enabled.stateChanged.connect(partial(self.chec_checkbox, self.connec_vdef_enabled, self.connecat_vdefault))
-        #self.dlg.findChild(QCheckBox, 'chk_arccat_vdefault').stateChanged.connect(partial(self.test, "check"))
-        #self.dlg.findChild(QCheckBox, 'chk_nodecat_vdefault').stateChanged.connect(partial(self.test, "check"))
-        #self.dlg.findChild(QCheckBox, 'chk_connecat_vdefault').stateChanged.connect(partial(self.test, "check"))
        
         self.dlg.findChild(QPushButton, "om_path_url").clicked.connect(partial(self.open_web_browser, self.om_visit_path))
         self.dlg.findChild(QPushButton, "om_path_doc").clicked.connect(partial(self.open_file_dialog, self.om_visit_path))
@@ -660,14 +617,14 @@
         sql = "SELECT value FROM "+self.schema_name+".config_param_text"
         sql +=" WHERE id = 'om_visit_absolute_path'"
         row = self.dao.get_row(sql)
-        if row :
+        if row:
             path = str(row['value'])
             self.om_visit_absolute_path.setText(path)
 
         sql = "SELECT value FROM "+self.schema_name+".config_param_text"
         sql +=" WHERE id = 'doc_absolute_path'"
         row = self.dao.get_row(sql)
-        if row :
+        if row:
             path = str(row['value'])
             self.doc_absolute_path.setText(path)
 
@@ -676,35 +633,33 @@
         rows = self.dao.get_rows(sql)
         utils_giswater.fillComboBox("nodeinsert_catalog_vdefault", rows)
 
-        sql="SELECT DISTINCT(id) FROM" +self.schema_name+".value_state ORDER BY id"
+        sql = "SELECT DISTINCT(id) FROM" +self.schema_name+".value_state ORDER BY id"
         rows = self.dao.get_rows(sql)
         utils_giswater.fillComboBox("state_vdefault", rows)
-        sql="SELECT DISTINCT(psector_id) FROM" +self.schema_name+".plan_psector ORDER BY psector_id"
+        sql = "SELECT DISTINCT(psector_id) FROM" +self.schema_name+".plan_psector ORDER BY psector_id"
         rows = self.dao.get_rows(sql)
         utils_giswater.fillComboBox("psector_vdefault", rows)
 
-        sql="SELECT DISTINCT(id) FROM" +self.schema_name+".cat_work ORDER BY id"
+        sql = "SELECT DISTINCT(id) FROM" +self.schema_name+".cat_work ORDER BY id"
         rows = self.dao.get_rows(sql)
         utils_giswater.fillComboBox("workcat_vdefault", rows)
-        sql="SELECT DISTINCT(id) FROM" +self.schema_name+".value_verified ORDER BY id"
+        sql = "SELECT DISTINCT(id) FROM" +self.schema_name+".value_verified ORDER BY id"
         rows = self.dao.get_rows(sql)
         utils_giswater.fillComboBox("verified_vdefault", rows)
-        sql="SELECT DISTINCT(id) FROM" +self.schema_name+".cat_arc ORDER BY id"
+        sql = "SELECT DISTINCT(id) FROM" +self.schema_name+".cat_arc ORDER BY id"
         rows = self.dao.get_rows(sql)
 
         utils_giswater.fillComboBox("arccat_vdefault", rows)
-        sql="SELECT DISTINCT(id) FROM" +self.schema_name+".cat_node ORDER BY id"
+        sql = "SELECT DISTINCT(id) FROM" +self.schema_name+".cat_node ORDER BY id"
         rows = self.dao.get_rows(sql)
         utils_giswater.fillComboBox("nodecat_vdefault", rows)
-        sql="SELECT DISTINCT(id) FROM" +self.schema_name+".cat_connec ORDER BY id"
+        sql = "SELECT DISTINCT(id) FROM" +self.schema_name+".cat_connec ORDER BY id"
         rows = self.dao.get_rows(sql)
         utils_giswater.fillComboBox("connecat_vdefault", rows)
 
         # Set values from widgets of type QDateEdit
         sql = "SELECT DISTINCT(builtdate_vdefault) FROM" + self.schema_name + ".config"
         rows = self.dao.get_rows(sql)
-        #utils_giswater.setCalendarDate("builtdate_vdefault", rows[0][0])
-
 
         # Get data from tables: 'config', 'config_search_plus' and 'config_extract_raster_value'
         self.generic_columns=self.new_mg_config_get_data('config_vdefault')
@@ -736,10 +691,6 @@
         return columns
 
 
-    def test(self, text):
-        QMessageBox.about(None, 'Ok',"HC test: "+ str(text))
-
-
     def open_file_dialog(self, widget):
         ''' Open File Dialog '''
 
@@ -751,7 +702,6 @@
             message = "File path doesn't exist"
             self.controller.show_warning(message, 10, context_name='ui_message')
             self.file_path = self.plugin_dir
-        #else:
         # Set default value if necessary
         elif self.file_path == 'null':
             self.file_path = self.plugin_dir
@@ -868,16 +818,11 @@
     def delete_row(self,  parameter):
         sql='DELETE FROM '+ self.schema_name + '.config_vdefault WHERE "user"=current_user and parameter='+"'"+ parameter+"'"
         self.controller.execute_sql(sql)
-<<<<<<< HEAD
-
-
-=======
-       
-        
->>>>>>> 2748cb1f
+
+
     def insert_or_update_config_vdefault(self, widget, parameter):
 
-        sql='SELECT * FROM '+ self.schema_name + '.config_vdefault WHERE "user"=current_user'
+        sql = 'SELECT * FROM '+ self.schema_name + '.config_vdefault WHERE "user" = current_user'
         rows=self.controller.get_rows(sql)
         self.exist = False
         if type(widget) == QDateEdit:
@@ -909,6 +854,7 @@
 
     def mg_config_accept_table(self, tablename, columns):
         ''' Update values of selected 'tablename' with the content of 'columns' '''
+        
         if columns is not None:
             sql = "UPDATE "+self.schema_name+"."+tablename+" SET "
             for column_name in columns:
@@ -930,34 +876,9 @@
 
             sql = sql[:-2]
             self.controller.execute_sql(sql)
-
-
-    def multi_selector(self,table):
-        ''' Execute form multi_selector '''
-        
-        if columns is None:
-            return
-               
-        sql = "UPDATE "+self.schema_name+"."+tablename+" SET "         
-        for column_name in columns:
-            if column_name != 'id':
-                widget_type = utils_giswater.getWidgetType(column_name)
-                if widget_type is QCheckBox:
-                    value = utils_giswater.isChecked(column_name)                      
-                else:
-                    value = utils_giswater.getWidgetText(column_name)
-                if value is None or value == 'null':
-                    sql+= column_name+" = null, "     
-                else:
-                    if type(value) is not bool:
-                        value = value.replace(",", ".")
-                    sql+= column_name+" = '"+str(value)+"', "           
-        
-        sql = sql[:-2]
-        self.controller.execute_sql(sql)
-                        
+                       
        
-    def multi_selector(self,table):  
+    def multi_selector(self, table):  
         ''' Execute form multi_selector ''' 
         
         # Create the dialog and signals
@@ -967,7 +888,7 @@
         self.tbl = self.dlg_multi.findChild(QTableView, "tbl")
         self.dlg_multi.btn_cancel.pressed.connect(self.close_dialog_multi)
         self.dlg_multi.btn_insert.pressed.connect(partial(self.fill_insert_menu, table))
-        self.menu=QMenu()
+        self.menu = QMenu()
         self.dlg_multi.btn_insert.setMenu(self.menu)
         self.dlg_multi.btn_delete.pressed.connect(partial(self.delete_records, self.tbl, table))
         self.dlg_multi.btn_insert.pressed.connect(partial(self.fill_insert_menu, table)) 
@@ -1003,7 +924,6 @@
         self.dlg_multiexp.btn_cancel.pressed.connect(self.dlg_multiexp.close)
 
         self.fill_table(self.tbl_all_explot, self.schema_name + ".exploitation")
-        #self.tbl_all_explot.hideColumn(0)
         self.tbl_all_explot.hideColumn(2)
         self.tbl_all_explot.hideColumn(3)
         self.tbl_all_explot.hideColumn(4)
@@ -1049,16 +969,11 @@
         row_index = row_index[:-2]
         expl_id = expl_id[:-2]
 
-
-        table_name_select = "exploitation"
-
-        #sql = "DELETE FROM "+self.schema_name+"."+table_name_select
+        #sql = "DELETE FROM "+self.schema_name+".exploitation"
         #sql+= " WHERE expl_id IN ("+expl_id+")"
         #self.controller.execute_sql(sql)
         #self.tbl_all_explot.model().select()
-
         cur_user = self.controller.get_project_user()
-        table_name_unselect = "expl_selector"
 
         for i in range(0, len(expl_id)):
             # Check if expl_id already exists in expl_selector
@@ -1074,7 +989,6 @@
                 self.controller.execute_sql(sql)
 
         self.fill_table(self.tbl_selected_explot, self.schema_name + ".expl_selector")
-        #refresh
         self.fill_table(self.tbl_all_explot, self.schema_name + ".exploitation")
         self.iface.mapCanvas().refresh()
 
@@ -1127,8 +1041,8 @@
             # Check if we already have data with selected id
             sql = "SELECT id FROM "+self.schema_name+"."+table+" WHERE id = '"+elem+"'"
             row = self.dao.get_row(sql)
-            if row == None:
-                self.menu.addAction(elem,partial(self.insert, elem,table))
+            if row is None:
+                self.menu.addAction(elem, partial(self.insert, elem,table))
 
 
     def insert(self, id_action, table):
@@ -1278,10 +1192,9 @@
             self.controller.show_warning(message, context_name='ui_message' )
             return
         row = selected_list[0].row()
-        id = self.tbl_mincut_edit.model().record(row).value("id")
-
-        sql = "SELECT * FROM "+self.schema_name+".anl_mincut_result_cat WHERE id = '"+id+"'"
-
+        id_ = self.tbl_mincut_edit.model().record(row).value("id")
+        sql = "SELECT * FROM "+self.schema_name+".anl_mincut_result_cat"
+        sql+= " WHERE id = '"+id_+"'"
         rows = self.dao.get_row(sql)
 
         #self.dlg_min_edit.close()
@@ -1331,7 +1244,7 @@
         # Set values from mincut to comboBox
         #utils_giswater.fillComboBox("type", rows['mincut_result_type'])
         #utils_giswater.fillComboBox("cause", rows['anl_cause'])
-        type = rows['mincut_result_type']
+        mincut_result_type = rows['mincut_result_type']
         cause = rows['anl_cause']
         # Clear comboBoxes
         self.type.clear()
@@ -1349,7 +1262,7 @@
         #utils_giswater.fillComboBox("type", rows)
         for row in rows:
             elem = str(row[0])
-            if elem != type:
+            if elem != mincut_result_type:
                 self.type.addItem(elem)
 
         # Fill ComboBox cause
@@ -1363,9 +1276,8 @@
             if elem != cause:
                 self.cause.addItem(elem)
 
-
-        self.old_id= self.id.text()
-
+        self.old_id = self.id.text()
+        
         self.btn_start = self.dlg_mincut.findChild(QPushButton, "btn_start")
         self.btn_start.clicked.connect(self.real_start)
 
@@ -1468,19 +1380,12 @@
     def accept_update(self):
 
         mincut_result_state = self.state.text()
-        id = self.id.text()
-        #exploitation =
+        id_ = self.id.text()
         street = str(self.street.text())
         number = str(self.number.text())
-        address = str(street + " " + number)
         mincut_result_type = str(utils_giswater.getWidgetText("type"))
         anl_cause = str(utils_giswater.getWidgetText("cause"))
-        #forecast_start =
-        #forecast_end =
         anl_descript = str(utils_giswater.getWidgetText("pred_description"))
-
-        #exec_start =
-        #exec_end =
 
         exec_limit_distance =  self.distance.text()
         exec_depth = self.depth.text()
@@ -1499,7 +1404,6 @@
 
         self.cbx_date_end = self.dlg_mincut.findChild(QDateEdit, "cbx_date_end")
         self.cbx_hours_end = self.dlg_mincut.findChild(QTimeEdit, "cbx_hours_end")
-
 
         # Get prediction date - start
         dateStart_predict=self.cbx_date_start_predict.date()
@@ -1521,12 +1425,11 @@
         timeEnd_real=self.cbx_hours_end.time()
         forecast_end_real=dateEnd_real.toString('yyyy-MM-dd') + " " + timeEnd_real.toString('HH:mm:ss')
 
-
         sql = "UPDATE "+self.schema_name+".anl_mincut_result_cat "
-        sql+= " SET id = '"+id+"',mincut_result_state = '"+mincut_result_state+"',anl_descript = '"+anl_descript+\
-              "',exec_descript= '"+exec_descript+"', exec_depth ='"+ exec_depth+"', exec_limit_distance ='"+\
-              exec_limit_distance+"', forecast_start='"+forecast_start_predict+"', forecast_end ='"+ forecast_end_predict+"', exec_start ='"+ forecast_start_real+"', exec_end ='"+ forecast_end_real+"' , address ='"+ street +"', address_num ='"+ number +"', mincut_result_type ='"+ mincut_result_type +"', anl_cause ='"+ anl_cause +"' "
-        sql+= " WHERE id = '"+id+"'"
+        sql+= " SET id = '"+id_+"', mincut_result_state = '"+mincut_result_state+"', anl_descript = '"+anl_descript+\
+              "', exec_descript= '"+exec_descript+"', exec_depth = '"+ exec_depth+"', exec_limit_distance = '"+\
+              exec_limit_distance+"', forecast_start= '"+forecast_start_predict+"', forecast_end = '"+ forecast_end_predict+"', exec_start ='"+ forecast_start_real+"', exec_end ='"+ forecast_end_real+"' , address ='"+ street +"', address_num ='"+ number +"', mincut_result_type ='"+ mincut_result_type +"', anl_cause ='"+ anl_cause +"' "
+        sql+= " WHERE id = '"+id_+"'"
         self.controller.execute_sql(sql)
 
         '''
@@ -1540,21 +1443,8 @@
     def close(self, dlg = None):
         ''' Close dialog '''
         dlg.close()
-<<<<<<< HEAD
-        '''
-        if dlg is None or type(dlg) is bool:
-            dlg = self.dlg
-        try:
-            dlg.close()
-        except AttributeError:
-            pass
-        '''
-
-
-=======
-        
-        
->>>>>>> 2748cb1f
+
+
     def mg_dimensions(self):
         ''' Button_39: Dimensioning '''
 
@@ -1567,13 +1457,8 @@
         # Implement the Add Feature button
         self.iface.actionAddFeature().trigger()
 
-<<<<<<< HEAD
 
     def mg_new_psector(self, psector_id=None, enable_tabs=False):
-=======
-    
-    def mg_new_psector(self,psector_id=None):
->>>>>>> 2748cb1f
         ''' Button_45 : New psector '''
         
         # Create the dialog and signals
@@ -1731,8 +1616,7 @@
         self.dlg_new_psector.open()
 
 
-<<<<<<< HEAD
-    def insert_or_update_new_psector(self, update,tablename):
+    def insert_or_update_new_psector(self, update, tablename):
         
         sql = "SELECT *"
         sql += " FROM " + self.schema_name + "." + tablename
@@ -1741,13 +1625,7 @@
         for i in range(0, len(row)):
             column_name = self.dao.get_column_name(i)
             columns.append(column_name)
-            
-=======
-
-    def insert_or_update_new_psector(self, update,table):
-        
-        self.test(update)
->>>>>>> 2748cb1f
+
         if update:
             if columns is not None:
                 sql = "UPDATE " + self.schema_name + "." + tablename + " SET "
@@ -1799,7 +1677,6 @@
         self.dlg_new_psector.close()
 
 
-<<<<<<< HEAD
     def snapping(self, layer_view, tablename, table_view, elem_type):
         
         map_canvas = self.iface.mapCanvas()
@@ -1882,9 +1759,6 @@
 
 
     def cal_percent(self, widged_total, widged_percent, wided_result):
-=======
-    def cal_percent(self,widged_total, widged_percent, wided_result):
->>>>>>> 2748cb1f
         wided_result.setText(str((float(widged_total.text())*float(widged_percent.text())/100)))
 
 
@@ -1951,7 +1825,6 @@
             widget.showColumn(comuns_to_show[i])
 
 
-
     def mg_psector_selector(self):
         """ Button_47 : Psector selector """
 
@@ -2004,7 +1877,6 @@
 
         self.dlg_psector_sel.txt_name.textChanged.connect(partial(self.query_like_widget_text, self.dlg_psector_sel.txt_name))
         self.dlg_psector_sel.exec_()
-<<<<<<< HEAD
 
 
     def query_like_widget_text(self, widget):
@@ -2080,7 +1952,6 @@
             id_ = str(qtable_right.model().record(row).value(field))
             expl_id.append(id_)
         for i in range(0, len(expl_id)):
-            self.test(str(sql)+str(expl_id[i]))
             self.controller.execute_sql(sql+str(expl_id[i]))
 
         # Refresh
@@ -2142,11 +2013,3 @@
         model.setQuery(query)
         qtable.setModel(model)
         qtable.show()
-=======
-        
-        
-    def pressbtn(self):
-        QMessageBox.about(None, 'Ok', str('btn pressed'))
-  
-    
->>>>>>> 2748cb1f
