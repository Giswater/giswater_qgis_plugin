--- conflicted
+++ resolved
@@ -11,12 +11,8 @@
 from qgis.gui import QgsMapCanvasSnapper, QgsMapToolEmitPoint
 from qgis.core import QgsMapLayerRegistry, QgsFeatureRequest
 
-<<<<<<< HEAD
-from PyQt4.QtGui import QFileDialog, QMessageBox, QCheckBox, QLineEdit, QTableView, QMenu, QPushButton, QComboBox
+from PyQt4.QtGui import QFileDialog, QCheckBox, QLineEdit, QTableView, QMenu, QPushButton, QComboBox
 from PyQt4.QtGui import QSpinBox, QTextEdit, QDateEdit, QTimeEdit, QAbstractItemView, QTabWidget, QDoubleValidator
-=======
-from PyQt4.QtGui import QFileDialog, QCheckBox, QLineEdit, QTableView, QMenu, QPushButton, QComboBox, QTextEdit, QDateEdit, QTimeEdit, QAbstractItemView, QTabWidget, QDoubleValidator
->>>>>>> 7aa7eeea
 from PyQt4.Qt import QDate, QTime
 
 from datetime import datetime
@@ -162,224 +158,6 @@
         self.iface.mapCanvas().refresh()
 
 
-<<<<<<< HEAD
-    def mg_table_wizard(self):
-        """ Button 21. WS/UD table wizard
-        Create dialog to select CSV file and table to import contents to """
-
-        # Uncheck all actions (buttons) except this one
-        self.controller.check_actions(False)
-        self.controller.check_action(True, 21)
-
-        # Get CSV file path from settings file 
-        self.file_csv = self.controller.plugin_settings_value('file_csv')
-        if self.file_csv is None:
-            self.file_csv = self.plugin_dir+"/test.csv"
-
-        # Create dialog
-        self.dlg = TableWizard()
-        self.dlg.txt_file_path.setText(self.file_csv)
-
-        # Fill combo 'table' 
-        self.mg_table_wizard_get_tables()
-
-        # Set signals
-        self.dlg.btn_select_file.clicked.connect(self.mg_table_wizard_select_file)
-        self.dlg.btn_import_csv.clicked.connect(self.mg_table_wizard_import_csv)
-
-        # Manage i18n of the form and open it
-        self.controller.translate_form(self.dlg, 'table_wizard')
-        self.dlg.exec_()
-
-
-    def mg_table_wizard_get_tables(self):
-        """ Get available tables from configuration table 'config_csv_import' """
-
-        self.table_dict = {}
-        self.dlg.cbo_table.addItem('', '')
-        sql = "SELECT gis_client_layer_name, table_name"
-        sql += " FROM "+self.schema_name+".config_csv_import"
-        sql += " ORDER BY gis_client_layer_name"
-        rows = self.dao.get_rows(sql)
-        if rows:
-            for row in rows:
-                elem = [row[0], row[1]]
-                self.table_dict[row[0]] = row[1]
-                self.dlg.cbo_table.addItem(row[0], elem)
-        else:
-            self.controller.show_warning("Table 'config_csv_import' is empty")
-
-
-    def mg_table_wizard_select_file(self):
-
-        # Set default value if necessary
-        if self.file_csv == '':
-            self.file_csv = self.plugin_dir
-
-        # Get directory of that file
-        folder_path = os.path.dirname(self.file_csv)
-        os.chdir(folder_path)
-        msg = "Select CSV file"
-        self.file_csv = QFileDialog.getOpenFileName(None, self.controller.tr(msg), "", '*.csv')
-        self.dlg.txt_file_path.setText(self.file_csv)
-
-        # Save CSV file path into settings
-        self.controller.plugin_settings_set_value('file_csv', self.file_csv)
-
-
-    def mg_table_wizard_import_csv(self):
-
-        # Get selected table, delimiter, and header
-        alias = utils_giswater.getWidgetText(self.dlg.cbo_table)
-        if not alias:
-            self.controller.show_warning("Any table has been selected", context_name='ui_message')
-            return False
-
-        table_name = self.table_dict[alias]
-        delimiter = utils_giswater.getWidgetText(self.dlg.cbo_delimiter)
-        header_status = self.dlg.chk_header.checkState()
-
-        # Get CSV file. Check if file exists
-        self.file_csv = self.dlg.txt_file_path.toPlainText()
-        if not os.path.exists(self.file_csv):
-            message = "Selected file not found: "+self.file_csv
-            self.controller.show_warning(message, context_name='ui_message')
-            return False
-
-        # Open CSV file for read and copy into database
-        rf = open(self.file_csv)
-        sql = "COPY "+self.schema_name+"."+table_name+" FROM STDIN WITH CSV"
-        if header_status == Qt.Checked:
-            sql += " HEADER"
-        sql += " DELIMITER AS '"+delimiter+"'"
-        status = self.dao.copy_expert(sql, rf)
-        if status:
-            self.dao.rollback()
-            msg = "Cannot import CSV into table "+table_name+". Reason:\n"+str(status).decode('utf-8')
-            QMessageBox.warning(None, "Import CSV", self.controller.tr(msg))
-            return False
-        else:
-            self.dao.commit()
-            message = "Selected CSV has been imported successfully"
-            self.controller.show_info(message, context_name='ui_message')
-
-
-    def mg_go2epa(self):
-        """ Button 23. Open form to set INP, RPT and project """
-
-        # Initialize variables
-        self.file_inp = None
-        self.file_rpt = None
-        self.project_name = None
-
-        # Uncheck all actions (buttons) except this one
-        self.controller.check_actions(False)
-        self.controller.check_action(True, 23)
-
-        # Get giswater properties file
-        users_home = os.path.expanduser("~")
-        filename = "giswater_"+self.giswater_version+".properties"
-        java_properties_path = users_home+os.sep+"giswater"+os.sep+"config"+os.sep+filename
-        if not os.path.exists(java_properties_path):
-            msg = "Giswater properties file not found: "+str(java_properties_path)
-            self.controller.show_warning(msg)
-            return False
-
-        # Get last GSW file from giswater properties file
-        java_settings = QSettings(java_properties_path, QSettings.IniFormat)
-        java_settings.setIniCodec(sys.getfilesystemencoding())          
-        file_gsw = utils_giswater.get_settings_value(java_settings, 'FILE_GSW')
-        
-        # Check if that file exists
-        if not os.path.exists(file_gsw):
-            msg = "Last GSW file not found: "+str(file_gsw)
-            self.controller.show_warning(msg)
-            return False
-
-        # Get INP, RPT file path and project name from GSW file
-        self.gsw_settings = QSettings(file_gsw, QSettings.IniFormat) 
-        self.file_inp = utils_giswater.get_settings_value(self.gsw_settings, 'FILE_INP')
-        self.file_rpt = utils_giswater.get_settings_value(self.gsw_settings, 'FILE_RPT')                
-        self.project_name = self.gsw_settings.value('PROJECT_NAME')                                                         
-                
-        # Create dialog
-        self.dlg = FileManager()
-        utils_giswater.setDialog(self.dlg)
-
-        # Set widgets
-        self.dlg.txt_file_inp.setText(self.file_inp)
-        self.dlg.txt_file_rpt.setText(self.file_rpt)
-        self.dlg.txt_result_name.setText(self.project_name)
-
-        # Set signals
-        self.dlg.btn_file_inp.clicked.connect(self.mg_go2epa_select_file_inp)
-        self.dlg.btn_file_rpt.clicked.connect(self.mg_go2epa_select_file_rpt)
-        self.dlg.btn_accept.clicked.connect(self.mg_go2epa_accept)
-
-        # Manage i18n of the form and open it
-        self.controller.translate_form(self.dlg, 'file_manager')
-        self.dlg.exec_()
-
-
-    def mg_go2epa_select_file_inp(self):
-
-        # Set default value if necessary
-        if self.file_inp is None or self.file_inp == '':
-            self.file_inp = self.plugin_dir
-
-        # Get directory of that file
-        folder_path = os.path.dirname(self.file_inp)
-        if not os.path.exists(folder_path):
-            folder_path = os.path.dirname(__file__)
-        os.chdir(folder_path)
-        msg = self.controller.tr("Select INP file")
-        self.file_inp = QFileDialog.getSaveFileName(None, msg, "", '*.inp')
-        self.dlg.txt_file_inp.setText(self.file_inp)
-
-
-    def mg_go2epa_select_file_rpt(self):
-
-        # Set default value if necessary
-        if self.file_rpt is None or self.file_rpt == '':
-            self.file_rpt = self.plugin_dir
-
-        # Get directory of that file
-        folder_path = os.path.dirname(self.file_rpt)
-        if not os.path.exists(folder_path):
-            folder_path = os.path.dirname(__file__)
-        os.chdir(folder_path)
-        msg = self.controller.tr("Select RPT file")
-        self.file_rpt = QFileDialog.getSaveFileName(None, msg, "", '*.rpt')
-        self.dlg.txt_file_rpt.setText(self.file_rpt)
-
-
-    def mg_go2epa_accept(self):
-        """ Save INP, RPT and result name into GSW file """
-
-        # Get widgets values
-        self.file_inp = utils_giswater.getWidgetText('txt_file_inp')
-        self.file_rpt = utils_giswater.getWidgetText('txt_file_rpt')
-        self.project_name = utils_giswater.getWidgetText('txt_result_name')
-
-        # Save INP, RPT and result name into GSW file
-        self.gsw_settings.setValue('FILE_INP', self.file_inp)
-        self.gsw_settings.setValue('FILE_RPT', self.file_rpt)
-        self.gsw_settings.setValue('PROJECT_NAME', self.project_name)
-
-        # Close form
-        self.close_dialog(self.dlg)
-
-
-    def mg_go2epa_express(self):
-        """ Button 24. Open giswater in silent mode
-        Executes all options of File Manager: 
-        Export INP, Execute EPA software and Import results
-        """
-        self.execute_giswater("mg_go2epa_express", 24)
-                        
-
-=======
->>>>>>> 7aa7eeea
     def mg_result_selector(self):
         ''' Button 25. Result selector '''
 
@@ -465,7 +243,6 @@
             message = "More than one feature selected. Only the first one will be processed!"
             self.controller.show_info(message, context_name='ui_message')
 
-
         # Get selected features (nodes)
         features = layer.selectedFeatures()
         feature = features[0]
@@ -563,7 +340,6 @@
         self.controller.check_action(True, 99)
         
         # Create the dialog and signals
-<<<<<<< HEAD
         self.dlg_config_master = ConfigMaster()
         utils_giswater.setDialog(self.dlg_config_master)
         self.dlg_config_master.btn_accept.pressed.connect(self.mg_config_master_accept)
@@ -578,47 +354,6 @@
         self.dlg_config_master.findChild(QPushButton, "om_path_doc").clicked.connect(partial(self.open_file_dialog, self.om_visit_path))
         self.dlg_config_master.findChild(QPushButton, "doc_path_url").clicked.connect(partial(self.open_web_browser, self.doc_path))
         self.dlg_config_master.findChild(QPushButton, "doc_path_doc").clicked.connect(partial(self.open_file_dialog, self.doc_path))
-=======
-        self.dlg = Config()
-        utils_giswater.setDialog(self.dlg)
-        self.dlg.btn_accept.pressed.connect(self.mg_config_accept)
-        self.dlg.btn_cancel.pressed.connect(self.dlg.close)
-
-        self.table_man_selector = "man_selector_state"
-        self.table_anl_selector = "anl_selector_state"
-        self.table_plan_selector = "plan_selector_state"
-
-        self.dlg.btn_management.pressed.connect(partial(self.multi_selector,self.table_man_selector))
-        self.dlg.btn_analysis.pressed.connect(partial(self.multi_selector,self.table_anl_selector))
-        self.dlg.btn_planning.pressed.connect(partial(self.multi_selector,self.table_plan_selector))
-
-        self.om_visit_absolute_path = self.dlg.findChild(QLineEdit, "om_visit_absolute_path")
-        self.doc_absolute_path = self.dlg.findChild(QLineEdit, "doc_absolute_path")
-        self.om_visit_path = self.dlg.findChild(QLineEdit, "om_visit_absolute_path")
-        self.doc_path = self.dlg.findChild(QLineEdit, "doc_absolute_path")
-
-        self.dlg.findChild(QPushButton, "om_path_url").clicked.connect(partial(self.open_web_browser,self.om_visit_path))
-        self.dlg.findChild(QPushButton, "om_path_doc").clicked.connect(partial(self.open_file_dialog,self.om_visit_path))
-        self.dlg.findChild(QPushButton, "doc_path_url").clicked.connect(partial(self.open_web_browser,self.doc_path))
-        self.dlg.findChild(QPushButton, "doc_path_doc").clicked.connect(partial(self.open_file_dialog,self.doc_path))
-
-        self.state_vdefault=self.dlg.findChild(QComboBox,"state_vdefault")
-        self.psector_vdefault = self.dlg.findChild(QComboBox, "psector_vdefault")
-        self.workcat_vdefault=self.dlg.findChild(QComboBox,"workcat_vdefault")
-        self.verified_vdefault = self.dlg.findChild(QComboBox, "verified_vdefault")
-        self.arccat_vdefault = self.dlg.findChild(QComboBox, "arccat_vdefault")
-        self.nodecat_vdefault = self.dlg.findChild(QComboBox, "nodecat_vdefault")
-        self.connecat_vdefault = self.dlg.findChild(QComboBox, "connecat_vdefault")
-
-        # QDateEdit
-        self.builtdate_vdefault = self.dlg.findChild(QDateEdit, "builtdate_vdefault")
-        sql = 'SELECT value FROM ' + self.schema_name + '.config_vdefault WHERE "user" = current_user AND parameter = '+"'builtdate_vdefault'"
-        row = self.dao.get_row(sql)
-        if row is not None:
-            utils_giswater.setCalendarDate(self.builtdate_vdefault, datetime.strptime(row[0], '%Y-%m-%d'))
-        else:
-            self.builtdate_vdefault.setDate(QDate.currentDate())
->>>>>>> 7aa7eeea
 
         # Get om_visit_absolute_path and doc_absolute_path from config_param_text
         sql = "SELECT value FROM "+self.schema_name+".config_param_system"
@@ -846,7 +581,7 @@
 
 
     def mg_config_edit(self):
-        """ Button 98 - Open a dialog showing data from table 'config_param_user' """     
+        """ Button 98: Open a dialog showing data from table 'config_param_user' """     
 
         # Create the dialog and signals
         self.dlg_config_edit = ConfigEdit()
@@ -916,12 +651,7 @@
             self.dlg_config_edit.arctype_vdefault.setEnabled(False)
             self.dlg_config_edit.connectype_vdefault.setEnabled(False)
 
-<<<<<<< HEAD
         self.dlg_config_edit.exec_()
-=======
-    def new_mg_config_get_data(self,tablename):
-        # Like def mf_config_get_date(....): but for multi user
->>>>>>> 7aa7eeea
 
 
     def mg_config_edit_accept(self):
@@ -1093,7 +823,7 @@
         selected_list = self.tbl_all_explot.selectionModel().selectedRows()
         if len(selected_list) == 0:
             message = "Any record selected"
-            self.controller.show_warning(message, context_name='ui_message' )
+            self.controller.show_warning(message, context_name='ui_message')
             return
 
         row_index = ""
@@ -1101,29 +831,23 @@
         for i in range(0, len(selected_list)):
             row = selected_list[i].row()
             id_ = self.tbl_all_explot.model().record(row).value("expl_id")
-
             expl_id += str(id_)+", "
             row_index += str(row+1)+", "
 
         row_index = row_index[:-2]
         expl_id = expl_id[:-2]
-
-        #sql = "DELETE FROM "+self.schema_name+".exploitation"
-        #sql+= " WHERE expl_id IN ("+expl_id+")"
-        #self.controller.execute_sql(sql)
-        #self.tbl_all_explot.model().select()
         cur_user = self.controller.get_project_user()
 
         for i in range(0, len(expl_id)):
             # Check if expl_id already exists in expl_selector
-            sql = "SELECT DISTINCT(expl_id) FROM "+self.schema_name+".expl_selector WHERE expl_id = '"+expl_id[i]+"'"
+            sql = "SELECT DISTINCT(expl_id) FROM "+self.schema_name+".expl_selector"
+            sql += " WHERE expl_id = '"+expl_id[i]+"'"
             row = self.dao.get_row(sql)
             if row:
             # if exist - show warning
                 self.controller.show_info_box("Expl_id "+expl_id[i]+" is already selected!", "Info")
-                #self.controller.show_warning("Any data found in table "+tablename)
             else:
-                sql = "INSERT INTO "+self.schema_name+".expl_selector (expl_id,cur_user) "
+                sql = "INSERT INTO "+self.schema_name+".expl_selector (expl_id, cur_user) "
                 sql+= " VALUES ('"+expl_id[i]+"', '"+cur_user+"')"
                 self.controller.execute_sql(sql)
 
@@ -1148,7 +872,6 @@
         for i in range(0, len(selected_list)):
             row = selected_list[i].row()
             id_ = self.tbl_selected_explot.model().record(row).value("expl_id")
-
             expl_id += str(id_)+", "
             row_index += str(row+1)+", "
 
@@ -1167,7 +890,7 @@
 
 
     def fill_insert_menu(self,table):
-        """ Insert menu on QPushButton->QMenu"""
+        """ Insert menu on QPushButton->QMenu """
 
         self.menu.clear()
         sql = "SELECT id FROM "+self.schema_name+".value_state"
@@ -1580,7 +1303,7 @@
 
 
     def mg_dimensions(self):
-        """ Button_39: Dimensioning """
+        """ Button 39: Dimensioning """
 
         layer = QgsMapLayerRegistry.instance().mapLayersByName("v_edit_dimensions")[0]
         self.iface.setActiveLayer(layer)
@@ -1590,7 +1313,7 @@
 
 
     def mg_new_psector(self, psector_id=None, enable_tabs=False):
-        """ Button_45 : New psector """
+        """ Button 45: New psector """
         
         # Create the dialog and signals
         self.dlg_new_psector = Plan_psector()
@@ -1886,6 +1609,7 @@
             self.dlg_new_psector.btn_add_arc_plan.setText('Add')
             self.dlg_new_psector.btn_add_node_plan.setText('Add')
 
+
     def cal_percent(self, widged_total, widged_percent, wided_result):
         wided_result.setText(str((float(widged_total.text())*float(widged_percent.text())/100)))
 
@@ -1895,7 +1619,7 @@
 
 
     def mg_psector_mangement(self):
-        """ Button_46 : Psector management """
+        """ Button 46: Psector management """
 
         # psm es abreviacion de psector_management
         # Create the dialog and signals
@@ -1954,7 +1678,7 @@
 
 
     def mg_psector_selector(self):
-        """ Button_47 : Psector selector """
+        """ Button 47: Psector selector """
 
         # Create the dialog and signals
         self.dlg_psector_sel = Multirow_selector()
@@ -2022,7 +1746,7 @@
 
 
     def mg_state_selector(self):
-        """ Button_48 : state selector """
+        """ Button 48: state selector """
         
         # Create the dialog and signals
         self.dlg_state_sel = State_selector()
