"""
This file is part of Giswater 2.0
The program is free software: you can redistribute it and/or modify it under the terms of the GNU 
General Public License as published by the Free Software Foundation, either version 3 of the License, 
or (at your option) any later version.
"""

# -*- coding: utf-8 -*-
from PyQt4.QtCore import QDate
from PyQt4.QtGui import QDateEdit, QFileDialog, QStandardItem, QStandardItemModel, QCheckBox, QDoubleSpinBox

import os
import csv
import operator
from functools import partial
from encodings.aliases import aliases

import utils_giswater
from parent import ParentAction
from actions.manage_visit import ManageVisit
from ui_manager import ConfigUtils
from ui_manager import Toolbox
from ui_manager import Csv2Pg


class Utils(ParentAction):

    def __init__(self, iface, settings, controller, plugin_dir):
        """ Class to control toolbar 'om_ws' """
        ParentAction.__init__(self, iface, settings, controller, plugin_dir)
        self.manage_visit = ManageVisit(iface, settings, controller, plugin_dir)


    def set_project_type(self, project_type):
        self.project_type = project_type


    def utils_arc_topo_repair(self):
        """ Button 19: Topology repair """

        # Create dialog to check wich topology functions we want to execute
        self.dlg_toolbox = Toolbox()
        utils_giswater.setDialog(self.dlg_toolbox)
        self.load_settings(self.dlg_toolbox)
        project_type = self.controller.get_project_type()

        # Remove tab WS or UD
        if project_type == 'ws':
            utils_giswater.remove_tab_by_tabName(self.dlg_toolbox.tabWidget_3, "tab_edit_ud")
        elif project_type == 'ud':
            utils_giswater.remove_tab_by_tabName(self.dlg_toolbox.tabWidget_3, "tab_edit_ws")

        role_admin = self.controller.check_role_user("role_admin")
        role_master = self.controller.check_role_user("role_master")
        role_edit = self.controller.check_role_user("role_edit")
        
        # Manage user 'postgres'
        if self.controller.user == 'postgres':
            role_admin = True

        # Remove tab for role
        if role_admin:
            pass
        elif role_master:
            utils_giswater.remove_tab_by_tabName(self.dlg_toolbox.Admin, "tab_admin")
        elif role_edit:
            utils_giswater.remove_tab_by_tabName(self.dlg_toolbox.Admin, "tab_admin")
            utils_giswater.remove_tab_by_tabName(self.dlg_toolbox.Admin, "tab_master")

        # Set signals
        self.dlg_toolbox.btn_accept.clicked.connect(self.utils_arc_topo_repair_accept)
        self.dlg_toolbox.btn_cancel.clicked.connect(partial(self.close_dialog, self.dlg_toolbox))
        self.dlg_toolbox.rejected.connect(partial(self.close_dialog, self.dlg_toolbox))

        # Open dialog
        self.open_dialog(self.dlg_toolbox, dlg_name='toolbox', maximize_button=False)  
        

    def utils_arc_topo_repair_accept(self):
        """ Button 19: Executes functions that are selected """

        # Delete previous values for current user
        tablename = "selector_audit"        
        sql = ("DELETE FROM " + self.schema_name + "." + tablename + ""
               " WHERE cur_user = current_user;\n")
        self.controller.execute_sql(sql)
        
        # Edit - Utils - Check project / data
        if self.dlg_toolbox.check_qgis_project.isChecked():
            sql = ("SELECT "+self.schema_name+".gw_fct_audit_check_project(1);")
            self.controller.execute_sql(sql)
            self.insert_selector_audit(1)
        if self.dlg_toolbox.check_user_vdefault_parameters.isChecked():
            sql = ("SELECT "+self.schema_name+".gw_fct_audit_check_project(19);")
            self.controller.execute_sql(sql)
            self.insert_selector_audit(19)

        # Edit - Utils - Topology Builder
        if self.dlg_toolbox.check_create_nodes_from_arcs.isChecked():
            sql = ("SELECT "+self.schema_name+".gw_fct_built_nodefromarc();")
            self.controller.execute_sql(sql)

        # Edit - Utils - Topology review
        if self.dlg_toolbox.check_node_orphan.isChecked():
            sql = ("SELECT "+self.schema_name+".gw_fct_anl_node_orphan();")
            self.controller.execute_sql(sql)
        if self.dlg_toolbox.check_node_duplicated.isChecked():
            sql = ("SELECT "+self.schema_name+".gw_fct_anl_node_duplicated();")
            self.controller.execute_sql(sql)
        if self.dlg_toolbox.check_topology_coherence.isChecked():
            sql = ("SELECT "+self.schema_name+".gw_fct_anl_node_topological_consistency();")
            self.controller.execute_sql(sql)
        if self.dlg_toolbox.check_arc_same_start_end.isChecked():
            sql = ("SELECT "+self.schema_name+".gw_fct_anl_arc_same_startend();")
            self.controller.execute_sql(sql)
        if self.dlg_toolbox.check_arcs_without_nodes_start_end.isChecked():
            sql = ("SELECT "+self.schema_name+".gw_fct_anl_arc_no_startend_node();")
            self.controller.execute_sql(sql)
        if self.dlg_toolbox.check_connec_duplicated.isChecked():
            sql = ("SELECT "+self.schema_name+".gw_fct_anl_connec_duplicated();")
            self.controller.execute_sql(sql)
        if self.dlg_toolbox.check_mincut_data.isChecked():
            sql = ("SELECT "+self.schema_name+".gw_fct_edit_audit_check_data(25);")
            self.controller.execute_sql(sql)
            self.insert_selector_audit(25)
        if self.dlg_toolbox.check_profile_tool_data.isChecked():
            sql = ("SELECT "+self.schema_name+".gw_fct_edit_audit_check_data(26);")
            self.controller.execute_sql(sql)
            self.insert_selector_audit(26)

        # Edit - Utils - Topology Repair
        if self.dlg_toolbox.check_arc_searchnodes.isChecked():
            sql = ("SELECT "+self.schema_name+".gw_fct_repair_arc_searchnodes();")
            self.controller.execute_sql(sql)

        # Edit - UD
        if self.dlg_toolbox.check_node_sink.isChecked():
            sql = ("SELECT "+self.schema_name+".gw_fct_anl_node_sink();")
            self.controller.execute_sql(sql)
        if self.dlg_toolbox.check_node_flow_regulator.isChecked():
            sql = ("SELECT "+self.schema_name+".gw_fct_anl_node_flowregulator();")
            self.controller.execute_sql(sql)
        if self.dlg_toolbox.check_node_exit_upper_node_entry.isChecked():
            sql = ("SELECT "+self.schema_name+".gw_fct_anl_node_exit_upper_intro();")
            self.controller.execute_sql(sql)
        if self.dlg_toolbox.check_arc_intersection_without_node.isChecked():
            sql = ("SELECT "+self.schema_name+".gw_fct_anl_arc_intersection();")
            self.controller.execute_sql(sql)
        if self.dlg_toolbox.check_inverted_arcs.isChecked():
            sql = ("SELECT "+self.schema_name+".gw_fct_anl_arc_inverted();")
            self.controller.execute_sql(sql)
            
        # Master - Prices
        if self.dlg_toolbox.check_reconstruction_price.isChecked():
            sql = ("SELECT "+self.schema_name+".gw_fct_plan_audit_check_data(15);")
            self.controller.execute_sql(sql)
            self.insert_selector_audit(15)
        if self.dlg_toolbox.check_rehabilitation_price.isChecked():
            sql = ("SELECT "+self.schema_name+".gw_fct_plan_audit_check_data(16);")
            self.controller.execute_sql(sql)
            self.insert_selector_audit(16)

        # Master - Advanced_topology_review
        if self.dlg_toolbox.check_arc_multi_psector.isChecked():
            sql = ("SELECT "+self.schema_name+".gw_fct_plan_anl_topology(20);")
            self.controller.execute_sql(sql)
            self.insert_selector_audit(20)
        if self.dlg_toolbox.check_node_multi_psector.isChecked():
            sql = ("SELECT "+self.schema_name+".gw_fct_plan_anl_topology(21);")
            self.controller.execute_sql(sql)
            self.insert_selector_audit(21)
        if self.dlg_toolbox.check_node_orphan_2.isChecked():
            sql = ("SELECT "+self.schema_name+".gw_fct_plan_anl_topology(22);")
            self.controller.execute_sql(sql)
            self.insert_selector_audit(22)
        if self.dlg_toolbox.check_node_duplicated_2.isChecked():
            sql = ("SELECT "+self.schema_name+".gw_fct_plan_anl_topology(23);")
            self.controller.execute_sql(sql)
            self.insert_selector_audit(23)
        if self.dlg_toolbox.check_arcs_without_nodes_start_end_2.isChecked():
            sql = ("SELECT "+self.schema_name+".gw_fct_plan_anl_topology(24);")
            self.controller.execute_sql(sql)
            self.insert_selector_audit(24)

        # Admin - Check data
        if self.dlg_toolbox.check_schema_data.isChecked():
            sql = ("SELECT "+self.schema_name+".gw_fct_audit_check_project(2);")
            self.controller.execute_sql(sql)
            self.insert_selector_audit(2)

        # Close the dialog
        self.close_dialog(self.dlg_toolbox)

        # Refresh map canvas
        self.refresh_map_canvas()


    def utils_config(self):
        """ Button 99: Config utils """

        # Create the dialog and signals
        self.dlg = ConfigUtils()
        utils_giswater.setDialog(self.dlg)
        self.load_settings(self.dlg)

        self.dlg.btn_accept.pressed.connect(self.utils_config_accept)
        self.dlg.btn_cancel.pressed.connect(partial(self.close_dialog, self.dlg))
        self.dlg.rejected.connect(partial(self.save_settings, self.dlg))
        self.project_type = self.controller.get_project_type()

        # Manage roles
        role_admin = self.controller.check_role_user("role_admin")
        role_master = self.controller.check_role_user("role_master")
        role_epa = self.controller.check_role_user("role_epa")
        role_edit = self.controller.check_role_user("role_edit")
        role_om = self.controller.check_role_user("role_om")
        role_basic = self.controller.check_role_user("role_basic")

        # Manage user 'postgres'
        if self.controller.user == 'postgres':
            role_admin = True

        if role_admin:
            pass
        elif role_master:
            utils_giswater.remove_tab_by_tabName(self.dlg.tabWidget, "tab_admin")
        elif role_epa:
            utils_giswater.remove_tab_by_tabName(self.dlg.tabWidget, "tab_master")
            utils_giswater.remove_tab_by_tabName(self.dlg.tabWidget, "tab_admin")
        elif role_edit:
            utils_giswater.remove_tab_by_tabName(self.dlg.tabWidget, "tab_epa")
            utils_giswater.remove_tab_by_tabName(self.dlg.tabWidget, "tab_master")
            utils_giswater.remove_tab_by_tabName(self.dlg.tabWidget, "tab_admin")
        elif role_om:
            utils_giswater.remove_tab_by_tabName(self.dlg.tabWidget, "tab_edit")
            utils_giswater.remove_tab_by_tabName(self.dlg.tabWidget, "tab_cad")
            utils_giswater.remove_tab_by_tabName(self.dlg.tabWidget, "tab_epa")
            utils_giswater.remove_tab_by_tabName(self.dlg.tabWidget, "tab_master")
            utils_giswater.remove_tab_by_tabName(self.dlg.tabWidget, "tab_admin")
        elif role_basic:
            utils_giswater.remove_tab_by_tabName(self.dlg.tabWidget, "tab_om")
            utils_giswater.remove_tab_by_tabName(self.dlg.tabWidget, "tab_edit")
            utils_giswater.remove_tab_by_tabName(self.dlg.tabWidget, "tab_cad")
            utils_giswater.remove_tab_by_tabName(self.dlg.tabWidget, "tab_epa")
            utils_giswater.remove_tab_by_tabName(self.dlg.tabWidget, "tab_master")
            utils_giswater.remove_tab_by_tabName(self.dlg.tabWidget, "tab_admin")

        # Hide empty tabs
        utils_giswater.remove_tab_by_tabName(self.dlg.tabWidget, "tab_basic")
<<<<<<< HEAD
=======
        utils_giswater.remove_tab_by_tabName(self.dlg.tab_config_epa, "tab_epa_utils")
        utils_giswater.remove_tab_by_tabName(self.dlg.tab_config_epa, "tab_epa_ws")
>>>>>>> 1bcc72a5
        utils_giswater.remove_tab_by_tabName(self.dlg.tab_config_epa, "tab_27")
        utils_giswater.remove_tab_by_tabName(self.dlg.tab_config_epa, "tab_28")
        utils_giswater.remove_tab_by_tabName(self.dlg.tab_config_admin, "tab_2")

        # Fill combo boxes of the form and related events
        self.dlg.exploitation_vdefault.currentIndexChanged.connect(partial(self.filter_dma_vdefault))
        self.dlg.state_vdefault.currentIndexChanged.connect(partial(self.filter_statetype_vdefault))

        # Populate General combo boxes
        # Om

        # Utils
        sql = "SELECT id, name FROM " + self.schema_name + ".om_visit_cat ORDER BY name"
        rows = self.controller.get_rows(sql)
        utils_giswater.set_item_data(self.dlg.visitcat_vdefault, rows, 1)
        sql = "SELECT DISTINCT(id), id FROM " + self.schema_name + ".om_visit_parameter_type ORDER BY id"
        rows = self.controller.get_rows(sql)
        utils_giswater.set_item_data(self.dlg.om_param_type_vdefault, rows, 1)
        self.populate_cmb_templates(self.dlg.composer_om_vdefault)

        # Edit
        sql = "SELECT DISTINCT(id), name FROM " + self.schema_name + ".value_state ORDER BY name"
        rows = self.controller.get_rows(sql)
        utils_giswater.set_item_data(self.dlg.state_vdefault, rows, 1)
        sql = ("SELECT DISTINCT(id), name FROM " + self.schema_name + ".value_state_type "
               "WHERE state = '" + str(utils_giswater.get_item_data(self.dlg.state_vdefault)) + "'")
        rows = self.controller.get_rows(sql)
        utils_giswater.set_item_data(self.dlg.statetype_vdefault, rows, 1)
        sql = "SELECT id, name FROM " + self.schema_name + ".value_state_type WHERE state=0 ORDER BY name"
        rows = self.controller.get_rows(sql)
        utils_giswater.set_item_data(self.dlg.statetype_end_vdefault, rows, 1)
        sql = "SELECT id, id FROM " + self.schema_name + ".cat_work ORDER BY id"
        rows = self.controller.get_rows(sql)
        utils_giswater.set_item_data(self.dlg.workcat_vdefault, rows, 1)
        sql = "SELECT id, id FROM " + self.schema_name + ".value_verified ORDER BY id"
        rows = self.controller.get_rows(sql)
        utils_giswater.set_item_data(self.dlg.verified_vdefault, rows, 1)
        sql = "SELECT id, id FROM " + self.schema_name + ".cat_arc ORDER BY id"
        rows = self.controller.get_rows(sql)
        utils_giswater.set_item_data(self.dlg.arccat_vdefault, rows, 1)
        sql = "SELECT id, id FROM " + self.schema_name + ".cat_node ORDER BY id"
        rows = self.controller.get_rows(sql)
        utils_giswater.set_item_data(self.dlg.nodecat_vdefault, rows, 1)
        sql = "SELECT id, id FROM " + self.schema_name + ".cat_connec ORDER BY id"
        rows = self.controller.get_rows(sql)
        utils_giswater.set_item_data(self.dlg.connecat_vdefault, rows, 1)
        sql = "SELECT id, id FROM " + self.schema_name + ".cat_element ORDER BY id"
        rows = self.controller.get_rows(sql)
        utils_giswater.set_item_data(self.dlg.elementcat_vdefault, rows, 1)
        sql = "SELECT expl_id, name FROM " + self.schema_name + ".exploitation ORDER BY name"
        rows = self.controller.get_rows(sql)
        utils_giswater.set_item_data(self.dlg.exploitation_vdefault, rows, 1)
        sql = "SELECT DISTINCT(muni_id),name FROM " + self.schema_name + ".ext_municipality ORDER BY name"
        rows = self.controller.get_rows(sql)
        utils_giswater.set_item_data(self.dlg.municipality_vdefault, rows, 1)
        sql = "SELECT sector_id, name FROM " + self.schema_name + ".sector ORDER BY name"
        rows = self.controller.get_rows(sql)
        utils_giswater.set_item_data(self.dlg.sector_vdefault, rows, 1)
        sql = "SELECT DISTINCT(id), id FROM " + self.schema_name + ".cat_pavement ORDER BY id"
        rows = self.controller.get_rows(sql)
        utils_giswater.set_item_data(self.dlg.pavementcat_vdefault, rows, 1)
        sql = "SELECT DISTINCT(id), id FROM " + self.schema_name + ".cat_soil ORDER BY id"
        rows = self.controller.get_rows(sql)
        utils_giswater.set_item_data(self.dlg.soilcat_vdefault, rows, 1)
        sql = ("SELECT value FROM " + self.schema_name + ".config_param_user "
               " WHERE cur_user = current_user AND parameter = 'dim_tooltip'")
        row = self.controller.get_row(sql)
        if row:
            utils_giswater.setChecked(self.dlg.chk_dim_tooltip, row)
        sql = ("SELECT value FROM " + self.schema_name + ".config_param_user "
               " WHERE cur_user = current_user AND parameter = 'edit_arc_division_dsbl'")
        row = self.controller.get_row(sql)
        if row:
            utils_giswater.setChecked(self.dlg.chk_edit_arc_division_dsbl, row)

        sql = ("SELECT DISTINCT(dma_id),name FROM " + self.schema_name + ".dma"
               " WHERE expl_id = '" + str(utils_giswater.get_item_data(self.dlg.exploitation_vdefault, 0)) + "'")
        rows = self.controller.get_rows(sql)
        utils_giswater.set_item_data(self.dlg.dma_vdefault, rows, 1)

        layers = self.iface.mapCanvas().layers()
        layers_list = []
        for layer in layers:
            layers_list.append(str(layer.name()))
        layers_list = sorted(layers_list, key=operator.itemgetter(0))
        utils_giswater.fillComboBoxList("cad_tools_base_layer_vdefault_1", layers_list, False)

        # MasterPlan
        sql = "SELECT psector_id, name FROM" + self.schema_name + ".plan_psector ORDER BY name"
        rows = self.controller.get_rows(sql)
        utils_giswater.set_item_data(self.dlg.psector_vdefault, rows, 1)
        sql = "SELECT id, name FROM" + self.schema_name + ".value_state_type WHERE state=2"
        rows = self.controller.get_rows(sql)
        utils_giswater.set_item_data(self.dlg.statetype_plan_vdefault, rows, 1)
        sql = ("SELECT value FROM " + self.schema_name + ".config_param_user "
               " WHERE cur_user = current_user AND parameter = 'plan_arc_vdivision_dsbl'")
        row = self.controller.get_row(sql)
        if row:
            utils_giswater.setChecked(self.dlg.chk_plan_arc_vdivision_dsbl, row)
        self.populate_cmb_templates(self.dlg.composer_plan_vdefault)

        if self.controller.get_project_type() == 'ws':

            self.dlg.exploitation_vdefault.currentIndexChanged.connect(partial(self.filter_presszone_vdefault))
            utils_giswater.remove_tab_by_tabName(self.dlg.tab_config_edit, "tab_edit_ud")
            utils_giswater.remove_tab_by_tabName(self.dlg.tabWidget, "tab_epa")
            utils_giswater.remove_tab_by_tabName(self.dlg.tab_config_epa, "tab_epa_ud")
            utils_giswater.remove_tab_by_tabName(self.dlg.tab_admin_topology, "tab_admin_topology_ud")
            utils_giswater.remove_tab_by_tabName(self.dlg.tab_admin_review, "tab_admin_review_ud")

            # Edit WS
            self.populate_combo_ws(self.dlg.wtpcat_vdefault, "WTP")
            self.populate_combo_ws(self.dlg.hydrantcat_vdefault, "HYDRANT")
            self.populate_combo_ws(self.dlg.filtercat_vdefault, "FILTER")
            self.populate_combo_ws(self.dlg.pumpcat_vdefault, "PUMP")
            self.populate_combo_ws(self.dlg.waterwellcat_vdefault, "WATERWELL")
            self.populate_combo_ws(self.dlg.metercat_vdefault, "METER")
            self.populate_combo_ws(self.dlg.tankcat_vdefault, "TANK")
            self.populate_combo_ws(self.dlg.manholecat_vdefault, "MANHOLE")
            self.populate_combo_ws(self.dlg.valvecat_vdefault, "VALVE")
            self.populate_combo_ws(self.dlg.registercat_vdefault, "REGISTER")
            self.populate_combo_ws(self.dlg.sourcecat_vdefault, "SOURCE")
            self.populate_combo_ws(self.dlg.junctioncat_vdefault, "JUNCTION")
            self.populate_combo_ws(self.dlg.expansiontankcat_vdefault, "EXPANSIONTANK")
            self.populate_combo_ws(self.dlg.netwjoincat_vdefault, "NETWJOIN")
            self.populate_combo_ws(self.dlg.reductioncat_vdefault, "REDUCTION")
            self.populate_combo_ws(self.dlg.netelementcat_vdefault, "NETELEMENT")
            self.populate_combo_ws(self.dlg.netsamplepointcat_vdefault, "NETSAMPLEPOINT")
            self.populate_combo_ws(self.dlg.flexunioncat_vdefault, "FLEXUNION")

            sql = ("SELECT cat_arc.id, cat_arc.id FROM " + self.schema_name + ".cat_arc"
                   " INNER JOIN " + self.schema_name + ".arc_type ON cat_arc.arctype_id = arc_type.id"
                   " WHERE arc_type.type = 'PIPE'")
            rows = self.controller.get_rows(sql)
            utils_giswater.set_item_data(self.dlg.pipecat_vdefault, rows, 1)
            sql = ("SELECT cat_connec.id, cat_connec.id FROM " + self.schema_name + ".cat_connec"
                   " INNER JOIN " + self.schema_name + ".connec_type ON cat_connec.connectype_id = connec_type.id"
                   " WHERE connec_type.type = 'WJOIN'")
            rows = self.controller.get_rows(sql)
            utils_giswater.set_item_data(self.dlg.wjoincat_vdefault, rows, 1)
            sql = ("SELECT cat_connec.id, cat_connec.id FROM " + self.schema_name + ".cat_connec"
                   " INNER JOIN " + self.schema_name + ".connec_type ON cat_connec.connectype_id = connec_type.id"
                   " WHERE connec_type.type = 'GREENTAP'")
            rows = self.controller.get_rows(sql)
            utils_giswater.set_item_data(self.dlg.greentap_vdefault, rows, 1)
            sql = ("SELECT cat_connec.id, cat_connec.id FROM " + self.schema_name + ".cat_connec"
                    " INNER JOIN " + self.schema_name + ".connec_type ON cat_connec.connectype_id = connec_type.id"
                    " WHERE connec_type.type = 'FOUNTAIN'")
            rows = self.controller.get_rows(sql)
            utils_giswater.set_item_data(self.dlg.fountain_vdefault, rows, 1)
            sql = ("SELECT cat_connec.id, cat_connec.id FROM " + self.schema_name + ".cat_connec"
                    " INNER JOIN " + self.schema_name + ".connec_type ON cat_connec.connectype_id = connec_type.id"
                    " WHERE connec_type.type = 'TAP'")
            rows = self.controller.get_rows(sql)
            utils_giswater.set_item_data(self.dlg.tap_vdefault, rows, 1)
            sql = ("SELECT DISTINCT(id), id FROM " + self.schema_name + ".cat_presszone"
                   " WHERE expl_id = '" + str(utils_giswater.get_item_data(self.dlg.exploitation_vdefault, 0)) + "'")
            rows = self.controller.get_rows(sql)
            utils_giswater.set_item_data(self.dlg.presszone_vdefault, rows, 1)


        elif self.controller.get_project_type() == 'ud':

            utils_giswater.remove_tab_by_tabName(self.dlg.tab_config_edit, "tab_edit_ws")
            utils_giswater.remove_tab_by_tabName(self.dlg.tab_config_epa, "tab_epa_ws")
            utils_giswater.remove_tab_by_tabName(self.dlg.tab_admin_topology, "tab_admin_topology_ws")
            utils_giswater.remove_tab_by_tabName(self.dlg.tab_admin_review, "tab_admin_review_ws")

            # Epa
            sql = "SELECT id, id FROM" + self.schema_name + ".inp_typevalue_outfall"
            rows = self.controller.get_rows(sql)
            utils_giswater.set_item_data(self.dlg.epa_outfall_type_vdefault, rows, 1)

            # Edit UD
            sql = "SELECT id, id FROM " + self.schema_name + ".node_type ORDER BY id"
            rows = self.controller.get_rows(sql)
            utils_giswater.set_item_data(self.dlg.nodetype_vdefault, rows, 1)
            sql = "SELECT id, id FROM " + self.schema_name + ".arc_type ORDER BY id"
            rows = self.controller.get_rows(sql)
            utils_giswater.set_item_data(self.dlg.arctype_vdefault, rows, 1)
            sql = "SELECT id, id FROM " + self.schema_name + ".connec_type ORDER BY id"
            rows = self.controller.get_rows(sql)
            utils_giswater.set_item_data(self.dlg.connectype_vdefault, rows, False)
            sql = "SELECT id, id FROM " + self.schema_name + ".cat_grate ORDER BY id"
            rows = self.controller.get_rows(sql)
            utils_giswater.set_item_data(self.dlg.gratecat_vdefault, rows, False)

        # Get current values from 'config_param_user'
        sql = ("SELECT parameter, value FROM " + self.schema_name + ".config_param_user"
               " WHERE cur_user = current_user")
        rows = self.controller.get_rows(sql)
        if rows:
            for row in rows:
                widget = utils_giswater.getWidget(str(row[0]))
                if widget is not None:
                    if type(widget) == QDateEdit:
                        date = QDate.fromString(row[1], 'yyyy-MM-dd')
                        utils_giswater.setCalendarDate(widget, date)
                    else:
                        if widget.objectName() == 'cad_tools_base_layer_vdefault_1':
                            utils_giswater.setWidgetText(str(row[0]), str(row[1]))
                        elif widget.objectName() == 'composer_plan_vdefault' or widget.objectName() == 'composer_om_vdefault':
                            utils_giswater.set_combo_itemData(widget, row[1], 1)
                        elif type(widget) == QDoubleSpinBox:
                            utils_giswater.setWidgetText(str(row[0]), str(row[1]))
                        else:
                            utils_giswater.set_combo_itemData(widget, row[1], 0)
                    utils_giswater.setChecked("chk_" + str(row[0]), True)


        # Get current values from 'config_param_system'
        sql = ("SELECT parameter, value FROM " + self.schema_name + ".config_param_system")
        rows = self.controller.get_rows(sql)
        if rows:
            for row in rows:
                utils_giswater.setWidgetText(str(row[0]), str(row[1]))
                utils_giswater.setChecked("chk_" + str(row[0]), True)

        # Get columns name in order of the table
        sql = ("SELECT column_name FROM information_schema.columns"
               " WHERE table_name = '" + "config'"
               " AND table_schema = '" + self.schema_name.replace('"', '') + "'"
               " ORDER BY ordinal_position")
        column_name = self.controller.get_rows(sql)
        sql = ("SELECT * FROM " + self.schema_name + ".config")
        row_config = self.controller.get_row(sql)
        for row in column_name:
            widget_name = str(row[0])
            widget = utils_giswater.getWidget(widget_name)
            if widget:
                if type(widget) is QDoubleSpinBox:
                    if row_config[row[0]]:
                        utils_giswater.setWidgetText(widget, str(row_config[row[0]]))
                        utils_giswater.setChecked(widget_name + "_control", True)
                    else:
                        utils_giswater.setChecked(widget_name + "_control", False)
                elif type(widget) is QCheckBox:
                    if row_config[row[0]]:
                        utils_giswater.setChecked(widget, True)
                    else:
                        utils_giswater.setChecked(widget, False)

        # Open dialog
        self.open_dialog(self.dlg, maximize_button=False)


    def utils_config_accept(self):

        # Edit - Utils
        self.manage_config_param_user("state_vdefault")
        self.manage_config_param_user("statetype_vdefault")
        self.manage_config_param_user("statetype_end_vdefault")
        self.manage_config_param_user("workcat_vdefault")
        self.manage_config_param_user("verified_vdefault")
        self.manage_config_param_user("builtdate_vdefault")
        self.manage_config_param_user("enddate_vdefault")
        self.manage_config_param_user("arccat_vdefault")
        self.manage_config_param_user("nodecat_vdefault")
        self.manage_config_param_user("connecat_vdefault")
        self.manage_config_param_user("elementcat_vdefault")
        self.manage_config_param_user("exploitation_vdefault")
        self.manage_config_param_user("municipality_vdefault")
        self.manage_config_param_user("sector_vdefault")
        self.manage_config_param_user("pavementcat_vdefault")
        self.manage_config_param_user("soilcat_vdefault")
        self.manage_config_param_user("dma_vdefault")
        self.manage_config_param_user("dim_tooltip", True)
        self.manage_config_param_user("edit_arc_division_dsbl", True)
        self.manage_config_param_user("plan_arc_vdivision_dsbl", True)
        self.manage_config_param_user("cad_tools_base_layer_vdefault_1")

        # MasterPlan
        self.manage_config_param_user("psector_vdefault")
        self.manage_config_param_user("statetype_plan_vdefault")
        self.manage_config_param_user("psector_scale_tol")
        self.manage_config_param_user("psector_rotation_tol")
        self.manage_config_param_user("psector_gexpenses_tol")
        self.manage_config_param_user("psector_vat_tol")
        self.manage_config_param_user("psector_other_tol")
        self.manage_config_param_user("psector_measurament_tol")
        self.manage_config_param_user("composer_plan_vdefault")

        # OM
        self.manage_config_param_user("visitcat_vdefault")
        self.manage_config_param_user("om_param_type_vdefault")
        self.manage_config_param_user("composer_om_vdefault")

        # Admin - Topology - Utils
        widget_list = self.dlg.tab_admin_topology.findChildren(QDoubleSpinBox)
        for widget in widget_list:
            self.update_config(widget.objectName())

        # Manage QCheckBoxes
        self.update_config("arc_searchnodes_control")
        self.update_config("samenode_init_end_control")
        self.update_config("node_proximity_control")
        self.update_config("connec_proximity_control")
        self.update_config("insert_double_geometry")
        self.update_config("orphannode_delete")
        self.update_config("nodeinsert_arcendpoint")
        self.manage_config_param_system("state_topo", True)
        self.manage_config_param_system("link_search_buffer")
        self.upsert_config_param_system("proximity_buffer")

        # Admin - Analysis
        self.update_config("node_duplicated_tolerance")
        self.update_config("connec_duplicated_tolerance")

        if self.controller.get_project_type() == 'ws':

            # Edit - WS
            self.manage_config_param_user("presszone_vdefault")
            self.manage_config_param_user("wtpcat_vdefault")
            self.manage_config_param_user("netsamplepointcat_vdefault")
            self.manage_config_param_user("netelementcat_vdefault")
            self.manage_config_param_user("flexunioncat_vdefault")
            self.manage_config_param_user("tankcat_vdefault")
            self.manage_config_param_user("hydrantcat_vdefault")
            self.manage_config_param_user("junctioncat_vdefault")
            self.manage_config_param_user("pumpcat_vdefault")
            self.manage_config_param_user("reductioncat_vdefault")
            self.manage_config_param_user("valvecat_vdefault")
            self.manage_config_param_user("manholecat_vdefault")
            self.manage_config_param_user("metercat_vdefault")
            self.manage_config_param_user("sourcecat_vdefault")
            self.manage_config_param_user("waterwellcat_vdefault")
            self.manage_config_param_user("filtercat_vdefault")
            self.manage_config_param_user("registercat_vdefault")
            self.manage_config_param_user("netwjoincat_vdefault")
            self.manage_config_param_user("expansiontankcat_vdefault")
            self.manage_config_param_user("pipecat_vdefault")
            self.manage_config_param_user("wjoincat_vdefault")
            self.manage_config_param_user("greentap_vdefault")
            self.manage_config_param_user("fountain_vdefault")
            self.manage_config_param_user("tap_vdefault")

            # Admin - Review - WS
            self.manage_config_param_system("rev_nod_elev_tol")
            self.manage_config_param_system("rev_nod_depth_tol")

            # Admin - WS
            self.update_config("node2arc")

        elif self.controller.get_project_type() == 'ud':

            # Edit - UD
            if utils_giswater.isChecked("chk_nodetype_vdefault"):
                sql = ("SELECT name FROM " + self.schema_name + ".value_state WHERE id::text = "
                       "(SELECT value FROM " + self.schema_name + ".config_param_user"
                       " WHERE cur_user = current_user AND parameter = 'exploitation_vdefault')::text")
                row = self.controller.get_row(sql)
                if row:
                    utils_giswater.setWidgetText("exploitation_vdefault", str(row[0]))
                self.upsert_config_param_user("nodetype_vdefault")
            else:
                self.delete_config_param_user("nodetype_vdefault")
            self.manage_config_param_user("arctype_vdefault")
            self.manage_config_param_user("connectype_vdefault")
            self.manage_config_param_user("gratecat_vdefault")

            # Epa - UD
            self.manage_config_param_user("epa_outfall_type_vdefault")
            self.manage_config_param_user("epa_conduit_q0_tol")
            self.manage_config_param_user("epa_junction_y0_tol")
            self.manage_config_param_user("epa_rgage_scf_tol")

            # Admin - Review - UD
            self.manage_config_param_system("rev_arc_y1_tol")
            self.manage_config_param_system("rev_arc_y2_tol")
            self.manage_config_param_system("rev_arc_geom1_tol")
            self.manage_config_param_system("rev_arc_geom2_tol")
            self.manage_config_param_system("rev_nod_telev_tol")
            self.manage_config_param_system("rev_nod_ymax_tol")
            self.manage_config_param_system("rev_nod_geom1_tol")
            self.manage_config_param_system("rev_nod_geom2_tol")
            self.manage_config_param_system("rev_con_y1_tol")
            self.manage_config_param_system("rev_con_y2_tol")
            self.manage_config_param_system("rev_con_geom1_tol")
            self.manage_config_param_system("rev_con_geom2_tol")
            self.manage_config_param_system("rev_gul_topelev_tol")
            self.manage_config_param_system("rev_gul_ymax_tol")
            self.manage_config_param_system("rev_gul_sandbox_tol")
            self.manage_config_param_system("rev_gul_geom1_tol")
            self.manage_config_param_system("rev_gul_geom2_tol")
            self.manage_config_param_system("rev_gul_units_tol")

            # Admin - Topology - UD
            self.manage_config_param_system("slope_arc_direction", True)

        message = "Values has been updated"
        self.controller.show_info(message)
        self.close_dialog(self.dlg)


    def utils_import_csv(self):
        """ Button 83: Import CSV """

        self.dlg_csv = Csv2Pg()
        utils_giswater.setDialog(self.dlg_csv)
        self.load_settings(self.dlg_csv)
        roles = self.controller.get_rolenames()

        temp_tablename = 'temp_csv2pg'
        self.populate_cmb_unicodes(self.dlg_csv.cmb_unicode_list)
        self.populate_combos(self.dlg_csv.cmb_import_type, 'id', 'name_i18n, csv_structure', 'sys_csv2pg_cat', roles, False)

        self.dlg_csv.lbl_info.setWordWrap(True)
        utils_giswater.setWidgetText(self.dlg_csv.cmb_unicode_list, 'utf8')
        self.dlg_csv.rb_comma.setChecked(False)
        self.dlg_csv.rb_semicolon.setChecked(True)

        # Signals
        self.dlg_csv.btn_cancel.clicked.connect(partial(self.close_dialog, self.dlg_csv))
        self.dlg_csv.rejected.connect(partial(self.close_dialog, self.dlg_csv))
        self.dlg_csv.btn_accept.clicked.connect(partial(self.write_csv, self.dlg_csv, temp_tablename))
        self.dlg_csv.cmb_import_type.currentIndexChanged.connect(partial(self.update_info, self.dlg_csv))
        self.dlg_csv.btn_file_csv.clicked.connect(partial(self.select_file_csv))
        self.dlg_csv.cmb_unicode_list.currentIndexChanged.connect(partial(self.preview_csv, self.dlg_csv))
        self.dlg_csv.rb_comma.clicked.connect(partial(self.preview_csv, self.dlg_csv))
        self.dlg_csv.rb_semicolon.clicked.connect(partial(self.preview_csv, self.dlg_csv))

        self.load_settings_values()

        if str(utils_giswater.getWidgetText(self.dlg_csv.txt_file_csv)) != 'null':
            self.preview_csv(self.dlg_csv)
        self.dlg_csv.progressBar.setVisible(False)

        # Open dialog
        self.open_dialog(self.dlg_csv, maximize_button=False)


    def populate_cmb_unicodes(self, combo):
        """ Populate combo with full list of codes """

        unicode_list = []
        for item in aliases.items():
            unicode_list.append(str(item[0]))
            sorted_list = sorted(unicode_list, key=str.lower)
        utils_giswater.set_autocompleter(combo, sorted_list)


    def update_info(self, dialog):
        """ Update the tag according to item selected from cmb_import_type """
        dialog.lbl_info.setText(utils_giswater.get_item_data(self.dlg_csv.cmb_import_type, 2))


    def load_settings_values(self):
        """ Load QGIS settings related with csv options """

        cur_user = self.controller.get_current_user()
        utils_giswater.setWidgetText(self.dlg_csv.txt_file_csv,
            self.controller.plugin_settings_value('Csv2Pg_txt_file_csv_' + cur_user))
        utils_giswater.setWidgetText(self.dlg_csv.cmb_unicode_list,
            self.controller.plugin_settings_value('Csv2Pg_cmb_unicode_list_' + cur_user))
        if self.controller.plugin_settings_value('Csv2Pg_rb_comma_' + cur_user).title() == 'True':
            self.dlg_csv.rb_comma.setChecked(True)
        else:
            self.dlg_csv.rb_semicolon.setChecked(True)


    def save_settings_values(self):
        """ Save QGIS settings related with csv options """

        cur_user = self.controller.get_current_user()
        self.controller.plugin_settings_set_value("Csv2Pg_txt_file_csv_" + cur_user,
            utils_giswater.getWidgetText('txt_file_csv'))
        self.controller.plugin_settings_set_value("Csv2Pg_cmb_unicode_list_" + cur_user,
            utils_giswater.getWidgetText('cmb_unicode_list'))
        self.controller.plugin_settings_set_value("Csv2Pg_rb_comma_" + cur_user,
            bool(self.dlg_csv.rb_comma.isChecked()))
        self.controller.plugin_settings_set_value("Csv2Pg_rb_semicolon_" + cur_user,
            bool(self.dlg_csv.rb_semicolon.isChecked()))


    def validate_params(self, dialog):
        """ Validate if params are valids """

        label_aux = utils_giswater.getWidgetText(dialog.txt_import)
        path = self.get_path(dialog)
        self.preview_csv(dialog)
        if path is None or path == 'null':
            return False
        if label_aux is None or label_aux == 'null':
            message = "Please put a import label"
            self.controller.show_warning(message)
            return False

        return True


    def get_path(self, dialog):
        """ Take the file path if exist. AND if not exit ask it """

        path = utils_giswater.getWidgetText(dialog.txt_file_csv)
        if path is None or path == 'null' or not os.path.exists(path):
            message = "Please choose a valid path"
            self.controller.show_warning(message)
            return None
        if path.find('.csv') == -1:
            message = "Please choose a csv file"
            self.controller.show_warning(message)
            return None

        return path


    def get_delimiter(self, dialog):

        delimiter = ';'
        if dialog.rb_semicolon.isChecked():
            delimiter = ';'
        elif dialog.rb_comma.isChecked():
            delimiter = ','
        return delimiter


    def preview_csv(self, dialog):
        """ Show current file in QTableView acorrding to selected delimiter and unicode """

        path = self.get_path(dialog)
        if path is None:
            return

        delimiter = self.get_delimiter(dialog)
        model = QStandardItemModel()
        _unicode = utils_giswater.getWidgetText(dialog.cmb_unicode_list)
        dialog.tbl_csv.setModel(model)
        dialog.tbl_csv.horizontalHeader().setStretchLastSection(True)

        try:
            with open(path, "rb") as file_input:
                rows = csv.reader(file_input, delimiter=delimiter)
                for row in rows:
                    unicode_row = [x.decode(str(_unicode)) for x in row]
                    items = [QStandardItem(field)for field in unicode_row]
                    model.appendRow(items)
        except Exception as e:
            self.controller.show_warning(str(e))


    def delete_table_csv(self, temp_tablename, csv2pgcat_id_aux):
        """ Delete records from temp_csv2pg for current user and selected cat """
        sql = ("DELETE FROM " + self.schema_name + "." + temp_tablename + " "
               " WHERE csv2pgcat_id = '" +str(csv2pgcat_id_aux) + "' AND user_name = current_user")
        self.controller.execute_sql(sql)


    def write_csv(self, dialog, temp_tablename):
        """ Write csv in postgre and call gw_fct_utils_csv2pg function """

        if not self.validate_params(dialog):
            return

        csv2pgcat_id_aux = utils_giswater.get_item_data(dialog.cmb_import_type, 0)
        self.delete_table_csv(temp_tablename, csv2pgcat_id_aux)
        path = utils_giswater.getWidgetText(dialog.txt_file_csv)
        label_aux = utils_giswater.getWidgetText(dialog.txt_import)
        delimiter = self.get_delimiter(dialog)
        _unicode = utils_giswater.getWidgetText(dialog.cmb_unicode_list)
        cabecera = True
        fields = "csv2pgcat_id, "
        progress = 0
        dialog.progressBar.setVisible(True)
        dialog.progressBar.setValue(progress)

        try:
            with open(path, 'rb') as csvfile:
                # counts rows in csvfile, using var "row_count" to do progresbar
                row_count = sum(1 for rows in csvfile)  #@UnusedVariable
                dialog.progressBar.setMaximum(row_count - 20)  # -20 for see 100% complete progress
                csvfile.seek(0)  # Position the cursor at position 0 of the file
                reader = csv.reader(csvfile, delimiter=delimiter)
                for row in reader:
                    values = "'" + str(csv2pgcat_id_aux)+"', '"
                    progress += 1

                    for x in range(0, len(row)):
                        row[x] = row[x].replace("'", "''")
                    if cabecera:
                        for x in range(1, len(row)+1):
                            fields += 'csv' + str(x)+", "
                        cabecera = False
                        fields = fields[:-2]
                    else:
                        for value in row:
                            if len(value) != 0:
                                values += str(value.decode(str(_unicode))) + "', '"
                            else:
                                values = values[:-1]
                                values += "null, '"
                        values = values[:-3]
                        sql = ("INSERT INTO " + self.controller.schema_name + "." + temp_tablename + " ("
                               + str(fields) + ") VALUES (" + str(values) + ")")

                        status = self.controller.execute_sql(sql)
                        if not status:
                            return
                        dialog.progressBar.setValue(progress)

        except Exception as e:
            self.controller.show_warning(str(e))
            return

        message = "Import has been satisfactory"
        self.controller.show_info(message)

        sql = ("SELECT " + self.schema_name + ".gw_fct_utils_csv2pg("
               + str(csv2pgcat_id_aux) + ", '" + str(label_aux) + "')")
        self.controller.execute_sql(sql)

        self.save_settings_values()


    def populate_combos(self, combo, field_id, fields, table_name, roles, allow_nulls=True):

        if roles is None:
            return

        sql = ("SELECT DISTINCT(" + field_id + "), " + fields + ""
               " FROM " + self.schema_name + "." + table_name + ""
               " WHERE sys_role IN " + roles + "")
        rows = self.controller.get_rows(sql)
        if not rows:
            message = "You do not have permission to execute this application"
            self.dlg_csv.lbl_info.setText(self.controller.tr(message))
            self.dlg_csv.lbl_info.setStyleSheet("QLabel{color: red;}")
            self.dlg_csv.setEnabled(False)
            return

        combo.blockSignals(True)
        combo.clear()
        if allow_nulls:
            combo.addItem("", "")
        records_sorted = sorted(rows, key=operator.itemgetter(1))
        for record in records_sorted:
            combo.addItem(record[1], record)
        combo.blockSignals(False)

        self.update_info(self.dlg_csv)


    def select_file_csv(self):
        """ Select CSV file """

        file_csv = utils_giswater.getWidgetText('txt_file_csv')
        # Set default value if necessary
        if file_csv is None or file_csv == '':
            file_csv = self.plugin_dir
        # Get directory of that file
        folder_path = os.path.dirname(file_csv)
        if not os.path.exists(folder_path):
            folder_path = os.path.dirname(__file__)
        os.chdir(folder_path)
        message = self.controller.tr("Select CSV file")
        file_csv = QFileDialog.getOpenFileName(None, message, "", '*.csv')
        self.dlg_csv.txt_file_csv.setText(file_csv)
        self.save_settings_values()
        self.preview_csv(self.dlg_csv)


    def populate_combo_ws(self, widget, node_type):


        sql = ("SELECT cat_node.id, cat_node.id FROM " + self.schema_name + ".cat_node"
               " INNER JOIN " + self.schema_name + ".node_type ON cat_node.nodetype_id = node_type.id"
               " WHERE node_type.type = '" + node_type + "'")
        rows = self.controller.get_rows(sql)
        utils_giswater.set_item_data(widget, rows, 1)


    def upsert_config_param_system(self, parameter,add_check=False):
        """ Insert or update value of @parameter in table 'config_param_user' with current_user control """

        if add_check:
            widget = utils_giswater.getWidget('chk_'+str(parameter))
        else:
            widget = utils_giswater.getWidget(parameter)

        if widget is None:
            message = "Widget not found"
            self.controller.log_info(message, parameter=parameter)
            return

        tablename = "config_param_system"
        sql = ("SELECT parameter FROM " + self.schema_name + "." + tablename + ""
               " WHERE parameter = '" + str(parameter) + "'")
        exist_param = self.controller.get_row(sql)
        sql = None
        if type(widget) == QDateEdit:
            _date = widget.dateTime().toString('yyyy-MM-dd')
            if exist_param:
                sql = ("UPDATE " + self.schema_name + "." + tablename + ""
                       " SET value = '" + str(_date) + "'"
                       " WHERE parameter = '" + parameter + "'")
            else:
                sql = ("INSERT INTO " + self.schema_name + "." + tablename + "(parameter, value)"
                       " VALUES ('" + parameter + "', '" + _date + "')")

        elif type(widget) == QCheckBox:
            value = utils_giswater.isChecked(widget)
            if exist_param:
                sql = ("UPDATE " + self.schema_name + "." + tablename + ""
                       " SET value = '" + str(value) + "'"
                       " WHERE parameter = '" + parameter + "'")
            else:
                sql = ("INSERT INTO " + self.schema_name + "." + tablename + "(parameter, value)"
                       " VALUES ('" + parameter + "', '" + str(value) + "')")

        else:
            value = utils_giswater.getWidgetText(widget)
            if value == "":
                return
            if value == 'null':
                value = "0.000"
            if exist_param:
                sql = "UPDATE " + self.schema_name + "." + tablename + " SET value = "
                if widget.objectName() == 'state_vdefault':
                    sql += ("(SELECT id FROM " + self.schema_name + ".value_state"
                            " WHERE name = '" + str(value) + "')"
                            " WHERE parameter = 'state_vdefault'")
                elif widget.objectName() == 'exploitation_vdefault':
                    sql += ("(SELECT expl_id FROM " + self.schema_name + ".exploitation"
                        " WHERE name = '" + str(value) + "')"
                        " WHERE parameter = 'exploitation_vdefault'")
                elif widget.objectName() == 'municipality_vdefault':
                    sql += ("(SELECT muni_id FROM " + self.schema_name + ".ext_municipality"
                            " WHERE name = '" + str(value) + "')"
                            " WHERE parameter = 'municipality_vdefault'")
                elif widget.objectName() == 'visitcat_vdefault':
                    sql += ("(SELECT id FROM " + self.schema_name + ".om_visit_cat"
                            " WHERE name = '" + str(value) + "')"
                            " WHERE parameter = 'visitcat_vdefault'")
                else:
                    sql += ("'" + str(value) + "' WHERE parameter = '" + parameter + "'")
            else:
                sql = "INSERT INTO " + self.schema_name + "." + tablename + "(parameter, value)"
                if widget.objectName() == 'state_vdefault':
                    sql += (" VALUES ('" + parameter + "',"
                            " (SELECT id FROM " + self.schema_name + ".value_state"
                            " WHERE name = '" + str(value) + "'))")
                elif widget.objectName() == 'exploitation_vdefault':
                    sql += (" VALUES ('" + parameter + "',"
                            " (SELECT expl_id FROM " + self.schema_name + ".exploitation"
                            " WHERE name = '" + str(utils_giswater.getWidgetText(widget)) + "'))")
                elif widget.objectName() == 'municipality_vdefault':
                    sql += (" VALUES ('" + parameter + "',"
                            " (SELECT muni_id FROM " + self.schema_name + ".ext_municipality"
                            " WHERE name = '" + str(value) + "'))")
                elif widget.objectName() == 'visitcat_vdefault':
                    sql += (" VALUES ('" + parameter + "',"
                            " (SELECT id FROM " + self.schema_name + ".om_visit_cat"
                            " WHERE name ='" + str(value) + "'))")
                else:
                    sql += (" VALUES ('" + parameter + "', '" + str(value) + "')")


        if sql:
            self.controller.execute_sql(sql)


    def update_config(self, columnname):
        """ Update value of @parameter in table 'config' """

        widget = utils_giswater.getWidget(columnname)
        if widget is None:
            message = "Widget not found"
            self.controller.log_info(message, parameter=columnname)
            return

        tablename = "config"
        if not self.controller.check_column(tablename, columnname):
            message = "Column not found"
            self.controller.log_info(message, parameter=columnname)
            return

        if type(widget) is QDoubleSpinBox:
            set_value = " = 0.000"
            value = utils_giswater.getWidgetText(columnname)
            if value == 'null':
                set_value = " = 0.000"
            elif value:
                set_value = " = '" + str(value) + "'"
            else:
                return

        elif type(widget) is QCheckBox:
            if utils_giswater.isChecked(widget):
                set_value = " = True"
            else:
                set_value = " = False"

        if columnname == "node_duplicated_tolerance" and utils_giswater.isChecked(str(columnname) + "_control") == False:
            set_value = " = 0.000"
        elif columnname == "connec_duplicated_tolerance" and utils_giswater.isChecked(str(columnname) + "_control") == False:
            set_value = " = 0.000"
        elif columnname == "node2arc" and utils_giswater.isChecked(str(columnname) + "_control") == False:
            set_value = " = 0.000"

        sql = ("UPDATE " + self.schema_name + "." + tablename + ""
               " SET " + columnname + set_value)
        self.controller.execute_sql(sql)


    def upsert_config_param_user(self, parameter, add_check=False):
        """ Insert or update value of @parameter in table 'config_param_user' with current_user control """

        if add_check:
            widget = utils_giswater.getWidget('chk_' + str(parameter))
        else:
            widget = utils_giswater.getWidget(parameter)

        if widget is None:
            message = "Widget not found"
            self.controller.log_info(message, parameter=parameter)
            return

        tablename = "config_param_user"
        sql = ("SELECT parameter FROM " + self.schema_name + "." + tablename + ""
               " WHERE cur_user = current_user AND parameter = '" + str(parameter) + "'")
        exist_param = self.controller.get_row(sql)

        sql = None
        if type(widget) == QDateEdit:
            _date = widget.dateTime().toString('yyyy-MM-dd')
            if exist_param:
                sql = ("UPDATE " + self.schema_name + "." + tablename + ""
                       " SET value = '" + str(_date) + "'"
                       " WHERE parameter = '" + parameter + "' AND cur_user = current_user")
            else:
                sql = ("INSERT INTO " + self.schema_name + "." + tablename + "(parameter, value, cur_user)"
                       " VALUES ('" + parameter + "', '" + _date + "', current_user)")

        elif type(widget) == QCheckBox:
            value = utils_giswater.isChecked(widget)
            if exist_param:
                sql = ("UPDATE " + self.schema_name + "." + tablename + ""
                       " SET value = '" + str(value) + "'"
                       " WHERE parameter = '" + parameter + "' AND cur_user = current_user")
            else:
                sql = ("INSERT INTO " + self.schema_name + "." + tablename + "(parameter, value, cur_user)"
                       " VALUES ('" + parameter + "', '" + str(value) + "', current_user)")

        else:
            value = utils_giswater.getWidgetText(widget)
            if value == '':
                return
            if value == 'null':
                value = "0.000"
            if exist_param:
                sql = "UPDATE " + self.schema_name + "." + tablename + " SET value = "
                if widget.objectName() == 'composer_plan_vdefault' or widget.objectName() == 'composer_om_vdefault':
                    sql += (" '" + str(utils_giswater.get_item_data(widget, 1)) + "' "
                        " WHERE parameter = '" + widget.objectName() + "' AND cur_user = current_user")
                elif widget.objectName() == 'cad_tools_base_layer_vdefault_1':
                    sql += ("'" + str(value) + "' WHERE cur_user = current_user AND parameter = '" + parameter + "'")
                elif type(widget) == QDoubleSpinBox:
                    sql += ("'" + str(value) + "' WHERE cur_user = current_user AND parameter = '" + parameter + "'")
                else:
                    sql += (" '" + str(utils_giswater.get_item_data(widget, 0)) + "' "
                            " WHERE parameter = '" + widget.objectName() + "' AND cur_user = current_user")
<<<<<<< HEAD
            
=======
>>>>>>> 1bcc72a5
            else:
                sql = "INSERT INTO " + self.schema_name + "." + tablename + "(parameter, value, cur_user)"
                if widget.objectName() == 'state_vdefault':
                    sql += (" VALUES ('" + parameter + "', '" + str(
                        utils_giswater.get_item_data(widget, 0)) + "', current_user)")
                elif widget.objectName() == 'municipality_vdefault':
                    sql += (" VALUES ('" + parameter + "',"
                            " (SELECT muni_id FROM " + self.schema_name + ".ext_municipality"
                            " WHERE name ='" + str(value) + "'), current_user)")
                elif widget.objectName() == 'composer_plan_vdefault' or widget.objectName() == 'composer_om_vdefault':
                    sql += (" VALUES ('" + parameter + "', '" + str(utils_giswater.get_item_data(widget, 1)) + "', current_user)")
                elif widget.objectName() == 'cad_tools_base_layer_vdefault_1':
                    sql += (" VALUES ('" + parameter + "', '" + str(value) + "', current_user)")
                elif type(widget) == QDoubleSpinBox:
                    sql += (" VALUES ('" + parameter + "', '" + str(value) + "', current_user)")
                else:
                    sql += (" VALUES ('" + parameter + "', '" + str(
                        utils_giswater.get_item_data(widget, 0)) + "', current_user)")

        if sql:
            self.controller.execute_sql(sql)


    def delete_config_param_user(self, parameter):
        """ Delete value of @parameter in table 'config_param_user' with current_user control """

        tablename = "config_param_user"
        sql = ("DELETE FROM " + self.schema_name + "." + tablename + ""
               " WHERE cur_user = current_user AND parameter = '" + parameter + "'")
        self.controller.execute_sql(sql)


    def insert_selector_audit(self, fprocesscat_id):
        """ Insert @fprocesscat_id for current_user in table 'selector_audit' """

        tablename = "selector_audit"
        sql = ("SELECT * FROM " + self.schema_name + "." + tablename + ""
               " WHERE fprocesscat_id = " + str(fprocesscat_id) + " AND cur_user = current_user;")
        row = self.controller.get_row(sql)
        if not row:
            sql = ("INSERT INTO " + self.schema_name + "." + tablename + " (fprocesscat_id, cur_user)"
                   " VALUES (" + str(fprocesscat_id) + ", current_user);")
        self.controller.execute_sql(sql)


    def delete_config_param_system(self, parameter):
        """ Delete value of @parameter in table 'config_param_user' with current_user control """

        tablename = "config_param_system"
        sql = ("DELETE FROM " + self.schema_name + "." + tablename + ""
               " WHERE parameter = '" + parameter + "'")
        self.controller.execute_sql(sql)


    def manage_config_param_user(self, parameter, add_check=False):
        """ Manage @parameter in table 'config_param_user' """

        chk_widget = "chk_" + str(parameter)
        if utils_giswater.isChecked(chk_widget):
            self.upsert_config_param_user(parameter, add_check)
        else:
            self.delete_config_param_user(parameter)


    def manage_config_param_system(self, parameter, add_check=False):
        """ Manage @parameter in table 'config_param_system' """

        chk_widget = "chk_" + str(parameter)
        if utils_giswater.isChecked(chk_widget):
            self.upsert_config_param_system(parameter,add_check)
        else:
            self.delete_config_param_system(parameter)


    def filter_dma_vdefault(self):
        """ Filter QComboBox @dma_vdefault according QComboBox @exploitation_vdefault """

        sql = ("SELECT DISTINCT(dma_id),name FROM " + self.schema_name + ".dma"
               " WHERE expl_id = '"+str(utils_giswater.get_item_data(self.dlg.exploitation_vdefault,0)) +"'")
        rows = self.controller.get_rows(sql)
        utils_giswater.set_item_data(self.dlg.dma_vdefault, rows, 1)


    def filter_presszone_vdefault(self):
        """ Filter QComboBox @presszone_vdefault according QComboBox @exploitation_vdefault """
<<<<<<< HEAD
        
=======

>>>>>>> 1bcc72a5
        sql = ("SELECT DISTINCT(id), id FROM " + self.schema_name + ".cat_presszone"
               " WHERE expl_id = '"+str(utils_giswater.get_item_data(self.dlg.exploitation_vdefault,0)) +"'")
        rows = self.controller.get_rows(sql)
        utils_giswater.set_item_data(self.dlg.presszone_vdefault, rows, False)


    def filter_statetype_vdefault(self):
        """ Filter QComboBox @statetype_vdefault according  @state_vdefault """
        sql = ("SELECT DISTINCT(id), name FROM " + self.schema_name + ".value_state_type WHERE state = '"+str(utils_giswater.get_item_data(self.dlg.state_vdefault))+"'")
        rows = self.controller.get_rows(sql)
        utils_giswater.set_item_data(self.dlg.statetype_vdefault, rows, 1)


    def populate_cmb_templates(self, combo):

        composers = self.iface.activeComposers()
        index = 0
        records = []
        for comp_view in composers:
            elem = [index, comp_view.composerWindow().windowTitle()]
            records.append(elem)
            index = index +1
        utils_giswater.set_item_data(combo, records, 1)

        <|MERGE_RESOLUTION|>--- conflicted
+++ resolved
@@ -247,11 +247,8 @@
 
         # Hide empty tabs
         utils_giswater.remove_tab_by_tabName(self.dlg.tabWidget, "tab_basic")
-<<<<<<< HEAD
-=======
         utils_giswater.remove_tab_by_tabName(self.dlg.tab_config_epa, "tab_epa_utils")
         utils_giswater.remove_tab_by_tabName(self.dlg.tab_config_epa, "tab_epa_ws")
->>>>>>> 1bcc72a5
         utils_giswater.remove_tab_by_tabName(self.dlg.tab_config_epa, "tab_27")
         utils_giswater.remove_tab_by_tabName(self.dlg.tab_config_epa, "tab_28")
         utils_giswater.remove_tab_by_tabName(self.dlg.tab_config_admin, "tab_2")
@@ -1112,10 +1109,7 @@
                 else:
                     sql += (" '" + str(utils_giswater.get_item_data(widget, 0)) + "' "
                             " WHERE parameter = '" + widget.objectName() + "' AND cur_user = current_user")
-<<<<<<< HEAD
-            
-=======
->>>>>>> 1bcc72a5
+
             else:
                 sql = "INSERT INTO " + self.schema_name + "." + tablename + "(parameter, value, cur_user)"
                 if widget.objectName() == 'state_vdefault':
@@ -1194,27 +1188,24 @@
         """ Filter QComboBox @dma_vdefault according QComboBox @exploitation_vdefault """
 
         sql = ("SELECT DISTINCT(dma_id),name FROM " + self.schema_name + ".dma"
-               " WHERE expl_id = '"+str(utils_giswater.get_item_data(self.dlg.exploitation_vdefault,0)) +"'")
+               " WHERE expl_id = '" + str(utils_giswater.get_item_data(self.dlg.exploitation_vdefault, 0)) + "'")
         rows = self.controller.get_rows(sql)
         utils_giswater.set_item_data(self.dlg.dma_vdefault, rows, 1)
 
 
     def filter_presszone_vdefault(self):
         """ Filter QComboBox @presszone_vdefault according QComboBox @exploitation_vdefault """
-<<<<<<< HEAD
-        
-=======
-
->>>>>>> 1bcc72a5
+
         sql = ("SELECT DISTINCT(id), id FROM " + self.schema_name + ".cat_presszone"
-               " WHERE expl_id = '"+str(utils_giswater.get_item_data(self.dlg.exploitation_vdefault,0)) +"'")
+               " WHERE expl_id = '" + str(utils_giswater.get_item_data(self.dlg.exploitation_vdefault, 0)) + "'")
         rows = self.controller.get_rows(sql)
         utils_giswater.set_item_data(self.dlg.presszone_vdefault, rows, False)
 
 
     def filter_statetype_vdefault(self):
         """ Filter QComboBox @statetype_vdefault according  @state_vdefault """
-        sql = ("SELECT DISTINCT(id), name FROM " + self.schema_name + ".value_state_type WHERE state = '"+str(utils_giswater.get_item_data(self.dlg.state_vdefault))+"'")
+        sql = ("SELECT DISTINCT(id), name FROM " + self.schema_name + ".value_state_type"
+               " WHERE state = '" + str(utils_giswater.get_item_data(self.dlg.state_vdefault)) + "'")
         rows = self.controller.get_rows(sql)
         utils_giswater.set_item_data(self.dlg.statetype_vdefault, rows, 1)
 
