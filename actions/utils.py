--- conflicted
+++ resolved
@@ -188,19 +188,6 @@
 
         # Refresh map canvas
         self.refresh_map_canvas()
-<<<<<<< HEAD
-        
-        
-    def utils_giswater_jar(self):
-        """ Button 36: Open giswater.jar with selected .gsw file """ 
-
-        if 'nt' in sys.builtin_module_names:
-            self.execute_giswater("ed_giswater_jar")
-        else:
-            msessage = "Function not supported in this Operating System"
-            self.controller.show_info(message)
-=======
->>>>>>> 9e7f9cea
 
 
     def utils_config(self):
