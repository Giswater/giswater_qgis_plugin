--- conflicted
+++ resolved
@@ -39,12 +39,10 @@
     def __init__(self, iface, settings, controller, plugin_dir):
         """ Class to control toolbar 'om_ws' """
         ParentAction.__init__(self, iface, settings, controller, plugin_dir)
-<<<<<<< HEAD
-
-=======
+        
         self.manage_visit = ManageVisit(iface, settings, controller, plugin_dir)
         self.toolbox = GwToolBox(iface, settings, controller, plugin_dir)
->>>>>>> 3f1a763f
+
 
     def set_project_type(self, project_type):
         self.project_type = project_type
@@ -509,91 +507,7 @@
             sql = ("INSERT INTO " + self.schema_name + "." + tablename + " (fprocesscat_id, cur_user)"
                    " VALUES (" + str(fprocesscat_id) + ", current_user);")
         self.controller.execute_sql(sql)
-<<<<<<< HEAD
-=======
-
-
-    def delete_config_param_system(self, parameter):
-        """ Delete value of @parameter in table 'config_param_user' with current_user control """
-
-        tablename = "config_param_system"
-        sql = ("DELETE FROM " + self.schema_name + "." + tablename + ""
-               " WHERE parameter = '" + parameter + "'")
-        self.controller.execute_sql(sql)
-
-
-    def manage_config_param_user(self, parameter, add_check=False):
-        """ Manage @parameter in table 'config_param_user' """
-
-        chk_widget = "chk_" + str(parameter)
-        if utils_giswater.isChecked(self.dlg_config, chk_widget):
-            self.upsert_config_param_user(parameter, add_check)
-        else:
-            self.delete_config_param_user(parameter)
-
-
-    def manage_config_param_system(self, parameter, add_check=False):
-        """ Manage @parameter in table 'config_param_system' """
-
-        chk_widget = "chk_" + str(parameter)
-        if utils_giswater.isChecked(self.dlg_config, chk_widget):
-            self.upsert_config_param_system(parameter,add_check)
-        else:
-            self.delete_config_param_system(parameter)
-
-
-    def filter_dma_vdefault(self):
-        """ Filter QComboBox @dma_vdefault according QComboBox @exploitation_vdefault """
-
-        sql = ("SELECT DISTINCT(dma_id),name FROM " + self.schema_name + ".dma"
-               " WHERE expl_id = '" + str(utils_giswater.get_item_data(self.dlg_config, self.dlg_config.exploitation_vdefault, 0)) + "'")
-        rows = self.controller.get_rows(sql)
-        utils_giswater.set_item_data(self.dlg_config.dma_vdefault, rows, 1)
-
-
-    def filter_presszone_vdefault(self):
-        """ Filter QComboBox @presszone_vdefault according QComboBox @exploitation_vdefault """
-
-        sql = ("SELECT DISTINCT(id), id FROM " + self.schema_name + ".cat_presszone"
-               " WHERE expl_id = '" + str(utils_giswater.get_item_data(self.dlg_config, self.dlg_config.exploitation_vdefault, 0)) + "'")
-        rows = self.controller.get_rows(sql)
-        utils_giswater.set_item_data(self.dlg_config.presszone_vdefault, rows, False)
-
-
-    def filter_statetype_vdefault(self):
-        """ Filter QComboBox @statetype_vdefault according  @state_vdefault """
-        sql = ("SELECT DISTINCT(id), name FROM " + self.schema_name + ".value_state_type"
-               " WHERE state = '" + str(utils_giswater.get_item_data(self.dlg_config, self.dlg_config.state_vdefault)) + "'")
-        rows = self.controller.get_rows(sql)
-        utils_giswater.set_item_data(self.dlg_config.statetype_vdefault, rows, 1)
-
-    def filter_elementcat_vdefault(self):
-        """ Filter QComboBox @elementcat_vdefault according  @elementtype_vdefault """
-        sql = ("SELECT id, id FROM " + self.schema_name + ".cat_element"
-               " WHERE elementtype_id = '" + str(utils_giswater.get_item_data(self.dlg_config, self.dlg_config.elementtype_vdefault)) + "'")
-        rows = self.controller.get_rows(sql)
-        utils_giswater.set_item_data(self.dlg_config.elementcat_vdefault, rows, 1)
-
-    def check_child_to_parent(self, widget_child, widget_parent):
-        if widget_child.isChecked():
-            widget_parent.setChecked(True)
-
-    def check_parent_to_child(self, widget_parent, widget_child):
-        if widget_parent.isChecked() == False:
-            widget_child.setChecked(False)
-
-    def populate_cmb_templates(self, combo):
-
-        composers = self.iface.activeComposers()
-        index = 0
-        records = []
-        for comp_view in composers:
-            elem = [index, comp_view.composerWindow().windowTitle()]
-            records.append(elem)
-            index = index +1
-        utils_giswater.set_item_data(combo, records, 1)
 
 
     def utils_toolbox(self):
-        self.toolbox.open_toolbox()
->>>>>>> 3f1a763f
+        self.toolbox.open_toolbox()