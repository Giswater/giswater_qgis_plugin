"""
This file is part of Giswater 2.0
The program is free software: you can redistribute it and/or modify it under the terms of the GNU
General Public License as published by the Free Software Foundation, either version 3 of the License,
or (at your option) any later version.
"""

# -*- coding: latin-1 -*-
try:
    from qgis.core import Qgis
except:
    from qgis.core import QGis as Qgis

if Qgis.QGIS_VERSION_INT >= 20000 and Qgis.QGIS_VERSION_INT < 29900:
    from PyQt4.QtCore import Qt
    from PyQt4.QtGui import QApplication, QIntValidator, QDoubleValidator
    from PyQt4.QtGui import QWidget, QAction, QPushButton, QLabel, QLineEdit, QComboBox, QCheckBox
    from PyQt4.QtGui import QGridLayout, QSpacerItem, QSizePolicy, QStringListModel, QCompleter
else:
    from qgis.PyQt.QtCore import Qt, QStringListModel
    from qgis.PyQt.QtGui import QIntValidator, QDoubleValidator
    from qgis.PyQt.QtWidgets import QApplication, QWidget, QAction, QPushButton, QLabel, QLineEdit, QComboBox, QCheckBox, QGridLayout, QSpacerItem, QSizePolicy, QCompleter

from qgis.gui import QgsMapToolEmitPoint, QgsDateTimeEdit

import json
import operator
import os
import subprocess
import sys
import urlparse
import webbrowser
<<<<<<< HEAD
from functools import partial

import utils_giswater
from giswater.actions.HyperLinkLabel import HyperLinkLabel
=======
import datetime
from functools import partial

from PyQt4.QtGui import QLayoutItem
from qgis.gui import QgsMessageBar, QgsMapCanvasSnapper, QgsMapToolEmitPoint,  QgsDateTimeEdit

from PyQt4.QtCore import Qt, QDate, SIGNAL, SLOT
from PyQt4.QtGui import QDateEdit, QListWidgetItem, QStandardItemModel, QListWidget, QFrame, QStandardItem
from PyQt4.QtGui import QApplication, QIntValidator, QDoubleValidator, QToolButton
from PyQt4.QtGui import QWidget, QAction, QPushButton, QLabel, QLineEdit, QComboBox, QCheckBox
from PyQt4.QtGui import QGridLayout, QSpacerItem, QSizePolicy, QStringListModel, QCompleter
from PyQt4.QtGui import QTabWidget, QTableView
from PyQt4.QtSql import QSqlTableModel

import utils_giswater

>>>>>>> d44d8851
from giswater.actions.api_parent import ApiParent
from giswater.actions.HyperLinkLabel import HyperLinkLabel
from giswater.actions.manage_document import ManageDocument
from giswater.actions.manage_element import ManageElement
from giswater.actions.manage_visit import ManageVisit
from giswater.actions.manage_gallery import ManageGallery
from actions.api_catalog import ApiCatalog
from giswater.ui_manager import ApiCfUi, NewWorkcat, EventFull, LoadDocuments

from ui_manager import Sections
from ui_manager import ApiBasicInfo


class ApiCF(ApiParent):

    def __init__(self, iface, settings, controller, plugin_dir):
        """ Class constructor """
        ApiParent.__init__(self, iface, settings, controller, plugin_dir)
        self.iface = iface
        self.settings = settings
        self.controller = controller
        self.plugin_dir = plugin_dir


    def api_info(self):
        """ Button 37: Own Giswater info """

        # Create the appropriate map tool and connect the gotPoint() signal.
        QApplication.setOverrideCursor(Qt.WhatsThisCursor)
        self.canvas = self.iface.mapCanvas()
        self.emit_point = QgsMapToolEmitPoint(self.canvas)
        self.canvas.setMapTool(self.emit_point)
        self.emit_point.canvasClicked.connect(self.get_point)


    def get_point(self, point, button_clicked):
        
        if button_clicked == Qt.LeftButton:
            complet_result = self.open_form(point)

            if not complet_result:
                print("FAIL get_point")
                return

            self.restore(restore_cursor=True)
            self.draw(complet_result, zoom=False)

            # Set variables
            self.field_id = str(self.geom_type) + "_id"

            # Manage tab signal
            self.tab_element_loaded = False
            self.tab_relations_loaded = False
            self.tab_connections_loaded = False
            self.tab_conections_loaded = False
            self.tab_hydrometer_loaded = False
            self.tab_om_loaded = False
            self.tab_document_loaded = False
            self.tab_plan_loaded = False
            #self.fill_tab_rpt()
            self.filter = str(complet_result[0]['feature']['idName']) + " = '" + str(self.feature_id) + "'"

            self.tab_main.currentChanged.connect(self.tab_activation)

            # Remove unused tabs
            tabs_to_show = []
            # tabs_to_show = [tab['tabname'] for tab in complet_result[0]['form']['visibleTabs']]
            for tab in complet_result[0]['form']['visibleTabs']:
                tabs_to_show.append(tab['tabname'])

            for x in range(self.tab_main.count()-1, 0, -1):
                if self.tab_main.widget(x).objectName() not in tabs_to_show:
                    utils_giswater.remove_tab_by_tabName(self.tab_main, self.tab_main.widget(x).objectName())

            # TODO
            # Manage 'image'
            # self.set_image(self.dlg_cf, "label_image_ws_shape")
        elif button_clicked == Qt.RightButton:
            self.restore()


<<<<<<< HEAD
    def open_form(self, point=None, table_name=None, node_type=None, node_id=None):
=======
    def open_form(self, point=None, table_name=None, feature_type=None, feature_id=None):
>>>>>>> d44d8851
        """
        :param point: point where use clicked
        :param table_name: table where do sql query
        :param feature_type: (arc, node, connec...)
        :param feature_id: id of feature to do info
        :return:
        """
        
        self.dlg_is_destroyed = False
        self.layer = None
        self.feature = None
        self.my_json = {}
        # Get srid
        self.srid = self.controller.plugin_settings_value('srid')

        if self.iface.activeLayer() is None:
            active_layer = ""
        else:
            active_layer = self.controller.get_layer_source_table_name(self.iface.activeLayer())

        visible_layers = self.get_visible_layers()
        scale_zoom = self.iface.mapCanvas().scale()
        is_project_editable = self.get_editable_project()

        # IF click over canvas
        if point:
            sql = ("SELECT " + self.schema_name + ".gw_api_get_infofromcoordinates(" + str(point.x()) + ", "
                   + str(point.y())+" ,"+str(self.srid) + ", '"+str(active_layer)+"', '"+str(visible_layers)+"', '"
                   + str(is_project_editable)+"', "+str(scale_zoom)+", 9, 100)")
        # IF come from QPushButtons node1 or node2 from custom form
        elif feature_id and feature_type:
            sql = ("SELECT the_geom FROM " + self.schema_name + "."+table_name+" WHERE "+str(feature_type)+" = '" + str(feature_id) + "'")
            row = self.controller.get_row(sql, log_sql=True)
            the_geom = 'null'
            if row:
                the_geom = "'" + str(row[0]) + "'"
            sql = ("SELECT " + self.schema_name + ".gw_api_get_infofromid('"+str(table_name)+"', '"+str(feature_id)+"',"
                   " " + str(the_geom)+", " + str(is_project_editable) + ", 9, 100)")

        row = self.controller.get_row(sql, log_sql=True)
        if not row:
            self.controller.show_message("NOT ROW FOR: " + sql, 2)
            return False
        self.complet_result = row
        result = row[0]['editData']
        if 'fields' not in result:
            self.controller.show_message("NOT fileds in result FOR: " + sql, 2)
            return False
        if self.complet_result[0]['form'] == 'GENERIC':
            # TODO
            print("GENERIC")
            # result = self.open_generic_form(feature_id, self.complet_result)
            # return result
            return
        elif self.complet_result[0]['form']['template'] == 'custom feature':
            result = self.open_custom_form(feature_id, self.complet_result)
            return result

    def open_custom_form(self, feature_id, complet_result):
        # Dialog
        self.dlg_cf = ApiCfUi()
        self.load_settings(self.dlg_cf)

        if feature_id:
            self.dlg_cf.setGeometry(self.dlg_cf.pos().x() + 25, self.dlg_cf.pos().y() + 25, self.dlg_cf.width(),
                                    self.dlg_cf.height())


        # Get widget controls
        self.tab_main = self.dlg_cf.findChild(QTabWidget, "tab_main")
        self.tbl_element = self.dlg_cf.findChild(QTableView, "tbl_element")
        utils_giswater.set_qtv_config(self.tbl_element)
        self.tbl_relations = self.dlg_cf.findChild(QTableView, "tbl_relations")
        utils_giswater.set_qtv_config(self.tbl_relations)
        self.tbl_upstream = self.dlg_cf.findChild(QTableView, "tbl_upstream")
        utils_giswater.set_qtv_config(self.tbl_upstream)
        self.tbl_downstream = self.dlg_cf.findChild(QTableView, "tbl_downstream")
        utils_giswater.set_qtv_config(self.tbl_downstream)
        self.tbl_hydrometer = self.dlg_cf.findChild(QTableView, "tbl_hydrometer")
        utils_giswater.set_qtv_config(self.tbl_hydrometer)
        self.tbl_hydrometer_value = self.dlg_cf.findChild(QTableView, "tbl_hydrometer_value")
        utils_giswater.set_qtv_config(self.tbl_hydrometer_value)
        self.tbl_event = self.dlg_cf.findChild(QTableView, "tbl_event")
        utils_giswater.set_qtv_config(self.tbl_event)
        self.tbl_document = self.dlg_cf.findChild(QTableView, "tbl_document")
        utils_giswater.set_qtv_config(self.tbl_document)
        self.tbl_rpt = self.dlg_cf.findChild(QTableView, "tbl_rpt")
        utils_giswater.set_qtv_config(self.tbl_rpt)
        # Actions
        action_edit = self.dlg_cf.findChild(QAction, "actionEdit")
        action_copy_paste = self.dlg_cf.findChild(QAction, "actionCopyPaste")
        action_rotation = self.dlg_cf.findChild(QAction, "actionRotation")
        action_catalog = self.dlg_cf.findChild(QAction, "actionCatalog")
        action_workcat = self.dlg_cf.findChild(QAction, "actionWorkcat")
        action_zoom_in = self.dlg_cf.findChild(QAction, "actionZoom")
        action_zoom_out = self.dlg_cf.findChild(QAction, "actionZoomOut")
        action_centered = self.dlg_cf.findChild(QAction, "actionCentered")
        action_link = self.dlg_cf.findChild(QAction, "actionLink")
        action_help = self.dlg_cf.findChild(QAction, "actionHelp")
        action_interpolate = self.dlg_cf.findChild(QAction, "actionInterpolate")
        # action_switch_arc_id = self.dlg_cf.findChild(QAction, "actionSwicthArcid")
        action_section = self.dlg_cf.findChild(QAction, "actionSection")


        # Set all action enabled(False) and visible(False) less separators
        actions_list = self.dlg_cf.toolBar.findChildren(QAction)
        for action in actions_list:
            action.setEnabled(False)
            action.setVisible(False)
            if action.objectName() == "":
                action.setEnabled(True)
                action.setVisible(True)

        actions_to_show = complet_result[0]['form']['actions']
        for x in range(0, len(actions_to_show)):
            action = None
            action = self.dlg_cf.toolBar.findChild(QAction, actions_to_show[x]['actionname'])
            if action is not None:
                action.setVisible(True)
                action.setToolTip(actions_to_show[x]['actiontooltip'])

        # Force not edition actions  enabled(True) and visible(True)
        self.set_action(action_zoom_in)
        self.set_action(action_zoom_out)
        self.set_action(action_centered)
        self.set_action(action_link)
        self.set_action(action_help)
        self.set_action(action_section)

        # TODO action_edit.setEnabled(lo que venga del json segun permisos)
        self.set_action(action_edit, visible=True, enabled=True)


        # Set actions icon
        self.set_icon(action_edit, "101")
        self.set_icon(action_copy_paste, "107b")
        self.set_icon(action_rotation, "107c")
        self.set_icon(action_catalog, "195")
        self.set_icon(action_workcat, "193")
        self.set_icon(action_zoom_in, "103")
        self.set_icon(action_zoom_out, "107")
        self.set_icon(action_centered, "104")
        self.set_icon(action_link, "173")
        self.set_icon(action_section, "204")
        self.set_icon(action_help, "73")
        self.set_icon(action_interpolate, "194")
        # self.set_icon(action_switch_arc_id, "141")


        # Set buttons icon
        # tab elements
        self.set_icon(self.dlg_cf.btn_insert, "111b")
        self.set_icon(self.dlg_cf.btn_delete, "112b")
        self.set_icon(self.dlg_cf.btn_new_element, "131b")
        self.set_icon(self.dlg_cf.btn_open_element, "134b")
        # tab scada.hydrometer
        self.set_icon(self.dlg_cf.btn_add_hydrometer, "111b")
        self.set_icon(self.dlg_cf.btn_delete_hydrometer, "112b")
        self.set_icon(self.dlg_cf.btn_link, "70b")
        # tab om
        self.set_icon(self.dlg_cf.btn_open_visit, "65b")
        self.set_icon(self.dlg_cf.btn_new_visit, "64b")
        self.set_icon(self.dlg_cf.btn_open_gallery, "136b")
        self.set_icon(self.dlg_cf.btn_open_visit_doc, "170b")
        self.set_icon(self.dlg_cf.btn_open_visit_event, "134b")
        # tab doc
        self.set_icon(self.dlg_cf.btn_doc_insert, "111b")
        self.set_icon(self.dlg_cf.btn_doc_delete, "112b")
        self.set_icon(self.dlg_cf.btn_doc_new, "131b")
        self.set_icon(self.dlg_cf.btn_open_doc, "170b")

        # Layouts
        top_layout = self.dlg_cf.findChild(QGridLayout, 'top_layout')
        bot_layout_1 = self.dlg_cf.findChild(QGridLayout, 'bot_layout_1')
        bot_layout_2 = self.dlg_cf.findChild(QGridLayout, 'bot_layout_2')

        layout_data_1 = self.dlg_cf.findChild(QGridLayout, 'layout_data_1')
        layout_data_2 = self.dlg_cf.findChild(QGridLayout, 'layout_data_2')
        layout_data_3 = self.dlg_cf.findChild(QGridLayout, 'layout_data_3')

        layout_inp_1 = self.dlg_cf.findChild(QGridLayout, 'layout_inp_1')
        layout_inp_2 = self.dlg_cf.findChild(QGridLayout, 'layout_inp_2')
        layout_inp_3 = self.dlg_cf.findChild(QGridLayout, 'layout_inp_3')

        plan_layout = self.dlg_cf.findChild(QGridLayout, 'plan_layout')
        # Get table name for use as title
        self.tablename = complet_result[0]['feature']['tableName']
        pos_ini = complet_result[0]['feature']['tableName'].rfind("_")
        pos_fi = len(str(complet_result[0]['feature']['tableName']))
        # Get feature type (Junction, manhole, valve, fountain...)
        self.feature_type = complet_result[0]['feature']['tableName'][pos_ini+1:pos_fi]
        self.dlg_cf.setWindowTitle(self.feature_type.capitalize())

        # Get tableParent and select layer
        table_parent = str(complet_result[0]['feature']['tableParent'])

        self.layer = self.controller.get_layer_by_tablename(table_parent)

        if self.layer:
            self.iface.setActiveLayer(self.layer)


        # Get feature type as geom_type (node, arc, connec)
        self.geom_type = str(complet_result[0]['feature']['featureType'])

        # Get field id name
        self.field_id = str(complet_result[0]['feature']['idName'])
        self.feature_id = None
        result = complet_result[0]['editData']
        for field in result["fields"]:
            label, widget = self.set_widgets(self.dlg_cf, field)
            # Prepare layouts
            # Common layouts
            if field['layout_id'] == 0:
                top_layout.addWidget(label, 0, field['layout_order'])
                top_layout.addWidget(widget, 1, field['layout_order'])
            elif field['layout_id'] == 4:
                bot_layout_1.addWidget(label, 0, field['layout_order'])
                bot_layout_1.addWidget(widget, 1, field['layout_order'])
            elif field['layout_id'] == 5:
                bot_layout_2.addWidget(label, 0, field['layout_order'])
                bot_layout_2.addWidget(widget, 1, field['layout_order'])
            # Tab data
            elif field['layout_id'] == 1:
                layout_data_1.addWidget(label, field['layout_order'], 0)
                layout_data_1.addWidget(widget, field['layout_order'], 1)
                if field['widgettype'] == 8:
                    v = QSpacerItem(20, 40, QSizePolicy.Minimum, QSizePolicy.Expanding)
                    layout_data_1.addItem(v, field['layout_order'], 2)
            elif field['layout_id'] == 2:
                layout_data_2.addWidget(label, field['layout_order'], 0)
                layout_data_2.addWidget(widget, field['layout_order'], 1)
            elif field['layout_id'] == 3:
                layout_data_3.addWidget(label, field['layout_order'], 0)
                layout_data_3.addWidget(widget, field['layout_order'], 1)
            # Tab inp
            elif field['layout_id'] == 6:
                layout_inp_1.addWidget(label, field['layout_order'], 0)
                layout_inp_1.addWidget(widget, field['layout_order'], 1)
            elif field['layout_id'] == 7:
                layout_inp_2.addWidget(label, field['layout_order'], 0)
                layout_inp_2.addWidget(widget, field['layout_order'], 1)
            elif field['layout_id'] == 8:
                layout_inp_3.addWidget(label, field['layout_order'], 0)
                layout_inp_3.addWidget(widget, field['layout_order'], 1)
        vertical_spacer1 = QSpacerItem(20, 40, QSizePolicy.Minimum, QSizePolicy.Expanding)
        layout_data_1.addItem(vertical_spacer1)
        vertical_spacer2 = QSpacerItem(20, 40, QSizePolicy.Minimum, QSizePolicy.Expanding)
        layout_data_2.addItem(vertical_spacer2)
        vertical_spacer3 = QSpacerItem(20, 40, QSizePolicy.Minimum, QSizePolicy.Expanding)
        layout_inp_1.addItem(vertical_spacer3)
        vertical_spacer4 = QSpacerItem(20, 40, QSizePolicy.Minimum, QSizePolicy.Expanding)
        layout_inp_2.addItem(vertical_spacer4)
        # Find combo parents:
        for field in result["fields"]:
            if field['isparent']:
                widget = self.dlg_cf.findChild(QComboBox, field['column_id'])
                widget.currentIndexChanged.connect(partial(self.fill_child, self.dlg_cf, widget))


<<<<<<< HEAD
        # SIGNALS
        self.layer.editingStarted.connect(partial(self.check_actions, action_edit, True))
        self.layer.editingStopped.connect(partial(self.check_actions, action_edit, False))
        self.layer.editingStarted.connect(partial(self.enable_all, result))
        self.layer.editingStopped.connect(partial(self.disable_all, result, False))
=======

        if self.layer:
            if self.layer.isEditable():
                self.enable_all(result)
            else:
                self.disable_all(result, False)

        if action_edit.isVisible():
            # SIGNALS
            self.layer.editingStarted.connect(partial(self.check_actions, action_edit, True))
            self.layer.editingStopped.connect(partial(self.check_actions, action_edit, False))
            self.layer.editingStarted.connect(partial(self.enable_all, result))
            self.layer.editingStopped.connect(partial(self.disable_all, result, False))
            # Actions
            self.enable_actions(self.dlg_cf, self.layer.isEditable())
            self.layer.editingStarted.connect(partial(self.enable_actions, self.dlg_cf, True))
            self.layer.editingStopped.connect(partial(self.enable_actions, self.dlg_cf, False))
>>>>>>> d44d8851

        action_edit.setChecked(self.layer.isEditable())
        action_edit.triggered.connect(self.start_editing)
        action_catalog.triggered.connect(partial(self.open_catalog, self.dlg_cf, result))
        action_workcat.triggered.connect(partial(self.cf_new_workcat, self.dlg_cf))

        action_zoom_in.triggered.connect(partial(self.api_action_zoom_in, self.feature, self.canvas, self.layer))
        action_centered.triggered.connect(partial(self.api_action_centered, self.feature, self.canvas, self.layer))
        action_zoom_out.triggered.connect(partial(self.api_action_zoom_out, self.feature, self.canvas, self.layer))
        action_copy_paste.triggered.connect(partial(self.api_action_copy_paste, self.dlg_cf, self.geom_type))
        #action_rotation.triggered.connect(partial(self.api_action_zoom_out, self.feature, self.canvas, self.layer))
        action_link.triggered.connect(partial(self.action_open_url, self.dlg_cf, result))
        action_section.triggered.connect(partial(self.open_section_form, self.complet_result))
        action_help.triggered.connect(partial(self.api_action_help, 'ud', 'node'))

        # Buttons
        btn_cancel = self.dlg_cf.findChild(QPushButton, 'btn_cancel')
        btn_cancel.clicked.connect(partial(self.close_dialog, self.dlg_cf))
        btn_accept = self.dlg_cf.findChild(QPushButton, 'btn_accept')
        btn_accept.clicked.connect(partial(self.accept, self.complet_result[0], self.feature_id, self.my_json))
        self.dlg_cf.dlg_closed.connect(partial(self.close_dialog, self.dlg_cf))
        self.dlg_cf.dlg_closed.connect(partial(self.resetRubberbands))

        # Open dialog
        self.dlg_cf.setWindowFlags(Qt.WindowStaysOnTopHint)
        self.dlg_cf.show()
        return self.complet_result

    def set_widgets(self, dialog, field):
        widget = None
        label = QLabel()
        label.setObjectName('lbl_' + field['form_label'])
        label.setText(field['form_label'].capitalize())
        if 'tooltip' in field:
            label.setToolTip(field['tooltip'])
        else:
            label.setToolTip(field['form_label'].capitalize())
        if field['widgettype'] == 1 or field['widgettype'] == 10:
            completer = QCompleter()
            widget = self.add_lineedit(field)
            widget = self.set_auto_update_lineedit(field, dialog, widget)
            widget = self.set_data_type(field, widget)
            widget = self.set_widget_type(field, dialog, widget, completer)
            if widget.objectName() == self.field_id:
                self.feature_id = widget.text()
                # Get selected feature
                self.feature = self.get_feature_by_id(self.layer, self.feature_id, self.field_id)
        elif field['widgettype'] == 2:
            widget = self.add_combobox(dialog, field)
            widget = self.set_auto_update_combobox(field, dialog, widget)
        elif field['widgettype'] == 3:
            widget = self.add_checkbox(dialog, field)
            widget = self.set_auto_update_checkbox(field,dialog, widget)
        elif field['widgettype'] == 4:
            widget = self.add_calendar(dialog, field)
            widget = self.set_auto_update_dateedit(field, dialog, widget)
        elif field['widgettype'] == 8:
            widget = self.add_button(dialog, field)
        elif field['widgettype'] == 9:
            widget = self.add_hyperlink(dialog, field)
        return label, widget


    def open_section_form(self, complet_result):
        dlg_sections = Sections()
        self.load_settings(dlg_sections)
        #section = complet_result[0]['section']
        section = {"y_param": "Arc inspection type 1",

                     "width": "AS_BUILT",
                   "areas": "INSPECTION",
                   "area": "INSPECTION"
                   }
        for key, value in section.items():
            print(key)
            print(value)
            widget = dlg_sections.findChild(QLineEdit, key)
            print(widget)
            if widget:
                utils_giswater.setWidgetText(dlg_sections, widget, value)
        dlg_sections.btn_close.clicked.connect(partial(self.close_dialog, dlg_sections))
        self.open_dialog(dlg_sections, maximize_button=False)

        
    def accept(self, complet_result, feature_id, _json, clear_json=False, close_dialog=True):
        if _json == '' or str(_json) == '{}':
            self.close_dialog(self.dlg_cf)
            return

        my_json = json.dumps(_json)
        p_table_id = complet_result['feature']['tableName']

        sql = ("SELECT " + self.schema_name + ".gw_api_set_upsertfields('"+str(p_table_id)+"', '"+str(feature_id)+""
               "',null, 9, 100, '"+str(my_json)+"')")
        row = self.controller.execute_returning(sql, log_sql=True)
        if not row:
            msg = "Fail in: {0}".format(sql)
            self.controller.show_message(msg, message_level=2)
            self.controller.log_info(str("FAIL IN: ")+str(sql))
            return
        if clear_json:
            _json = {}
        if "Accepted" in str(row[0]):
            message = "Values has been updated"
            self.controller.show_info(message)
        if close_dialog:
            self.close_dialog(self.dlg_cf)


    def get_scale_zoom(self):
        scale_zoom = self.iface.mapCanvas().scale()
        return scale_zoom


    def disable_all(self, result, enable):
        
        if not self.dlg_is_destroyed:
            widget_list = self.dlg_cf.findChildren(QWidget)
            for widget in widget_list:
                for field in result['fields']:
                    if widget.objectName() == field['column_id']:
                        if type(widget) is QLineEdit:
                            widget.setReadOnly(not enable)
                            widget.setStyleSheet("QLineEdit { background: rgb(242, 242, 242);"
                                                 " color: rgb(100, 100, 100)}")
                        elif type(widget) is QComboBox:
                            widget.setEnabled(enable)
                        elif type(widget) is QCheckBox:
                            widget.setEnabled(enable)
                        elif type(widget) is QPushButton:
                            widget.setEnabled(enable)
                        elif type(widget) is QgsDateTimeEdit:
                            widget.setEnabled(enable)


    def enable_all(self, result):
        
        if not self.dlg_is_destroyed:
            widget_list = self.dlg_cf.findChildren(QWidget)
            for widget in widget_list:
                for field in result['fields']:
                    if widget.objectName() == field['column_id']:
                        if type(widget) is QLineEdit:
                            widget.setReadOnly(not field['iseditable'])
                            if not field['iseditable']:
                                widget.setFocusPolicy(Qt.NoFocus)
                                widget.setStyleSheet("QLineEdit { background: rgb(242, 242, 242);"
                                                     " color: rgb(100, 100, 100)}")
                            else:
                                widget.setFocusPolicy(Qt.StrongFocus)
                                widget.setStyleSheet("QLineEdit { background: rgb(255, 255, 255);"
                                                     " color: rgb(0, 0, 0)}")
                        elif type(widget) is QComboBox:
                            widget.setEnabled(field['iseditable'])
                            widget.focusPolicy(Qt.StrongFocus) if widget.setEnabled(
                                field['iseditable']) else widget.setFocusPolicy(Qt.NoFocus)
                        elif type(widget) is QCheckBox:
                            widget.setEnabled(field['iseditable'])
                            widget.focusPolicy(Qt.StrongFocus) if widget.setEnabled(
                                field['iseditable']) else widget.setFocusPolicy(Qt.NoFocus)
                        elif type(widget) is QPushButton:
                            widget.setEnabled(field['iseditable'])
                            widget.focusPolicy(Qt.StrongFocus) if widget.setEnabled(
                                field['iseditable']) else widget.setFocusPolicy(Qt.NoFocus)
                        elif type(widget) is QgsDateTimeEdit:
                            widget.setEnabled(field['iseditable'])
                            widget.focusPolicy(Qt.StrongFocus) if widget.setEnabled(
                                field['iseditable']) else widget.setFocusPolicy(Qt.NoFocus)


    def enable_actions(self, dialog, enabled):
        """ Enable actions according if layer is editable or not"""
        # if dialog.actionEdit.isVisible():
        dialog.actionCopyPaste.setEnabled(enabled)
        dialog.actionRotation.setEnabled(enabled)
        dialog.actionCatalog.setEnabled(enabled)
        dialog.actionWorkcat.setEnabled(enabled)
        #dialog.actionSwicthArcid.setEnabled(enabled)


<<<<<<< HEAD
    def get_values(self, dialog, widget, value=None):
        
        if type(widget) is QLineEdit and not widget.isReadOnly():
=======
    def get_values(self, dialog, widget, _json=None):
        value = None

        if type(widget) is QLineEdit and widget.isReadOnly() is False:
>>>>>>> d44d8851
            value = utils_giswater.getWidgetText(dialog, widget, return_string_null=False)
        elif type(widget) is QComboBox and widget.isEnabled():
            value = utils_giswater.get_item_data(dialog, widget, 0)
        elif type(widget) is QCheckBox and widget.isEnabled():
            value = utils_giswater.isChecked(dialog, widget)
        elif type(widget) is QgsDateTimeEdit and widget.isEnabled():
            value = utils_giswater.getCalendarDate(dialog, widget)

        # Only get values if layer is editable
        if self.layer.isEditable():
            # If widget.isEditable(False) return None, here control it.
            if str(value) == '' or value is None:
                _json[str(widget.objectName())] = None
            else:
                _json[str(widget.objectName())] = str(value)
        self.controller.log_info(str(_json))

<<<<<<< HEAD

    def add_lineedit(self, dialog, field):
=======
>>>>>>> d44d8851

    def set_auto_update_lineedit(self, field, dialog, widget):
        if field['isautoupdate']:
            _json = {}
            widget.lostFocus.connect(partial(self.get_values, dialog, widget, _json))
            widget.lostFocus.connect(partial(self.accept, self.complet_result[0], self.feature_id, _json, True, False))
        else:
            widget.lostFocus.connect(partial(self.get_values, dialog, widget, self.my_json))
        return widget

    def set_auto_update_combobox(self, field, dialog, widget):
        if field['isautoupdate']:
            _json = {}
            widget.currentIndexChanged.connect(partial(self.get_values, dialog, widget, _json))
            widget.currentIndexChanged.connect(partial(self.accept, self.complet_result[0], self.feature_id, _json, True, False))
        else:
            widget.currentIndexChanged.connect(partial(self.get_values, dialog, widget, self.my_json))
        return widget

    def set_auto_update_dateedit(self, field, dialog, widget):
        if field['isautoupdate']:
            _json = {}
            widget.dateChanged.connect(partial(self.get_values, dialog, widget, _json))
            widget.dateChanged.connect(partial(self.accept, self.complet_result[0], self.feature_id, _json, True, False))
        else:
            widget.dateChanged.connect(partial(self.get_values, dialog, widget, self.my_json))
        return widget

    def set_auto_update_spinbox(self, field, dialog, widget):
        if field['isautoupdate']:
            _json = {}
            widget.valueChanged.connect(partial(self.get_values, dialog, widget, _json))
            widget.valueChanged.connect(partial(self.accept, self.complet_result[0], self.feature_id, _json, True, False))
        else:
            widget.valueChanged.connect(partial(self.get_values, dialog, widget, self.my_json))
        return widget

    def set_auto_update_checkbox(self, field, dialog, widget):
        if field['isautoupdate']:
            _json = {}
            widget.stateChanged.connect(partial(self.get_values, dialog, widget, _json))
            widget.stateChanged.connect(partial(self.accept, self.complet_result[0], self.feature_id, _json, True, False))
        else:
            widget.stateChanged.connect(partial(self.get_values, dialog, widget, self.my_json))
        return widget


    def set_data_type(self, field, widget):
        if 'datatype' in field:
            if field['datatype'] == 1:  # Integer
                widget.setValidator(QIntValidator())
            elif field['datatype'] == 2:  # String
                function_name = "test"
                widget.returnPressed.connect(partial(getattr(self, function_name)))
            elif field['datatype'] == 3:  # Date
                pass
            elif field['datatype'] == 4:  # Boolean
                pass
            elif field['datatype'] == 5:  # Double
                validator = QDoubleValidator()
                validator.setRange(-9999999.0, 9999999.0, 3)
                validator.setNotation(QDoubleValidator().StandardNotation)
                widget.setValidator(validator)
        return widget


    def set_widget_type(self, field, dialog, widget, completer):
        if field['widgettype'] == 10:
            if 'dv_table' in field:
                table_name = field['dv_table']
                model = QStringListModel()
                self.populate_lineedit(completer, model, table_name, dialog, widget, 'id')
                widget.textChanged.connect(partial(self.populate_lineedit, completer, model, table_name, dialog, widget, 'id'))
        return widget


    def add_combobox(self, dialog, field):
        
        widget = QComboBox()
        widget.setObjectName(field['column_id'])
        self.populate_combo(widget, field)
        if 'selectedId' in field:
            utils_giswater.set_combo_itemData(widget, field['selectedId'], 0)
        widget.currentIndexChanged.connect(partial(self.get_values, dialog, widget, self.my_json))
        return widget


    def populate_combo(self, widget, field):
        # Generate list of items to add into combo
        
        widget.blockSignals(True)
        widget.clear()
        widget.blockSignals(False)
        combolist = []
        if 'comboIds' in field:
            for i in range(0, len(field['comboIds'])):
                elem = [field['comboIds'][i], field['comboNames'][i]]
                combolist.append(elem)

        records_sorted = sorted(combolist, key=operator.itemgetter(1))
        # Populate combo
        for record in records_sorted:
            widget.addItem(record[1], record)


    def fill_child(self, dialog, widget):
        
        combo_parent = widget.objectName()
        combo_id = utils_giswater.get_item_data(dialog, widget)
        sql = ("SELECT " + self.schema_name + ".gw_api_get_combochilds('" + str(self.tablename) + "' ,'' ,'' ,'" + str(combo_parent) + "', '" + str(combo_id) + "')")
        row = self.controller.get_row(sql, log_sql=True)
        for combo_child in row[0]['fields']:
            if combo_child is not None:
                self.populate_child(combo_child)


    def populate_child(self, combo_child):
        
        child = self.dlg_cf.findChild(QComboBox, str(combo_child['childName']))
        if child:
            self.populate_combo(child, combo_child)


    def add_checkbox(self, dialog, field):
        widget = QCheckBox()
        widget.setObjectName(field['column_id'])
        if 'value' in field:
            if field['value'] == "t":
                widget.setChecked(True)
        widget.stateChanged.connect(partial(self.get_values, dialog, widget, self.my_json))
        return widget


<<<<<<< HEAD
    def add_calendar(self, dialog, field):
        
        widget = QgsDateTimeEdit()
        widget.setObjectName(field['column_id'])
        widget.setCalendarPopup(True)
        return widget
=======
    # def add_calendar(self, dialog, field):
    #     widget = QgsDateTimeEdit()
    #     widget.setObjectName(field['column_id'])
    #     widget.setAllowNull(True)
    #     widget.setCalendarPopup(True)
    #     widget.setDisplayFormat('yyyy/MM/dd')
    #     if 'value' in field:
    #         date = QDate.fromString(field['value'], 'yyyy-MM-dd')
    #         utils_giswater.setCalendarDate(dialog, widget, date)
    #     else:
    #         widget.setEmpty()
    #     btn_calendar = widget.findChild(QToolButton)
    #
    #     if field['isautoupdate']:
    #         _json = {}
    #         btn_calendar.clicked.connect(partial(self.get_values, dialog, widget, _json))
    #         btn_calendar.clicked.connect(partial(self.accept, self.complet_result[0], self.feature_id, _json, True, False))
    #     else:
    #         btn_calendar.clicked.connect(partial(self.get_values, dialog, widget, self.my_json))
    #     btn_calendar.clicked.connect(partial(self.set_calendar_empty, widget))
    #     return widget
>>>>>>> d44d8851


    def add_button(self, dialog, field):
        
        widget = QPushButton()
        widget.setObjectName(field['column_id'])
        if 'value' in field:
            widget.setText(field['value'])
        # widget.setStyleSheet("Text-align:left; Text-decoration:underline")
        # widget.setFlat(True)
        widget.setSizePolicy(QSizePolicy.Fixed, QSizePolicy.Fixed)
        widget.resize(widget.sizeHint().width(), widget.sizeHint().height())
        function_name = 'no_function_asociated'

        if 'button_function' in field:
            if field['button_function'] is not None:
                function_name = field['button_function']
            else:
                msg = ("parameter button_function is null for button " + widget.objectName())
                self.controller.show_message(msg, 2)
        else:
            msg = "parameter button_function not found"
            self.controller.show_message(msg, 2)

        widget.clicked.connect(partial(getattr(self, function_name), dialog, widget, 2))
        return widget

<<<<<<< HEAD

    def add_hyperlink(self, dialog, field):
        
        widget = HyperLinkLabel()
        widget.setObjectName(field['column_id'])
        widget.setText(field['value'])
        widget.setSizePolicy(QSizePolicy.Fixed, QSizePolicy.Fixed)
        widget.resize(widget.sizeHint().width(), widget.sizeHint().height())
        function_name = 'no_function_asociated'

        if 'button_function' in field:
            if field['button_function'] is not None:
                function_name = field['button_function']
            else:
                msg = ("parameter button_function is null for button " + widget.objectName())
                self.controller.show_message(msg, 2)
        else:
            msg = "parameter button_function not found"
            self.controller.show_message(msg, 2)

        widget.clicked.connect(partial(getattr(self, function_name), dialog, widget, 2))
        return widget
    

    def open_catalog(self, dialog, result, message_level=None):
        
        self.catalog = Catalog(self.iface, self.settings, self.controller, self.plugin_dir)
        wsoftware = self.controller.get_project_type()
        geom_type = "node"
        widget = None
=======
    def open_catalog(self, dialog, result, message_level=None):
        self.catalog = ApiCatalog(self.iface, self.settings, self.controller, self.plugin_dir)
        self.catalog.api_catalog(self.dlg_cf, self.geom_type+'cat_id', self.geom_type)
>>>>>>> d44d8851




    def populate_lineedit(self, completer, model, tablename, dialog, widget, field_id):
        """ Set autocomplete of widget @table_object + "_id"
            getting id's from selected @table_object.
            WARNING: Each QlineEdit needs their own QCompleter and their own QStringListModel!!!
        """
        if not widget:
            return

        # Set SQL
        sql = ("SELECT " + self.schema_name + ".gw_api_get_rowslineedit('" + str(tablename) + "', '" +
               "" + str(field_id) + "', '" + str(utils_giswater.getWidgetText(dialog, widget)) + "')")
        row = self.controller.get_rows(sql, log_sql=False)
        result = row[0][0]['data']

        list_items = []
        for _id in result:
            list_items.append(_id['id'])
        self.set_completer_object_api(completer, model, widget, list_items)

    """ MANAGE TABS """
    def tab_activation(self):
        """ Call functions depend on tab selection """

        # Get index of selected tab
        index_tab = self.tab_main.currentIndex()
        # Tab 'Elements'
        if self.tab_main.widget(index_tab).objectName() == 'tab_elements' and not self.tab_element_loaded:
            self.fill_tab_element()
            self.tab_element_loaded = True
        # Tab 'Relations'
        elif self.tab_main.widget(index_tab).objectName() == 'tab_relations' and not self.tab_relations_loaded:
            # if self.geom_type in ('arc', 'node'):
            #     self.manage_tab_relations("v_ui_" + str(self.geom_type) + "_x_relations", str(self.field_id))
            self.fill_tab_relations()
            self.tab_relations_loaded = True
        # Tab 'Conections'
        elif self.tab_main.widget(index_tab).objectName() == 'tab_connections' and not self.tab_connections_loaded:
            self.fill_tab_connections()
            self.tab_connections_loaded = True
        # Tab 'Hydrometer'
        elif self.tab_main.widget(index_tab).objectName() == 'tab_hydrometer' and not self.tab_hydrometer_loaded:
            self.fill_tab_hydrometer()
            self.tab_hydrometer_loaded = True
        # Tab 'O&M'
        elif self.tab_main.widget(index_tab).objectName() == 'tab_om' and not self.tab_om_loaded:
            self.fill_tab_om(self.geom_type)
            self.tab_om_loaded = True
        # Tab 'Documents'
        elif self.tab_main.widget(index_tab).objectName() == 'tab_documents' and not self.tab_document_loaded:
            self.fill_tab_document()
            self.tab_document_loaded = True
        elif self.tab_main.widget(index_tab).objectName() == 'tab_rpt':
            self.fill_tab_rpt()
        # Tab 'Plan'
        elif self.tab_main.widget(index_tab).objectName() == 'tab_plan' and not self.tab_plan_loaded:
            self.fill_tab_plan()
            self.tab_plan_loaded = True


    """ FUNCTIONS RELATED TAB ELEMENT"""
    def fill_tab_element(self):
        """ Fill tab 'Element' """

        table_element = "ve_ui_element_x_" + self.geom_type
        self.fill_tbl_element_man(self.dlg_cf, self.tbl_element, table_element, self.filter)
        self.set_configuration(self.tbl_element, table_element)

    def fill_tbl_element_man(self, dialog, widget, table_name, expr_filter):
        """ Fill the table control to show elements """

        # Get widgets
        self.element_id = self.dlg_cf.findChild(QLineEdit, "element_id")
        btn_open_element = self.dlg_cf.findChild(QPushButton, "btn_open_element")
        btn_delete = self.dlg_cf.findChild(QPushButton, "btn_delete")
        btn_insert = self.dlg_cf.findChild(QPushButton, "btn_insert")
        btn_new_element = self.dlg_cf.findChild(QPushButton, "btn_new_element")

        # Set signals
        self.tbl_element.doubleClicked.connect(partial(self.open_selected_element, dialog, widget))
        btn_open_element.clicked.connect(partial(self.open_selected_element, dialog, widget))
        btn_delete.clicked.connect(partial(self.delete_records, widget, table_name))
        btn_insert.clicked.connect(partial(self.add_object, widget, "element", "ve_ui_element"))
        btn_new_element.clicked.connect(partial(self.manage_element, dialog, feature=self.feature))

        # Set model of selected widget
        table_name = self.schema_name + "." + table_name
        self.set_model_to_table(widget, table_name, expr_filter)

        # Adding auto-completion to a QLineEdit
        self.table_object = "element"
        self.set_completer_object(dialog, self.table_object)

    def open_selected_element(self, dialog, widget):
        """ Open form of selected element of the @widget?? """

        # Get selected rows
        selected_list = widget.selectionModel().selectedRows()
        if len(selected_list) == 0:
            message = "Any record selected"
            self.controller.show_warning(message)
            return

        for i in range(0, len(selected_list)):
            row = selected_list[i].row()
            element_id = widget.model().record(row).value("element_id")
            break

        # Open selected element

        self.manage_element(dialog, element_id)

    def add_object(self, widget, table_object, view_object):
        """ Add object (doc or element) to selected feature """

        # Get values from dialog
        object_id = utils_giswater.getWidgetText(self.dlg_cf, table_object + "_id")
        if object_id == 'null':
            message = "You need to insert data"
            self.controller.show_warning(message, parameter=table_object + "_id")
            return

        # Check if this object exists
        field_object_id = "id"
        sql = ("SELECT * FROM " + self.schema_name + "." + view_object + ""
               " WHERE " + field_object_id + " = '" + object_id + "'")
        row = self.controller.get_row(sql)
        if not row:
            self.controller.show_warning("Object id not found", parameter=object_id)
            return

        # Check if this object is already associated to current feature
        field_object_id = table_object + "_id"
        tablename = table_object + "_x_" + self.geom_type
        sql = ("SELECT *"
               " FROM " + self.schema_name + "." + str(tablename) + ""
               " WHERE " + str(self.field_id) + " = '" + str(self.feature_id) + "'"
               " AND " + str(field_object_id) + " = '" + str(object_id) + "'")
        row = self.controller.get_row(sql, log_info=False, log_sql=True)

        # If object already exist show warning message
        if row:
            message = "Object already associated with this feature"
            self.controller.show_warning(message)

        # If object not exist perform an INSERT
        else:
            sql = ("INSERT INTO " + self.schema_name + "." + tablename + ""
                   "(" + str(field_object_id) + ", " + str(self.field_id) + ")"
                   " VALUES ('" + str(object_id) + "', '" + str(self.feature_id) + "');")
            self.controller.execute_sql(sql, log_sql=True)
            widget.model().select()

    def delete_records(self, widget, table_name):
        """ Delete selected objects (elements or documents) of the @widget """

        # Get selected rows
        selected_list = widget.selectionModel().selectedRows()
        if len(selected_list) == 0:
            message = "Any record selected"
            self.controller.show_warning(message)
            return

        inf_text = ""
        list_object_id = ""
        row_index = ""
        list_id = ""
        for i in range(0, len(selected_list)):
            row = selected_list[i].row()
            object_id = widget.model().record(row).value("doc_id")
            id_ = widget.model().record(row).value("id")
            if object_id is None:
                object_id = widget.model().record(row).value("element_id")
            inf_text += str(object_id) + ", "
            list_id += str(id_) + ", "
            list_object_id = list_object_id + str(object_id) + ", "
            row_index += str(row + 1) + ", "

        row_index = row_index[:-2]
        inf_text = inf_text[:-2]
        list_object_id = list_object_id[:-2]
        list_id = list_id[:-2]

        message = "Are you sure you want to delete these records?"
        answer = self.controller.ask_question(message, "Delete records", list_object_id)
        if answer:
            sql = ("DELETE FROM " + self.schema_name + "." + table_name + ""
                   " WHERE id::integer IN (" + list_id + ")")
            self.controller.execute_sql(sql, log_sql=True)
            widget.model().select()


    def manage_element(self, dialog, element_id=None, feature=None):
        """ Execute action of button 33 """
        elem = ManageElement(self.iface, self.settings, self.controller, self.plugin_dir)
        elem.manage_element(True, feature, self.geom_type)
        elem.dlg_add_element.accepted.connect(partial(self.manage_element_new, dialog, elem))
        elem.dlg_add_element.rejected.connect(partial(self.manage_element_new, dialog, elem))

        # Set completer
        self.set_completer_object(dialog, self.table_object)

        if element_id:
            utils_giswater.setWidgetText(elem.dlg_add_element, "element_id", element_id)

        # Open dialog
        elem.open_dialog(elem.dlg_add_element)


    def manage_element_new(self, dialog, elem):
        """ Get inserted element_id and add it to current feature """
        if elem.element_id is None:
            return

        utils_giswater.setWidgetText(dialog, "element_id", elem.element_id)
        self.add_object(self.tbl_element, "element", "ve_ui_element")

        self.tbl_element.model().select()

    def set_model_to_table(self, widget, table_name, expr_filter):
        """ Set a model with selected filter.
        Attach that model to selected table """

        # Set model
        model = QSqlTableModel()
        model.setTable(table_name)
        model.setEditStrategy(QSqlTableModel.OnManualSubmit)
        model.setFilter(expr_filter)
        model.select()

        # Check for errors
        if model.lastError().isValid():
            self.controller.show_warning(model.lastError().text())

        # Attach model to table view
        if widget:
            widget.setModel(model)
        else:
            self.controller.log_info("set_model_to_table: widget not found")

    """ FUNCTIONS RELATED WITH TAB RELATIONS"""
    def manage_tab_relations(self, viewname, field_id):
        """ Hide tab 'relations' if no data in the view """

        # Check if data in the view
        sql = ("SELECT * FROM " + self.schema_name + "." + viewname + ""
               " WHERE " + str(field_id) + " = '" + str(self.feature_id) + "';")
        row = self.controller.get_row(sql, log_info=True, log_sql=True)

        if not row:
            # Hide tab 'relations'
            utils_giswater.remove_tab_by_tabName(self.tab_main, "relations")

        else:
            # Manage signal 'doubleClicked'
            self.tbl_relations.doubleClicked.connect(partial(self.open_relation, field_id))

    def fill_tab_relations(self):
        """ Fill tab 'Relations' """
        print(self.filter)
        table_relations = "v_ui_"+self.geom_type+"_x_relations"
        self.fill_table(self.tbl_relations, self.schema_name + "." + table_relations, self.filter)
        self.set_configuration(self.tbl_relations, table_relations)
        self.tbl_relations.doubleClicked.connect(partial(self.open_relation, str(self.field_id)))

    def open_relation(self, field_id):
        """ Open feature form of selected element """
        selected_list = self.tbl_relations.selectionModel().selectedRows()
        if len(selected_list) == 0:
            message = "Any record selected"
            self.controller.show_warning(message)
            return

        row = selected_list[0].row()

        # Get object_id from selected row
        field_object_id = "parent_id"
        if field_id == "arc_id":
            field_object_id = "feature_id"
        selected_object_id = self.tbl_relations.model().record(row).value(field_object_id)
        sys_type = self.tbl_relations.model().record(row).value("sys_type")



        table_name = self.tbl_relations.model().record(row).value("sys_table_id")
        sys_id_name = self.tbl_relations.model().record(row).value("sys_id_name")
        feature_id = self.tbl_relations.model().record(row).value("sys_id")
        layer = self.controller.get_layer_by_tablename(table_name, log_info=True)
        if not layer:
            message = "Layer not found"
            self.controller.show_message(message, parameter=table_name)
            return

        api_cf = ApiCF(self.iface, self.settings, self.controller, self.plugin_dir)
        complet_result = api_cf.open_form(table_name=table_name, feature_type=sys_id_name, feature_id=feature_id)
        if not complet_result:
            print("FAIL")
            return
        self.draw(complet_result)


    """ FUNCTIONS RELATED WITH TAB CONECTIONS"""
    def fill_tab_connections(self):
        """ Fill tab 'Connections' """
        self.fill_table(self.dlg_cf.tbl_upstream, self.schema_name + ".v_ui_node_x_connection_upstream")
        self.set_configuration(self.dlg_cf.tbl_upstream, "v_ui_node_x_connection_upstream")

        self.fill_table(self.dlg_cf.tbl_downstream, self.schema_name + ".v_ui_node_x_connection_downstream")
        self.set_configuration(self.dlg_cf.tbl_downstream, "v_ui_node_x_connection_downstream")

        self.dlg_cf.tbl_upstream.doubleClicked.connect(partial(self.open_up_down_stream, self.tbl_upstream))
        self.dlg_cf.tbl_downstream.doubleClicked.connect(partial(self.open_up_down_stream, self.tbl_downstream))

    def open_up_down_stream(self, qtable):
        """ Open selected node from @qtable """

        selected_list = qtable.selectionModel().selectedRows()
        if len(selected_list) == 0:
            message = "Any record selected"
            self.controller.show_warning(message)
            return

        row = selected_list[0].row()
        table_name = qtable.model().record(row).value("sys_table_id")
        sys_id_name = qtable.model().record(row).value("sys_id_name")
        feature_id = qtable.model().record(row).value("sys_id")
        api_cf = ApiCF(self.iface, self.settings, self.controller, self.plugin_dir)
        complet_result = api_cf.open_form(table_name=table_name, feature_type=sys_id_name, feature_id=feature_id)
        if not complet_result:
            print("FAIL")
            return
        self.draw(complet_result)


    """ FUNCTIONS RELATED WITH TAB HYDROMETER"""
    def fill_tab_hydrometer(self):
        """ Fill tab 'Hydrometer' """

        table_hydro = "v_rtc_hydrometer"
        table_hydro_value = "v_edit_rtc_hydro_data_x_connec"
        self.fill_tbl_hydrometer(self.tbl_hydrometer, self.schema_name + "." + table_hydro, self.filter)
        self.set_configuration(self.tbl_hydrometer, table_hydro)
        self.fill_tbl_hydrometer(self.tbl_hydrometer_value, self.schema_name + "." + table_hydro_value, self.filter)
        self.set_configuration(self.tbl_hydrometer_value, table_hydro_value)


    def fill_tbl_hydrometer(self, widget, table_name, filter_):
        """ Fill the table control to show documents"""

        # Get widgets
        self.cmb_cat_period_id_filter = self.dlg_cf.findChild(QComboBox, "cmb_cat_period_id_filter")

        # Populate combo filter hydrometer value
        sql = ("SELECT DISTINCT cat_period_id, cat_period_id "
               " FROM " + self.schema_name + ".v_edit_rtc_hydro_data_x_connec ORDER BY cat_period_id")
        rows = self.controller.get_rows(sql, log_sql=True)
        utils_giswater.set_item_data(self.dlg_cf.cmb_cat_period_id_filter, rows)


        # Set signals
        if widget == self.tbl_hydrometer_value:
            self.cmb_cat_period_id_filter.currentIndexChanged.connect(partial(self.set_filter_hydrometer_values, widget))

        # Set model of selected widget
        self.set_model_to_table(widget, table_name, filter_)


    def set_filter_hydrometer_values(self, widget):
        """ Get Filter for table hydrometer value with combo value"""

        # Get combo value
        cat_period_id_filter = utils_giswater.get_item_data(self.dlg_cf, self.cmb_cat_period_id_filter, 0)

        # Set filter
        expr = self.field_id + " = '" + self.feature_id + "'"
        expr += " AND cat_period_id = '" + cat_period_id_filter + "'"
        # Refresh model with selected filter
        widget.model().setFilter(expr)
        widget.model().select()


    """ FUNCTIONS RELATED WITH TAB OM"""
    def fill_tab_om(self, geom_type):
        """ Fill tab 'O&M' (event) """
        self.set_vdefault_values(self.dlg_cf.date_event_to, self.complet_result[0]['feature']['vdefaultValues'], 'to_date_vdefault')
        self.set_vdefault_values(self.dlg_cf.date_event_from, self.complet_result[0]['feature']['vdefaultValues'], 'from_date_vdefault')

        table_event_geom = "v_ui_event_x_" + geom_type
        self.fill_tbl_event(self.tbl_event, self.schema_name + "." + table_event_geom, self.filter)
        self.tbl_event.doubleClicked.connect(self.open_visit_event)
        self.set_configuration(self.tbl_event, table_event_geom)

        self.set_vdefault_values(self.dlg_cf.event_type, self.complet_result[0]['feature']['vdefaultValues'], 'om_param_type_vdefault')
        self.set_vdefault_values(self.dlg_cf.event_id, self.complet_result[0]['feature']['vdefaultValues'], 'parameter_vdefault')


    def fill_tbl_event(self, widget, table_name, filter_):
        """ Fill the table control to show documents """

        # Get widgets
        event_type = self.dlg_cf.findChild(QComboBox, "event_type")
        event_id = self.dlg_cf.findChild(QComboBox, "event_id")
        self.date_event_to = self.dlg_cf.findChild(QDateEdit, "date_event_to")
        self.date_event_from = self.dlg_cf.findChild(QDateEdit, "date_event_from")

        btn_open_visit = self.dlg_cf.findChild(QPushButton, "btn_open_visit")
        btn_new_visit = self.dlg_cf.findChild(QPushButton, "btn_new_visit")
        btn_open_gallery = self.dlg_cf.findChild(QPushButton, "btn_open_gallery")
        btn_open_visit_doc = self.dlg_cf.findChild(QPushButton, "btn_open_visit_doc")
        btn_open_visit_event = self.dlg_cf.findChild(QPushButton, "btn_open_visit_event")

        btn_open_gallery.setEnabled(False)
        btn_open_visit_doc.setEnabled(False)
        btn_open_visit_event.setEnabled(False)

        # Set signals
        widget.clicked.connect(partial(self.tbl_event_clicked, table_name))
        event_type.currentIndexChanged.connect(partial(self.set_filter_table_event, widget))
        event_id.currentIndexChanged.connect(partial(self.set_filter_table_event2, widget))
        self.date_event_to.dateChanged.connect(partial(self.set_filter_table_event, widget))
        self.date_event_from.dateChanged.connect(partial(self.set_filter_table_event, widget))

        btn_open_visit.clicked.connect(self.open_visit)
        btn_new_visit.clicked.connect(self.new_visit)
        btn_open_gallery.clicked.connect(self.open_gallery)
        btn_open_visit_doc.clicked.connect(self.open_visit_doc)
        btn_open_visit_event.clicked.connect(self.open_visit_event)

        feature_key = self.controller.get_layer_primary_key()
        if feature_key == 'node_id':
            feature_type = 'NODE'
        if feature_key == 'connec_id':
            feature_type = 'CONNEC'
        if feature_key == 'arc_id':
            feature_type = 'ARC'
        if feature_key == 'gully_id':
            feature_type = 'GULLY'

        table_name_event_id = "om_visit_parameter"

        # Fill ComboBox event_id
        sql = ("SELECT DISTINCT(id), id FROM " + self.schema_name + "." + table_name_event_id + ""
               " WHERE feature_type = '" + feature_type + "' OR feature_type = 'ALL'"
               " ORDER BY id")
        rows = self.controller.get_rows(sql)
        rows.append(['', ''])
        utils_giswater.set_item_data(self.dlg_cf.event_id, rows)
        # Fill ComboBox event_type
        sql = ("SELECT DISTINCT(parameter_type), parameter_type FROM " + self.schema_name + "." + table_name_event_id + ""
               " WHERE feature_type = '" + feature_type + "' OR feature_type = 'ALL'"
               " ORDER BY parameter_type")
        rows = self.controller.get_rows(sql)
        rows.append(['', ''])
        utils_giswater.set_item_data(self.dlg_cf.event_type, rows)


        # Get selected dates
        date_from = self.date_event_from.date()
        date_to = self.date_event_to.date()
        if date_from > date_to:
            message = "Selected date interval is not valid"
            self.controller.show_warning(message)
            return

        format_low = 'yyyy-MM-dd 00:00:00.000'
        format_high = 'yyyy-MM-dd 23:59:59.999'
        interval = "'{}'::timestamp AND '{}'::timestamp".format(
            date_from.toString(format_low), date_to.toString(format_high))

        # Set filter
        filter_ += " AND(tstamp BETWEEN {0}) AND (tstamp BETWEEN {0})".format(interval)


        # Set model of selected widget
        self.set_model_to_table(widget, table_name, filter_)

    def open_visit_event(self):
        """ Open event of selected record of the table """

        # Open dialog event_standard
        self.dlg_event_full = EventFull()
        self.load_settings(self.dlg_event_full)
        self.dlg_event_full.rejected.connect(partial(self.close_dialog, self.dlg_event_full))
        # Get all data for one visit
        sql = ("SELECT * FROM " + self.schema_name + ".om_visit_event"
               " WHERE id = '" + str(self.event_id) + "' AND visit_id = '" + str(self.visit_id) + "'")
        row = self.controller.get_row(sql)
        if not row:
            return

        utils_giswater.setWidgetText(self.dlg_event_full, self.dlg_event_full.id, row['id'])
        utils_giswater.setWidgetText(self.dlg_event_full, self.dlg_event_full.event_code, row['event_code'])
        utils_giswater.setWidgetText(self.dlg_event_full, self.dlg_event_full.visit_id, row['visit_id'])
        utils_giswater.setWidgetText(self.dlg_event_full, self.dlg_event_full.position_id, row['position_id'])
        utils_giswater.setWidgetText(self.dlg_event_full, self.dlg_event_full.position_value, row['position_value'])
        utils_giswater.setWidgetText(self.dlg_event_full, self.dlg_event_full.parameter_id, row['parameter_id'])
        utils_giswater.setWidgetText(self.dlg_event_full, self.dlg_event_full.value, row['value'])
        utils_giswater.setWidgetText(self.dlg_event_full, self.dlg_event_full.value1, row['value1'])
        utils_giswater.setWidgetText(self.dlg_event_full, self.dlg_event_full.value2, row['value2'])
        utils_giswater.setWidgetText(self.dlg_event_full, self.dlg_event_full.geom1, row['geom1'])
        utils_giswater.setWidgetText(self.dlg_event_full, self.dlg_event_full.geom2, row['geom2'])
        utils_giswater.setWidgetText(self.dlg_event_full, self.dlg_event_full.geom3, row['geom3'])
        utils_giswater.setWidgetText(self.dlg_event_full, self.dlg_event_full.xcoord, row['xcoord'])
        utils_giswater.setWidgetText(self.dlg_event_full, self.dlg_event_full.ycoord, row['ycoord'])
        utils_giswater.setWidgetText(self.dlg_event_full, self.dlg_event_full.compass, row['compass'])
        utils_giswater.setWidgetText(self.dlg_event_full, self.dlg_event_full.tstamp, row['tstamp'])
        utils_giswater.setWidgetText(self.dlg_event_full, self.dlg_event_full.text, row['text'])
        utils_giswater.setWidgetText(self.dlg_event_full, self.dlg_event_full.index_val, row['index_val'])
        utils_giswater.setWidgetText(self.dlg_event_full, self.dlg_event_full.is_last, row['is_last'])

        # Set all QLineEdit readOnly(True)
        widget_list = self.dlg_event_full.findChildren(QLineEdit)
        for widget in widget_list:
            widget.setReadOnly(True)
            widget.setStyleSheet("QLineEdit { background: rgb(242, 242, 242);"
                                 " color: rgb(100, 100, 100)}")
        self.dlg_event_full.btn_close.clicked.connect(partial(self.close_dialog, self.dlg_event_full))

        self.dlg_event_full.open()

    def tbl_event_clicked(self, table_name):

        # Enable/Disable buttons
        btn_open_gallery = self.dlg_cf.findChild(QPushButton, "btn_open_gallery")
        btn_open_visit_doc = self.dlg_cf.findChild(QPushButton, "btn_open_visit_doc")
        btn_open_visit_event = self.dlg_cf.findChild(QPushButton, "btn_open_visit_event")
        btn_open_gallery.setEnabled(False)
        btn_open_visit_doc.setEnabled(False)
        btn_open_visit_event.setEnabled(True)

        # Get selected row
        selected_list = self.tbl_event.selectionModel().selectedRows()
        selected_row = selected_list[0].row()
        self.visit_id = self.tbl_event.model().record(selected_row).value("visit_id")
        self.event_id = self.tbl_event.model().record(selected_row).value("event_id")
        self.parameter_id = self.tbl_event.model().record(selected_row).value("parameter_id")

        sql = ("SELECT gallery, document FROM " + table_name + ""
               " WHERE event_id = '" + str(self.event_id) + "' AND visit_id = '" + str(self.visit_id) + "'")
        row = self.controller.get_row(sql, log_sql=True)
        if not row:
            return

        # If gallery 'True' or 'False'
        if str(row[0]) == 'True':
            btn_open_gallery.setEnabled(True)

        # If document 'True' or 'False'
        if str(row[1]) == 'True':
            btn_open_visit_doc.setEnabled(True)

    def set_filter_table_event(self, widget):
        """ Get values selected by the user and sets a new filter for its table model """

        # Get selected dates
        date_from = self.date_event_from.date()
        date_to = self.date_event_to.date()

        if date_from > date_to:
            message = "Selected date interval is not valid"
            self.controller.show_warning(message)
            return

        # Cascade filter
        table_name_event_id = "om_visit_parameter"
        event_type_value = utils_giswater.get_item_data(self.dlg_cf, self.dlg_cf.event_type, 0)

        # Get type of feature
        feature_key = self.controller.get_layer_primary_key()
        if feature_key == 'node_id':
            feature_type = 'NODE'
        if feature_key == 'connec_id':
            feature_type = 'CONNEC'
        if feature_key == 'arc_id':
            feature_type = 'ARC'
        if feature_key == 'gully_id':
            feature_type = 'GULLY'

        # Fill ComboBox event_id
        sql = ("SELECT DISTINCT(id), id FROM " + self.schema_name + "." + table_name_event_id + ""
               " WHERE (feature_type = '" + feature_type + "' OR feature_type = 'ALL')")
        if event_type_value != 'null':
            sql += " AND parameter_type ILIKE '%" + event_type_value + "%'"
        sql += " ORDER BY id"
        rows = self.controller.get_rows(sql, log_sql=True)
        rows.append(['', ''])
        utils_giswater.set_item_data(self.dlg_cf.event_id, rows, 1)

        # End cascading filter
        # Get selected values in Comboboxes
        event_type_value = utils_giswater.get_item_data(self.dlg_cf, self.dlg_cf.event_type, 0)
        event_id = utils_giswater.get_item_data(self.dlg_cf, self.dlg_cf.event_id, 0)
        format_low = 'yyyy-MM-dd 00:00:00.000'
        format_high = 'yyyy-MM-dd 23:59:59.999'
        interval = "'{}'::timestamp AND '{}'::timestamp".format(
            date_from.toString(format_low), date_to.toString(format_high))
        # Set filter to model
        expr = self.field_id + " = '" + self.feature_id + "'"
        # Set filter
        expr += " AND(tstamp BETWEEN {0}) AND (tstamp BETWEEN {0})".format(interval)

        if event_type_value != 'null':
            expr += " AND parameter_type ILIKE '%" + event_type_value + "%'"

        if event_id != 'null':
            expr += " AND parameter_id ILIKE '%" + event_id + "%'"

        # Refresh model with selected filter
        widget.model().setFilter(expr)
        widget.model().select()

    def set_filter_table_event2(self, widget):
        """ Get values selected by the user and sets a new filter for its table model """

        # Get selected dates
        date_from = self.date_event_from.date()
        date_to = self.date_event_to.date()
        if date_from > date_to:
            message = "Selected date interval is not valid"
            self.controller.show_warning(message)
            return

        format_low = 'yyyy-MM-dd 00:00:00.000'
        format_high = 'yyyy-MM-dd 23:59:59.999'
        interval = "'{}'::timestamp AND '{}'::timestamp".format(
            date_from.toString(format_low), date_to.toString(format_high))
        # Set filter to model
        expr = self.field_id + " = '" + self.feature_id + "'"
        # Set filter
        expr += " AND(tstamp BETWEEN {0}) AND (tstamp BETWEEN {0})".format(interval)

        # Get selected values in Comboboxes
        event_type_value = utils_giswater.get_item_data(self.dlg_cf, self.dlg_cf.event_type, 0)
        if event_type_value != 'null':
            expr += " AND parameter_type ILIKE '%" + event_type_value + "%'"
        event_id = utils_giswater.get_item_data(self.dlg_cf, self.dlg_cf.event_id, 0)
        if event_id != 'null':
            expr += " AND parameter_id ILIKE '%" + event_id + "%'"

        # Refresh model with selected filter
        widget.model().setFilter(expr)
        widget.model().select()

    def open_visit(self):
        """ Call button 65: om_visit_management """

        manage_visit = ManageVisit(self.iface, self.settings, self.controller, self.plugin_dir)
        manage_visit.visit_added.connect(self.update_visit_table)
        manage_visit.edit_visit(self.geom_type, self.feature_id)

    # creat the new visit GUI
    def update_visit_table(self):
        """Convenience fuction set as slot to update table after a Visit GUI close."""
        self.tbl_event.model().select()


    def new_visit(self):
        """ Call button 64: om_add_visit """
        # Get expl_id to save it on om_visit and show the geometry of visit
        expl_id = utils_giswater.get_item_data(self.dlg_cf, 'expl_id', 0)
        if expl_id == -1:
            msg = "Widget expl_id not found"
            self.controller.show_warning(msg)
            return
        manage_visit = ManageVisit(self.iface, self.settings, self.controller, self.plugin_dir)
        manage_visit.visit_added.connect(self.update_visit_table)
        # TODO: the following query fix a (for me) misterious bug
        # the DB connection is not available during manage_visit.manage_visit first call
        # so the workaroud is to do a unuseful query to have the dao controller active
        sql = ("SELECT id FROM " + self.schema_name + ".om_visit LIMIT 1")
        self.controller.get_rows(sql, commit=True)
        manage_visit.manage_visit(geom_type=self.geom_type, feature_id=self.feature_id, expl_id=expl_id)

    def open_gallery(self):
        """ Open gallery of selected record of the table """

        # Open Gallery
        gal = ManageGallery(self.iface, self.settings, self.controller, self.plugin_dir)
        gal.manage_gallery()
        gal.fill_gallery(self.visit_id, self.event_id)


    def open_visit_doc(self):
        """ Open document of selected record of the table """

        # Get all documents for one visit
        sql = ("SELECT doc_id FROM " + self.schema_name + ".doc_x_visit"
               " WHERE visit_id = '" + str(self.visit_id) + "'")
        rows = self.controller.get_rows(sql)
        if not rows:
            return

        num_doc = len(rows)

        if num_doc == 1:
            # If just one document is attached directly open

            # Get path of selected document
            sql = ("SELECT path"
                   " FROM " + self.schema_name + ".ve_ui_doc"
                   " WHERE id = '" + str(rows[0][0]) + "'")
            row = self.controller.get_row(sql)
            if not row:
                return

            path = str(row[0])

            # Parse a URL into components
            url = urlparse.urlsplit(path)

            # Open selected document
            # Check if path is URL
            if url.scheme == "http" or url.scheme == "https":
                # If path is URL open URL in browser
                webbrowser.open(path)
            else:
                # If its not URL ,check if file exist
                if not os.path.exists(path):
                    message = "File not found"
                    self.controller.show_warning(message, parameter=path)
                else:
                    # Open the document
                    os.startfile(path)
        else:
            # If more then one document is attached open dialog with list of documents
            self.dlg_load_doc = LoadDocuments()
            self.load_settings(self.dlg_load_doc)
            self.dlg_load_doc.rejected.connect(partial(self.close_dialog, self.dlg_load_doc))
            btn_open_doc = self.dlg_load_doc.findChild(QPushButton, "btn_open")
            btn_open_doc.clicked.connect(self.open_selected_doc)

            lbl_visit_id = self.dlg_load_doc.findChild(QLineEdit, "visit_id")
            lbl_visit_id.setText(str(self.visit_id))

            self.tbl_list_doc = self.dlg_load_doc.findChild(QListWidget, "tbl_list_doc")
            self.tbl_list_doc.itemDoubleClicked.connect(partial(self.open_selected_doc))
            for row in rows:
                item_doc = QListWidgetItem(str(row[0]))
                self.tbl_list_doc.addItem(item_doc)

            self.dlg_load_doc.open()

    def open_selected_doc(self):

        # Selected item from list
        selected_document = self.tbl_list_doc.currentItem().text()

        # Get path of selected document
        sql = ("SELECT path FROM " + self.schema_name + ".ve_ui_doc"
               " WHERE id = '" + str(selected_document) + "'")
        row = self.controller.get_row(sql)
        if not row:
            return

        path = str(row[0])

        # Parse a URL into components
        url = urlparse.urlsplit(path)

        # Open selected document
        # Check if path is URL
        if url.scheme == "http" or url.scheme == "https":
            # If path is URL open URL in browser
            webbrowser.open(path)
        else:
            # If its not URL ,check if file exist
            if not os.path.exists(path):
                message = "File not found"
                self.controller.show_warning(message, parameter=path)
            else:
                # Open the document
                os.startfile(path)


    """ FUNCTIONS RELATED WITH TAB DOC"""
    def fill_tab_document(self):
        """ Fill tab 'Document' """
        self.set_vdefault_values(self.dlg_cf.date_document_to, self.complet_result[0]['feature']['vdefaultValues'], 'to_date_vdefault')
        self.set_vdefault_values(self.dlg_cf.date_document_from, self.complet_result[0]['feature']['vdefaultValues'], 'from_date_vdefault')
        table_document = "v_ui_doc_x_"+self.geom_type
        self.fill_tbl_document_man(self.dlg_cf, self.tbl_document, table_document, self.filter)
        self.set_configuration(self.tbl_document, table_document)
        self.set_vdefault_values(self.dlg_cf.doc_type, self.complet_result[0]['feature']['vdefaultValues'], 'document_type_vdefault')

    def fill_tbl_document_man(self, dialog, widget, table_name, expr_filter):
        """ Fill the table control to show documents """

        # Set model of selected widget
        self.set_model_to_table(widget, self.schema_name + "." + table_name, expr_filter)
        # Get widgets
        txt_doc_id = self.dlg_cf.findChild(QLineEdit, "txt_doc_id")
        doc_type = self.dlg_cf.findChild(QComboBox, "doc_type")
        self.date_document_to = self.dlg_cf.findChild(QDateEdit, "date_document_to")
        self.date_document_from = self.dlg_cf.findChild(QDateEdit, "date_document_from")
        btn_open_doc = self.dlg_cf.findChild(QPushButton, "btn_open_doc")
        btn_doc_delete = self.dlg_cf.findChild(QPushButton, "btn_doc_delete")
        btn_doc_insert = self.dlg_cf.findChild(QPushButton, "btn_doc_insert")
        btn_doc_new = self.dlg_cf.findChild(QPushButton, "btn_doc_new")

        # Set signals
        doc_type.currentIndexChanged.connect(partial(self.set_filter_table_man, widget))
        self.date_document_to.dateChanged.connect(partial(self.set_filter_table_man, widget))
        self.date_document_from.dateChanged.connect(partial(self.set_filter_table_man, widget))
        self.tbl_document.doubleClicked.connect(partial(self.open_selected_document, widget))
        btn_open_doc.clicked.connect(partial(self.open_selected_document, widget))
        btn_doc_delete.clicked.connect(partial(self.delete_records, widget, table_name))
        btn_doc_insert.clicked.connect(partial(self.add_object, widget, "doc", "ve_ui_doc"))
        btn_doc_new.clicked.connect(partial(self.manage_new_document, dialog, None, self.feature))

        # Fill ComboBox doc_type
        sql = ("SELECT id, id FROM " + self.schema_name + ".doc_type ORDER BY id")
        rows = self.controller.get_rows(sql)
        rows.append(['', ''])
        utils_giswater.set_item_data(doc_type, rows)

        # Adding auto-completion to a QLineEdit
        self.table_object = "doc"
        self.set_completer_object(dialog, self.table_object)


    def set_filter_table_man(self, widget):
        """ Get values selected by the user and sets a new filter for its table model """

        # Get selected dates
        date_from = self.date_document_from.date()
        date_to = self.date_document_to.date()
        if (date_from > date_to):
            message = "Selected date interval is not valid"
            self.controller.show_warning(message)
            return
        # Create interval dates
        format_low = 'yyyy-MM-dd 00:00:00.000'
        format_high = 'yyyy-MM-dd 23:59:59.999'
        interval = "'{}'::timestamp AND '{}'::timestamp".format(
            date_from.toString(format_low), date_to.toString(format_high))

        # Set filter
        expr = self.field_id + " = '" + self.feature_id + "'"
        expr += " AND(date BETWEEN {0}) AND (date BETWEEN {0})".format(interval)

        # Get selected values in Comboboxes
        doc_type_value = utils_giswater.get_item_data(self.dlg_cf, self.dlg_cf.doc_type, 0)
        if doc_type_value != 'null' and doc_type_value is not None:
            expr += " AND doc_type ILIKE '%" + str(doc_type_value) + "%'"

        # Refresh model with selected filter
        widget.model().setFilter(expr)
        widget.model().select()


    def open_selected_document(self, widget):
        """ Open selected document of the @widget """

        # Get selected rows
        selected_list = widget.selectionModel().selectedRows()
        if len(selected_list) == 0:
            message = "Any record selected"
            self.controller.show_warning(message)
            return
        elif len(selected_list) > 1:
            message = "Select just one document"
            self.controller.show_warning(message)
            return

        # Get document path (can be relative or absolute)
        row = selected_list[0].row()
        path = widget.model().record(row).value("path")

        # Check if file exist
        if os.path.exists(path):
            # Open the document
            if sys.platform == "win32":
                os.startfile(path)
            else:
                opener = "open" if sys.platform == "darwin" else "xdg-open"
                subprocess.call([opener, path])
        else:
            webbrowser.open(path)

    def manage_new_document(self, dialog, doc_id=None, feature=None):
        """ Execute action of button 34 """
        doc = ManageDocument(self.iface, self.settings, self.controller, self.plugin_dir)
        doc.manage_document(feature=feature)
        doc.dlg_add_doc.accepted.connect(partial(self.manage_document_new, dialog, doc))
        doc.dlg_add_doc.rejected.connect(partial(self.manage_document_new, dialog, doc))

        # Set completer
        self.set_completer_object(dialog, self.table_object)
        if doc_id:
            utils_giswater.setWidgetText(dialog, "doc_id", doc_id)

        # # Open dialog
        # doc.open_dialog(doc.dlg_add_doc)


    def manage_document_new(self, dialog, doc):
        """ Get inserted doc_id and add it to current feature """

        if doc.doc_id is None:
            return

        utils_giswater.setWidgetText(dialog, "doc_id", doc.doc_id)
        self.add_object(self.tbl_document, "doc", "ve_ui_doc")

    """ FUNCTIONS RELATED WITH TAB RPT """
    def fill_tab_rpt(self):
        standar_model = QStandardItemModel()
        complet_list, widget_list = self.init_tbl_rpt(self.dlg_cf, standar_model, "rpt_layout1", "tbl_rpt")
        self.populate_table(complet_list, standar_model, self.dlg_cf, widget_list, filter=False)
        self.set_listeners(complet_list, standar_model, self.dlg_cf, widget_list)
        self.set_configuration(self.tbl_rpt, "table_rpt", sort_order=1, isQStandardItemModel=True)
        self.dlg_cf.btn_filter.clicked.connect(partial(self.populate_table, complet_list, standar_model, self.dlg_cf, widget_list))
        self.dlg_cf.tbl_rpt.doubleClicked.connect(partial(self.open_rpt_result, self.dlg_cf.tbl_rpt,  complet_list))

    def init_tbl_rpt(self, dialog, standar_model, layout_name, qtv_name):
        """ Put filter widgets into layout and set headers into QTableView"""

        rpt_layout1 = dialog.findChild(QGridLayout, layout_name)
        qtable = dialog.findChild(QTableView, qtv_name)
        self.clear_gridlayout(rpt_layout1)
        index_tab = self.tab_main.currentIndex()
        tab_name = self.tab_main.widget(index_tab).objectName()
        complet_list = self.get_list(tab_name='"tabName":"' + tab_name + '"', limit=5000)

        # Put filter widgets into layout
        widget_list = []
        for field in complet_list[0]['data']['filterFields']:
            label, widget = self.set_widgets(dialog, field)
            widget.setMaximumWidth(125)
            widget_list.append(widget)
            rpt_layout1.addWidget(label, 0, field['layout_order'])
            rpt_layout1.addWidget(widget, 1, field['layout_order'])
        vertical_spacer = QSpacerItem(10, 10, QSizePolicy.Expanding, QSizePolicy.Minimum)
        rpt_layout1.addItem(vertical_spacer, field['layout_order'], rpt_layout1.columnCount())
        # Find combo parents:
        for field in complet_list[0]['data']['filterFields']:
            if field['isparent']:
                widget = dialog.findChild(QComboBox, field['column_id'])
                widget.currentIndexChanged.connect(partial(self.fill_child, dialog, widget))

        # Related by Qtable
        qtable.setModel(standar_model)
        qtable.horizontalHeader().setStretchLastSection(True)

        # # Get headers
        headers = []
        for x in complet_list[0]['data']['listValues'][0]:
            headers.append(x)
        # Set headers
        standar_model.setHorizontalHeaderLabels(headers)

        return complet_list, widget_list


    def set_listeners(self, complet_list, standar_model, dialog, widget_list):
        for widget in widget_list:
            if type(widget) is QLineEdit:
                widget.textChanged.connect(partial(self.populate_table, complet_list, standar_model, dialog, widget_list))
            elif type(widget) is QComboBox:
                widget.currentIndexChanged.connect(partial(self.populate_table, complet_list, standar_model, dialog, widget_list))


    def get_list(self, tab_name='', limit=10, filter_fields='"filterFields":{}'):
        header = '"header":{"device":3, "infoType":100, "lang":"ES"}, '
        form = '"form":{' + tab_name + '}, '
        feature = '"feature":{"tableName":"' + self.tablename + '"}, '
        data = '"data":{'+filter_fields+' ,"pageInfo":{"limit":"'+str(limit)+'"}}'
        body = "" + header + form + feature + data
        sql = ("SELECT " + self.schema_name + ".gw_api_get_list($${" + body + "}$$)")
        row = self.controller.get_row(sql, log_sql=True)
        if not row:
            self.controller.show_message("NOT ROW FOR: " + sql, 2)
            return False
        complet_list = row
        return complet_list


    def populate_table(self, complet_list, standar_model, dialog, widget_list, filter=True):
        filter_fields = '"filterFields":{}'
        if filter:
            filter_fields = self.get_filter_qtableview(complet_list, standar_model, dialog, widget_list)
        index_tab = self.tab_main.currentIndex()
        tab_name = self.tab_main.widget(index_tab).objectName()
        complet_list = self.get_list(tab_name='"tabName":"' + tab_name + '"', limit=5000, filter_fields=filter_fields)

        # for item in complet_list[0]['data']['listValues'][0]:
        #     row = [QStandardItem(str(value)) for value in item.values() if filter in str(item['event_id'])]
        #     if len(row) > 0:
        #         standar_model.appendRow(row)
        for item in complet_list[0]['data']['listValues']:
            row = []
            for value in item.values():
                row.append(QStandardItem(str(value)))
            if len(row) > 0:
                standar_model.appendRow(row)

    def get_filter_qtableview(self, complet_list, standar_model, dialog, widget_list):

        standar_model.clear()
        # Get headers
        headers = []
        for x in complet_list[0]['data']['listValues'][0]:
            headers.append(x)
        # Set headers
        standar_model.setHorizontalHeaderLabels(headers)

        filter = ""
        for widget in widget_list:
            column_id = widget.objectName()
            text = utils_giswater.getWidgetText(dialog , widget)
            filter += '"' + column_id + '":"'+text+'", '
        if filter == "":
            return None

        filter=filter[:-2]
        filter_fields = '"filterFields":{'+filter+'}'
        return filter_fields
        #filter = utils_giswater.getWidgetText(self.dlg_cf, self.dlg_cf.txt_rpt_filter, False, False)

        # for item in complet_rpt[0]['mincuts']:
        #     row = [QStandardItem(str(value)) for value in item.values() if filter in str(item['event_id'])]
        #     if len(row) > 0:
        #         standar_model.appendRow(row)
        # for item in complet_list[0]['data']['listValues']:
        #     row = []
        #     for value in item.values():
        #         #if filter in str(item['event_id']):
        #         row.append(QStandardItem(str(value)))
        #     if len(row) > 0:
        #         standar_model.appendRow(row)
    def get_filters(self, layout):
        while layout.count() > 0:
            child = layout.takeAt(0).widget()

    def open_rpt_result(self, qtable,  complet_list):
        self.controller.show_message("TODO", 2)
        print("TODO")

        """ Open form of selected element of the @widget?? """

        # Get selected rows
        selected_list = qtable.selectionModel().selectedRows()
        if len(selected_list) == 0:
            message = "Any record selected"
            self.controller.show_warning(message)
            return

        row = qtable.model().takeRow(selected_list[0].row())

        print(row)
        # TODO
        table_name = complet_list[0]['feature']['tableName']
        print(table_name)
        sys_id_name = complet_list[0]['feature']['idName']
        print(sys_id_name)
        column_index = complet_list[0]['feature']['action_column_index']['id']
        print(column_index)
        column_index = 24
        feature_id = row[column_index].text()
        print (feature_id)
        # table_name = row[9].text()
        # print(table_name)
        # sys_id_name = row[5].text()
        # print(sys_id_name)
        # feature_id = row[2].text()
        # print(feature_id)
        # print(type(selected_list))
        # print(selected_list)
        #complet_result = self.init_tbl_rpt(standar_model)


        # return
        api_cf = ApiCF(self.iface, self.settings, self.controller, self.plugin_dir)
        complet_result = api_cf.open_form(table_name=table_name, feature_type=sys_id_name, feature_id=feature_id)
        if not complet_result:
            print("FAIL")
            return
        self.draw(complet_result)





    """ FUNCTIONS RELATED WITH TAB PLAN """
    def fill_tab_plan(self):
        plan_layout = self.dlg_cf.findChild(QGridLayout, 'plan_layout')
        if self.geom_type == 'arc' or self.geom_type == 'node':
            sql = ("SELECT " + self.schema_name + ".gw_api_get_infoplan('infoplan', 9)")
            row = self.controller.get_row(sql, log_sql=True)
            if not row:
                self.controller.show_message("NOT ROW FOR: " + sql, 2)
            else:
                result = row[0]['editData']
                if 'fields' not in result:
                    self.controller.show_message("No fields for: " + row[0]['editData'], 2)
                else:
                    for field in result["fields"]:
                        if field['widgettype'] == 11:
                            y = 2
                            for x in range(0, y):
                                line = self.add_frame(field, x)
                                plan_layout.addWidget(line, field['layout_order'], x)
                        else:
                            label = QLabel()
                            label.setTextInteractionFlags(Qt.TextSelectableByMouse)
                            label.setObjectName('lbl_' + field['form_label'])
                            label.setText(field['form_label'].capitalize())
                            if 'tooltip' in field:
                                label.setToolTip(field['tooltip'])
                            else:
                                label.setToolTip(field['form_label'].capitalize())
                        if field['widgettype'] == 12:
                            widget = self.add_label(field)
                            label.setWordWrap(True)
                            plan_layout.addWidget(label, field['layout_order'], 0)
                            plan_layout.addWidget(widget, field['layout_order'], 1)

                    plan_vertical_spacer = QSpacerItem(20, 40, QSizePolicy.Minimum, QSizePolicy.Expanding)
                    plan_layout.addItem(plan_vertical_spacer)
    """ ****************************  **************************** """
    """ ****************************  **************************** """
    """ ****************************  **************************** """
    """ NEW WORKCAT"""
    def cf_new_workcat(self, dialog):

        sql = ("SELECT " + self.schema_name + ".gw_api_get_newworkcat('new_workcat', 9)")
        row = self.controller.get_row(sql, log_sql=True)

        self.dlg_new_workcat = ApiBasicInfo()

        self.load_settings(self.dlg_new_workcat)
        # Set signals
        self.dlg_new_workcat.btn_close.clicked.connect(partial(self.close_dialog, self.dlg_new_workcat))
        self.dlg_new_workcat.rejected.connect(partial(self.close_dialog, self.dlg_new_workcat))
        self.dlg_new_workcat.btn_accept.clicked.connect(partial(self.cf_manage_new_workcat_accept, 'cat_work'))

        self.populate_basic_info(self.dlg_new_workcat, row, self.field_id)

        # Open dialog
        self.open_dialog(self.dlg_new_workcat)



    def cf_manage_new_workcat_accept(self, table_object):
        """ Insert table 'cat_work'. Add cat_work """

        # Take widgets
        cat_work_id = self.dlg_new_workcat.findChild(QLineEdit, "cat_work_id")
        descript = self.dlg_new_workcat.findChild(QLineEdit, "descript")
        link = self.dlg_new_workcat.findChild(QLineEdit, "link")
        workid_key_1 = self.dlg_new_workcat.findChild(QLineEdit, "workid_key_1")
        workid_key_2 = self.dlg_new_workcat.findChild(QLineEdit, "workid_key_2")
        builtdate = self.dlg_new_workcat.findChild(QgsDateTimeEdit, "builtdate")

        # Get values from dialog
        values = ""
        fields = ""
        cat_work_id = utils_giswater.getWidgetText(self.dlg_new_workcat, cat_work_id)
        if cat_work_id != "null":
            fields += 'id, '
            values += ("'" + str(cat_work_id) + "', ")
        descript = utils_giswater.getWidgetText(self.dlg_new_workcat, descript)
        if descript != "null":
            fields += 'descript, '
            values += ("'" + str(descript) + "', ")
        link = utils_giswater.getWidgetText(self.dlg_new_workcat, link)
        if link != "null":
            fields += 'link, '
            values += ("'" + str(link) + "', ")
        workid_key_1 = utils_giswater.getWidgetText(self.dlg_new_workcat, workid_key_1)
        if workid_key_1 != "null":
            fields += 'workid_key1, '
            values += ("'" + str(workid_key_1) + "', ")
        workid_key_2 = utils_giswater.getWidgetText(self.dlg_new_workcat, workid_key_2)
        if workid_key_2 != "null":
            fields += 'workid_key2, '
            values += ("'" + str(workid_key_2) + "', ")
        builtdate = builtdate.dateTime().toString('yyyy-MM-dd')
        if builtdate != "null":
            fields += 'builtdate, '
            values += ("'" + str(builtdate) + "', ")

        if values != "":
            fields = fields[:-2]
            values = values[:-2]
            if cat_work_id == 'null':
                msg = "El campo Work id esta vacio"
                self.controller.show_info_box(msg, "Warning")
            else:
                # Check if this element already exists
                sql = ("SELECT DISTINCT(id)"
                       " FROM " + self.schema_name + "." + str(table_object) + ""
                       " WHERE id = '" + str(cat_work_id) + "'")
                row = self.controller.get_row(sql, log_info=False)

                if row is None :
                    sql = ("INSERT INTO " + self.schema_name + ".cat_work (" + fields + ") VALUES (" + values + ")")
                    self.controller.execute_sql(sql)

                    sql = ("SELECT id, id FROM " + self.schema_name + ".cat_work ORDER BY id")
                    rows = self.controller.get_rows(sql)
                    if rows:
                        cmb_workcat_id = self.dlg_cf.findChild(QComboBox, "workcat_id")
                        utils_giswater.set_item_data(cmb_workcat_id, rows, index_to_show=1, combo_clear=True)
                        utils_giswater.set_combo_itemData(cmb_workcat_id, cat_work_id, 1)
                    self.close_dialog(self.dlg_new_workcat)
                else:
                    msg = "Este Workcat ya existe"
                    self.controller.show_info_box(msg, "Warning")


    def cf_open_dialog(self, dlg=None, dlg_name=None, maximize_button=True, stay_on_top=True):
        """ Open dialog """
        if dlg is None or type(dlg) is bool:
            dlg = self.dlg

        # Manage i18n of the dialog
        if dlg_name:
            self.controller.manage_translation(dlg_name, dlg)

        # Manage stay on top and maximize button
        if maximize_button and stay_on_top:
            dlg.setWindowFlags(Qt.WindowMinimizeButtonHint | Qt.WindowMaximizeButtonHint | Qt.WindowStaysOnTopHint)
        elif not maximize_button and stay_on_top:
            dlg.setWindowFlags(Qt.WindowMinimizeButtonHint | Qt.WindowStaysOnTopHint)
        elif maximize_button and not stay_on_top:
            dlg.setWindowFlags(Qt.WindowMaximizeButtonHint)

        # Open dialog
        dlg.open()


    """ FUNCTIONS ASSOCIATED TO BUTTONS FROM POSTGRES"""
    def no_function_asociated(self, widget=None, message_level=1):
        self.controller.show_message(str("no_function_asociated for button: ") + str(widget.objectName()), message_level)


    def action_open_url(self, dialog, result, message_level=None):
        
        widget = None
        function_name = 'no_function_associated'
        for field in result["fields"]:
                if field['action_function'] == 'action_link':
                    function_name = field['button_function']
                    widget = dialog.findChild(HyperLinkLabel, field['column_id'])
                    break
        if widget:
            getattr(self, function_name)(dialog, widget, 2)


    def open_url(self, dialog, widget, message_level=None):
<<<<<<< HEAD
        
        path = utils_giswater.getWidgetText(dialog, widget)
=======
        path = widget.text()
>>>>>>> d44d8851
        self.controller.log_info(str(path))
        # Check if file exist
        if os.path.exists(path):
            # Open the document
            if sys.platform == "win32":
                os.startfile(path)
            else:
                opener = "open" if sys.platform == "darwin" else "xdg-open"
                subprocess.call([opener, path])
        else:
            webbrowser.open(path)


    def open_node(self, dialog, widget=None, message_level=None):
<<<<<<< HEAD
        
        node_id = utils_giswater.getWidgetText(dialog, widget)
        self.ApiCF = ApiCF(self.iface, self.settings, self.controller, self.plugin_dir)
        self.ApiCF.open_form(table_name='ve_node',  node_type='node', node_id=node_id)
=======
        feature_id = utils_giswater.getWidgetText(dialog, widget)
        self.ApiCF = ApiCF(self.iface, self.settings, self.controller, self.plugin_dir)
        complet_result = self.ApiCF.open_form(table_name='ve_node',  feature_type='node_id', feature_id=feature_id)
        if not complet_result:
            print("FAIL")
            return
        self.draw(complet_result)


    """ OTHER FUNCTIONS """
    def set_vdefault_values(self, widget, values, parameter):
        # Set dates from
        if type(widget) is QDateEdit:
            if parameter in values:
                date = QDate.fromString(values[parameter], 'yyyy/MM/dd')
            else:
                date = QDate.currentDate()
            widget.setDate(date)
        elif type(widget) is QComboBox:
            if parameter in values:
                utils_giswater.set_combo_itemData(widget, values[parameter], 0)


    def restore(self, restore_cursor=True):
        if restore_cursor:
            QApplication.restoreOverrideCursor()
        # TODO buscar la QAction concreta y deschequearla
        actions = self.iface.mainWindow().findChildren(QAction)
        for a in actions:
            a.setChecked(False)
        self.emit_point.canvasClicked.disconnect()


    def set_configuration(self, widget, table_name, sort_order=0, isQStandardItemModel=False):
        """ Configuration of tables. Set visibility and width of columns """

        widget = utils_giswater.getWidget(self.dlg_cf, widget)
        if not widget:
            return

        # Set width and alias of visible columns
        columns_to_delete = []
        sql = ("SELECT column_index, width, alias, status"
               " FROM " + self.schema_name + ".config_client_forms"
               " WHERE table_id = '" + table_name + "'"
               " ORDER BY column_index")
        rows = self.controller.get_rows(sql, log_info=False)
        if not rows:
            return

        for row in rows:
            if not row['status']:
                columns_to_delete.append(row['column_index'] - 1)
            else:
                width = row['width']
                if width is None:
                    width = 100
                widget.setColumnWidth(row['column_index'] - 1, width)
                widget.model().setHeaderData(row['column_index'] - 1, Qt.Horizontal, row['alias'])

        # Set order
        if not isQStandardItemModel:
            widget.model().setSort(sort_order, Qt.AscendingOrder)
            widget.model().select()
        else:
            widget.model().sort(sort_order, Qt.AscendingOrder)
        # Delete columns
        for column in columns_to_delete:
            widget.hideColumn(column)

    def set_image(self, dialog, widget):
        utils_giswater.setImage(dialog, widget, "ws_shape.png")


    # def disconnect_snapping(self, refresh_canvas=True):
    #     """ Select 'refreshAllLayers' as current map tool and disconnect snapping """
    #
    #     try:
    #         self.canvas.xyCoordinates.disconnect()
    #         self.emit_point.canvasClicked.disconnect()
    #         if refresh_canvas:
    #             self.iface.mapCnavas().refreshAllLayers()
    #
    #     except Exception:
    #         pass


>>>>>>> d44d8851
<|MERGE_RESOLUTION|>--- conflicted
+++ resolved
@@ -12,14 +12,20 @@
     from qgis.core import QGis as Qgis
 
 if Qgis.QGIS_VERSION_INT >= 20000 and Qgis.QGIS_VERSION_INT < 29900:
-    from PyQt4.QtCore import Qt
+    from PyQt4.QtCore import Qt, QDate
     from PyQt4.QtGui import QApplication, QIntValidator, QDoubleValidator
-    from PyQt4.QtGui import QWidget, QAction, QPushButton, QLabel, QLineEdit, QComboBox, QCheckBox
-    from PyQt4.QtGui import QGridLayout, QSpacerItem, QSizePolicy, QStringListModel, QCompleter
+    from PyQt4.QtGui import QWidget, QAction, QPushButton, QLabel, QLineEdit, QComboBox, QCheckBox, QDateEdit
+    from PyQt4.QtGui import QGridLayout, QSpacerItem, QSizePolicy, QStringListModel, QCompleter, QListWidget, \
+        QTableView, QListWidgetItem, QStandardItemModel, QStandardItem, QTabWidget
+    from PyQt4.QtSql import QSqlTableModel
+
 else:
-    from qgis.PyQt.QtCore import Qt, QStringListModel
+    from qgis.PyQt.QtCore import Qt, QDate, QStringListModel
     from qgis.PyQt.QtGui import QIntValidator, QDoubleValidator
-    from qgis.PyQt.QtWidgets import QApplication, QWidget, QAction, QPushButton, QLabel, QLineEdit, QComboBox, QCheckBox, QGridLayout, QSpacerItem, QSizePolicy, QCompleter
+    from qgis.PyQt.QtWidgets import QApplication, QWidget, QAction, QPushButton, QLabel, QLineEdit, QComboBox, QCheckBox, \
+        QGridLayout, QSpacerItem, QSizePolicy, QCompleter, QTableView, QListWidget, QListWidgetItem, QStandardItemModel, \
+        QStandardItem, QTabWidget
+    from qgis.PyQt.QtSql import QSqlTableModel
 
 from qgis.gui import QgsMapToolEmitPoint, QgsDateTimeEdit
 
@@ -30,40 +36,19 @@
 import sys
 import urlparse
 import webbrowser
-<<<<<<< HEAD
 from functools import partial
 
 import utils_giswater
-from giswater.actions.HyperLinkLabel import HyperLinkLabel
-=======
-import datetime
-from functools import partial
-
-from PyQt4.QtGui import QLayoutItem
-from qgis.gui import QgsMessageBar, QgsMapCanvasSnapper, QgsMapToolEmitPoint,  QgsDateTimeEdit
-
-from PyQt4.QtCore import Qt, QDate, SIGNAL, SLOT
-from PyQt4.QtGui import QDateEdit, QListWidgetItem, QStandardItemModel, QListWidget, QFrame, QStandardItem
-from PyQt4.QtGui import QApplication, QIntValidator, QDoubleValidator, QToolButton
-from PyQt4.QtGui import QWidget, QAction, QPushButton, QLabel, QLineEdit, QComboBox, QCheckBox
-from PyQt4.QtGui import QGridLayout, QSpacerItem, QSizePolicy, QStringListModel, QCompleter
-from PyQt4.QtGui import QTabWidget, QTableView
-from PyQt4.QtSql import QSqlTableModel
-
-import utils_giswater
-
->>>>>>> d44d8851
 from giswater.actions.api_parent import ApiParent
 from giswater.actions.HyperLinkLabel import HyperLinkLabel
 from giswater.actions.manage_document import ManageDocument
 from giswater.actions.manage_element import ManageElement
 from giswater.actions.manage_visit import ManageVisit
 from giswater.actions.manage_gallery import ManageGallery
-from actions.api_catalog import ApiCatalog
+from giswater.actions.api_catalog import ApiCatalog
 from giswater.ui_manager import ApiCfUi, NewWorkcat, EventFull, LoadDocuments
-
-from ui_manager import Sections
-from ui_manager import ApiBasicInfo
+from giswater.ui_manager import Sections
+from giswater.ui_manager import ApiBasicInfo
 
 
 class ApiCF(ApiParent):
@@ -134,11 +119,7 @@
             self.restore()
 
 
-<<<<<<< HEAD
-    def open_form(self, point=None, table_name=None, node_type=None, node_id=None):
-=======
     def open_form(self, point=None, table_name=None, feature_type=None, feature_id=None):
->>>>>>> d44d8851
         """
         :param point: point where use clicked
         :param table_name: table where do sql query
@@ -398,15 +379,6 @@
                 widget = self.dlg_cf.findChild(QComboBox, field['column_id'])
                 widget.currentIndexChanged.connect(partial(self.fill_child, self.dlg_cf, widget))
 
-
-<<<<<<< HEAD
-        # SIGNALS
-        self.layer.editingStarted.connect(partial(self.check_actions, action_edit, True))
-        self.layer.editingStopped.connect(partial(self.check_actions, action_edit, False))
-        self.layer.editingStarted.connect(partial(self.enable_all, result))
-        self.layer.editingStopped.connect(partial(self.disable_all, result, False))
-=======
-
         if self.layer:
             if self.layer.isEditable():
                 self.enable_all(result)
@@ -423,7 +395,6 @@
             self.enable_actions(self.dlg_cf, self.layer.isEditable())
             self.layer.editingStarted.connect(partial(self.enable_actions, self.dlg_cf, True))
             self.layer.editingStopped.connect(partial(self.enable_actions, self.dlg_cf, False))
->>>>>>> d44d8851
 
         action_edit.setChecked(self.layer.isEditable())
         action_edit.triggered.connect(self.start_editing)
@@ -604,16 +575,10 @@
         #dialog.actionSwicthArcid.setEnabled(enabled)
 
 
-<<<<<<< HEAD
-    def get_values(self, dialog, widget, value=None):
-        
-        if type(widget) is QLineEdit and not widget.isReadOnly():
-=======
     def get_values(self, dialog, widget, _json=None):
         value = None
 
         if type(widget) is QLineEdit and widget.isReadOnly() is False:
->>>>>>> d44d8851
             value = utils_giswater.getWidgetText(dialog, widget, return_string_null=False)
         elif type(widget) is QComboBox and widget.isEnabled():
             value = utils_giswater.get_item_data(dialog, widget, 0)
@@ -631,11 +596,6 @@
                 _json[str(widget.objectName())] = str(value)
         self.controller.log_info(str(_json))
 
-<<<<<<< HEAD
-
-    def add_lineedit(self, dialog, field):
-=======
->>>>>>> d44d8851
 
     def set_auto_update_lineedit(self, field, dialog, widget):
         if field['isautoupdate']:
@@ -769,38 +729,6 @@
         return widget
 
 
-<<<<<<< HEAD
-    def add_calendar(self, dialog, field):
-        
-        widget = QgsDateTimeEdit()
-        widget.setObjectName(field['column_id'])
-        widget.setCalendarPopup(True)
-        return widget
-=======
-    # def add_calendar(self, dialog, field):
-    #     widget = QgsDateTimeEdit()
-    #     widget.setObjectName(field['column_id'])
-    #     widget.setAllowNull(True)
-    #     widget.setCalendarPopup(True)
-    #     widget.setDisplayFormat('yyyy/MM/dd')
-    #     if 'value' in field:
-    #         date = QDate.fromString(field['value'], 'yyyy-MM-dd')
-    #         utils_giswater.setCalendarDate(dialog, widget, date)
-    #     else:
-    #         widget.setEmpty()
-    #     btn_calendar = widget.findChild(QToolButton)
-    #
-    #     if field['isautoupdate']:
-    #         _json = {}
-    #         btn_calendar.clicked.connect(partial(self.get_values, dialog, widget, _json))
-    #         btn_calendar.clicked.connect(partial(self.accept, self.complet_result[0], self.feature_id, _json, True, False))
-    #     else:
-    #         btn_calendar.clicked.connect(partial(self.get_values, dialog, widget, self.my_json))
-    #     btn_calendar.clicked.connect(partial(self.set_calendar_empty, widget))
-    #     return widget
->>>>>>> d44d8851
-
-
     def add_button(self, dialog, field):
         
         widget = QPushButton()
@@ -826,44 +754,10 @@
         widget.clicked.connect(partial(getattr(self, function_name), dialog, widget, 2))
         return widget
 
-<<<<<<< HEAD
-
-    def add_hyperlink(self, dialog, field):
-        
-        widget = HyperLinkLabel()
-        widget.setObjectName(field['column_id'])
-        widget.setText(field['value'])
-        widget.setSizePolicy(QSizePolicy.Fixed, QSizePolicy.Fixed)
-        widget.resize(widget.sizeHint().width(), widget.sizeHint().height())
-        function_name = 'no_function_asociated'
-
-        if 'button_function' in field:
-            if field['button_function'] is not None:
-                function_name = field['button_function']
-            else:
-                msg = ("parameter button_function is null for button " + widget.objectName())
-                self.controller.show_message(msg, 2)
-        else:
-            msg = "parameter button_function not found"
-            self.controller.show_message(msg, 2)
-
-        widget.clicked.connect(partial(getattr(self, function_name), dialog, widget, 2))
-        return widget
-    
-
-    def open_catalog(self, dialog, result, message_level=None):
-        
-        self.catalog = Catalog(self.iface, self.settings, self.controller, self.plugin_dir)
-        wsoftware = self.controller.get_project_type()
-        geom_type = "node"
-        widget = None
-=======
+
     def open_catalog(self, dialog, result, message_level=None):
         self.catalog = ApiCatalog(self.iface, self.settings, self.controller, self.plugin_dir)
         self.catalog.api_catalog(self.dlg_cf, self.geom_type+'cat_id', self.geom_type)
->>>>>>> d44d8851
-
-
 
 
     def populate_lineedit(self, completer, model, tablename, dialog, widget, field_id):
@@ -2116,13 +2010,8 @@
 
 
     def open_url(self, dialog, widget, message_level=None):
-<<<<<<< HEAD
-        
-        path = utils_giswater.getWidgetText(dialog, widget)
-=======
+
         path = widget.text()
->>>>>>> d44d8851
-        self.controller.log_info(str(path))
         # Check if file exist
         if os.path.exists(path):
             # Open the document
@@ -2136,12 +2025,7 @@
 
 
     def open_node(self, dialog, widget=None, message_level=None):
-<<<<<<< HEAD
-        
-        node_id = utils_giswater.getWidgetText(dialog, widget)
-        self.ApiCF = ApiCF(self.iface, self.settings, self.controller, self.plugin_dir)
-        self.ApiCF.open_form(table_name='ve_node',  node_type='node', node_id=node_id)
-=======
+
         feature_id = utils_giswater.getWidgetText(dialog, widget)
         self.ApiCF = ApiCF(self.iface, self.settings, self.controller, self.plugin_dir)
         complet_result = self.ApiCF.open_form(table_name='ve_node',  feature_type='node_id', feature_id=feature_id)
@@ -2212,6 +2096,7 @@
         for column in columns_to_delete:
             widget.hideColumn(column)
 
+
     def set_image(self, dialog, widget):
         utils_giswater.setImage(dialog, widget, "ws_shape.png")
 
@@ -2227,6 +2112,3 @@
     #
     #     except Exception:
     #         pass
-
-
->>>>>>> d44d8851
