--- conflicted
+++ resolved
@@ -389,11 +389,7 @@
 
     def open_generic_form(self, complet_result):
 
-<<<<<<< HEAD
-        self.draw(complet_result[0])
-=======
         self.draw(complet_result, zoom=False)
->>>>>>> 4249e987
         self.hydro_info_dlg = InfoGenericUi()
         self.load_settings(self.hydro_info_dlg)
         self.hydro_info_dlg.btn_close.clicked.connect(partial(self.close_dialog, self.hydro_info_dlg))
