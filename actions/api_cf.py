"""
This file is part of Giswater 3
The program is free software: you can redistribute it and/or modify it under the terms of the GNU
General Public License as published by the Free Software Foundation, either version 3 of the License,
or (at your option) any later version.
"""
# -*- coding: latin-1 -*-
from qgis.core import Qgis, QgsExpressionContextUtils, QgsGeometry, QgsMapToPixel, QgsPointXY, QgsProject, QgsVectorLayer
from qgis.gui import QgsDateTimeEdit, QgsMapToolEmitPoint, QgsRubberBand, QgsVertexMarker
from qgis.PyQt.QtCore import pyqtSignal, QDate, QObject, QPoint, QRegExp, QStringListModel, Qt
from qgis.PyQt.QtGui import QColor, QCursor, QIcon, QRegExpValidator, QStandardItem, QStandardItemModel
from qgis.PyQt.QtSql import QSqlTableModel
from qgis.PyQt.QtWidgets import QAction, QAbstractItemView, QCheckBox, QComboBox, QCompleter, QDockWidget, QDoubleSpinBox, \
    QDateEdit,QGridLayout, QLabel, QLineEdit, QListWidget, QListWidgetItem, QMenu, QPushButton, QSizePolicy, \
    QSpinBox, QSpacerItem, QTableView, QTabWidget, QWidget, QTextEdit

import json, os, re, subprocess, urllib.parse as parse, sys, webbrowser
from collections import OrderedDict
from functools import partial

from .. import utils_giswater
from .api_catalog import ApiCatalog
from .api_parent import ApiParent
from .manage_document import ManageDocument
from .manage_element import ManageElement
from .manage_gallery import ManageGallery
from .manage_visit import ManageVisit
from ..map_tools.snapping_utils_v3 import SnappingConfigManager
<<<<<<< HEAD
from ..ui_manager import ApiBasicInfo, InfoFullUi, EventFull, GwMainWindow, LoadDocuments, Sections
=======
from ..ui_manager import ApiBasicInfo, InfoFullUi, EventFull, LoadDocuments, Sections
>>>>>>> 030fa9ca


class ApiCF(ApiParent, QObject):
    
    # :var signal_activate: emitted from def cancel_snapping_tool(self, dialog, action) in order to re-start CadApiInfo
    signal_activate = pyqtSignal()

    def __init__(self, iface, settings, controller, plugin_dir, tab_type):
        """ Class constructor """

        ApiParent.__init__(self, iface, settings, controller, plugin_dir)
        QObject.__init__(self)
        self.iface = iface
        self.settings = settings
        self.controller = controller
        self.plugin_dir = plugin_dir
        self.new_feature_id = None
        self.layer_new_feature = None
        self.tab_type = tab_type


    def hilight_feature(self, point, rb_list, tab_type=None, docker=None):

        cursor = QCursor()
        x = cursor.pos().x()
        y = cursor.pos().y()
        click_point = QPoint(x + 5, y + 5)

        visible_layers = self.get_visible_layers(as_list=True)
        scale_zoom = self.iface.mapCanvas().scale()

        # Get layers under mouse clicked
        extras = f'"pointClickCoords":{{"xcoord":{point.x()}, "ycoord":{point.y()}}}, '
        extras += f'"visibleLayers":{visible_layers}, '
        extras += f'"zoomScale":{scale_zoom} '
        body = self.create_body(extras=extras)
        complet_list = self.controller.get_json('gw_api_getlayersfromcoordinates', body, log_sql=True)
        if not complet_list: return False

        # hide QMenu identify if no feature under mouse
        len_layers = len(complet_list['body']['data']['layersNames'])
        if len_layers == 0: return False

        self.icon_folder = self.plugin_dir + '/icons/'

        # Right click main QMenu
        main_menu = QMenu()

        # Create one menu for each layer
        for layer in complet_list['body']['data']['layersNames']:
            layer_name = self.controller.get_layer_by_tablename(layer['layerName'])
            icon = None
            icon_path = self.icon_folder + layer['icon'] + '.png'
            if os.path.exists(str(icon_path)):
                icon = QIcon(icon_path)
                sub_menu = main_menu.addMenu(icon, layer_name.name())
            else:
                sub_menu = main_menu.addMenu(layer_name.name())
            # Create one QAction for each id
            for feature in layer['ids']:
                action = QAction(str(feature['id']), None)
                sub_menu.addAction(action)
                action.triggered.connect(partial(self.set_active_layer, action, tab_type, docker))
                action.hovered.connect(partial(self.draw_by_action, feature, rb_list))

        main_menu.addSeparator()
        # Identify all
        cont = 0
        for layer in complet_list['body']['data']['layersNames']:
            cont += len(layer['ids'])
        action = QAction(f'Identify all ({cont})', None)
        action.hovered.connect(partial(self.identify_all, complet_list, rb_list))
        main_menu.addAction(action)
        main_menu.addSeparator()
        main_menu.exec_(click_point)


    def identify_all(self, complet_list, rb_list):

        self.resetRubberbands()
        for rb in rb_list:
            rb.reset()
        for layer in complet_list['body']['data']['layersNames']:
            for feature in layer['ids']:
                points = []
                list_coord = re.search('\((.*)\)', str(feature['geometry']))
                coords = list_coord.group(1)
                polygon = coords.split(',')
                for i in range(0, len(polygon)):
                    x, y = polygon[i].split(' ')
                    point = QgsPointXY(float(x), float(y))
                    points.append(point)
                rb = QgsRubberBand(self.canvas)
                polyline = QgsGeometry.fromPolylineXY(points)
                rb.setToGeometry(polyline, None)
                rb.setColor(QColor(255, 0, 0, 100))
                rb.setWidth(5)
                rb.show()
                rb_list.append(rb)


    def draw_by_action(self, feature, rb_list, reset_rb=True):
        """ Draw lines based on geometry """

        for rb in rb_list:
            rb.reset()
        if feature['geometry'] is None:
            return

        list_coord = re.search('\((.*)\)', str(feature['geometry']))
        max_x, max_y, min_x, min_y = self.get_max_rectangle_from_coords(list_coord)
        if reset_rb is True:
            self.resetRubberbands()
        if str(max_x) == str(min_x) and str(max_y) == str(min_y):
            point = QgsPointXY(float(max_x), float(max_y))
            self.draw_point(point)
        else:
            points = self.get_points(list_coord)
            self.draw_polyline(points)


    def set_active_layer(self, action, tab_type, docker=None):
        """ Set active selected layer """

        parent_menu = action.associatedWidgets()[0]
        layer = self.controller.get_layer_by_layername(parent_menu.title())
        if layer:
            table_name = self.controller.get_layer_source(layer)
            self.iface.setActiveLayer(layer)
            complet_result, dialog = self.open_form(
                table_name=table_name['table'], feature_id=action.text(), tab_type=tab_type, docker=docker)
            self.draw(complet_result)


    def open_form(self, point=None, table_name=None, feature_id=None, feature_cat=None, new_feature_id=None,
                  layer_new_feature=None, tab_type=None, new_feature=None, docker=None):
        """
        :param point: point where use clicked
        :param table_name: table where do sql query
        :param feature_type: (arc, node, connec...)
        :param feature_id: id of feature to do info
        :return:
        """

        # Manage tab signal
        self.tab_element_loaded = False
        self.tab_relations_loaded = False
        self.tab_connections_loaded = False
        self.tab_hydrometer_loaded = False
        self.tab_hydrometer_val_loaded = False
        self.tab_om_loaded = False
        self.tab_document_loaded = False
        self.tab_rpt_loaded = False
        self.tab_plan_loaded = False
        self.dlg_is_destroyed = False
        self.layer = None
        self.feature = None
        self.my_json = {}
        self.tab_type = tab_type

        self.new_feature = new_feature

        if self.iface.activeLayer() is None or type(self.iface.activeLayer()) != QgsVectorLayer:
            active_layer = ""
        else:
            active_layer = self.controller.get_layer_source_table_name(self.iface.activeLayer())

        if active_layer is None or type(active_layer != 'test'):
            active_layer = ""

        # Used by action_interpolate
        last_click = self.canvas.mouseLastXY()
        self.last_point = QgsMapToPixel.toMapCoordinates(
            self.canvas.getCoordinateTransform(), last_click.x(), last_click.y())
        if tab_type == 'inp':
            extras = '"toolBar":"epa"'
        elif tab_type == 'data':
            extras = '"toolBar":"basic"'

        project_role = QgsExpressionContextUtils.projectScope(QgsProject.instance()).variable('project_role')
        extras += f', "rolePermissions":"{project_role}"'

        # IF insert new feature
        if point and feature_cat:
            self.feature_cat = feature_cat
            self.new_feature_id = new_feature_id
            self.layer_new_feature = layer_new_feature
            self.iface.actionPan().trigger()
            feature = f'"tableName":"{feature_cat.child_layer.lower()}"'
            extras += f', "coordinates":{{{point}}}'
            body = self.create_body(feature=feature, extras=extras)
            function_name = 'gw_api_getfeatureinsert'
        # IF click over canvas
        elif point:
            visible_layer = self.get_visible_layers(as_list=True)
            scale_zoom = self.iface.mapCanvas().scale()
            extras += f', "activeLayer":"{active_layer}"'
            extras += f', "visibleLayer":{visible_layer}'
            extras += f', "coordinates":{{"xcoord":{point.x()},"ycoord":{point.y()}, "zoomRatio":{scale_zoom}}}'
            body = self.create_body(extras=extras)
            function_name = 'gw_api_getinfofromcoordinates'
        # IF come from QPushButtons node1 or node2 from custom form or RightButton
        elif feature_id:
            feature = f'"tableName":"{table_name}", "id":"{feature_id}"'
            body = self.create_body(feature=feature, extras=extras)
            function_name = 'gw_api_getinfofromid'
<<<<<<< HEAD

=======
>>>>>>> 030fa9ca
        row = [self.controller.get_json(function_name, body, log_sql=True)]
        if not row or row[0] is False: return False, None
        # When something is wrong
        if row[0]['message']:
            level = 1
            if 'level' in row[0]['message']:
                level = int(row[0]['message']['level'])
            self.controller.show_message(row[0]['message']['text'], level)
            return False, None

        # When insert feature failed
        if row[0]['status'] == "Failed":
            self.controller.show_message(row[0]['message']['text'], 2)
            return False, None

        # Control fail when insert new feature
        if 'status' in row[0]['body']['data']['fields']:
            if row[0]['body']['data']['fields']['status'].lower() == 'failed':
                msg = row[0]['body']['data']['fields']['message']['text']
                level = 1
                if 'level' in row[0]['body']['data']['fields']['message']:
                    level = int(row[0]['body']['data']['fields']['message']['level'])
                self.controller.show_message(msg, message_level=level)
                return False, None

        self.complet_result = row
        if self.complet_result[0]['body']['form']['template'] == 'GENERIC':
            result, dialog = self.open_generic_form(self.complet_result)
            # Fill self.my_json for new feature
            if feature_cat is not None:
                self.manage_new_feature(self.complet_result, dialog)
            return result, dialog

        elif self.complet_result[0]['body']['form']['template'] == 'custom feature':
            sub_tag = None
            if feature_cat:
                if feature_cat.feature_type.lower() == 'arc':
                    sub_tag = 'arc'
                else:
                    sub_tag = 'node'
            result, dialog = self.open_custom_form(feature_id, self.complet_result, tab_type, sub_tag, docker=docker)
            if feature_cat is not None:
                self.manage_new_feature(self.complet_result, dialog)

            return result, dialog


    def manage_new_feature(self, complet_result, dialog):

        result = complet_result[0]['body']['data']
        for field in result['fields']:
            if 'hidden' in field and field['hidden']: continue
            widget = dialog.findChild(QWidget, field['widgetname'])
            value = None
            if type(widget) in(QLineEdit, QPushButton, QSpinBox, QDoubleSpinBox):
                value = utils_giswater.getWidgetText(dialog, widget, return_string_null=False)
            elif type(widget) is QComboBox:
                value = utils_giswater.get_item_data(dialog, widget, 0)
            elif type(widget) is QCheckBox:
                value = utils_giswater.isChecked(dialog, widget)
            elif type(widget) is QgsDateTimeEdit:
                value = utils_giswater.getCalendarDate(dialog, widget)
            else:
                if widget is None:
                    msg = f"Widget {field['column_id']} is not configured or have a bad config"
                    self.controller.show_message(msg)

            if str(value) not in ('', None, -1, "None") and widget.property('column_id'):
                self.my_json[str(widget.property('column_id'))] = str(value)

        self.controller.log_info(str(self.my_json))


    def open_generic_form(self, complet_result):
        self.draw(complet_result, zoom=False)
        self.hydro_info_dlg = ApiBasicInfo()
        self.load_settings(self.hydro_info_dlg)
        self.hydro_info_dlg.btn_close.clicked.connect(partial(self.close_dialog, self.hydro_info_dlg))
        self.hydro_info_dlg.rejected.connect(partial(self.close_dialog, self.hydro_info_dlg))
        field_id = str(self.complet_result[0]['body']['feature']['idName'])
        result = self.populate_basic_info(self.hydro_info_dlg, complet_result, field_id)

        # Disable button accept for info on generic form
        self.hydro_info_dlg.btn_accept.setEnabled(False)
        self.hydro_info_dlg.rejected.connect(partial(self.resetRubberbands))
        # Open dialog
        self.open_dialog(self.hydro_info_dlg, dlg_name='info_basic')
        
        return result, self.hydro_info_dlg


    def open_custom_form(self, feature_id, complet_result, tab_type=None, sub_tag=None, docker=None):

        # Dialog
        self.dlg_cf = InfoFullUi(sub_tag)
        self.load_settings(self.dlg_cf)
        self.draw(complet_result, zoom=False)

        if feature_id:
            self.dlg_cf.setGeometry(self.dlg_cf.pos().x() + 25, self.dlg_cf.pos().y() + 25, self.dlg_cf.width(),
                                    self.dlg_cf.height())

        # Get widget controls
        self.tab_main = self.dlg_cf.findChild(QTabWidget, "tab_main")
        self.tab_main.currentChanged.connect(self.tab_activation)
        self.tbl_element = self.dlg_cf.findChild(QTableView, "tbl_element")
        utils_giswater.set_qtv_config(self.tbl_element)
        self.tbl_relations = self.dlg_cf.findChild(QTableView, "tbl_relations")
        utils_giswater.set_qtv_config(self.tbl_relations)
        self.tbl_upstream = self.dlg_cf.findChild(QTableView, "tbl_upstream")
        utils_giswater.set_qtv_config(self.tbl_upstream)
        self.tbl_downstream = self.dlg_cf.findChild(QTableView, "tbl_downstream")
        utils_giswater.set_qtv_config(self.tbl_downstream)
        self.tbl_hydrometer = self.dlg_cf.findChild(QTableView, "tbl_hydrometer")
        utils_giswater.set_qtv_config(self.tbl_hydrometer)
        self.tbl_hydrometer_value = self.dlg_cf.findChild(QTableView, "tbl_hydrometer_value")
        utils_giswater.set_qtv_config(self.tbl_hydrometer_value, QAbstractItemView.SelectItems, QTableView.CurrentChanged)
        self.tbl_event_cf = self.dlg_cf.findChild(QTableView, "tbl_event_cf")
        utils_giswater.set_qtv_config(self.tbl_event_cf)
        self.tbl_document = self.dlg_cf.findChild(QTableView, "tbl_document")
        utils_giswater.set_qtv_config(self.tbl_document)

        # Get table name
        self.tablename = complet_result[0]['body']['feature']['tableName']

        # Get feature type (Junction, manhole, valve, fountain...)
        self.feature_type = complet_result[0]['body']['feature']['childType']

        # Get tableParent and select layer
        self.table_parent = str(complet_result[0]['body']['feature']['tableParent'])
        self.layer = self.controller.get_layer_by_tablename(self.table_parent)
        if self.layer is None:
            self.controller.show_message("Layer not found: " + self.table_parent, 2)
            return False, self.dlg_cf

        # Remove unused tabs
        tabs_to_show = []
        # tabs_to_show = [tab['tabname'] for tab in complet_result[0]['form']['visibleTabs']]
        for tab in complet_result[0]['body']['form']['visibleTabs']:
            tabs_to_show.append(tab['tabName'])

        for x in range(self.tab_main.count() - 1, 0, -1):
            if self.tab_main.widget(x).objectName() not in tabs_to_show:
                utils_giswater.remove_tab_by_tabName(self.tab_main, self.tab_main.widget(x).objectName())

        # Actions
        action_edit = self.dlg_cf.findChild(QAction, "actionEdit")
        action_copy_paste = self.dlg_cf.findChild(QAction, "actionCopyPaste")
        action_rotation = self.dlg_cf.findChild(QAction, "actionRotation")
        action_catalog = self.dlg_cf.findChild(QAction, "actionCatalog")
        action_workcat = self.dlg_cf.findChild(QAction, "actionWorkcat")
        action_get_arc_id = self.dlg_cf.findChild(QAction, "actionGetArcId")
        action_get_parent_id = self.dlg_cf.findChild(QAction, "actionGetParentId")
        action_zoom_in = self.dlg_cf.findChild(QAction, "actionZoom")
        action_zoom_out = self.dlg_cf.findChild(QAction, "actionZoomOut")
        action_centered = self.dlg_cf.findChild(QAction, "actionCentered")
        action_link = self.dlg_cf.findChild(QAction, "actionLink")
        action_help = self.dlg_cf.findChild(QAction, "actionHelp")
        action_interpolate = self.dlg_cf.findChild(QAction, "actionInterpolate")
        # action_switch_arc_id = self.dlg_cf.findChild(QAction, "actionSwicthArcid")
        action_section = self.dlg_cf.findChild(QAction, "actionSection")

        self.show_actions('tab_data')

        # TODO action_edit.setEnabled(lo que venga del json segun permisos)
        # action_edit.setVisible(True)
        # action_edit.setEnabled(True)

        # Set actions icon
        self.set_icon(action_edit, "101")
        self.set_icon(action_copy_paste, "107b")
        self.set_icon(action_rotation, "107c")
        self.set_icon(action_catalog, "195")
        self.set_icon(action_workcat, "193")
        self.set_icon(action_get_arc_id, "209")
        self.set_icon(action_get_parent_id, "210")
        self.set_icon(action_zoom_in, "103")
        self.set_icon(action_zoom_out, "107")
        self.set_icon(action_centered, "104")
        self.set_icon(action_link, "173")
        self.set_icon(action_section, "207")
        self.set_icon(action_help, "73")
        self.set_icon(action_interpolate, "194")
        # self.set_icon(action_switch_arc_id, "141")

        # Set buttons icon
        # tab elements
        self.set_icon(self.dlg_cf.btn_insert, "111b")
        self.set_icon(self.dlg_cf.btn_delete, "112b")
        self.set_icon(self.dlg_cf.btn_new_element, "131b")
        self.set_icon(self.dlg_cf.btn_open_element, "134b")
        # tab hydrometer
        self.set_icon(self.dlg_cf.btn_link, "70b")
        # tab om
        self.set_icon(self.dlg_cf.btn_open_visit, "65b")
        self.set_icon(self.dlg_cf.btn_new_visit, "64b")
        self.set_icon(self.dlg_cf.btn_open_gallery, "136b")
        self.set_icon(self.dlg_cf.btn_open_visit_doc, "170b")
        self.set_icon(self.dlg_cf.btn_open_visit_event, "134b")
        # tab doc
        self.set_icon(self.dlg_cf.btn_doc_insert, "111b")
        self.set_icon(self.dlg_cf.btn_doc_delete, "112b")
        self.set_icon(self.dlg_cf.btn_doc_new, "131b")
        self.set_icon(self.dlg_cf.btn_open_doc, "170b")

        # Get feature type as geom_type (node, arc, connec, gully)
        self.geom_type = str(complet_result[0]['body']['feature']['featureType'])
        if str(self.geom_type) in ('', '[]'):
            if 'feature_cat' in globals():
                parent_layer = self.feature_cat.parent_layer
            else:
                parent_layer = str(complet_result[0]['body']['feature']['tableParent'])
            sql = "SELECT lower(feature_type) FROM cat_feature WHERE  parent_layer = '" + str(parent_layer) + "' LIMIT 1"
            result = self.controller.get_row(sql)
            self.geom_type = result[0]

        # Get field id name
        self.field_id = str(complet_result[0]['body']['feature']['idName'])

        self.feature_id = None
        result = complet_result[0]['body']['data']
        layout_list = []
        for field in complet_result[0]['body']['data']['fields']:
            if 'hidden' in field and field['hidden']: continue

            label, widget = self.set_widgets(self.dlg_cf, complet_result, field)
            if widget is None: continue
<<<<<<< HEAD

            layout = self.dlg_cf.findChild(QGridLayout, field['layoutname'])
            if layout is not None:
                # Take the QGridLayout with the intention of adding a QSpacerItem later
                if layout not in layout_list and layout.objectName() not in ('lyt_top_1', 'lyt_bot_1', 'lyt_bot_2'):
                    layout_list.append(layout)
                    # Add widgets into layout
                    layout.addWidget(label, 0, field['layout_order'])
                    layout.addWidget(widget, 1, field['layout_order'])
                if field['layoutname'] in ('lyt_top_1', 'lyt_bot_1', 'lyt_bot_2'):
                    layout.addWidget(label, 0, field['layout_order'])
                    layout.addWidget(widget, 1, field['layout_order'])
                else:
                    self.put_widgets(self.dlg_cf, field, label, widget)

=======

            layout = self.dlg_cf.findChild(QGridLayout, field['layoutname'])
            if layout is not None:
                # Take the QGridLayout with the intention of adding a QSpacerItem later
                if layout not in layout_list and layout.objectName() not in ('lyt_top_1', 'lyt_bot_1', 'lyt_bot_2'):
                    layout_list.append(layout)
                    # Add widgets into layout
                    layout.addWidget(label, 0, field['layout_order'])
                    layout.addWidget(widget, 1, field['layout_order'])
                if field['layoutname'] in ('lyt_top_1', 'lyt_bot_1', 'lyt_bot_2'):
                    layout.addWidget(label, 0, field['layout_order'])
                    layout.addWidget(widget, 1, field['layout_order'])
                else:
                    self.put_widgets(self.dlg_cf, field, label, widget)

>>>>>>> 030fa9ca
        # Get current feature id
        widget_field_id = self.dlg_cf.findChild(QLineEdit, f'{tab_type}_{self.field_id}')
        if widget_field_id is not None:
            self.feature_id = widget_field_id.text()

        # Add a QSpacerItem into each QGridLayout of the list
        for layout in layout_list:
            vertical_spacer1 = QSpacerItem(20, 40, QSizePolicy.Minimum, QSizePolicy.Expanding)
            layout.addItem(vertical_spacer1)

        # Manage combo parents and children:
        for field in result['fields']:
            if field['isparent']:
                if field['widgettype'] == 'combo':
                    widget = self.dlg_cf.findChild(QComboBox, field['widgetname'])
                    if widget is not None:
                        widget.currentIndexChanged.connect(partial(self.fill_child, self.dlg_cf, widget, self.feature_type, self.tablename, self.field_id))
                        self.fill_child(self.dlg_cf, widget, self.feature_type, self.tablename, self.field_id)

        # Set variables
        self.filter = str(complet_result[0]['body']['feature']['idName']) + " = '" + str(self.feature_id) + "'"

        if self.layer:
            if self.layer.isEditable():
                self.enable_all(self.dlg_cf, result)
            else:
                self.disable_all(self.dlg_cf, result, False)

        if action_edit.isVisible():
            # SIGNALS
            self.layer.editingStarted.connect(partial(self.check_actions, action_edit, True))
            self.layer.editingStopped.connect(partial(self.check_actions, action_edit, False))
            self.layer.editingStarted.connect(partial(self.enable_all, self.dlg_cf, result))
            self.layer.editingStopped.connect(partial(self.disable_all, self.dlg_cf, result, False))
            # Actions
            self.enable_actions(self.layer.isEditable())
            self.layer.editingStarted.connect(partial(self.enable_actions, True))
            self.layer.editingStopped.connect(partial(self.enable_actions, False))
            self.layer.editingStopped.connect(partial(self.get_last_value))

        action_edit.setChecked(self.layer.isEditable())
        action_edit.triggered.connect(partial(self.start_editing, self.layer))
        action_catalog.triggered.connect(partial(self.open_catalog, tab_type, self.feature_type))
        action_workcat.triggered.connect(partial(self.cf_new_workcat, tab_type))
        action_get_arc_id.triggered.connect(partial(self.get_snapped_feature_id, self.dlg_cf, action_get_arc_id, 'arc'))
        action_get_parent_id.triggered.connect(partial(self.get_snapped_feature_id, self.dlg_cf, action_get_parent_id, 'node'))
        action_zoom_in.triggered.connect(partial(self.api_action_zoom_in, self.canvas, self.layer))
        action_centered.triggered.connect(partial(self.api_action_centered, self.canvas, self.layer))
        action_zoom_out.triggered.connect(partial(self.api_action_zoom_out, self.canvas, self.layer))
        action_copy_paste.triggered.connect(partial(self.api_action_copy_paste, self.dlg_cf, self.geom_type, tab_type))
        action_rotation.triggered.connect(partial(self.action_rotation, self.dlg_cf))
        action_link.triggered.connect(partial(self.action_open_url, self.dlg_cf, result))
        action_section.triggered.connect(partial(self.open_section_form))
        action_help.triggered.connect(partial(self.api_action_help, self.geom_type))
        self.ep = QgsMapToolEmitPoint(self.canvas)
        action_interpolate.triggered.connect(partial(self.activate_snapping, complet_result, self.ep))

        # Buttons
        btn_cancel = self.dlg_cf.findChild(QPushButton, 'btn_cancel')
        btn_accept = self.dlg_cf.findChild(QPushButton, 'btn_accept')
        btn_cancel.clicked.connect(partial(self.close_dialog, self.dlg_cf))
        btn_cancel.clicked.connect(self.roll_back)
<<<<<<< HEAD
        btn_accept.clicked.connect(partial(self.accept, self.dlg_cf, self.complet_result[0], self.my_json, docker=docker))
        if docker:
            # Delete last form from memory
            last_info = docker.findChild(GwMainWindow, 'api_cf')
            if last_info:
                last_info.setParent(None)
                del last_info

            self.dock_dialog(docker, self.dlg_cf)
            docker.dlg_closed.connect(partial(self.manage_docker_close))
            btn_cancel.clicked.connect(partial(self.close_docker, docker))

        else:
            self.dlg_cf.dlg_closed.connect(self.roll_back)
            self.dlg_cf.dlg_closed.connect(partial(self.resetRubberbands))
            self.dlg_cf.dlg_closed.connect(partial(self.save_settings, self.dlg_cf))
            self.dlg_cf.dlg_closed.connect(partial(self.set_vdefault_edition))
            self.dlg_cf.key_pressed.connect(partial(self.close_dialog, self.dlg_cf))
=======
        btn_accept.clicked.connect(partial(self.accept, self.dlg_cf, self.complet_result[0], self.my_json))
        self.dlg_cf.dlg_closed.connect(self.roll_back)
        self.dlg_cf.dlg_closed.connect(partial(self.resetRubberbands))
        self.dlg_cf.dlg_closed.connect(partial(self.save_settings, self.dlg_cf))
        self.dlg_cf.dlg_closed.connect(partial(self.set_vdefault_edition))
        self.dlg_cf.key_pressed.connect(partial(self.close_dialog, self.dlg_cf))
>>>>>>> 030fa9ca

        # Set title for toolbox
        toolbox_cf = self.dlg_cf.findChild(QWidget, 'toolBox')
        row = self.controller.get_config('custom_form_param', 'value', 'config_param_system')
        if row:
            results = json.loads(row[0], object_pairs_hook=OrderedDict)

            for result in results['custom_form_tab_labels']:
                toolbox_cf.setItemText(int(result['index']), result['text'])

        # Open dialog
        self.open_dialog(self.dlg_cf, dlg_name='info_full')
<<<<<<< HEAD

        return self.complet_result, self.dlg_cf


    def manage_docker_close(self):

        self.roll_back()
        self.resetRubberbands()
        self.set_vdefault_edition()


    def close_docker(self, docker):
        docker.close()

        
    def get_feature(self, tab_type):
        """ Get current QgsFeature """

        expr_filter = f"{self.field_id} = '{self.feature_id}'"
        self.feature = self.get_feature_by_expr(self.layer, expr_filter)
        return self.feature


    def api_action_zoom_in(self, canvas, layer):
        """ Zoom in """

        if not self.feature:
            self.get_feature(self.tab_type)
        layer.selectByIds([self.feature.id()])
        canvas.zoomToSelected(layer)
        canvas.zoomIn()


    def api_action_centered(self, canvas, layer):
        """ Center map to current feature """

        if not self.feature:
            self.get_feature(self.tab_type)
        layer.selectByIds([self.feature.id()])
        canvas.zoomToSelected(layer)


    def api_action_zoom_out(self, canvas, layer):
        """ Zoom out """

        if not self.feature:
            self.get_feature(self.tab_type)
        layer.selectByIds([self.feature.id()])
        canvas.zoomToSelected(layer)
        canvas.zoomOut()
=======
        self.dlg_cf.setWindowTitle(f"{self.feature_type.upper()} - {self.feature_id}")
        return self.complet_result, self.dlg_cf


    def get_feature(self, tab_type):
        """ Get current QgsFeature """
>>>>>>> 030fa9ca

        expr_filter = f"{self.field_id} = '{self.feature_id}'"
        self.feature = self.get_feature_by_expr(self.layer, expr_filter)
        return self.feature


    def api_action_zoom_in(self, canvas, layer):
        """ Zoom in """

        if not self.feature:
            self.get_feature(self.tab_type)
        layer.selectByIds([self.feature.id()])
        canvas.zoomToSelected(layer)
        canvas.zoomIn()

<<<<<<< HEAD
    def set_vdefault_edition(self):

=======

    def api_action_centered(self, canvas, layer):
        """ Center map to current feature """

        if not self.feature:
            self.get_feature(self.tab_type)
        layer.selectByIds([self.feature.id()])
        canvas.zoomToSelected(layer)


    def api_action_zoom_out(self, canvas, layer):
        """ Zoom out """

        if not self.feature:
            self.get_feature(self.tab_type)
        layer.selectByIds([self.feature.id()])
        canvas.zoomToSelected(layer)
        canvas.zoomOut()


    def set_vdefault_edition(self):
>>>>>>> 030fa9ca
        if 'toggledition' in self.complet_result[0]['body']:
            force_open = self.complet_result[0]['body']['toggledition']
            if not force_open and self.iface.mainWindow().findChild(QAction, 'mActionToggleEditing').isChecked():
                self.iface.mainWindow().findChild(QAction, 'mActionToggleEditing').trigger()


    def get_last_value(self):

        widgets = self.dlg_cf.tab_data.findChildren(QWidget)
        for widget in widgets:
            if widget.hasFocus():
                value = utils_giswater.getWidgetText(self.dlg_cf, widget)
                if str(value) not in ('', None, -1, "None") and widget.property('column_id'):
                    self.my_json[str(widget.property('column_id'))] = str(value)


    def start_editing(self, layer):
        """ start or stop the edition based on your current status """

        self.iface.setActiveLayer(layer)
        self.iface.mainWindow().findChild(QAction, 'mActionToggleEditing').trigger()
        action_is_checked = not self.iface.mainWindow().findChild(QAction, 'mActionToggleEditing').isChecked()

        # If the json is empty, we simply activate/deactivate the editing
        # else if editing is active, deactivate edition and save changes
        if self.my_json == '' or str(self.my_json) == '{}':
            return
        elif action_is_checked:
            self.accept(self.dlg_cf, self.complet_result[0], self.my_json, close_dialog=False)


    def roll_back(self):
<<<<<<< HEAD
        """ Discard changes in current layer """

        try:
            self.iface.actionRollbackEdits().trigger()
            self.layer.disconnect()
        except TypeError:
            pass
=======
        """ discard changes in current layer """
        self.iface.actionRollbackEdits().trigger()
>>>>>>> 030fa9ca


    def set_widgets(self, dialog, complet_result, field):
        """
        functions called in -> widget = getattr(self, f"manage_{field['widgettype']}")(dialog, complet_result, field):
            def manage_text(self, dialog, complet_result, field)
            def manage_typeahead(self, dialog, complet_result, field)
            def manage_combo(self, dialog, complet_result, field)
            def manage_check(self, dialog, complet_result, field)
            def manage_datepickertime(self, dialog, complet_result, field)
            def manage_button(self, dialog, complet_result, field)
            def manage_hyperlink(self, dialog, complet_result, field)
            def manage_hspacer(self, dialog, complet_result, field)
            def manage_vspacer(self, dialog, complet_result, field)
            def manage_textarea(self, dialog, complet_result, field)
            def manage_spinbox(self, dialog, complet_result, field)
            def manage_doubleSpinbox(self, dialog, complet_result, field)
            def manage_tableView(self, dialog, complet_result, field)
         """
        
        widget = None
        label = None
        if field['label']:
            label = QLabel()
            label.setObjectName('lbl_' + field['widgetname'])
            label.setText(field['label'].capitalize())
            if field['stylesheet'] is not None and 'label' in field['stylesheet']:
                label = self.set_setStyleSheet(field, label)
            if 'tooltip' in field:
                label.setToolTip(field['tooltip'])
            else:
                label.setToolTip(field['label'].capitalize())

        if 'widgettype' in field and not field['widgettype']:
            message = "The field widgettype is not configured for"
            msg = f"formname:{self.tablename}, column_id:{field['column_id']}"
            self.controller.show_message(message, 2, parameter=msg)
            return label, widget

        try:
            widget = getattr(self, f"manage_{field['widgettype']}")(dialog, complet_result, field)
        except Exception as e:
            msg = f"{type(e).__name__}: {e}"
            self.controller.show_message(msg, 2)
            return label, widget

        return label, widget


    def manage_text(self, dialog, complet_result, field):
        """ This function is called in def set_widgets(self, dialog, complet_result, field)
            widget = getattr(self, f"manage_{field['widgettype']}")(dialog, complet_result, field)
        """

        widget = self.add_lineedit(field)
        widget = self.set_widget_size(widget, field)
        widget = self.set_min_max_values(widget, field)
        widget = self.set_reg_exp(widget, field)
        widget = self.set_auto_update_lineedit(field, dialog, widget)
        widget = self.set_data_type(field, widget)
        widget = self.set_max_length(widget, field)

        return widget


    def set_min_max_values(self, widget, field):
        """ Set max and min values allowed """

        if field['widgetcontrols'] and 'maxMinValues' in field['widgetcontrols']:
            if 'min' in field['widgetcontrols']['maxMinValues']:
                widget.setProperty('minValue', field['widgetcontrols']['maxMinValues']['min'])

        if field['widgetcontrols'] and 'maxMinValues' in field['widgetcontrols']:
            if 'max' in field['widgetcontrols']['maxMinValues']:
                widget.setProperty('maxValue', field['widgetcontrols']['maxMinValues']['max'])
                
        return widget


<<<<<<< HEAD
=======
    def set_max_length(self, widget, field):
        """ Set max and min values allowed """

        if field['widgetcontrols'] and 'maxLength' in field['widgetcontrols']:
            if field['widgetcontrols']['maxLength'] is not None:
                widget.setProperty('maxLength', field['widgetcontrols']['maxLength'])

        return widget


>>>>>>> 030fa9ca
    def set_reg_exp(self, widget, field):
        """ Set regular expression """

        if 'widgetcontrols' in field and field['widgetcontrols']:
            if field['widgetcontrols'] and 'regexpControl' in field['widgetcontrols']:
                if field['widgetcontrols']['regexpControl'] is not None:
                    reg_exp = QRegExp(str(field['widgetcontrols']['regexpControl']))
                    widget.setValidator(QRegExpValidator(reg_exp))

        return widget


    def manage_typeahead(self, dialog, complet_result, field):
        """ This function is called in def set_widgets(self, dialog, complet_result, field)
            widget = getattr(self, f"manage_{field['widgettype']}")(dialog, complet_result, field)
        """
        completer = QCompleter()
        widget = self.manage_text(dialog, complet_result, field)
        widget = self.manage_lineedit(field, dialog, widget, completer)
        return widget


    def manage_combo(self, dialog, complet_result, field):
        """ This function is called in def set_widgets(self, dialog, complet_result, field)
            widget = getattr(self, f"manage_{field['widgettype']}")(dialog, complet_result, field)
        """
        widget = self.add_combobox(field)
        widget = self.set_widget_size(widget, field)
        widget = self.set_auto_update_combobox(field, dialog, widget)
        return widget


    def manage_check(self, dialog, complet_result, field):
        """ This function is called in def set_widgets(self, dialog, complet_result, field)
            widget = getattr(self, f"manage_{field['widgettype']}")(dialog, complet_result, field)
        """
        widget = self.add_checkbox(field)
        widget.stateChanged.connect(partial(self.get_values, dialog, widget, self.my_json))
        widget = self.set_auto_update_checkbox(field, dialog, widget)
        return widget


    def manage_datepickertime(self, dialog, complet_result, field):
        """ This function is called in def set_widgets(self, dialog, complet_result, field)
            widget = getattr(self, f"manage_{field['widgettype']}")(dialog, complet_result, field)
        """
        widget = self.add_calendar(dialog, field)
        widget = self.set_auto_update_dateedit(field, dialog, widget)
        return widget


    def manage_button(self, dialog, complet_result, field):
        """ This function is called in def set_widgets(self, dialog, complet_result, field)
            widget = getattr(self, f"manage_{field['widgettype']}")(dialog, complet_result, field)
        """
        widget = self.add_button(dialog, field)
        widget = self.set_widget_size(widget, field)
        return widget


    def manage_hyperlink(self, dialog, complet_result, field):
        """ This function is called in def set_widgets(self, dialog, complet_result, field)
            widget = getattr(self, f"manage_{field['widgettype']}")(dialog, complet_result, field)
        """
        widget = self.add_hyperlink(dialog, field)
        widget = self.set_widget_size(widget, field)
        return widget


    def manage_hspacer(self, dialog, complet_result, field):
        """ This function is called in def set_widgets(self, dialog, complet_result, field)
            widget = getattr(self, f"manage_{field['widgettype']}")(dialog, complet_result, field)
        """
        widget = self.add_horizontal_spacer()
        return widget


    def manage_vspacer(self, dialog, complet_result, field):
        """ This function is called in def set_widgets(self, dialog, complet_result, field)
            widget = getattr(self, f"manage_{field['widgettype']}")(dialog, complet_result, field)
        """
        widget = self.add_verical_spacer()
        return widget


    def manage_textarea(self, dialog, complet_result, field):
        """ This function is called in def set_widgets(self, dialog, complet_result, field)
            widget = getattr(self, f"manage_{field['widgettype']}")(dialog, complet_result, field)
        """
        widget = self.add_textarea(field)
        return widget


    def manage_spinbox(self, dialog, complet_result, field):
        """ This function is called in def set_widgets(self, dialog, complet_result, field)
            widget = getattr(self, f"manage_{field['widgettype']}")(dialog, complet_result, field)
        """
        widget = self.add_spinbox(field)
        widget = self.set_auto_update_spinbox(field, dialog, widget)
        return widget


    def manage_doubleSpinbox(self, dialog, complet_result, field):
        """ This function is called in def set_widgets(self, dialog, complet_result, field)
            widget = getattr(self, f"manage_{field['widgettype']}")(dialog, complet_result, field)
        """
        widget = self.manage_spinbox(dialog, complet_result, field)
        return widget


    def manage_tableView(self, dialog, complet_result, field):
        """ This function is called in def set_widgets(self, dialog, complet_result, field)
            widget = getattr(self, f"manage_{field['widgettype']}")(dialog, complet_result, field)
        """
        widget = self.add_tableview(complet_result, field)
        widget = self.set_headers(widget, field)
        widget = self.populate_table(widget, field)
        widget = self.set_columns_config(widget, field['widgetname'], sort_order=1, isQStandardItemModel=True)
        utils_giswater.set_qtv_config(widget)
        return widget


    def open_section_form(self):

        dlg_sections = Sections()
        self.load_settings(dlg_sections)
        feature = '"id":"'+self.feature_id+'"'
        body = self.create_body(feature=feature)
        section_result = self.controller.get_json('gw_api_getinfocrossection', body)
        if not section_result: return False
        # Set image
        img = section_result['body']['data']['shapepng']
        utils_giswater.setImage(dlg_sections, 'lbl_section_image', img)

        # Set values into QLineEdits
        for field in section_result['body']['data']['fields']:
            widget = dlg_sections.findChild(QLineEdit, field['column_id'])
            if widget:
                if 'value' in field:
                    utils_giswater.setWidgetText(dlg_sections, widget, field['value'])

        dlg_sections.btn_close.clicked.connect(partial(self.close_dialog, dlg_sections))
        self.open_dialog(dlg_sections, maximize_button=False)


<<<<<<< HEAD
    def accept(self, dialog, complet_result, _json, p_widget=None, clear_json=False, close_dialog=True, docker=None):
=======
    def accept(self, dialog, complet_result, _json, p_widget=None, clear_json=False, close_dialog=True):
>>>>>>> 030fa9ca
        """
        :param dialog:
        :param complet_result:
        :param _json:
        :param p_widget:
        :param clear_json:
        :param close_dialog:
        :return:
        """
        
        if _json == '' or str(_json) == '{}':
            self.close_dialog(dialog)
            if docker is not None:
                docker.close()
            return

        p_table_id = complet_result['body']['feature']['tableName']
        id_name = complet_result['body']['feature']['idName']
        parent_fields = complet_result['body']['data']['parentFields']
        fields_reload = ""
        list_mandatory = []
        for field in complet_result['body']['data']['fields']:
            if p_widget and (field['widgetname'] == p_widget.objectName()):
                if field['widgetcontrols'] and 'autoupdateReloadFields' in field['widgetcontrols']:
                    fields_reload = field['widgetcontrols']['autoupdateReloadFields']

            if field['ismandatory']:
                widget_name = 'data_' + field['column_id']
                widget = self.dlg_cf.findChild(QWidget, widget_name)
                widget.setStyleSheet(None)
                value = utils_giswater.getWidgetText(self.dlg_cf, widget)
                if value in ('null', None, ''):
                    widget.setStyleSheet("border: 1px solid red")
                    list_mandatory.append(widget_name)

        if list_mandatory:
            msg = "Some mandatory values are missing. Please check the widgets marked in red."
            self.controller.show_warning(msg)
            return
        
        # If we create a new feature
        if self.new_feature_id is not None:
            for k, v in list(_json.items()):
                if k in parent_fields:
                    self.new_feature.setAttribute(k, v)
                    _json.pop(k, None)
            self.layer_new_feature.updateFeature(self.new_feature)
            self.layer_new_feature.commitChanges()

            my_json = json.dumps(_json)
            if my_json == '' or str(my_json) == '{}':
                self.close_dialog(dialog)
                if docker is not None:
                    docker.close()
                return
            feature = f'"id":"{self.new_feature.attribute(id_name)}", '

        # If we make an info
        else:
            my_json = json.dumps(_json)
            feature = f'"id":"{self.feature_id}", '
        feature += f'"featureType":"{self.feature_type}", '
        feature += f'"tableName":"{p_table_id}"'
        extras = f'"fields":{my_json}, "reload":"{fields_reload}"'
        body = self.create_body(feature=feature, extras=extras)
        result = self.controller.get_json('gw_api_setfields', body, log_sql=True)
<<<<<<< HEAD
        if not result:
            return
=======
        if not result: return
>>>>>>> 030fa9ca

        if clear_json:
            _json = {}

        if "Accepted" in result['status']:
            msg = "OK"
            self.controller.show_message(msg, message_level=3)
            self.reload_fields(dialog, result, p_widget)
        elif "Failed" in result['status']:
            msg = "FAIL"
            self.controller.show_message(msg, message_level=2)
        if close_dialog:
            self.close_dialog(dialog)
            if docker is not None:
                docker.close()


    def get_scale_zoom(self):

        scale_zoom = self.iface.mapCanvas().scale()
        return scale_zoom


    def disable_all(self, dialog, result, enable):

        widget_list = dialog.findChildren(QWidget)
        for widget in widget_list:
            for field in result['fields']:
                if widget.objectName() == field['widgetname']:
                    if type(widget) in (QSpinBox, QDoubleSpinBox, QLineEdit):
                        widget.setReadOnly(not enable)
                        widget.setStyleSheet("QWidget { background: rgb(242, 242, 242); color: rgb(0, 0, 0)}")
                    elif type(widget) in (QComboBox, QCheckBox, QgsDateTimeEdit):
                        widget.setEnabled(enable)
                    elif type(widget) is QPushButton:
                        # Manage the clickability of the buttons according to the configuration
                        # in the table config_api_form_fields simultaneously with the edition,
                        # but giving preference to the configuration when iseditable is True
                        if not field['iseditable']:
                            widget.setEnabled(field['iseditable'])

        self.new_feature_id = None


    def enable_all(self, dialog, result):

        widget_list = dialog.findChildren(QWidget)
        for widget in widget_list:
            if widget.property('keepDisbled'):
                continue
            for field in result['fields']:
                if widget.objectName() == field['widgetname']:
                    if type(widget) in (QSpinBox, QDoubleSpinBox, QLineEdit):
                        widget.setReadOnly(not field['iseditable'])
                        if not field['iseditable']:
                            widget.setFocusPolicy(Qt.NoFocus)
                            widget.setStyleSheet("QLineEdit { background: rgb(242, 242, 242); color: rgb(0, 0, 0)}")
                        else:
                            widget.setFocusPolicy(Qt.StrongFocus)
                            widget.setStyleSheet(None)
                    elif type(widget) in(QComboBox, QCheckBox, QPushButton, QgsDateTimeEdit):
                        widget.setEnabled(field['iseditable'])
                        widget.focusPolicy(Qt.StrongFocus) if widget.setEnabled(
                            field['iseditable']) else widget.setFocusPolicy(Qt.NoFocus)


    def enable_actions(self, enabled):
        """ Enable actions according if layer is editable or not """

        actions_list = self.dlg_cf.findChildren(QAction)
        static_actions = ('actionEdit', 'actionCentered', 'actionZoomOut', 'actionZoom', 'actionLink', 'actionHelp',
                          'actionSection')
        for action in actions_list:
            if action.objectName() not in static_actions:
                self.enable_action(action, enabled)


    def enable_action(self, action, enabled):
        action.setEnabled(enabled)


    def check_datatype_validator(self, dialog, widget, btn):
        """
        functions called in ->  widget = getattr(self, f"{widget.property('datatype')}_validator")( value, widget, btn):
            def integer_validator(self, value, widget, btn_accept)
            def double_validator(self, value, widget, btn_accept)
         """
        
        value = utils_giswater.getWidgetText(dialog, widget, return_string_null=False)
        try:
            getattr(self, f"{widget.property('datatype')}_validator")( value, widget, btn)
        except AttributeError as e:
            """If the function called by getattr don't exist raise this exception"""
            pass


    def check_min_max_value(self,dialog, widget, btn_accept):
        
        value = utils_giswater.getWidgetText(dialog, widget, return_string_null=False)
        try:
            if value and ((widget.property('minValue') and float(value) < float(widget.property('minValue'))) or \
                    (widget.property('maxValue') and float(value) > float(widget.property('maxValue')))):
                widget.setStyleSheet("border: 1px solid red")
                btn_accept.setEnabled(False)
            else:
                widget.setStyleSheet(None)
                btn_accept.setEnabled(True)
        except ValueError as e:
            widget.setStyleSheet("border: 1px solid red")
            btn_accept.setEnabled(False)


    def check_tab_data(self, dialog):
        """ Check if current tab name is tab_data """

        tab_main = dialog.findChild(QTabWidget, "tab_main")
        if not tab_main:
            return
        index_tab = tab_main.currentIndex()
        tab_name = tab_main.widget(index_tab).objectName()
        if tab_name == 'tab_data':
            return True
        return False


    def clean_my_json(self, widget):
        """ Delete keys if exist, when widget is autoupdate """

        try:
            self.my_json.pop(str(widget.property('column_id')), None)
        except KeyError:
            pass


    def set_auto_update_lineedit(self, field, dialog, widget):

        if self.check_tab_data(dialog):
            if field['isautoupdate'] and self.new_feature_id is None and field['widgettype']!='typeahead':
                _json = {}
                widget.editingFinished.connect(partial(self.clean_my_json, widget))
                widget.editingFinished.connect(partial(self.get_values, dialog, widget, _json))
                widget.editingFinished.connect(partial(self.accept, dialog, self.complet_result[0], _json, widget, True, False))
            else:
                widget.editingFinished.connect(partial(self.get_values, dialog, widget, self.my_json))

            widget.textChanged.connect(partial(self.enabled_accept, dialog))
            widget.textChanged.connect(partial(self.check_datatype_validator, dialog, widget, dialog.btn_accept))
            widget.textChanged.connect(partial(self.check_min_max_value, dialog, widget, dialog.btn_accept))

        return widget


    def reload_fields(self, dialog, result, p_widget):
        """
        :param dialog: QDialog where find and set widgets
        :param result: row with info (json)
        :param p_widget: Widget that has changed
        """
        
        if not p_widget: return

        for field in result['body']['data']['fields']:
            widget = dialog.findChild(QLineEdit, f'{field["widgetname"]}')
            if widget:
                value = field["value"]
                utils_giswater.setText(dialog, widget, value)
                if not field['iseditable']:
                    widget.setStyleSheet("QLineEdit { background: rgb(0, 255, 0); color: rgb(0, 0, 0)}")
                else:
                    widget.setStyleSheet(None)
            elif "message" in field:
                level = field['message']['level'] if 'level' in field['message'] else 0
                self.controller.show_message(field['message']['text'], level)


    def enabled_accept(self, dialog):
        dialog.btn_accept.setEnabled(True)


    def set_auto_update_combobox(self, field, dialog, widget):

        if self.check_tab_data(dialog):
            if field['isautoupdate'] and self.new_feature_id is None:
                _json = {}
                widget.currentIndexChanged.connect(partial(self.clean_my_json, widget))
                widget.currentIndexChanged.connect(partial(self.get_values, dialog, widget, _json))
                widget.currentIndexChanged.connect(partial(
                    self.accept, dialog, self.complet_result[0], _json, None, True, False))
            else:
                widget.currentIndexChanged.connect(partial(self.get_values, dialog, widget, self.my_json))

        return widget


    def set_auto_update_dateedit(self, field, dialog, widget):

        if self.check_tab_data(dialog):
            if field['isautoupdate'] and self.new_feature_id is None:
                _json = {}
                widget.dateChanged.connect(partial(self.clean_my_json, widget))
                widget.dateChanged.connect(partial(self.get_values, dialog, widget, _json))
                widget.dateChanged.connect(partial(
                    self.accept, dialog, self.complet_result[0], _json, None, True, False))
            else:
                widget.dateChanged.connect(partial(self.get_values, dialog, widget, self.my_json))

        return widget


    def set_auto_update_spinbox(self, field, dialog, widget):

        if self.check_tab_data(dialog):
            if field['isautoupdate'] and self.new_feature_id is None:
                _json = {}
                widget.valueChanged.connect(partial(self.clean_my_json, widget))
                widget.valueChanged.connect(partial(self.get_values, dialog, widget, _json))
                widget.valueChanged.connect(partial(
                    self.accept, dialog, self.complet_result[0], _json, None, True, False))
            else:
                widget.valueChanged.connect(partial(self.get_values, dialog, widget, self.my_json))

        return widget


    def set_auto_update_checkbox(self, field, dialog, widget):

        if self.check_tab_data(dialog):
            if field['isautoupdate'] and self.new_feature_id is None:
                _json = {}
                widget.stateChanged.connect(partial(self.clean_my_json, widget))
                widget.stateChanged.connect(partial(self.get_values, dialog, widget, _json))
                widget.stateChanged.connect(partial(
                    self.accept, dialog, self.complet_result[0], _json, None, True, False))
            else:
                widget.stateChanged.connect(partial(self.get_values, dialog, widget, self.my_json))
        return widget


    def open_catalog(self, tab_type, feature_type):

        self.catalog = ApiCatalog(self.iface, self.settings, self.controller, self.plugin_dir)

        # Check geom_type
        if self.geom_type == 'connec':
            widget = f'{tab_type}_{self.geom_type}at_id'
        else:
            widget = f'{tab_type}_{self.geom_type}cat_id'
        self.catalog.api_catalog(self.dlg_cf, widget, self.geom_type, feature_type)


    def show_actions(self, tab_name):
        """ Hide all actions and show actions for the corresponding tab
        :param tab_name: corresponding tab
        """

        actions_list = self.dlg_cf.findChildren(QAction)
        for action in actions_list:
            action.setVisible(False)
        for tab in self.complet_result[0]['body']['form']['visibleTabs']:
            if tab['tabName'] == tab_name:
                if tab['tabactions'] is not None:
                    for act in tab['tabactions']:
                        action = self.dlg_cf.findChild(QAction, act['actionName'])
                        if action is not None:
                            action.setToolTip(act['actionTooltip'])
                            action.setVisible(True)

        self.enable_actions(self.layer.isEditable())


    """ MANAGE TABS """
    def tab_activation(self):
        """ Call functions depend on tab selection """

        # Get index of selected tab
        index_tab = self.tab_main.currentIndex()
        tab_name = self.tab_main.widget(index_tab).objectName()
        self.show_actions(tab_name)

        # Tab 'Elements'
        if self.tab_main.widget(index_tab).objectName() == 'tab_elements' and not self.tab_element_loaded:
            self.fill_tab_element()
            self.tab_element_loaded = True
        # Tab 'Relations'
        elif self.tab_main.widget(index_tab).objectName() == 'tab_relations' and not self.tab_relations_loaded:
            self.fill_tab_relations()
            self.tab_relations_loaded = True
        # Tab 'Connections'
        elif self.tab_main.widget(index_tab).objectName() == 'tab_connections' and not self.tab_connections_loaded:
            self.fill_tab_connections()
            self.tab_connections_loaded = True
        # Tab 'Hydrometer'
        elif self.tab_main.widget(index_tab).objectName() == 'tab_hydrometer' and not self.tab_hydrometer_loaded:
            self.fill_tab_hydrometer()
            self.tab_hydrometer_loaded = True
        # Tab 'Hydrometer values'
        elif self.tab_main.widget(index_tab).objectName() == 'tab_hydrometer_val' and not self.tab_hydrometer_val_loaded:
            self.fill_tab_hydrometer_values()
            self.tab_hydrometer_val_loaded = True
        # Tab 'O&M'
        elif self.tab_main.widget(index_tab).objectName() == 'tab_om' and not self.tab_om_loaded:
            self.fill_tab_om(self.geom_type)
            self.tab_om_loaded = True
        # Tab 'Documents'
        elif self.tab_main.widget(index_tab).objectName() == 'tab_documents' and not self.tab_document_loaded:
            self.fill_tab_document()
            self.tab_document_loaded = True
        elif self.tab_main.widget(index_tab).objectName() == 'tab_rpt' and not self.tab_rpt_loaded:
            result = self.fill_tab_rpt(self.complet_result)
            self.tab_rpt_loaded = True
        # Tab 'Plan'
        elif self.tab_main.widget(index_tab).objectName() == 'tab_plan' and not self.tab_plan_loaded:
            self.fill_tab_plan(self.complet_result)
            self.tab_plan_loaded = True


    """ FUNCTIONS RELATED TAB ELEMENT"""
    def fill_tab_element(self):
        """ Fill tab 'Element' """

        table_element = "v_ui_element_x_" + self.geom_type
        self.fill_tbl_element_man(self.dlg_cf, self.tbl_element, table_element, self.filter)
        self.set_columns_config(self.tbl_element, table_element)


    def fill_tbl_element_man(self, dialog, widget, table_name, expr_filter):
        """ Fill the table control to show elements """
        
        if not self.feature:
            self.get_feature(self.tab_type)
            
        # Get widgets
        self.element_id = self.dlg_cf.findChild(QLineEdit, "element_id")
        btn_open_element = self.dlg_cf.findChild(QPushButton, "btn_open_element")
        btn_delete = self.dlg_cf.findChild(QPushButton, "btn_delete")
        btn_insert = self.dlg_cf.findChild(QPushButton, "btn_insert")
        btn_new_element = self.dlg_cf.findChild(QPushButton, "btn_new_element")

        # Set signals
        self.tbl_element.doubleClicked.connect(partial(self.open_selected_element, dialog, widget))
        btn_open_element.clicked.connect(partial(self.open_selected_element, dialog, widget))
        btn_delete.clicked.connect(partial(self.delete_records, widget, table_name))
        btn_insert.clicked.connect(partial(self.add_object, widget, "element", "v_ui_element"))
        btn_new_element.clicked.connect(partial(self.manage_element, dialog, feature=self.feature))

        # Set model of selected widget
        self.set_model_to_table(widget, table_name, expr_filter)

        # Adding auto-completion to a QLineEdit
        self.table_object = "element"
        self.set_completer_object(dialog, self.table_object)


    def open_selected_element(self, dialog, widget):
        """ Open form of selected element of the @widget?? """

        # Get selected rows
        selected_list = widget.selectionModel().selectedRows()
        if len(selected_list) == 0:
            message = "Any record selected"
            self.controller.show_warning(message)
            return

        for i in range(0, len(selected_list)):
            row = selected_list[i].row()
            element_id = widget.model().record(row).value("element_id")
            break

        # Open selected element
        self.manage_element(dialog, element_id)


    def add_object(self, widget, table_object, view_object):
        """ Add object (doc or element) to selected feature """

        # Get values from dialog
        object_id = utils_giswater.getWidgetText(self.dlg_cf, table_object + "_id")
        if object_id == 'null':
            message = "You need to insert data"
            self.controller.show_warning(message, parameter=table_object + "_id")
            return

        # Check if this object exists
        field_object_id = "id"
        sql = ("SELECT * FROM " + view_object + ""
               " WHERE " + field_object_id + " = '" + object_id + "'")
        row = self.controller.get_row(sql)
        if not row:
            self.controller.show_warning("Object id not found", parameter=object_id)
            return

        # Check if this object is already associated to current feature
        field_object_id = table_object + "_id"
        tablename = table_object + "_x_" + self.geom_type
        sql = ("SELECT *"
               " FROM " + str(tablename) + ""
               " WHERE " + str(self.field_id) + " = '" + str(self.feature_id) + "'"
               " AND " + str(field_object_id) + " = '" + str(object_id) + "'")
        row = self.controller.get_row(sql, log_info=False, log_sql=False)

        # If object already exist show warning message
        if row:
            message = "Object already associated with this feature"
            self.controller.show_warning(message)

        # If object not exist perform an INSERT
        else:
            sql = ("INSERT INTO " + tablename + " "
                   "(" + str(field_object_id) + ", " + str(self.field_id) + ")"
                   " VALUES ('" + str(object_id) + "', '" + str(self.feature_id) + "');")
            self.controller.execute_sql(sql, log_sql=False)
            if widget.objectName() == 'tbl_document':
                date_to = self.dlg_cf.tab_main.findChild(QDateEdit, 'date_document_to')
                if date_to:
                    current_date = QDate.currentDate()
                    date_to.setDate(current_date)
            widget.model().select()


    def delete_records(self, widget, table_name):
        """ Delete selected objects (elements or documents) of the @widget """

        # Get selected rows
        selected_list = widget.selectionModel().selectedRows()
        if len(selected_list) == 0:
            message = "Any record selected"
            self.controller.show_warning(message)
            return

        inf_text = ""
        list_object_id = ""
        row_index = ""
        list_id = ""
        for i in range(0, len(selected_list)):
            row = selected_list[i].row()
            object_id = widget.model().record(row).value("doc_id")
            id_ = widget.model().record(row).value("id")
            if object_id is None:
                object_id = widget.model().record(row).value("element_id")
            inf_text += str(object_id) + ", "
            list_id += str(id_) + ", "
            list_object_id = list_object_id + str(object_id) + ", "
            row_index += str(row + 1) + ", "

        list_object_id = list_object_id[:-2]
        list_id = list_id[:-2]
        message = "Are you sure you want to delete these records?"
        answer = self.controller.ask_question(message, "Delete records", list_object_id)
        if answer:
            sql = ("DELETE FROM " + table_name + ""
                   " WHERE id::integer IN (" + list_id + ")")
            self.controller.execute_sql(sql, log_sql=False)
            widget.model().select()


    def manage_element(self, dialog, element_id=None, feature=None):
        """ Execute action of button 33 """

        elem = ManageElement(self.iface, self.settings, self.controller, self.plugin_dir)
        elem.manage_element(True, feature, self.geom_type)
        elem.dlg_add_element.accepted.connect(partial(self.manage_element_new, dialog, elem))
        elem.dlg_add_element.rejected.connect(partial(self.manage_element_new, dialog, elem))

        # Set completer
        self.set_completer_object(dialog, self.table_object)

        if element_id:
            utils_giswater.setWidgetText(elem.dlg_add_element, "element_id", element_id)

        # Open dialog
        elem.open_dialog(elem.dlg_add_element)


    def manage_element_new(self, dialog, elem):
        """ Get inserted element_id and add it to current feature """

        if elem.element_id is None:
            return

        utils_giswater.setWidgetText(dialog, "element_id", elem.element_id)
        self.add_object(self.tbl_element, "element", "v_ui_element")
        self.tbl_element.model().select()


    def set_model_to_table(self, widget, table_name, expr_filter=None, edit_strategy=QSqlTableModel.OnManualSubmit):
        """ Set a model with selected filter.
        Attach that model to selected table """

        if self.schema_name not in table_name:
            table_name = self.schema_name + "." + table_name

        # Set model
        model = QSqlTableModel()
        model.setTable(table_name)
        model.setEditStrategy(edit_strategy)
        if expr_filter:
            model.setFilter(expr_filter)
        model.select()

        # Check for errors
        if model.lastError().isValid():
            self.controller.show_warning(model.lastError().text())

        # Attach model to table view
        if widget:
            widget.setModel(model)
        else:
            self.controller.log_info("set_model_to_table: widget not found")


    """ FUNCTIONS RELATED WITH TAB RELATIONS"""
    def manage_tab_relations(self, viewname, field_id):
        """ Hide tab 'relations' if no data in the view """

        # Check if data in the view
        sql = (f"SELECT * FROM {viewname}"
               f" WHERE {field_id} = '{self.feature_id}';")
        row = self.controller.get_row(sql, log_info=True, log_sql=False)

        if not row:
            # Hide tab 'relations'
            utils_giswater.remove_tab_by_tabName(self.tab_main, "relations")

        else:
            # Manage signal 'doubleClicked'
            self.tbl_relations.doubleClicked.connect(partial(self.open_relation, field_id))


    def fill_tab_relations(self):
        """ Fill tab 'Relations' """

        table_relations = f"v_ui_{self.geom_type}_x_relations"
        self.fill_table(self.tbl_relations, self.schema_name + "." + table_relations, self.filter)
        self.set_columns_config(self.tbl_relations, table_relations)
        self.tbl_relations.doubleClicked.connect(partial(self.open_relation, str(self.field_id)))


    def open_relation(self, field_id):
        """ Open feature form of selected element """

        selected_list = self.tbl_relations.selectionModel().selectedRows()
        if len(selected_list) == 0:
            message = "Any record selected"
            self.controller.show_warning(message)
            return

        row = selected_list[0].row()

        # Get object_id from selected row
        field_object_id = "parent_id"
        if field_id == "arc_id":
            field_object_id = "feature_id"
        selected_object_id = self.tbl_relations.model().record(row).value(field_object_id)
        sys_type = self.tbl_relations.model().record(row).value("sys_type")
        sql = (f"SELECT feature_type FROM cat_feature "
               f"WHERE system_id = '{sys_type}'")
        sys_type = self.controller.get_row(sql)
        table_name = self.tbl_relations.model().record(row).value("sys_table_id")
        feature_id = self.tbl_relations.model().record(row).value("sys_id")

        if table_name is None:
            table_name = 'v_edit_' + sys_type[0].lower()

        if feature_id is None:
            feature_id = selected_object_id

        layer = self.controller.get_layer_by_tablename(table_name, log_info=True)

        if not layer:
            message = "Layer not found"
            self.controller.show_message(message, parameter=table_name)
            return

        api_cf = ApiCF(self.iface, self.settings, self.controller, self.plugin_dir, self.tab_type)
        complet_result, dialog = api_cf.open_form(table_name=table_name, feature_id=feature_id, tab_type=self.tab_type)
        if not complet_result:
            self.controller.log_info("FAIL open_relation")
            return
        self.draw(complet_result)


    """ FUNCTIONS RELATED WITH TAB CONNECTIONS """
    def fill_tab_connections(self):
        """ Fill tab 'Connections' """
        
        filter_ = f"node_id='{self.feature_id}'"
        self.fill_table(self.dlg_cf.tbl_upstream, self.schema_name + ".v_ui_node_x_connection_upstream", filter_)
        self.set_columns_config(self.dlg_cf.tbl_upstream, "v_ui_node_x_connection_upstream")

        self.fill_table(self.dlg_cf.tbl_downstream, self.schema_name + ".v_ui_node_x_connection_downstream", filter_)
        self.set_columns_config(self.dlg_cf.tbl_downstream, "v_ui_node_x_connection_downstream")

        self.dlg_cf.tbl_upstream.doubleClicked.connect(partial(self.open_up_down_stream, self.tbl_upstream))
        self.dlg_cf.tbl_downstream.doubleClicked.connect(partial(self.open_up_down_stream, self.tbl_downstream))


    def open_up_down_stream(self, qtable):
        """ Open selected node from @qtable """

        selected_list = qtable.selectionModel().selectedRows()
        if len(selected_list) == 0:
            message = "Any record selected"
            self.controller.show_warning(message)
            return

        row = selected_list[0].row()
        table_name = qtable.model().record(row).value("sys_table_id")
        feature_id = qtable.model().record(row).value("feature_id")
        api_cf = ApiCF(self.iface, self.settings, self.controller, self.plugin_dir, self.tab_type)
        complet_result, dialog = api_cf.open_form(table_name=table_name, feature_id=feature_id, tab_type=self.tab_type)
        if not complet_result:
            self.controller.log_info("FAIL open_up_down_stream")
            return
        self.draw(complet_result)


    """ FUNCTIONS RELATED WITH TAB HYDROMETER"""
    def fill_tab_hydrometer(self):
        """ Fill tab 'Hydrometer' """

        table_hydro = "v_rtc_hydrometer"
        txt_hydrometer_id = self.dlg_cf.findChild(QLineEdit, "txt_hydrometer_id")
        self.fill_tbl_hydrometer(self.tbl_hydrometer,  table_hydro)
        self.set_columns_config(self.tbl_hydrometer, table_hydro)
        txt_hydrometer_id.textChanged.connect(partial(self.fill_tbl_hydrometer, self.tbl_hydrometer, table_hydro))
        self.tbl_hydrometer.doubleClicked.connect(partial(self.open_selected_hydro, self.tbl_hydrometer))
        self.dlg_cf.findChild(QPushButton, "btn_link").clicked.connect(self.check_url)


    def open_selected_hydro(self, qtable=None):

        selected_list = qtable.selectionModel().selectedRows()
        if len(selected_list) == 0:
            message = "Any record selected"
            self.controller.show_warning(message)
            return

        index = selected_list[0]
        row = index.row()

        table_name = 'v_ui_hydrometer'
        column_index = 0
        column_index = utils_giswater.get_col_index_by_col_name(qtable, 'hydrometer_id')
        feature_id = index.sibling(row, column_index).data()

        # return
        api_cf = ApiCF(self.iface, self.settings, self.controller, self.plugin_dir, self.tab_type)
        complet_result, dialog = api_cf.open_form(table_name=table_name, feature_id=feature_id, tab_type=self.tab_type)
        if not complet_result:
            self.controller.log_info("FAIL open_selected_hydro")
            return


    def check_url(self):
        """ Check URL. Enable/Disable button that opens it """

        selected_list = self.tbl_hydrometer.selectionModel().selectedRows()
        if len(selected_list) == 0:
            message = "Any record selected"
            self.controller.show_warning(message)
            return

        row = selected_list[0].row()
        url = self.tbl_hydrometer.model().record(row).value("hydrometer_link")
        if url != '':
            if os.path.exists(url):
                # Open the document
                if sys.platform == "win32":
                    os.startfile(url)
                else:
                    opener = "open" if sys.platform == "darwin" else "xdg-open"
                    subprocess.call([opener, url])
            else:
                webbrowser.open(url)


    def fill_tbl_hydrometer(self, qtable, table_name):
        """ Fill the table control to show hydrometers """

        txt_hydrometer_id = self.dlg_cf.findChild(QLineEdit, "txt_hydrometer_id")
        filter = f"connec_id ILIKE '%{self.feature_id}%' "
        filter += f" AND hydrometer_customer_code ILIKE '%{txt_hydrometer_id.text()}%'"

        # Set model of selected widget
        self.set_model_to_table(qtable, self.schema_name + "." + table_name, filter)


    """ FUNCTIONS RELATED WITH TAB HYDROMETER VALUES"""
    def fill_tab_hydrometer_values(self):

        table_hydro_value = "v_ui_hydroval_x_connec"

        # Populate combo filter hydrometer value
        sql = (f"SELECT DISTINCT(t1.code), t2.cat_period_id "
               f"FROM ext_cat_period as t1 "
               f"join v_ui_hydroval_x_connec as t2 on t1.id = t2.cat_period_id "
               f"ORDER BY t2.cat_period_id DESC")
        rows = self.controller.get_rows(sql)
        if not rows:
            return False

        utils_giswater.set_item_data(self.dlg_cf.cmb_cat_period_id_filter, rows, add_empty=True, sort_combo=False)

        sql = ("SELECT hydrometer_id, hydrometer_customer_code "
               " FROM v_rtc_hydrometer "
               " WHERE connec_id = '"+str(self.feature_id)+"' "
               " ORDER BY hydrometer_customer_code")
        rows = [('', '')]
        rows.extend(self.controller.get_rows(sql, log_sql=True))
        utils_giswater.set_item_data(self.dlg_cf.cmb_hyd_customer_code, rows, 1)


        self.fill_tbl_hydrometer_values(self.tbl_hydrometer_value, table_hydro_value)
        self.set_columns_config(self.tbl_hydrometer_value, table_hydro_value)

        self.dlg_cf.cmb_cat_period_id_filter.currentIndexChanged.connect(partial(self.fill_tbl_hydrometer_values, self.tbl_hydrometer_value, table_hydro_value))
        self.dlg_cf.cmb_hyd_customer_code.currentIndexChanged.connect(
            partial(self.fill_tbl_hydrometer_values, self.tbl_hydrometer_value, table_hydro_value))


    def fill_tbl_hydrometer_values(self, qtable, table_name):
        """ Fill the table control to show hydrometers values """

        cat_period = utils_giswater.get_item_data(self.dlg_cf, self.dlg_cf.cmb_cat_period_id_filter, 1)
        customer_code = utils_giswater.get_item_data(self.dlg_cf, self.dlg_cf.cmb_hyd_customer_code)
        filter_ = f"connec_id::text = '{self.feature_id}' "
        if cat_period != '':
            filter_ += f" AND cat_period_id::text = '{cat_period}'"
        if customer_code != '':
            filter_ += f" AND hydrometer_id::text = '{customer_code}'"

        # Set model of selected widget
        self.set_model_to_table(qtable, self.schema_name + "." + table_name, filter_, QSqlTableModel.OnFieldChange)
        self.set_columns_config(self.tbl_hydrometer_value, table_name)


    def set_filter_hydrometer_values(self, widget):
        """ Get Filter for table hydrometer value with combo value"""

        # Get combo value
        cat_period_id_filter = utils_giswater.get_item_data(self.dlg_cf, self.dlg_cf.cmb_cat_period_id_filter, 0)

        # Set filter
        expr = f"{self.field_id} = '{self.feature_id}'"
        expr += f" AND cat_period_id ILIKE '%{cat_period_id_filter}%'"

        # Refresh model with selected filter
        widget.model().setFilter(expr)
        widget.model().select()


    """ FUNCTIONS RELATED WITH TAB OM"""
    def fill_tab_om(self, geom_type):
        """ Fill tab 'O&M' (event) """

        table_event_geom = "v_ui_event_x_" + geom_type
        self.fill_tbl_event(self.tbl_event_cf, table_event_geom, self.filter)
        self.tbl_event_cf.doubleClicked.connect(self.open_visit_event)
        self.set_columns_config(self.tbl_event_cf, table_event_geom)


    def fill_tbl_event(self, widget, table_name, filter_):
        """ Fill the table control to show events """

        # Get widgets
        widget.setSelectionBehavior(QAbstractItemView.SelectRows)
        event_type = self.dlg_cf.findChild(QComboBox, "event_type")
        event_id = self.dlg_cf.findChild(QComboBox, "event_id")
        self.date_event_to = self.dlg_cf.findChild(QDateEdit, "date_event_to")
        self.date_event_from = self.dlg_cf.findChild(QDateEdit, "date_event_from")

        self.set_dates_from_to(self.date_event_from, self.date_event_to, table_name, 'visit_start', 'visit_end')

        btn_open_visit = self.dlg_cf.findChild(QPushButton, "btn_open_visit")
        btn_new_visit = self.dlg_cf.findChild(QPushButton, "btn_new_visit")
        btn_open_gallery = self.dlg_cf.findChild(QPushButton, "btn_open_gallery")
        btn_open_visit_doc = self.dlg_cf.findChild(QPushButton, "btn_open_visit_doc")
        btn_open_visit_event = self.dlg_cf.findChild(QPushButton, "btn_open_visit_event")

        btn_open_gallery.setEnabled(False)
        btn_open_visit_doc.setEnabled(False)
        btn_open_visit_event.setEnabled(False)

        # Set signals
        widget.clicked.connect(partial(self.tbl_event_clicked, table_name))
        event_type.currentIndexChanged.connect(partial(self.set_filter_table_event, widget))
        event_id.currentIndexChanged.connect(partial(self.set_filter_table_event2, widget))
        self.date_event_to.dateChanged.connect(partial(self.set_filter_table_event, widget))
        self.date_event_from.dateChanged.connect(partial(self.set_filter_table_event, widget))

        btn_open_visit.clicked.connect(self.open_visit)
        btn_new_visit.clicked.connect(self.new_visit)
        btn_open_gallery.clicked.connect(self.open_gallery)
        btn_open_visit_doc.clicked.connect(self.open_visit_doc)
        btn_open_visit_event.clicked.connect(self.open_visit_event)

        feature_type = {'arc_id': 'ARC', 'connec_id': 'CONNEC', 'gully_id': 'GULLY', 'node_id': 'NODE'}
        table_name_event_id = "om_visit_parameter"

        # Fill ComboBox event_id
        sql = (f"SELECT DISTINCT(id), id "
               f"FROM {table_name_event_id} "
               f"WHERE feature_type = '{feature_type[self.field_id]}' OR feature_type = 'ALL' "
               f"ORDER BY id")
        rows = self.controller.get_rows(sql)
        if rows:
            rows.append(['', ''])
            utils_giswater.set_item_data(self.dlg_cf.event_id, rows)
        # Fill ComboBox event_type
        sql = (f"SELECT DISTINCT(parameter_type), parameter_type "
               f"FROM {table_name_event_id} "
               f"WHERE feature_type = '{feature_type[self.field_id]}' OR feature_type = 'ALL' "
               f"ORDER BY parameter_type")
        rows = self.controller.get_rows(sql)
        if rows:
            rows.append(['', ''])
            utils_giswater.set_item_data(self.dlg_cf.event_type, rows)

        self.set_model_to_table(widget, table_name)
        self.set_filter_table_event(widget)


    def open_visit_event(self):
        """ Open event of selected record of the table """

        # Open dialog event_standard
        self.dlg_event_full = EventFull()
        self.load_settings(self.dlg_event_full)
        self.dlg_event_full.rejected.connect(partial(self.close_dialog, self.dlg_event_full))
        # Get all data for one visit
        sql = (f"SELECT * FROM om_visit_event"
               f" WHERE id = '{self.event_id}' AND visit_id = '{self.visit_id}'")
        row = self.controller.get_row(sql)
        if not row:
            return

        utils_giswater.setWidgetText(self.dlg_event_full, self.dlg_event_full.id, row['id'])
        utils_giswater.setWidgetText(self.dlg_event_full, self.dlg_event_full.event_code, row['event_code'])
        utils_giswater.setWidgetText(self.dlg_event_full, self.dlg_event_full.visit_id, row['visit_id'])
        utils_giswater.setWidgetText(self.dlg_event_full, self.dlg_event_full.position_id, row['position_id'])
        utils_giswater.setWidgetText(self.dlg_event_full, self.dlg_event_full.position_value, row['position_value'])
        utils_giswater.setWidgetText(self.dlg_event_full, self.dlg_event_full.parameter_id, row['parameter_id'])
        utils_giswater.setWidgetText(self.dlg_event_full, self.dlg_event_full.value, row['value'])
        utils_giswater.setWidgetText(self.dlg_event_full, self.dlg_event_full.value1, row['value1'])
        utils_giswater.setWidgetText(self.dlg_event_full, self.dlg_event_full.value2, row['value2'])
        utils_giswater.setWidgetText(self.dlg_event_full, self.dlg_event_full.geom1, row['geom1'])
        utils_giswater.setWidgetText(self.dlg_event_full, self.dlg_event_full.geom2, row['geom2'])
        utils_giswater.setWidgetText(self.dlg_event_full, self.dlg_event_full.geom3, row['geom3'])
        utils_giswater.setWidgetText(self.dlg_event_full, self.dlg_event_full.xcoord, row['xcoord'])
        utils_giswater.setWidgetText(self.dlg_event_full, self.dlg_event_full.ycoord, row['ycoord'])
        utils_giswater.setWidgetText(self.dlg_event_full, self.dlg_event_full.compass, row['compass'])
        utils_giswater.setWidgetText(self.dlg_event_full, self.dlg_event_full.tstamp, row['tstamp'])
        utils_giswater.setWidgetText(self.dlg_event_full, self.dlg_event_full.text, row['text'])
        utils_giswater.setWidgetText(self.dlg_event_full, self.dlg_event_full.index_val, row['index_val'])
        utils_giswater.setWidgetText(self.dlg_event_full, self.dlg_event_full.is_last, row['is_last'])
        self.populate_tbl_docs_x_event()

        # Set all QLineEdit readOnly(True)

        widget_list = self.dlg_event_full.findChildren(QTextEdit)
        aux = self.dlg_event_full.findChildren(QLineEdit)
        for w in aux:
            widget_list.append(w)
        for widget in widget_list:
            widget.setReadOnly(True)
            widget.setStyleSheet("QWidget { background: rgb(242, 242, 242);"
                                 " color: rgb(100, 100, 100)}")
        self.dlg_event_full.btn_close.clicked.connect(partial(self.close_dialog, self.dlg_event_full))
        self.dlg_event_full.tbl_docs_x_event.doubleClicked.connect(self.open_file)
        utils_giswater.set_qtv_config(self.dlg_event_full.tbl_docs_x_event)
        
        self.open_dialog(self.dlg_event_full)


    def populate_tbl_docs_x_event(self):

        # Create and set model
        model = QStandardItemModel()
        self.dlg_event_full.tbl_docs_x_event.setModel(model)
        self.dlg_event_full.tbl_docs_x_event.horizontalHeader().setStretchLastSection(True)
        self.dlg_event_full.tbl_docs_x_event.horizontalHeader().setSectionResizeMode(3)
        # Get columns name and set headers of model with that
        columns_name = self.controller.get_columns_list('om_visit_event_photo')
        headers = []
        for x in columns_name:
            headers.append(x[0])
        headers = ['value', 'filetype', 'fextension']
        model.setHorizontalHeaderLabels(headers)

        # Get values in order to populate model

        sql = (f"SELECT value, filetype, fextension FROM om_visit_event_photo "
               f"WHERE visit_id='{self.visit_id}' AND event_id='{self.event_id}'")
        rows = self.controller.get_rows(sql)
        if rows is None:
            return

        for row in rows:
            item = []
            for value in row:
                if value is not None:
                    if type(value) != unicode:
                        item.append(QStandardItem(str(value)))
                    else:
                        item.append(QStandardItem(value))
                else:
                    item.append(QStandardItem(None))
            if len(row) > 0:
                model.appendRow(item)


    def open_file(self):

        # Get row index
        index = self.dlg_event_full.tbl_docs_x_event.selectionModel().selectedRows()[0]
        column_index = utils_giswater.get_col_index_by_col_name(self.dlg_event_full.tbl_docs_x_event, 'value')

        path = index.sibling(index.row(), column_index).data()
        # Check if file exist
        if os.path.exists(path):
            # Open the document
            if sys.platform == "win32":
                os.startfile(path)
            else:
                opener = "open" if sys.platform == "darwin" else "xdg-open"
                subprocess.call([opener, path])
        else:
            webbrowser.open(path)


    def tbl_event_clicked(self, table_name):

        # Enable/Disable buttons
        btn_open_gallery = self.dlg_cf.findChild(QPushButton, "btn_open_gallery")
        btn_open_visit_doc = self.dlg_cf.findChild(QPushButton, "btn_open_visit_doc")
        btn_open_visit_event = self.dlg_cf.findChild(QPushButton, "btn_open_visit_event")
        btn_open_gallery.setEnabled(False)
        btn_open_visit_doc.setEnabled(False)
        btn_open_visit_event.setEnabled(True)

        # Get selected row
        selected_list = self.tbl_event_cf.selectionModel().selectedRows()
        selected_row = selected_list[0].row()
        self.visit_id = self.tbl_event_cf.model().record(selected_row).value("visit_id")
        self.event_id = self.tbl_event_cf.model().record(selected_row).value("event_id")
        self.parameter_id = self.tbl_event_cf.model().record(selected_row).value("parameter_id")

        sql = (f"SELECT gallery, document FROM {table_name}"
               f" WHERE event_id = '{self.event_id}' AND visit_id = '{self.visit_id}'")
        row = self.controller.get_row(sql, log_sql=False)
        if not row:
            return

        # If gallery 'True' or 'False'
        if str(row[0]) == 'True':
            btn_open_gallery.setEnabled(True)

        # If document 'True' or 'False'
        if str(row[1]) == 'True':
            btn_open_visit_doc.setEnabled(True)


    def set_filter_table_event(self, widget):
        """ Get values selected by the user and sets a new filter for its table model """

        # Get selected dates
        visit_start = self.date_event_from.date()
        visit_end = self.date_event_to.date()
        date_from = visit_start.toString('yyyyMMdd 00:00:00')
        date_to = visit_end.toString('yyyyMMdd 23:59:59')
        if date_from > date_to:
            message = "Selected date interval is not valid"
            self.controller.show_warning(message)
            return

        # Cascade filter
        table_name_event_id = "om_visit_parameter"
        event_type_value = utils_giswater.get_item_data(self.dlg_cf, self.dlg_cf.event_type, 0)

        feature_type = {'arc_id': 'ARC', 'connec_id': 'CONNEC', 'gully_id': 'GULLY', 'node_id': 'NODE'}
        # Fill ComboBox event_id
        sql = (f"SELECT DISTINCT(id), id FROM {table_name_event_id}"
               f" WHERE (feature_type = '{feature_type[self.field_id]}' OR feature_type = 'ALL')")
        if event_type_value != 'null':
            sql += f" AND parameter_type ILIKE '%{event_type_value}%'"
        sql += " ORDER BY id"
        rows = self.controller.get_rows(sql, log_sql=True)
        if rows:
            rows.append(['', ''])
            utils_giswater.set_item_data(self.dlg_cf.event_id, rows, 1)

        # End cascading filter
        # Get selected values in Comboboxes
        event_type_value = utils_giswater.get_item_data(self.dlg_cf, self.dlg_cf.event_type, 0)
        event_id = utils_giswater.get_item_data(self.dlg_cf, self.dlg_cf.event_id, 0)
        format_low = 'yyyy-MM-dd 00:00:00.000'
        format_high = 'yyyy-MM-dd 23:59:59.999'
        interval = f"'{visit_start.toString(format_low)}'::timestamp AND '{visit_end.toString(format_high)}'::timestamp"
        
        # Set filter to model
        expr = f"{self.field_id} = '{self.feature_id}'"
        # Set filter
        expr += f" AND visit_start BETWEEN {interval}"

        if event_type_value not in ('null', -1):
            expr += f" AND parameter_type ILIKE '%{event_type_value}%'"

        if event_id not in ('null', -1):
            expr += f" AND parameter_id ILIKE '%{event_id}%'"

        # Refresh model with selected filter
        widget.model().setFilter(expr)
        widget.model().select()


    def set_filter_table_event2(self, widget):
        """ Get values selected by the user and sets a new filter for its table model """

        # Get selected dates
        visit_start = self.date_event_from.date()
        visit_end = self.date_event_to.date()
        date_from = visit_start.toString('yyyyMMdd 00:00:00')
        date_to = visit_end.toString('yyyyMMdd 23:59:59')
        if date_from > date_to:
            message = "Selected date interval is not valid"
            self.controller.show_warning(message)
            return

        format_low = 'yyyy-MM-dd 00:00:00.000'
        format_high = 'yyyy-MM-dd 23:59:59.999'
        interval = f"'{visit_start.toString(format_low)}'::timestamp AND '{visit_end.toString(format_high)}'::timestamp"
        
        # Set filter to model
        expr = f"{self.field_id} = '{self.feature_id}'"
        # Set filter
        expr += f" AND visit_start BETWEEN {interval}"

        # Get selected values in Comboboxes
        event_type_value = utils_giswater.get_item_data(self.dlg_cf, self.dlg_cf.event_type, 0)
        if event_type_value != 'null':
            expr += f" AND parameter_type ILIKE '%{event_type_value}%'"
        event_id = utils_giswater.get_item_data(self.dlg_cf, self.dlg_cf.event_id, 0)
        if event_id != 'null':
            expr += f" AND parameter_id ILIKE '%{event_id}%'"

        # Refresh model with selected filter
        widget.model().setFilter(expr)
        widget.model().select()


    def open_visit(self):
        """ Call button 65: om_visit_management """

        manage_visit = ManageVisit(self.iface, self.settings, self.controller, self.plugin_dir)
        manage_visit.visit_added.connect(self.update_visit_table)
        manage_visit.edit_visit(self.geom_type, self.feature_id)


    # creat the new visit GUI
    def update_visit_table(self):
        """ Convenience fuction set as slot to update table after a Visit GUI close. """
        table_name = "v_ui_event_x_" + self.geom_type
        self.set_dates_from_to(self.date_event_from, self.date_event_to, table_name, 'visit_start', 'visit_end')
        self.tbl_event_cf.model().select()


    def new_visit(self):
        """ Call button 64: om_add_visit """

        # Get expl_id to save it on om_visit and show the geometry of visit
        expl_id = utils_giswater.get_item_data(self.dlg_cf, self.tab_type+'_expl_id', 0)
        if expl_id == -1:
            msg = "Widget expl_id not found"
            self.controller.show_warning(msg)
            return

        manage_visit = ManageVisit(self.iface, self.settings, self.controller, self.plugin_dir)
        manage_visit.visit_added.connect(self.update_visit_table)
        # TODO: the following query fix a (for me) misterious bug
        # the DB connection is not available during manage_visit.manage_visit first call
        # so the workaroud is to do a unuseful query to have the dao controller active
        sql = "SELECT id FROM om_visit LIMIT 1"
        self.controller.get_rows(sql)
        manage_visit.manage_visit(geom_type=self.geom_type, feature_id=self.feature_id, expl_id=expl_id)


    def open_gallery(self):
        """ Open gallery of selected record of the table """

        # Open Gallery
        gal = ManageGallery(self.iface, self.settings, self.controller, self.plugin_dir)
        gal.manage_gallery()
        gal.fill_gallery(self.visit_id, self.event_id)


    def open_visit_doc(self):
        """ Open document of selected record of the table """

        # Get all documents for one visit
        sql = (f"SELECT doc_id FROM doc_x_visit"
               f" WHERE visit_id = '{self.visit_id}'")
        rows = self.controller.get_rows(sql)
        if not rows:
            return

        num_doc = len(rows)
        if num_doc == 1:
            # If just one document is attached directly open

            # Get path of selected document
            sql = (f"SELECT path"
                   f" FROM v_ui_doc"
                   f" WHERE id = '{rows[0][0]}'")
            row = self.controller.get_row(sql)
            if not row:
                return

            path = str(row[0])

            # Parse a URL into components
            url = parse.urlsplit(path)

            # Open selected document
            # Check if path is URL
            if url.scheme == "http" or url.scheme == "https":
                # If path is URL open URL in browser
                webbrowser.open(path)
            else:
                # If its not URL ,check if file exist
                if not os.path.exists(path):
                    message = "File not found"
                    self.controller.show_warning(message, parameter=path)
                else:
                    # Open the document
                    os.startfile(path)

        else:
            # If more then one document is attached open dialog with list of documents
            self.dlg_load_doc = LoadDocuments()
            self.load_settings(self.dlg_load_doc)
            self.dlg_load_doc.rejected.connect(partial(self.close_dialog, self.dlg_load_doc))
            btn_open_doc = self.dlg_load_doc.findChild(QPushButton, "btn_open")
            btn_open_doc.clicked.connect(self.open_selected_doc)

            lbl_visit_id = self.dlg_load_doc.findChild(QLineEdit, "visit_id")
            lbl_visit_id.setText(str(self.visit_id))

            self.tbl_list_doc = self.dlg_load_doc.findChild(QListWidget, "tbl_list_doc")
            self.tbl_list_doc.itemDoubleClicked.connect(partial(self.open_selected_doc))
            for row in rows:
                item_doc = QListWidgetItem(str(row[0]))
                self.tbl_list_doc.addItem(item_doc)

            self.open_dialog(self.dlg_load_doc)


    def open_selected_doc(self):

        # Selected item from list
        if self.tbl_list_doc.currentItem() is None:
            msg = "No document selected."
            self.controller.show_message(msg, 1)
            return

        selected_document = self.tbl_list_doc.currentItem().text()

        # Get path of selected document
        sql = (f"SELECT path FROM v_ui_doc"
               f" WHERE id = '{selected_document}'")
        row = self.controller.get_row(sql)
        if not row:
            return

        path = str(row[0])

        # Parse a URL into components
        url = parse.urlsplit(path)

        # Open selected document
        # Check if path is URL
        if url.scheme == "http" or url.scheme == "https":
            # If path is URL open URL in browser
            webbrowser.open(path)
        else:
            # If its not URL ,check if file exist
            if not os.path.exists(path):
                message = "File not found"
                self.controller.show_warning(message, parameter=path)
            else:
                # Open the document
                os.startfile(path)


    """ FUNCTIONS RELATED WITH TAB DOC"""
    def fill_tab_document(self):
        """ Fill tab 'Document' """
        
        table_document = "v_ui_doc_x_" + self.geom_type
        self.fill_tbl_document_man(self.dlg_cf, self.tbl_document, table_document, self.filter)
        self.set_columns_config(self.tbl_document, table_document)


    def fill_tbl_document_man(self, dialog, widget, table_name, expr_filter):
        """ Fill the table control to show documents """
        
        if not self.feature:
            self.get_feature(self.tab_type)
            
        # Get widgets
        txt_doc_id = self.dlg_cf.findChild(QLineEdit, "txt_doc_id")
        doc_type = self.dlg_cf.findChild(QComboBox, "doc_type")
        self.date_document_to = self.dlg_cf.findChild(QDateEdit, "date_document_to")
        self.date_document_from = self.dlg_cf.findChild(QDateEdit, "date_document_from")
        btn_open_doc = self.dlg_cf.findChild(QPushButton, "btn_open_doc")
        btn_doc_delete = self.dlg_cf.findChild(QPushButton, "btn_doc_delete")
        btn_doc_insert = self.dlg_cf.findChild(QPushButton, "btn_doc_insert")
        btn_doc_new = self.dlg_cf.findChild(QPushButton, "btn_doc_new")

        # Set max and min dates
        self.set_dates_from_to(self.date_document_from, self.date_document_to, table_name, 'date', 'date')

        # Set model of selected widget
        self.set_model_to_table(widget, self.schema_name + "." + table_name, expr_filter)

        # Set signals
        doc_type.currentIndexChanged.connect(partial(self.set_filter_table_man, widget))
        self.date_document_to.dateChanged.connect(partial(self.set_filter_table_man, widget))
        self.date_document_from.dateChanged.connect(partial(self.set_filter_table_man, widget))
        self.tbl_document.doubleClicked.connect(partial(self.open_selected_document, widget))
        btn_open_doc.clicked.connect(partial(self.open_selected_document, widget))
        btn_doc_delete.clicked.connect(partial(self.delete_records, widget, table_name))
        btn_doc_insert.clicked.connect(partial(self.add_object, widget, "doc", "v_ui_doc"))
        btn_doc_new.clicked.connect(partial(self.manage_new_document, dialog, None, self.feature))

        # Fill ComboBox doc_type
        sql = "SELECT id, id FROM doc_type ORDER BY id"
        rows = self.controller.get_rows(sql)
        if rows:
            rows.append(['', ''])
        utils_giswater.set_item_data(doc_type, rows)

        # Adding auto-completion to a QLineEdit
        self.table_object = "doc"
        self.set_completer_object(dialog, self.table_object)

        # Set filter expresion
        self.set_filter_table_man(widget)


    def set_filter_table_man(self, widget):
        """ Get values selected by the user and sets a new filter for its table model """

        # Get selected dates
        date_from = self.date_document_from.date()
        date_to = self.date_document_to.date()
        if date_from > date_to:
            message = "Selected date interval is not valid"
            self.controller.show_warning(message)
            return

        # Create interval dates
        format_low = 'yyyy-MM-dd 00:00:00.000'
        format_high = 'yyyy-MM-dd 23:59:59.999'
        interval = f"'{date_from.toString(format_low)}'::timestamp AND '{date_to.toString(format_high)}'::timestamp"

        # Set filter
        expr = f"{self.field_id} = '{self.feature_id}'"
        expr += f" AND(date BETWEEN {interval}) AND (date BETWEEN {interval})"

        # Get selected values in Comboboxes
        doc_type_value = utils_giswater.get_item_data(self.dlg_cf, self.dlg_cf.doc_type, 0)
        if doc_type_value != 'null' and doc_type_value is not None:
            expr += f" AND doc_type ILIKE '%{doc_type_value}%'"

        # Refresh model with selected filter
        widget.model().setFilter(expr)
        widget.model().select()


    def open_selected_document(self, widget):
        """ Open selected document of the @widget """

        # Get selected rows
        selected_list = widget.selectionModel().selectedRows()
        if len(selected_list) == 0:
            message = "Any record selected"
            self.controller.show_warning(message)
            return
        elif len(selected_list) > 1:
            message = "Select just one document"
            self.controller.show_warning(message)
            return

        # Get document path (can be relative or absolute)
        row = selected_list[0].row()
        path = widget.model().record(row).value("path")

        # Check if file exist
        if os.path.exists(path):
            # Open the document
            if sys.platform == "win32":
                os.startfile(path)
            else:
                opener = "open" if sys.platform == "darwin" else "xdg-open"
                subprocess.call([opener, path])
        else:
            webbrowser.open(path)


    def manage_new_document(self, dialog, doc_id=None, feature=None):
        """ Execute action of button 34 """

        doc = ManageDocument(self.iface, self.settings, self.controller, self.plugin_dir)
        doc.manage_document(feature=feature, geom_type=self.geom_type)
        doc.dlg_add_doc.accepted.connect(partial(self.manage_document_new, dialog, doc))
        doc.dlg_add_doc.rejected.connect(partial(self.manage_document_new, dialog, doc))

        # Set completer
        self.set_completer_object(dialog, self.table_object)
        if doc_id:
            utils_giswater.setWidgetText(dialog, "doc_id", doc_id)

        # # Open dialog
        # doc.open_dialog(doc.dlg_add_doc)


    def manage_document_new(self, dialog, doc):
        """ Get inserted doc_id and add it to current feature """

        if doc.doc_id is None:
            return

        utils_giswater.setWidgetText(dialog, "doc_id", doc.doc_id)
        self.add_object(self.tbl_document, "doc", "v_ui_doc")


    """ FUNCTIONS RELATED WITH TAB RPT """
    def fill_tab_rpt(self, complet_result):

        complet_list, widget_list = self.init_tbl_rpt(complet_result, self.dlg_cf)
        if complet_list is False:
            return False
        self.set_listeners(complet_result, self.dlg_cf, widget_list)
        return complet_list


    def init_tbl_rpt(self, complet_result, dialog):
        """ Put filter widgets into layout and set headers into QTableView """

        rpt_layout1 = dialog.findChild(QGridLayout, "rpt_layout1")
        self.clear_gridlayout(rpt_layout1)
        index_tab = self.tab_main.currentIndex()
        tab_name = self.tab_main.widget(index_tab).objectName()
        complet_list = self.get_list(complet_result, tab_name=tab_name)
        if complet_list is False:
            return False, False

        # Put widgets into layout
        widget_list = []
        for field in complet_list[0]['body']['data']['fields']:
            if 'hidden' in field and field['hidden']:
                continue
            label, widget = self.set_widgets(dialog, complet_list, field)
            if widget is not None:
                if (type(widget)) == QSpacerItem:
                    rpt_layout1.addItem(widget, 1, field['layout_order'])
                elif (type(widget)) == QTableView:
                    gridLayout_7 = self.dlg_cf.findChild(QGridLayout, "gridLayout_7")
                    gridLayout_7.addWidget(widget, 2, field['layout_order'])
                    widget_list.append(widget)
                else:
                    widget.setMaximumWidth(150)
                    widget_list.append(widget)
                    if label:
                        rpt_layout1.addWidget(label, 0, field['layout_order'])
                    rpt_layout1.addWidget(widget, 1, field['layout_order'])

            # Find combo parents:
            for field in complet_list[0]['body']['data']['fields'][0]:
                if 'isparent' in field:
                    if field['isparent']:
                        widget = dialog.findChild(QComboBox, field['widgetname'])
                        widget.currentIndexChanged.connect(partial(self.fill_child, dialog, widget, self.feature_type, self.tablename, self.field_id))

        return complet_list, widget_list


    def set_listeners(self, complet_result, dialog, widget_list):

        for widget in widget_list:
            if type(widget) is QTableView:
                standar_model = widget.model()
        for widget in widget_list:
            if type(widget) is QLineEdit:
                widget.editingFinished.connect(partial(self.filter_table, complet_result, standar_model, dialog, widget_list))
            elif type(widget) is QComboBox:
                widget.currentIndexChanged.connect(partial(
                    self.filter_table, complet_result, standar_model, dialog, widget_list))


    def get_list(self, complet_result, form_name='', tab_name='', filter_fields=''):

        form = f'"formName":"{form_name}", "tabName":"{tab_name}"'
        id_name = complet_result[0]['body']['feature']['idName']
        feature = f'"tableName":"{self.tablename}", "idName":"{id_name}", "id":"{self.feature_id}"'
        body = self.create_body(form, feature,  filter_fields)
        complet_list = [self.controller.get_json('gw_api_getlist', body)]
        if not complet_list: return False
        return complet_list


    def filter_table(self, complet_result,  standar_model,  dialog, widget_list):

        filter_fields = self.get_filter_qtableview(standar_model, dialog, widget_list)
        index_tab = self.tab_main.currentIndex()
        tab_name = self.tab_main.widget(index_tab).objectName()
        complet_list = self.get_list(complet_result, tab_name=tab_name, filter_fields=filter_fields)
        if complet_list is False:
            return False
        # for item in complet_list[0]['body']['data']['listValues'][0]:
        #     row = [QStandardItem(str(value)) for value in item.values() if filter in str(item['event_id'])]
        #     if len(row) > 0:
        #         standar_model.appendRow(row)
        for field in complet_list[0]['body']['data']['fields']:
            if field['widgettype'] == "tableView":
                qtable = dialog.findChild(QTableView, field['widgetname'])
                if qtable:
                    self.set_headers(qtable, field)
                    self.populate_table(qtable, field)

        return complet_list


    def get_filter_qtableview(self, standar_model, dialog, widget_list):

        standar_model.clear()
        filter_fields = ""
        for widget in widget_list:
            if type(widget) != QTableView:
                column_id = widget.property('column_id')
                text = utils_giswater.getWidgetText(dialog, widget)
                if text != "null":
                    filter_fields += f'"{column_id}":"{text}", '

        if filter_fields != "":
            filter_fields = filter_fields[:-2]

        return filter_fields


    def gw_api_open_rpt_result(self, widget, complet_result):
        self.open_rpt_result(widget, complet_result)


    def open_rpt_result(self, qtable,  complet_list):
        """ Open form of selected element of the @widget?? """

        # Get selected rows
        selected_list = qtable.selectionModel().selectedRows()
        if len(selected_list) == 0:
            message = "Any record selected"
            self.controller.show_warning(message)
            return

        index = selected_list[0]
        row = index.row()
        table_name = complet_list[0]['body']['feature']['tableName']
        column_index = utils_giswater.get_col_index_by_col_name(qtable, 'sys_id')
        feature_id = index.sibling(row, column_index).data()

        # return
        api_cf = ApiCF(self.iface, self.settings, self.controller, self.plugin_dir, self.tab_type)
        complet_result, dialog = api_cf.open_form(table_name=table_name, feature_id=feature_id, tab_type=self.tab_type)
        if not complet_result:
            self.controller.log_info("FAIL open_rpt_result")
            return

        self.draw(complet_result)


    """ FUNCTIONS RELATED WITH TAB PLAN """
    def fill_tab_plan(self, complet_result):

        plan_layout = self.dlg_cf.findChild(QGridLayout, 'plan_layout')

        if self.geom_type == 'arc' or self.geom_type == 'node':
            index_tab = self.tab_main.currentIndex()
            tab_name = self.tab_main.widget(index_tab).objectName()
            form = f'"tabName":"{tab_name}"'
            feature = f'"featureType":"{complet_result[0]["body"]["feature"]["featureType"]}", '
            feature += f'"tableName":"{self.tablename}", '
            feature += f'"idName":"{self.field_id}", '
            feature += f'"id":"{self.feature_id}"'
            body = self.create_body(form, feature, filter_fields='')
            complet_list = self.controller.get_json('gw_api_getinfoplan', body)
            if not complet_list: return False
            result = complet_list['body']['data']
            if 'fields' not in result:
                self.controller.show_message("No listValues for: " + complet_list['body']['data'], 2)
            else:
                for field in complet_list['body']['data']['fields']:
                    if field['widgettype'] == 'formDivider':
                        for x in range(0, 2):
                            line = self.add_frame(field, x)
                            plan_layout.addWidget(line, field['layout_order'], x)
                    else:
                        label = QLabel()
                        label.setTextInteractionFlags(Qt.TextSelectableByMouse)
                        label.setObjectName('lbl_' + field['label'])
                        label.setText(field['label'].capitalize())
                        if 'tooltip' in field:
                            label.setToolTip(field['tooltip'])
                        else:
                            label.setToolTip(field['label'].capitalize())
                    if field['widgettype'] == 'label':
                        widget = self.add_label(field)
                        widget.setAlignment(Qt.AlignRight)
                        label.setWordWrap(True)
                        plan_layout.addWidget(label, field['layout_order'], 0)
                        plan_layout.addWidget(widget, field['layout_order'], 1)

                plan_vertical_spacer = QSpacerItem(20, 40, QSizePolicy.Minimum, QSizePolicy.Expanding)
                plan_layout.addItem(plan_vertical_spacer)


    """ NEW WORKCAT"""
    def cf_new_workcat(self, tab_type):

        body = '$${"client":{"device":3, "infoType":100, "lang":"ES"}, '
        body += '"form":{"formName":"new_workcat", "tabName":"data", "editable":"TRUE"}, '
        body += '"feature":{}, '
        body += '"data":{}}$$'
        complet_list = [self.controller.get_json('gw_api_getcatalog', body)]
        if not complet_list: return

        self.dlg_new_workcat = ApiBasicInfo()
        self.load_settings(self.dlg_new_workcat)

        # Set signals
        self.dlg_new_workcat.btn_close.clicked.connect(partial(self.close_dialog, self.dlg_new_workcat))
        self.dlg_new_workcat.rejected.connect(partial(self.close_dialog, self.dlg_new_workcat))
        self.dlg_new_workcat.btn_accept.clicked.connect(partial(self.cf_manage_new_workcat_accept, 'cat_work', tab_type))

        self.populate_basic_info(self.dlg_new_workcat, complet_list, self.field_id)

        # Open dialog
        self.dlg_new_workcat.setWindowTitle("Create workcat")
        self.open_dialog(self.dlg_new_workcat, dlg_name='info_basic')


    def cf_manage_new_workcat_accept(self, table_object, tab_type):
        """ Insert table 'cat_work'. Add cat_work """

        # Take widgets
        cat_work_id = self.dlg_new_workcat.findChild(QLineEdit, "data_cat_work_id")
        descript = self.dlg_new_workcat.findChild(QLineEdit, "data_descript")
        link = self.dlg_new_workcat.findChild(QLineEdit, "data_link")
        workid_key_1 = self.dlg_new_workcat.findChild(QLineEdit, "data_workid_key_1")
        workid_key_2 = self.dlg_new_workcat.findChild(QLineEdit, "data_workid_key_2")
        builtdate = self.dlg_new_workcat.findChild(QgsDateTimeEdit, "data_builtdate")

        # Get values from dialog
        values = ""
        fields = ""
        cat_work_id = utils_giswater.getWidgetText(self.dlg_new_workcat, cat_work_id)
        if cat_work_id != "null":
            fields += 'id, '
            values += f"'{cat_work_id}', "
        descript = utils_giswater.getWidgetText(self.dlg_new_workcat, descript)
        if descript != "null":
            fields += 'descript, '
            values += f"'{descript}', "
        link = utils_giswater.getWidgetText(self.dlg_new_workcat, link)
        if link != "null":
            fields += 'link, '
            values += f"'{link}', "
        workid_key_1 = utils_giswater.getWidgetText(self.dlg_new_workcat, workid_key_1)
        if workid_key_1 != "null":
            fields += 'workid_key1, '
            values += f"'{workid_key_1}', "
        workid_key_2 = utils_giswater.getWidgetText(self.dlg_new_workcat, workid_key_2)
        if workid_key_2 != "null":
            fields += 'workid_key2, '
            values += f"'{workid_key_2}', "
        builtdate = builtdate.dateTime().toString('yyyy-MM-dd')
        if builtdate != "null" and builtdate != '':
            fields += 'builtdate, '
            values += f"'{builtdate}', "

        if values != "":
            fields = fields[:-2]
            values = values[:-2]
            if cat_work_id == 'null':
                msg = "El campo Work id esta vacio"
                self.controller.show_info_box(msg, "Warning")
            else:
                # Check if this element already exists
                sql = (f"SELECT DISTINCT(id)"
                       f"FROM {table_object} "
                       f"WHERE id = '{cat_work_id}' ")
                row = self.controller.get_row(sql, log_info=False)
                if row is None:
                    sql = f"INSERT INTO cat_work ({fields}) VALUES ({values})"
                    self.controller.execute_sql(sql)
                    sql = "SELECT id, id FROM cat_work ORDER BY id"
                    rows = self.controller.get_rows(sql)
                    if rows:
                        cmb_workcat_id = self.dlg_cf.findChild(QWidget, tab_type + "_workcat_id")
                        model = QStringListModel()
                        completer = QCompleter()
                        self.set_completer_object_api(completer, model, cmb_workcat_id, rows[0])
                        utils_giswater.setWidgetText(self.dlg_cf, cmb_workcat_id, cat_work_id)
                        self.my_json[str(cmb_workcat_id.property('column_id'))] = str(cat_work_id)
                    self.close_dialog(self.dlg_new_workcat)
                else:
                    msg = "This workcat already exists"
                    self.controller.show_info_box(msg, "Warning")


    def cf_open_dialog(self, dlg=None, dlg_name='giswater', maximize_button=True, stay_on_top=True):
        """ Open dialog """

        if dlg is None or type(dlg) is bool:
            dlg = self.dlg

        # Manage i18n of the dialog
        if dlg_name:
            self.controller.manage_translation(dlg_name, dlg)

        # Manage stay on top and maximize button
        if maximize_button and stay_on_top:
            dlg.setWindowFlags(Qt.WindowMinimizeButtonHint | Qt.WindowMaximizeButtonHint | Qt.WindowStaysOnTopHint)
        elif not maximize_button and stay_on_top:
            dlg.setWindowFlags(Qt.WindowMinimizeButtonHint | Qt.WindowStaysOnTopHint)
        elif maximize_button and not stay_on_top:
            dlg.setWindowFlags(Qt.WindowMaximizeButtonHint)

        # Open dialog
        dlg.open()


    def get_snapped_feature_id(self, dialog, action, option):
        """ Snap feature and set a value into dialog """

        layer_name = 'v_edit_' + option
        layer = self.controller.get_layer_by_tablename(layer_name)
        widget_name = f"data_{option}_id"
        widget = dialog.findChild(QWidget, widget_name)
        if not layer or not widget:
            action.setChecked(False)
            return

        # Block the signals of de dialog so that the key ESC does not close it
        dialog.blockSignals(True)

        self.vertex_marker = QgsVertexMarker(self.canvas)
        self.vertex_marker.setColor(QColor(255, 100, 255))
        self.vertex_marker.setIconSize(15)
        self.vertex_marker.setIconType(QgsVertexMarker.ICON_CROSS)
        self.vertex_marker.setPenWidth(3)

        # Snapper
        self.snapper_manager = SnappingConfigManager(self.iface)
        self.snapper_manager.set_controller(self.controller)
        self.snapper = self.snapper_manager.get_snapper()

        # Store user snapping configuration
        self.snapper_manager.store_snapping_options()

        # Disable snapping
        self.snapper_manager.enable_snapping()

        # Set snapping to 'arc' and 'node'
        self.snapper_manager.set_snapping_layers()

        # if we are doing info over connec or over node
        if option == 'arc':
            self.snapper_manager.snap_to_arc()
        elif option == 'node':
            self.snapper_manager.snap_to_node()

        # Set signals
        self.canvas.xyCoordinates.connect(partial(self.mouse_moved, layer))
        self.emit_point = QgsMapToolEmitPoint(self.canvas)
        self.canvas.setMapTool(self.emit_point)
        self.emit_point.canvasClicked.connect(partial(self.get_id, dialog, action, option))


    def mouse_moved(self, layer, point):
        """ Mouse motion detection """

        # Set active layer
        self.iface.setActiveLayer(layer)
        layer_name = self.controller.get_layer_source_table_name(layer)

        # Get clicked point
        self.vertex_marker.hide()
        event_point = self.snapper_manager.get_event_point(point=point)

        # Snapping
        result = self.snapper_manager.snap_to_current_layer(event_point)
        if self.snapper_manager.result_is_valid():
            layer = self.snapper_manager.get_snapped_layer(result)
            # Check feature
            viewname = self.controller.get_layer_source_table_name(layer)
            if viewname == layer_name:
                self.snapper_manager.add_marker(result, self.vertex_marker)


    def get_id(self, dialog, action, option, point, event):
        """ Get selected attribute from snapped feature """
        
        # @options{'key':['att to get from snapped feature', 'widget name destination']}
        options = {'arc': ['arc_id', 'data_arc_id'], 'node': ['node_id', 'data_parent_id']}

        if event == Qt.RightButton:
            self.disconnect_snapping(False)
            self.cancel_snapping_tool(dialog, action)
            return

        # Get coordinates
        event_point = self.snapper_manager.get_event_point(point=point)

        # Snapping
        result = self.snapper_manager.snap_to_current_layer(event_point)

        if not self.snapper_manager.result_is_valid():
            return
        # Get the point. Leave selection
        snapped_feat = self.snapper_manager.get_snapped_feature(result)
        feat_id = snapped_feat.attribute(f'{options[option][0]}')
        widget = dialog.findChild(QWidget, f"{options[option][1]}")
        widget.setFocus()
        utils_giswater.setWidgetText(dialog, widget, str(feat_id))
        self.snapper_manager.recover_snapping_options()
        self.cancel_snapping_tool(dialog, action)


    def cancel_snapping_tool(self, dialog, action):
        
        self.disconnect_snapping(False)
        dialog.blockSignals(False)
        action.setChecked(False)
        self.signal_activate.emit()


    def disconnect_snapping(self, action_pan=True):
        """ Select 'Pan' as current map tool and disconnect snapping """

        try:
            self.canvas.xyCoordinates.disconnect()
            self.emit_point.canvasClicked.disconnect()
            if action_pan:
                self.iface.actionPan().trigger()
            self.vertex_marker.hide()
        except Exception as e:
            self.controller.log_info(f"{type(e).__name__} --> {e}")


    """ OTHER FUNCTIONS """
    def set_image(self, dialog, widget):
        utils_giswater.setImage(dialog, widget, "ws_shape.png")


    def check_column_exist(self, table_name, column_name):

        sql = (f"SELECT DISTINCT column_name FROM information_schema.columns"
               f" WHERE table_name = '{table_name}' AND column_name = '{column_name}'")
        row = self.controller.get_row(sql, log_sql=False)
        return row


    """ FUNCTIONS ASSOCIATED TO BUTTONS FROM POSTGRES"""

    def gw_api_open_node(self, **kwargs):
        """ Function called in class ApiParent.add_button(...) -->
                widget.clicked.connect(partial(getattr(self, function_name), **kwargs)) """

        dialog = kwargs['dialog']
        widget = kwargs['widget']

        feature_id = utils_giswater.getWidgetText(dialog, widget)
        self.ApiCF = ApiCF(self.iface, self.settings, self.controller, self.plugin_dir, self.tab_type)
        complet_result, dialog = self.ApiCF.open_form(table_name='v_edit_node', feature_id=feature_id, tab_type=self.tab_type)
        if not complet_result:
            self.controller.log_info("FAIL open_node")
            return

        self.draw(complet_result)
<|MERGE_RESOLUTION|>--- conflicted
+++ resolved
@@ -26,11 +26,7 @@
 from .manage_gallery import ManageGallery
 from .manage_visit import ManageVisit
 from ..map_tools.snapping_utils_v3 import SnappingConfigManager
-<<<<<<< HEAD
 from ..ui_manager import ApiBasicInfo, InfoFullUi, EventFull, GwMainWindow, LoadDocuments, Sections
-=======
-from ..ui_manager import ApiBasicInfo, InfoFullUi, EventFull, LoadDocuments, Sections
->>>>>>> 030fa9ca
 
 
 class ApiCF(ApiParent, QObject):
@@ -237,10 +233,7 @@
             feature = f'"tableName":"{table_name}", "id":"{feature_id}"'
             body = self.create_body(feature=feature, extras=extras)
             function_name = 'gw_api_getinfofromid'
-<<<<<<< HEAD
-
-=======
->>>>>>> 030fa9ca
+
         row = [self.controller.get_json(function_name, body, log_sql=True)]
         if not row or row[0] is False: return False, None
         # When something is wrong
@@ -465,11 +458,8 @@
         layout_list = []
         for field in complet_result[0]['body']['data']['fields']:
             if 'hidden' in field and field['hidden']: continue
-
             label, widget = self.set_widgets(self.dlg_cf, complet_result, field)
             if widget is None: continue
-<<<<<<< HEAD
-
             layout = self.dlg_cf.findChild(QGridLayout, field['layoutname'])
             if layout is not None:
                 # Take the QGridLayout with the intention of adding a QSpacerItem later
@@ -484,23 +474,6 @@
                 else:
                     self.put_widgets(self.dlg_cf, field, label, widget)
 
-=======
-
-            layout = self.dlg_cf.findChild(QGridLayout, field['layoutname'])
-            if layout is not None:
-                # Take the QGridLayout with the intention of adding a QSpacerItem later
-                if layout not in layout_list and layout.objectName() not in ('lyt_top_1', 'lyt_bot_1', 'lyt_bot_2'):
-                    layout_list.append(layout)
-                    # Add widgets into layout
-                    layout.addWidget(label, 0, field['layout_order'])
-                    layout.addWidget(widget, 1, field['layout_order'])
-                if field['layoutname'] in ('lyt_top_1', 'lyt_bot_1', 'lyt_bot_2'):
-                    layout.addWidget(label, 0, field['layout_order'])
-                    layout.addWidget(widget, 1, field['layout_order'])
-                else:
-                    self.put_widgets(self.dlg_cf, field, label, widget)
-
->>>>>>> 030fa9ca
         # Get current feature id
         widget_field_id = self.dlg_cf.findChild(QLineEdit, f'{tab_type}_{self.field_id}')
         if widget_field_id is not None:
@@ -563,7 +536,6 @@
         btn_accept = self.dlg_cf.findChild(QPushButton, 'btn_accept')
         btn_cancel.clicked.connect(partial(self.close_dialog, self.dlg_cf))
         btn_cancel.clicked.connect(self.roll_back)
-<<<<<<< HEAD
         btn_accept.clicked.connect(partial(self.accept, self.dlg_cf, self.complet_result[0], self.my_json, docker=docker))
         if docker:
             # Delete last form from memory
@@ -582,14 +554,7 @@
             self.dlg_cf.dlg_closed.connect(partial(self.save_settings, self.dlg_cf))
             self.dlg_cf.dlg_closed.connect(partial(self.set_vdefault_edition))
             self.dlg_cf.key_pressed.connect(partial(self.close_dialog, self.dlg_cf))
-=======
-        btn_accept.clicked.connect(partial(self.accept, self.dlg_cf, self.complet_result[0], self.my_json))
-        self.dlg_cf.dlg_closed.connect(self.roll_back)
-        self.dlg_cf.dlg_closed.connect(partial(self.resetRubberbands))
-        self.dlg_cf.dlg_closed.connect(partial(self.save_settings, self.dlg_cf))
-        self.dlg_cf.dlg_closed.connect(partial(self.set_vdefault_edition))
-        self.dlg_cf.key_pressed.connect(partial(self.close_dialog, self.dlg_cf))
->>>>>>> 030fa9ca
+
 
         # Set title for toolbox
         toolbox_cf = self.dlg_cf.findChild(QWidget, 'toolBox')
@@ -602,7 +567,6 @@
 
         # Open dialog
         self.open_dialog(self.dlg_cf, dlg_name='info_full')
-<<<<<<< HEAD
 
         return self.complet_result, self.dlg_cf
 
@@ -653,15 +617,6 @@
         layer.selectByIds([self.feature.id()])
         canvas.zoomToSelected(layer)
         canvas.zoomOut()
-=======
-        self.dlg_cf.setWindowTitle(f"{self.feature_type.upper()} - {self.feature_id}")
-        return self.complet_result, self.dlg_cf
-
-
-    def get_feature(self, tab_type):
-        """ Get current QgsFeature """
->>>>>>> 030fa9ca
-
         expr_filter = f"{self.field_id} = '{self.feature_id}'"
         self.feature = self.get_feature_by_expr(self.layer, expr_filter)
         return self.feature
@@ -676,32 +631,9 @@
         canvas.zoomToSelected(layer)
         canvas.zoomIn()
 
-<<<<<<< HEAD
+
     def set_vdefault_edition(self):
 
-=======
-
-    def api_action_centered(self, canvas, layer):
-        """ Center map to current feature """
-
-        if not self.feature:
-            self.get_feature(self.tab_type)
-        layer.selectByIds([self.feature.id()])
-        canvas.zoomToSelected(layer)
-
-
-    def api_action_zoom_out(self, canvas, layer):
-        """ Zoom out """
-
-        if not self.feature:
-            self.get_feature(self.tab_type)
-        layer.selectByIds([self.feature.id()])
-        canvas.zoomToSelected(layer)
-        canvas.zoomOut()
-
-
-    def set_vdefault_edition(self):
->>>>>>> 030fa9ca
         if 'toggledition' in self.complet_result[0]['body']:
             force_open = self.complet_result[0]['body']['toggledition']
             if not force_open and self.iface.mainWindow().findChild(QAction, 'mActionToggleEditing').isChecked():
@@ -734,7 +666,6 @@
 
 
     def roll_back(self):
-<<<<<<< HEAD
         """ Discard changes in current layer """
 
         try:
@@ -742,10 +673,6 @@
             self.layer.disconnect()
         except TypeError:
             pass
-=======
-        """ discard changes in current layer """
-        self.iface.actionRollbackEdits().trigger()
->>>>>>> 030fa9ca
 
 
     def set_widgets(self, dialog, complet_result, field):
@@ -825,8 +752,6 @@
         return widget
 
 
-<<<<<<< HEAD
-=======
     def set_max_length(self, widget, field):
         """ Set max and min values allowed """
 
@@ -837,7 +762,6 @@
         return widget
 
 
->>>>>>> 030fa9ca
     def set_reg_exp(self, widget, field):
         """ Set regular expression """
 
@@ -983,11 +907,7 @@
         self.open_dialog(dlg_sections, maximize_button=False)
 
 
-<<<<<<< HEAD
     def accept(self, dialog, complet_result, _json, p_widget=None, clear_json=False, close_dialog=True, docker=None):
-=======
-    def accept(self, dialog, complet_result, _json, p_widget=None, clear_json=False, close_dialog=True):
->>>>>>> 030fa9ca
         """
         :param dialog:
         :param complet_result:
@@ -1054,12 +974,8 @@
         extras = f'"fields":{my_json}, "reload":"{fields_reload}"'
         body = self.create_body(feature=feature, extras=extras)
         result = self.controller.get_json('gw_api_setfields', body, log_sql=True)
-<<<<<<< HEAD
         if not result:
             return
-=======
-        if not result: return
->>>>>>> 030fa9ca
 
         if clear_json:
             _json = {}
