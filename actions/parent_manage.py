"""
This file is part of Giswater 2.0
The program is free software: you can redistribute it and/or modify it under the terms of the GNU 
General Public License as published by the Free Software Foundation, either version 3 of the License, 
or (at your option) any later version.
"""

# -*- coding: utf-8 -*-
from PyQt4.Qt import QDate
from PyQt4.QtGui import QCompleter, QStringListModel, QColor, QAbstractItemView, QTableView
from PyQt4.QtSql import QSqlTableModel
from qgis.core import QgsFeatureRequest
from qgis.gui import QgsMapToolEmitPoint, QgsMapCanvasSnapper, QgsVertexMarker

import os
import sys
from functools import partial

plugin_path = os.path.abspath(os.path.join(os.path.dirname(__file__), '..'))
sys.path.append(plugin_path)

import utils_giswater
from parent import ParentAction


class ParentManage(ParentAction):

    def __init__(self, iface, settings, controller, plugin_dir):  
        """ Class to keep common functions of classes 
            'ManageDocument', 'ManageElement' and 'ManageVisit' of toolbar 'edit' 
        """

        ParentAction.__init__(self, iface, settings, controller, plugin_dir)
                  
        # Vertex marker
        self.snapper = QgsMapCanvasSnapper(self.iface.mapCanvas())
        self.vertex_marker = QgsVertexMarker(self.iface.mapCanvas())
        self.vertex_marker.setColor(QColor(255, 100, 255))
        self.vertex_marker.setIconSize(15)
        self.vertex_marker.setIconType(QgsVertexMarker.ICON_CROSS)
        self.vertex_marker.setPenWidth(3)
                  
        self.x = ""
        self.y = ""
        self.canvas = self.iface.mapCanvas()
     
     
    def reset_lists(self):
        """ Reset list of selected records """
        
        self.ids = []
        self.list_ids = {}
        self.list_ids['arc'] = []
        self.list_ids['node'] = []
        self.list_ids['connec'] = [] 
        self.list_ids['gully'] = []
        self.list_ids['element'] = []


    def reset_layers(self):
        """ Reset list of layers """
        
        self.layers = {}
        self.layers['arc'] = []
        self.layers['node'] = []
        self.layers['connec'] = []
        self.layers['gully'] = []
        self.layers['element'] = []


    def reset_model(self, table_object, geom_type):
        """ Reset model of the widget """ 

        table_relation = table_object + "_x_" + geom_type
        widget_name = "tbl_" + table_relation          
        widget = utils_giswater.getWidget(widget_name)
        if widget:              
            widget.setModel(None)                                 
                    
            
    def remove_selection(self, remove_groups=True):
        """ Remove all previous selections """
            
        layer = self.controller.get_layer_by_tablename("v_edit_arc")
        if layer:
            layer.removeSelection()
        layer = self.controller.get_layer_by_tablename("v_edit_node")
        if layer:
            layer.removeSelection()
        layer = self.controller.get_layer_by_tablename("v_edit_connec")
        if layer:
            layer.removeSelection()
        layer = self.controller.get_layer_by_tablename("v_edit_element")
        if layer:
            layer.removeSelection()
            
        if self.project_type == 'ud':
            layer = self.controller.get_layer_by_tablename("v_edit_gully")
            if layer:
                layer.removeSelection()            

        if remove_groups:
            for layer in self.layers['arc']:
                layer.removeSelection()
            for layer in self.layers['node']:
                layer.removeSelection()
            for layer in self.layers['connec']:
                layer.removeSelection()
            for layer in self.layers['gully']:
                layer.removeSelection()
            for layer in self.layers['element']:
                layer.removeSelection()

        self.canvas.refresh()
    
    
    def reset_widgets(self, table_object):    
        """ Clear contents of input widgets """
        
        if table_object == "doc":
            utils_giswater.setWidgetText("doc_type", "")
            utils_giswater.setWidgetText("observ", "")
            utils_giswater.setWidgetText("path", "")   
        elif table_object == "element":
            utils_giswater.setWidgetText("elementcat_id", "")
            utils_giswater.setWidgetText("state", "")
            utils_giswater.setWidgetText("expl_id","")
            utils_giswater.setWidgetText("ownercat_id", "")
            utils_giswater.setWidgetText("location_type", "")
            utils_giswater.setWidgetText("buildercat_id", "")
            utils_giswater.setWidgetText("workcat_id", "")
            utils_giswater.setWidgetText("workcat_id_end", "")
            utils_giswater.setWidgetText("comment", "")
            utils_giswater.setWidgetText("observ", "")
            utils_giswater.setWidgetText("path", "")
            utils_giswater.setWidgetText("rotation", "")                                    
            utils_giswater.setWidgetText("verified", "")
                    
    
    def fill_widgets(self, table_object, row):    
        """ Fill input widgets with data int he @row """
        
        if table_object == "doc":
            
            utils_giswater.setWidgetText("doc_type", row["doc_type"])
            utils_giswater.setWidgetText("observ",  row["observ"])
            utils_giswater.setWidgetText("path",  row["path"])  
             
        elif table_object == "element":
                    
            state = ""  
            if row['state']:          
                sql = ("SELECT name FROM " + self.schema_name + ".value_state"
                       " WHERE id = '" + str(row['state']) + "'")
                row_aux = self.controller.get_row(sql)
                if row_aux:
                    state = row_aux[0]
    
            expl_id = ""
            if row['expl_id']:
                sql = ("SELECT name FROM " + self.schema_name + ".exploitation"
                       " WHERE expl_id = '" + str(row['expl_id']) + "'")
                row_aux = self.controller.get_row(sql)
                if row_aux:
                    expl_id = row_aux[0]                

            utils_giswater.setWidgetText("state", str(state))
            utils_giswater.setWidgetText("expl_id", str(expl_id))
            utils_giswater.setWidgetText("elementcat_id", row['elementcat_id'])
            utils_giswater.setWidgetText("ownercat_id", row['ownercat_id'])
            utils_giswater.setWidgetText("location_type", row['location_type'])
            utils_giswater.setWidgetText("buildercat_id", row['buildercat_id'])
            utils_giswater.setWidgetText("workcat_id", row['workcat_id'])
            utils_giswater.setWidgetText("workcat_id_end", row['workcat_id_end'])
            utils_giswater.setWidgetText("comment", row['comment'])
            utils_giswater.setWidgetText("observ", row['observ'])
            utils_giswater.setWidgetText("link", row['link'])
            utils_giswater.setWidgetText("verified", row['verified'])
            utils_giswater.setWidgetText("rotation", row['rotation'])
            if str(row['undelete'])== 'True':
                self.dlg.undelete.setChecked(True)
            builtdate = QDate.fromString(str(row['builtdate']), 'yyyy-MM-dd')
            enddate = QDate.fromString(str(row['enddate']), 'yyyy-MM-dd')

            self.dlg.builtdate.setDate(builtdate)
            self.dlg.enddate.setDate(enddate)
            
              
    def get_records_geom_type(self, table_object, geom_type):
        """ Get records of @geom_type associated to selected @table_object """
        
        object_id = utils_giswater.getWidgetText(table_object + "_id")        
        table_relation = table_object + "_x_" + geom_type
        widget_name = "tbl_" + table_relation           
        
        exists = self.controller.check_table(table_relation)
        if not exists:
            self.controller.log_info("Not found: " + str(table_relation))
            return
              
        sql = ("SELECT " + geom_type + "_id"
               " FROM " + self.schema_name + "." + table_relation + ""
               " WHERE " + table_object + "_id = '" + str(object_id) + "'")
        rows = self.controller.get_rows(sql, log_info=False)
        if rows:
            for row in rows:
                self.list_ids[geom_type].append(str(row[0]))
                self.ids.append(str(row[0]))

            expr_filter = self.get_expr_filter(geom_type)
            self.set_table_model(widget_name, geom_type, expr_filter)   
            
                                
    def exist_object(self, table_object):
        """ Check if selected object (document or element) already exists """
        
        # Reset list of selected records
        self.reset_lists()
        
        field_object_id = "id"
        if table_object == "element":
            field_object_id = table_object + "_id"           
        object_id = utils_giswater.getWidgetText(table_object + "_id")

        # Check if we already have data with selected object_id
        sql = ("SELECT * " 
            " FROM " + self.schema_name + "." + str(table_object) + ""
            " WHERE " + str(field_object_id) + " = '" + str(object_id) + "'")
        row = self.controller.get_row(sql, log_info=False)

        # If object_id not found: Clear data
        if not row:    
            self.reset_widgets(table_object)            
            self.remove_selection(True)        
            self.reset_model(table_object, "arc")      
            self.reset_model(table_object, "node")      
            self.reset_model(table_object, "connec")
            self.reset_model(table_object, "element")
            if self.project_type == 'ud':
                self.reset_model(table_object, "gully")
            return            

        # Fill input widgets with data of the @row
        self.fill_widgets(table_object, row)

        # Check related 'arcs'
        self.get_records_geom_type(table_object, "arc")
        
        # Check related 'nodes'
        self.get_records_geom_type(table_object, "node")
        
        # Check related 'connecs'
        self.get_records_geom_type(table_object, "connec")

        # Check related 'elements'
        self.get_records_geom_type(table_object, "element")

        # Check related 'gullys'
        if self.project_type == 'ud':        
            self.get_records_geom_type(table_object, "gully")


    def populate_combo(self, widget, table_name, field_name="id"):
        """ Executes query and fill combo box """

        sql = ("SELECT " + field_name + ""
               " FROM " + self.schema_name + "." + table_name + ""
               " ORDER BY " + field_name)
        rows = self.controller.get_rows(sql)
        utils_giswater.fillComboBox(widget, rows)
        if rows:
            utils_giswater.setCurrentIndex(widget, 0)           
        
        
    def add_point(self):
        """ Create the appropriate map tool and connect to the corresponding signal """
        
        self.emit_point = QgsMapToolEmitPoint(self.canvas)
        self.canvas.setMapTool(self.emit_point)
        self.emit_point.canvasClicked.connect(partial(self.get_xy))


    def get_xy(self, point):
        """ Get coordinates of selected point """
        
        self.x = point.x()
        self.y = point.y()
        message = "Geometry has been added!"
        self.controller.show_info(message)
        self.emit_point.canvasClicked.disconnect()
        
        
    def tab_feature_changed(self, table_object):
        """ Set geom_type and layer depending selected tab
            @table_object = ['doc' | 'element' | 'cat_work']
        """
                        
        tab_position = self.dlg.tab_feature.currentIndex()
        if tab_position == 0:
            self.geom_type = "arc"   
        elif tab_position == 1:
            self.geom_type = "node"
        elif tab_position == 2:
            self.geom_type = "connec"
        elif tab_position == 3:
            self.geom_type = "element"
        elif tab_position == 4:
            self.geom_type = "gully"

        self.hide_generic_layers()                  
        widget_name = "tbl_" + table_object + "_x_" + str(self.geom_type)
        viewname = "v_edit_" + str(self.geom_type)
        self.layer = self.controller.get_layer_by_tablename(viewname) 
        self.set_layer_active_visible(self.layer)
        self.widget = utils_giswater.getWidget(widget_name)
            
        # Adding auto-completion to a QLineEdit
        self.set_completer_feature_id(self.geom_type, viewname)
        
        self.iface.actionPan().trigger()    
        

    def set_completer_object(self, table_object):
        """ Set autocomplete of widget @table_object + "_id" 
            getting id's from selected @table_object 
        """
                     
        widget = utils_giswater.getWidget(table_object + "_id")
        if not widget:
            return
        
        # Set SQL
        field_object_id = "id"
        if table_object == "element":
            field_object_id = table_object + "_id"
        sql = ("SELECT DISTINCT(" + field_object_id + ")"
               " FROM " + self.schema_name + "." + table_object)
        row = self.controller.get_rows(sql)
        for i in range(0, len(row)):
            aux = row[i]
            row[i] = str(aux[0])

        # Set completer and model: add autocomplete in the widget
        self.completer = QCompleter()
        widget.setCompleter(self.completer)
        model = QStringListModel()
        model.setStringList(row)
        self.completer.setModel(model)
        

    def set_completer_feature_id(self, geom_type, viewname):
        """ Set autocomplete of widget 'feature_id' 
            getting id's from selected @viewname 
        """
             
        # Adding auto-completion to a QLineEdit
        self.completer = QCompleter()
        self.dlg.feature_id.setCompleter(self.completer)
        model = QStringListModel()

        sql = ("SELECT " + geom_type + "_id"
               " FROM " + self.schema_name + "." + viewname)
        row = self.controller.get_rows(sql)
        for i in range(0, len(row)):
            aux = row[i]
            row[i] = str(aux[0])

        model.setStringList(row)
        self.completer.setModel(model)


    def get_expr_filter(self, geom_type):
        """ Set an expression filter with the contents of the list.
            Set a model with selected filter. Attach that model to selected table 
        """
        
        list_ids = self.list_ids[geom_type]
        field_id = geom_type + "_id"
        if len(list_ids) == 0:
            return None
        
        # Set expression filter with features in the list        
        expr_filter = field_id + " IN ("
        for i in range(len(list_ids)):
            expr_filter += "'" + str(list_ids[i]) + "', "
        expr_filter = expr_filter[:-2] + ")"
            
        # Check expression
        (is_valid, expr) = self.check_expression(expr_filter)
        if not is_valid:
            return None

        # Select features of layers applying @expr
        self.select_features_by_ids(geom_type, expr)
        
        return expr_filter


    def reload_table(self, table_object, geom_type, expr_filter):
        """ Reload @widget with contents of @tablename applying selected @expr_filter """
                         
        widget_name = "tbl_" + table_object + "_x_" + geom_type
        widget = utils_giswater.getWidget(widget_name) 
        if not widget:
            self.controller.log_info("Widget not found", parameter=widget_name)
            return None
        
        expr = self.set_table_model(widget, geom_type, expr_filter)
        return expr
    
    
    def set_table_model(self, widget_name, geom_type, expr_filter):
        """ Sets a TableModel to @widget_name attached to 
            @table_name and filter @expr_filter 
        """
        
        expr = None
        if expr_filter:
            # Check expression          
            (is_valid, expr) = self.check_expression(expr_filter)    #@UnusedVariable
            if not is_valid:
                return expr              

        # Set a model with selected filter expression
        table_name = "v_edit_" + geom_type        
        if self.schema_name not in table_name:
            table_name = self.schema_name + "." + table_name  
        
        # Set the model
        model = QSqlTableModel();
        model.setTable(table_name)
        model.setEditStrategy(QSqlTableModel.OnManualSubmit)
        model.select()
        if model.lastError().isValid():
            self.controller.show_warning(model.lastError().text())
            return expr
        
        # Attach model to selected widget
        widget = utils_giswater.getWidget(widget_name) 
        if not widget:
            self.controller.log_info("Widget not found", parameter=widget_name)
            return expr
        
        if expr_filter:
            widget.setModel(model)
            widget.model().setFilter(expr_filter)
            widget.model().select()        
        else:
            widget.setModel(None)
        
        return expr      
        
    
    def select_features_by_ids(self, geom_type, expr, has_group=False):
        """ Select features of layers of group @geom_type applying @expr """

        # Build a list of feature id's and select them
        if not has_group:
            viewname = "v_edit_" + str(geom_type)
            layer = self.controller.get_layer_by_tablename(viewname)
            it = layer.getFeatures(QgsFeatureRequest(expr))
            id_list = [i.id() for i in it]
            layer.selectByIds(id_list)
        else:
            for layer in self.layers[geom_type]:
                it = layer.getFeatures(QgsFeatureRequest(expr))
                id_list = [i.id() for i in it]
                layer.selectByIds(id_list)

        
    def insert_geom(self, table_object):
        """ Select feature with entered id. Set a model with selected filter.
            Attach that model to selected table 
        """
        
        # Clear list of ids
        self.ids = []
        field_id = self.geom_type + "_id"

        feature_id = utils_giswater.getWidgetText("feature_id")        
        if feature_id == 'null':
            message = "You need to enter a feature id"
            self.controller.show_info_box(message) 
            return

        # Get selected features of the layer
        layer = self.layer
        if layer.selectedFeatureCount() > 0:
            features = layer.selectedFeatures()
            for feature in features:
                # Append 'feature_id' into the list
                selected_id = feature.attribute(field_id)
                self.ids.append(str(selected_id))

        # Show message if element is already in the list
        if feature_id in self.ids:
            message = "Selected feature already in the list"
            self.controller.show_info_box(message, parameter=feature_id)
            return
        
        # If feature id doesn't exist in list -> add
        self.ids.append(feature_id)
        
        # Set expression filter with features in the list
        expr_filter = "\"" + field_id + "\" IN ("
        for i in range(len(self.ids)):
            expr_filter += "'" + str(self.ids[i]) + "', "
        expr_filter = expr_filter[:-2] + ")"

        # Check expression
        (is_valid, expr) = self.check_expression(expr_filter)
        if not is_valid:
            return   

        # Reload contents of table 'tbl_doc_x_@geom_type'
        self.reload_table(table_object, self.geom_type, expr_filter)

        # Select features with previous filter
        # Build a list of feature id's and select them
        it = layer.getFeatures(QgsFeatureRequest(expr))
        id_list = [i.id() for i in it]
        layer.selectByIds(id_list)

        # Update list
        self.list_ids[self.geom_type] = self.ids


    def insert_geom_has_group(self, table_object):
        """ Select feature with entered id. Set a model with selected filter.
            Attach that model to selected table
        """
        
        self.disconnect_signal_selection_changed()            
                    
        # Clear list of ids
        self.ids = []
        field_id = self.geom_type + "_id"

        feature_id = utils_giswater.getWidgetText("feature_id")
        if feature_id == 'null':
            message = "You need to enter a feature id"
            self.controller.show_info_box(message)
            return

        # Get selected features of the layer
        for layer in self.layers[self.geom_type]:
            if layer.selectedFeatureCount() > 0:
                features = layer.selectedFeatures()
                for feature in features:
                    # Append 'feature_id' into the list
                    selected_id = feature.attribute(field_id)
                    self.ids.append(selected_id)
            if feature_id not in self.ids:
                # If feature id doesn't exist in list -> add
                self.ids.append(str(feature_id))

        # Set expression filter with features in the list
        expr_filter = "\"" + field_id + "\" IN ("
        for i in range(len(self.ids)):
            expr_filter += "'" + str(self.ids[i]) + "', "
        expr_filter = expr_filter[:-2] + ")"

        # Check expression
        (is_valid, expr) = self.check_expression(expr_filter)
        if not is_valid:
            return

        # Select features with previous filter
        # Build a list of feature id's and select them
        for layer in self.layers[self.geom_type]:
            it = layer.getFeatures(QgsFeatureRequest(expr))
            id_list = [i.id() for i in it]
            if len(id_list) > 0:
                layer.selectByIds(id_list)

        # Reload contents of table 'tbl_???_x_@geom_type'
        self.reload_table(table_object, self.geom_type, expr_filter)

        # Update list
        self.list_ids[self.geom_type] = self.ids
        
        self.connect_signal_selection_changed(table_object)           
        
             
    def delete_records(self, table_object, has_group=False):
        """ Delete selected elements of the table """          
                    
        self.disconnect_signal_selection_changed()
                            
        widget_name = "tbl_" + table_object + "_x_" + self.geom_type
        widget = utils_giswater.getWidget(widget_name)
        if not widget:
            self.controller.show_warning("Widget not found", parameter=widget_name)
            return
        
        # Get selected rows
        selected_list = widget.selectionModel().selectedRows()
        if len(selected_list) == 0:
            message = "Any record selected"
            self.controller.show_info_box(message)
            return

        self.ids = self.list_ids[self.geom_type]
        field_id = self.geom_type + "_id"
        
        del_id = []
        inf_text = ""
        list_id = ""
        for i in range(0, len(selected_list)):
            row = selected_list[i].row()
            id_feature = widget.model().record(row).value(field_id)
            inf_text += str(id_feature) + ", "
            list_id = list_id + "'" + str(id_feature) + "', "
            del_id.append(id_feature)
        inf_text = inf_text[:-2]
        list_id = list_id[:-2]
        message = "Are you sure you want to delete these records?"
        answer = self.controller.ask_question(message, "Delete records", inf_text)
        if answer:
            for el in del_id:
                self.ids.remove(el)
             
        expr_filter = None
        expr = None
        if len(self.ids) > 0:                    
                
            # Set expression filter with features in the list
            expr_filter = "\"" + field_id + "\" IN ("
            for i in range(len(self.ids)):
                expr_filter += "'" + str(self.ids[i]) + "', "
            expr_filter = expr_filter[:-2] + ")"
            
            # Check expression
            (is_valid, expr) = self.check_expression(expr_filter) #@UnusedVariable
            if not is_valid:
                return           

        # Update model of the widget with selected expr_filter   
        self.reload_table(table_object, self.geom_type, expr_filter)                 

        # Select features with previous filter
        # Build a list of feature id's and select them
        if not has_group:
            layer = self.layer
            if expr:
                it = layer.getFeatures(QgsFeatureRequest(expr))
                id_list = [i.id() for i in it]
                layer.selectByIds(id_list)
            else:
                layer.removeSelection()
        else:
            for layer in self.layers[self.geom_type]:
                it = layer.getFeatures(QgsFeatureRequest(expr))
                id_list = [i.id() for i in it]
                if len(id_list) > 0:
                    layer.selectByIds(id_list)

        
        # Update list
        self.list_ids[self.geom_type] = self.ids                        
        
        self.connect_signal_selection_changed(table_object)                              
                
                                
    def manage_close(self, table_object, cur_active_layer=None):
        """ Close dialog and disconnect snapping """
        
        if cur_active_layer:
            self.iface.setActiveLayer(cur_active_layer)
        self.remove_selection(True)       
        self.reset_model(table_object, "arc")      
        self.reset_model(table_object, "node")      
        self.reset_model(table_object, "connec")   
        self.reset_model(table_object, "element")
        if self.project_type == 'ud':        
            self.reset_model(table_object, "gully")      
        self.close_dialog()   
        self.hide_generic_layers()
        self.disconnect_snapping()   
        self.disconnect_signal_selection_changed()         
                    

    def snapping_init(self, table_object):
        
        # Select map tool 'Select features'
        self.iface.actionSelect().trigger()
        
        self.disconnect_signal_selection_changed()        
        self.connect_signal_selection_changed(table_object)


    def snapping_selection(self, table_object, geom_type):
        
        self.canvas.disconnect_signal_selection_changed()
                    
        field_id = geom_type + "_id"
        self.ids = []
        layer = self.controller.get_layer_by_tablename("v_edit_" + geom_type, True, True)
        if not layer:
            return
        
        if layer.selectedFeatureCount() > 0:
            # Get all selected features of the layer
            features = layer.selectedFeatures()
            # Get id from all selected features
            for feature in features:
                selected_id = feature.attribute(field_id)              
                if selected_id in self.ids:
                    message = "Feature id already in the list!"
                    self.controller.show_info_box(message, parameter=selected_id)
                else:
                    self.ids.append(selected_id)
        
        if geom_type == 'arc':
            self.list_ids['arc'] = self.ids
        elif geom_type == 'node':
            self.list_ids['node'] = self.ids
        elif geom_type == 'connec':
            self.list_ids['connec'] = self.ids
        elif geom_type == 'gully':
            self.list_ids['gully'] = self.ids
        elif geom_type == 'element':
            self.list_ids['element'] = self.ids

        expr_filter = None
        if len(self.ids) > 0:
            # Set 'expr_filter' with features that are in the list
            expr_filter = "\"" + field_id + "\" IN ("
            for i in range(len(self.ids)):
                expr_filter += "'" + str(self.ids[i]) + "', "
            expr_filter = expr_filter[:-2] + ")"
    
            # Check expression
            (is_valid, expr) = self.check_expression(expr_filter)   #@UnusedVariable
            if not is_valid:
                return                                           
                          
            self.select_features_by_ids(geom_type, expr, True)
                        
        # Reload contents of table 'tbl_@table_object_x_@geom_type'
        self.reload_table(table_object, geom_type, expr_filter)                    
                
        # Remove selection in generic 'v_edit' layers
        self.remove_selection(False)
                    
        self.connect_signal_selection_changed(table_object)           
                        
                        
    def disconnect_snapping(self):
        """ Select 'Pan' as current map tool and disconnect snapping """
        
        try:
            self.iface.actionPan().trigger()     
            self.canvas.xyCoordinates.disconnect()      
            if self.emit_point:       
                self.emit_point.canvasClicked.disconnect()
        except:     
            pass
            
            
    def fill_table_object(self, widget, table_name):
        """ Set a model with selected filter. Attach that model to selected table """

        # Set model
        model = QSqlTableModel();
        model.setTable(table_name)
        model.setEditStrategy(QSqlTableModel.OnManualSubmit)
        model.sort(0, 1)
        model.select()

        # Check for errors
        if model.lastError().isValid():
            self.controller.show_warning(model.lastError().text())

        # Attach model to table view
        widget.setModel(model)
                     

    def filter_by_id(self, widget_table, widget_txt, table_object):

        field_object_id = "id"
        if table_object == "element":
            field_object_id = table_object + "_id"        
        object_id = utils_giswater.getWidgetText(widget_txt)
        if object_id != 'null':
            expr = field_object_id + " = '" + str(object_id) + "'"
            # Refresh model with selected filter
            widget_table.model().setFilter(expr)
            widget_table.model().select()
        else:
            self.fill_table_object(widget_table, self.schema_name + "." + table_object)
            
            
    def delete_selected_object(self, widget, table_object):
        """ Delete selected objects of the table (by object_id) """
        
        # Get selected rows
        selected_list = widget.selectionModel().selectedRows()
        if len(selected_list) == 0:
            message = "Any record selected"
            self.controller.show_warning(message)
            return

        inf_text = ""
        list_id = ""
        field_object_id = "id"
        if table_object == "element":
            field_object_id = table_object + "_id"     
        for i in range(0, len(selected_list)):
            row = selected_list[i].row()
            id_ = widget.model().record(row).value(str(field_object_id))
            inf_text+= str(id_) + ", "
            list_id = list_id + "'" + str(id_) + "', "
        inf_text = inf_text[:-2]
        list_id = list_id[:-2]
        message = "Are you sure you want to delete these records?"
        answer = self.controller.ask_question(message, "Delete records", inf_text)
        if answer:
            sql = ("DELETE FROM " + self.schema_name + "." + table_object + ""
                   " WHERE " + field_object_id + " IN (" + list_id + ")")
            self.controller.execute_sql(sql, log_sql=True)
            widget.model().select()     
            
            
    def open_selected_object(self, widget, table_object):
        """ Open object form with selected record of the table """

        selected_list = widget.selectionModel().selectedRows()
        if len(selected_list) == 0:
            message = "Any record selected"
            self.controller.show_warning(message)
            return
        
        row = selected_list[0].row()

        # Get object_id from selected row
        field_object_id = "id"
        widget_id = table_object + "_id"
        if table_object == "element":
            field_object_id = table_object + "_id"      
        if table_object == "om_visit":
            widget_id = "visit_id"      
        selected_object_id = widget.model().record(row).value(field_object_id)

        # Close this dialog and open selected object
        self.dlg_man.close()
        
        if table_object == "doc":
            self.manage_document()
        elif table_object == "element":
            self.manage_element()
        elif table_object == "om_visit":
            self.manage_visit()
            
<<<<<<< HEAD
        utils_giswater.setWidgetText(widget_id, selected_object_id)
=======
        utils_giswater.setWidgetText(table_object + "_id", selected_object_id)
                                
>>>>>>> 6295486d
                                    
    def set_selectionbehavior(self, dialog):
        
        # Get objects of type: QTableView
        widget_list = dialog.findChildren(QTableView)
        for widget in widget_list:
            widget.setSelectionBehavior(QAbstractItemView.SelectRows) 
        
                       
    def set_layer_active_visible(self, layer, visible=True):    
        """ Set layer active and visible """
           
        self.iface.setActiveLayer(layer)                      
        self.iface.legendInterface().setLayerVisible(layer, visible)          
        
    
    def hide_generic_layers(self, visible=False):       
        """ Hide generic layers """
        
        layer = self.controller.get_layer_by_tablename("v_edit_arc")
        if layer:
            self.iface.legendInterface().setLayerVisible(layer, visible)
        layer = self.controller.get_layer_by_tablename("v_edit_node")
        if layer:
            self.iface.legendInterface().setLayerVisible(layer, visible)
        layer = self.controller.get_layer_by_tablename("v_edit_connec")
        if layer:
            self.iface.legendInterface().setLayerVisible(layer, visible)
        layer = self.controller.get_layer_by_tablename("v_edit_element")
        if layer:
            self.iface.legendInterface().setLayerVisible(layer, visible)
            
        if self.project_type == 'ud':
            layer = self.controller.get_layer_by_tablename("v_edit_gully")
            if layer:
                self.iface.legendInterface().setLayerVisible(layer, visible)            
        
    
    def connect_signal_selection_changed(self, table_object):
        """ Connect signal selectionChanged """
        
        try:
            self.canvas.selectionChanged.connect(partial(self.snapping_selection, table_object, self.geom_type))  
        except Exception as e:    
            pass
    
    
    def disconnect_signal_selection_changed(self):
        """ Disconnect signal selectionChanged """
        
        try:
            self.canvas.selectionChanged.disconnect()  
        except Exception as e:   
            pass
        <|MERGE_RESOLUTION|>--- conflicted
+++ resolved
@@ -852,12 +852,8 @@
         elif table_object == "om_visit":
             self.manage_visit()
             
-<<<<<<< HEAD
         utils_giswater.setWidgetText(widget_id, selected_object_id)
-=======
-        utils_giswater.setWidgetText(table_object + "_id", selected_object_id)
-                                
->>>>>>> 6295486d
+             
                                     
     def set_selectionbehavior(self, dialog):
         
