"""
This file is part of Giswater 3.1
The program is free software: you can redistribute it and/or modify it under the terms of the GNU 
General Public License as published by the Free Software Foundation, either version 3 of the License, 
or (at your option) any later version.
"""
from future import standard_library
standard_library.install_aliases()
# -*- coding: utf-8 -*-
try:
    from qgis.core import Qgis
except ImportError:
    from qgis.core import QGis as Qgis

if Qgis.QGIS_VERSION_INT < 29900:
    import ConfigParser as configparser
    from qgis.PyQt.QtGui import QStringListModel
    from qgis.core import QgsMapLayerRegistry as QgsProject
    from qgis.gui import QgsMapCanvasSnapper
else:
    import configparser
    from qgis.PyQt.QtCore import QStringListModel
    from qgis.core import QgsProject
    from qgis.gui import QgsMapCanvas
    from builtins import range
    from builtins import object

from qgis.core import QgsExpression, QgsFeatureRequest, QgsRectangle
from qgis.PyQt.QtCore import Qt, QSettings
from qgis.PyQt.QtWidgets import QAbstractItemView, QTableView, QFileDialog, QApplication, QCompleter, QAction
from qgis.PyQt.QtGui import QIcon, QCursor, QPixmap
from qgis.PyQt.QtSql import QSqlTableModel, QSqlQueryModel

from functools import partial
import sys
if 'nt' in sys.builtin_module_names:
    import ctypes

import os
import utils_giswater
import webbrowser


class ParentAction(object):

    def __init__(self, iface, settings, controller, plugin_dir):  
        """ Class constructor """

        # Initialize instance attributes
        self.giswater_version = "3.1"
        self.iface = iface
        self.canvas = self.iface.mapCanvas()        
        self.settings = settings
        self.controller = controller
        self.plugin_dir = plugin_dir       
        self.dao = self.controller.dao         
        self.schema_name = self.controller.schema_name
        self.project_type = None
        self.file_gsw = None
        self.gsw_settings = None        
          
        # Get files to execute giswater jar (only in Windows)
        if 'nt' in sys.builtin_module_names: 
            self.plugin_version = self.get_plugin_version()
            self.java_exe = self.get_java_exe()              
            (self.giswater_file_path, self.giswater_build_version) = self.get_giswater_jar() 
    
    
    def set_controller(self, controller):
        """ Set controller class """
        
        self.controller = controller
        self.schema_name = self.controller.schema_name       
        
    
    def get_plugin_version(self):
        """ Get plugin version from metadata.txt file """
               
        # Check if metadata file exists    
        metadata_file = os.path.join(self.plugin_dir, 'metadata.txt')
        if not os.path.exists(metadata_file):
            message = "Metadata file not found" + metadata_file
            self.controller.show_warning(message, parameter=metadata_file)
            return None
          
        metadata = configparser.ConfigParser()
        metadata.read(metadata_file)
        plugin_version = metadata.get('general', 'version')
        if plugin_version is None:
            message = "Plugin version not found"
            self.controller.show_warning(message)
        
        return plugin_version
               
       
    def get_giswater_jar(self):
        """ Get executable Giswater file and build version from windows registry """
             
        reg_hkey = "HKEY_LOCAL_MACHINE"
        reg_path = "SOFTWARE\\Giswater\\"+self.giswater_version
        reg_name = "InstallFolder"
        giswater_folder = utils_giswater.get_reg(reg_hkey, reg_path, reg_name)
        if giswater_folder is None:
            message = "Cannot get giswater folder from windows registry"
            self.controller.log_info(message, parameter=reg_path)
            return (None, None)
            
        # Check if giswater folder exists
        if not os.path.exists(giswater_folder):
            message = "Giswater folder not found"
            self.controller.log_info(message, parameter=giswater_folder)
            return (None, None)           
            
        # Check if giswater executable file file exists
        giswater_file_path = giswater_folder+"\giswater.jar"
        if not os.path.exists(giswater_file_path):
            message = "Giswater executable file not found"
            self.controller.log_info(message, parameter=giswater_file_path)
            return (None, None) 

        # Get giswater major version
        reg_name = "MajorVersion"
        major_version = utils_giswater.get_reg(reg_hkey, reg_path, reg_name)
        if major_version is None:
            message = "Cannot get giswater major version from windows registry"
            self.controller.log_info(message, parameter=reg_path)
            return (giswater_file_path, None)    

        # Get giswater minor version
        reg_name = "MinorVersion"
        minor_version = utils_giswater.get_reg(reg_hkey, reg_path, reg_name)
        if minor_version is None:
            message = "Cannot get giswater minor version from windows registry" + reg_path
            self.controller.log_info(message, parameter=reg_path)
            return (giswater_file_path, None)  
                        
        # Get giswater build version
        reg_name = "BuildVersion"
        build_version = utils_giswater.get_reg(reg_hkey, reg_path, reg_name)
        if build_version is None:
            message = "Cannot get giswater build version from windows registry"
            self.controller.log_info(message, parameter=reg_path)
            return (giswater_file_path, None)        
        
        giswater_build_version = major_version + '.' + minor_version + '.' + build_version
        
        return (giswater_file_path, giswater_build_version)
    
           
    def get_java_exe(self):
        """ Get executable Java file from windows registry """

        reg_hkey = "HKEY_LOCAL_MACHINE"
        reg_path = "SOFTWARE\\JavaSoft\\Java Runtime Environment"
        reg_name = "CurrentVersion"
        java_version = utils_giswater.get_reg(reg_hkey, reg_path, reg_name)
        
        # Check if java version exists (64 bits)
        if java_version is None:
            reg_path = "SOFTWARE\\Wow6432Node\\JavaSoft\\Java Runtime Environment" 
            java_version = utils_giswater.get_reg(reg_hkey, reg_path, reg_name)   
            # Check if java version exists (32 bits)            
            if java_version is None:
                message = "Cannot get current Java version from windows registry"
                self.controller.log_info(message, parameter=reg_path)
                return None
      
        # Get java folder
        reg_path+= "\\"+java_version
        reg_name = "JavaHome"
        java_folder = utils_giswater.get_reg(reg_hkey, reg_path, reg_name)
        if java_folder is None:
            message = "Cannot get Java folder from windows registry"
            self.controller.log_info(message, parameter=reg_path)
            return None         

        # Check if java folder exists
        if not os.path.exists(java_folder):
            message = "Java folder not found"
            self.controller.log_info(message, parameter=java_folder)
            return None  

        # Check if java executable file exists
        java_exe = java_folder+"/bin/java.exe"
        if not os.path.exists(java_exe):
            message = "Java executable file not found"
            self.controller.log_info(message, parameter=java_exe)
            return None  
                
        return java_exe
                        

    def execute_giswater(self, parameter):
        """ Executes giswater with selected parameter """

        if self.giswater_file_path is None or self.java_exe is None:
            return               
        
        # Save database connection parameters into GSW file
        self.save_database_parameters()        
        
        # Check if gsw file exists. If not giswater will open with the last .gsw file
        if self.file_gsw is None:
            self.file_gsw = ""        
        if self.file_gsw:
            if self.file_gsw != "" and not os.path.exists(self.file_gsw):
                message = "GSW file not found"
                self.controller.show_info(message, parameter=self.file_gsw)
                self.file_gsw = ""   
        
        # Start program     
        aux = '"' + self.giswater_file_path + '"'
        if self.file_gsw != "":
            aux+= ' "' + self.file_gsw + '"'
            program = [self.java_exe, "-jar", self.giswater_file_path, self.file_gsw, parameter]
        else:
            program = [self.java_exe, "-jar", self.giswater_file_path, "", parameter]

        self.controller.start_program(program)               
        
        # Compare Java and Plugin versions
        if self.plugin_version != self.giswater_build_version:
            msg = ("Giswater and plugin versions are different. "
                   "Giswater version: " + self.giswater_build_version + ""
                   " - Plugin version: " + self.plugin_version)
            self.controller.show_info(msg, 10)
        # Show information message    
        else:
            message = "Executing..."
            self.controller.show_info(message, parameter=aux)
        

    def set_java_settings(self, show_warning=True):
                        
        # Get giswater properties file
        users_home = os.path.expanduser("~")
        filename = "giswater_" + self.giswater_version + ".properties"
        java_properties_path = users_home + os.sep + "giswater" + os.sep + "config" + os.sep + filename    
        if not os.path.exists(java_properties_path):
            message = "Giswater properties file not found"
            if show_warning:
                self.controller.show_warning(message, parameter=str(java_properties_path))
            return False
                        
        self.java_settings = QSettings(java_properties_path, QSettings.IniFormat)
        self.java_settings.setIniCodec(sys.getfilesystemencoding())        
        self.file_gsw = utils_giswater.get_settings_value(self.java_settings, 'FILE_GSW')   
                
            
    def set_gsw_settings(self):
                  
        if not self.file_gsw:                   
            self.set_java_settings(False)
            
        self.gsw_settings = QSettings(self.file_gsw, QSettings.IniFormat)        
                    

    def save_database_parameters(self):
        """ Save database connection parameters into GSW file """
        
        if self.gsw_settings is None:
            self.set_gsw_settings()
        
        # Get layer version
        layer = self.controller.get_layer_by_tablename('version')
        if not layer:
            return

        # Get database connection paramaters and save them into GSW file
        layer_source = self.controller.get_layer_source_from_credentials()
        if layer_source is None:
            return
                
        self.gsw_settings.setValue('POSTGIS_DATABASE', layer_source['db'])
        self.gsw_settings.setValue('POSTGIS_HOST', layer_source['host'])
        self.gsw_settings.setValue('POSTGIS_PORT', layer_source['port'])
        self.gsw_settings.setValue('POSTGIS_USER', layer_source['user'])
        self.gsw_settings.setValue('POSTGIS_USESSL', 'false')               
        
        
    def open_web_browser(self, dialog, widget=None):
        """ Display url using the default browser """
        
        if widget is not None:           
            url = utils_giswater.getWidgetText(dialog, widget)
            if url == 'null':
                url = 'www.giswater.org'
        else:
            url = 'www.giswater.org'
                     
        webbrowser.open(url)    
        

    def get_file_dialog(self, dialog, widget):
        """ Get file dialog """
        
        # Check if selected file exists. Set default value if necessary
        file_path = utils_giswater.getWidgetText(dialog, widget)
        if file_path is None or file_path == 'null' or not os.path.exists(str(file_path)): 
            folder_path = self.plugin_dir   
        else:     
            folder_path = os.path.dirname(file_path) 
                
        # Open dialog to select file
        os.chdir(folder_path)
        file_dialog = QFileDialog()
        file_dialog.setFileMode(QFileDialog.AnyFile)        
        message = "Select file"
        folder_path = file_dialog.getOpenFileName(parent=None, caption=self.controller.tr(message))
        if folder_path:
            utils_giswater.setWidgetText(dialog, widget, str(folder_path))
                
                
    def get_folder_dialog(self, dialog, widget):
        """ Get folder dialog """
        
        # Check if selected folder exists. Set default value if necessary
        folder_path = utils_giswater.getWidgetText(dialog, widget)
        if folder_path is None or folder_path == 'null' or not os.path.exists(folder_path): 
            folder_path = os.path.expanduser("~")

        # Open dialog to select folder
        os.chdir(folder_path)
        file_dialog = QFileDialog()
        file_dialog.setFileMode(QFileDialog.Directory)      
        message = "Select folder"
        folder_path = file_dialog.getExistingDirectory(parent=None, caption=self.controller.tr(message), directory=folder_path)
        if folder_path:
            utils_giswater.setWidgetText(dialog, widget, str(folder_path))


    def load_settings(self, dialog=None):
        """ Load QGIS settings related with dialog position and size """

        if dialog is None:
            dialog = self.dlg
                    
        try:
            x = self.controller.plugin_settings_value(dialog.objectName() + "_x")
            y = self.controller.plugin_settings_value(dialog.objectName() + "_y")
            width = self.controller.plugin_settings_value(dialog.objectName() + "_width", dialog.property('width'))
            height = self.controller.plugin_settings_value(dialog.objectName() + "_height", dialog.property('height'))

            if int(x) < 0 or int(y) < 0:
                dialog.resize(int(width), int(height))
            else:
                screens = ctypes.windll.user32
                screen_x = screens.GetSystemMetrics(78)
                screen_y = screens.GetSystemMetrics(79)                
                if int(x) > screen_x:
                    x = int(screen_x) - int(width)
                if int(y) > screen_y:
                    y = int(screen_y)
                dialog.setGeometry(int(x), int(y), int(width), int(height))
        except:
            pass


    def save_settings(self, dialog=None):
        """ Save QGIS settings related with dialog position and size """
                
        if dialog is None:
            dialog = self.dlg
            
        self.controller.plugin_settings_set_value(dialog.objectName() + "_width", dialog.property('width'))
        self.controller.plugin_settings_set_value(dialog.objectName() + "_height", dialog.property('height'))
        self.controller.plugin_settings_set_value(dialog.objectName() + "_x", dialog.pos().x()+8)
        self.controller.plugin_settings_set_value(dialog.objectName() + "_y", dialog.pos().y()+31)
        
        
    def open_dialog(self, dlg=None, dlg_name=None, maximize_button=True, stay_on_top=True): 
        """ Open dialog """

        if dlg is None or type(dlg) is bool:
            dlg = self.dlg
            
        # Manage i18n of the dialog                  
        if dlg_name:      
            self.controller.manage_translation(dlg_name, dlg)      
            
        # Manage stay on top and maximize button
        if maximize_button and stay_on_top:           
            dlg.setWindowFlags(Qt.WindowMinimizeButtonHint | Qt.WindowMaximizeButtonHint | Qt.WindowStaysOnTopHint)       
        elif not maximize_button and stay_on_top:
            dlg.setWindowFlags(Qt.WindowMinimizeButtonHint | Qt.WindowStaysOnTopHint) 
        elif maximize_button and not stay_on_top:
            dlg.setWindowFlags(Qt.WindowMaximizeButtonHint)              

        # Open dialog
        dlg.open()      
    
        
    def close_dialog(self, dlg=None): 
        """ Close dialog """

        if dlg is None or type(dlg) is bool:
            dlg = self.dlg
        try:
            self.save_settings(dlg)
            dlg.close()
            map_tool = self.canvas.mapTool()
            # If selected map tool is from the plugin, set 'Pan' as current one
            if map_tool.toolName() == '':
                self.iface.actionPan().trigger() 
        except AttributeError:
            pass
        
        
    def multi_row_selector(self, dialog, tableleft, tableright, field_id_left, field_id_right, name='name',
                           index=[0, 2, 3, 4, 5, 6, 7, 8, 9, 10, 11, 12, 13, 14, 15, 16, 17, 18, 19, 20, 21, 22, 23, 24,
                                  25, 26, 27, 28, 29, 30]):
        
        # fill QTableView all_rows
        tbl_all_rows = dialog.findChild(QTableView, "all_rows")
        tbl_all_rows.setSelectionBehavior(QAbstractItemView.SelectRows)

        query_left = "SELECT * FROM " + self.schema_name + "." + tableleft + " WHERE " + name + " NOT IN "
        query_left += "(SELECT " + tableleft + "." + name + " FROM " + self.schema_name + "." + tableleft
        query_left += " RIGHT JOIN " + self.schema_name + "." + tableright + " ON " + tableleft + "." + field_id_left + " = " + tableright + "." + field_id_right
        query_left += " WHERE cur_user = current_user)"

        self.fill_table_by_query(tbl_all_rows, query_left)
        self.hide_colums(tbl_all_rows, index)
        tbl_all_rows.setColumnWidth(1, 200)

        # fill QTableView selected_rows
        tbl_selected_rows = dialog.findChild(QTableView, "selected_rows")
        tbl_selected_rows.setSelectionBehavior(QAbstractItemView.SelectRows)
        query_right = "SELECT " + tableleft + "."  + name + ", cur_user, " + tableleft + "." + field_id_left + ", " + tableright + "." + field_id_right + " FROM " + self.schema_name + "." + tableleft
        query_right += " JOIN " + self.schema_name + "." + tableright + " ON " + tableleft + "." + field_id_left + " = " + tableright + "." + field_id_right
        query_right += " WHERE cur_user = current_user"

        self.fill_table_by_query(tbl_selected_rows, query_right)
        self.hide_colums(tbl_selected_rows, [1, 2, 3])
        tbl_selected_rows.setColumnWidth(0, 200)
        # Button select
        dialog.btn_select.clicked.connect(partial(self.multi_rows_selector, tbl_all_rows, tbl_selected_rows, field_id_left, tableright, field_id_right, query_left, query_right, field_id_right))

        # Button unselect
        query_delete = "DELETE FROM " + self.schema_name + "." + tableright
        query_delete += " WHERE current_user = cur_user AND " + tableright + "." + field_id_right + "="
        dialog.btn_unselect.clicked.connect(partial(self.unselector, tbl_all_rows, tbl_selected_rows, query_delete, query_left, query_right, field_id_right))
        # QLineEdit
        dialog.txt_name.textChanged.connect(partial(self.query_like_widget_text, dialog, dialog.txt_name, tbl_all_rows, tableleft, tableright, field_id_right, field_id_left, name))


    def hide_colums(self, widget, comuns_to_hide):
        for i in range(0, len(comuns_to_hide)):
            widget.hideColumn(comuns_to_hide[i])


    def unselector(self, qtable_left, qtable_right, query_delete, query_left, query_right, field_id_right):

        selected_list = qtable_right.selectionModel().selectedRows()
        if len(selected_list) == 0:
            message = "Any record selected"
            self.controller.show_warning(message)
            return
        expl_id = []
        for i in range(0, len(selected_list)):
            row = selected_list[i].row()
            id_ = str(qtable_right.model().record(row).value(field_id_right))
            expl_id.append(id_)
        for i in range(0, len(expl_id)):
            self.controller.execute_sql(query_delete + str(expl_id[i]))

        # Refresh
        self.fill_table_by_query(qtable_left, query_left)
        self.fill_table_by_query(qtable_right, query_right)
        self.refresh_map_canvas()


    def multi_rows_selector(self, qtable_left, qtable_right, id_ori, 
                            tablename_des, id_des, query_left, query_right, field_id):
        """
            :param qtable_left: QTableView origin
            :param qtable_right: QTableView destini
            :param id_ori: Refers to the id of the source table
            :param tablename_des: table destini
            :param id_des: Refers to the id of the target table, on which the query will be made
            :param query_right:
            :param query_left:
            :param field_id:
        """

        selected_list = qtable_left.selectionModel().selectedRows()

        if len(selected_list) == 0:
            message = "Any record selected"
            self.controller.show_warning(message)
            return
        expl_id = []
        curuser_list = []
        for i in range(0, len(selected_list)):
            row = selected_list[i].row()
            id_ = qtable_left.model().record(row).value(id_ori)
            expl_id.append(id_)
            curuser = qtable_left.model().record(row).value("cur_user")
            curuser_list.append(curuser)
        for i in range(0, len(expl_id)):
            # Check if expl_id already exists in expl_selector
            sql = ("SELECT DISTINCT(" + id_des + ", cur_user)"
                   " FROM " + self.schema_name + "." + tablename_des + ""
                   " WHERE " + id_des + " = '" + str(expl_id[i]) + "' AND cur_user = current_user")
            row = self.controller.get_row(sql)

            if row:
                # if exist - show warning
                message = "Id already selected"
                self.controller.show_info_box(message, "Info", parameter=str(expl_id[i]))
            else:
                sql = ("INSERT INTO " + self.schema_name + "." + tablename_des + " (" + field_id + ", cur_user) "
                       " VALUES (" + str(expl_id[i]) + ", current_user)")
                self.controller.execute_sql(sql)

        # Refresh
        self.fill_table_by_query(qtable_right, query_right)
        self.fill_table_by_query(qtable_left, query_left)
        self.refresh_map_canvas()


    def fill_table_psector(self, widget, table_name, set_edit_strategy=QSqlTableModel.OnManualSubmit):
        """ Set a model with selected @table_name. Attach that model to selected table """

        if self.schema_name not in table_name:
            table_name = self.schema_name + "." + table_name

        # Set model
        self.model = QSqlTableModel()
        self.model.setTable(table_name)
        self.model.setEditStrategy(set_edit_strategy)
        self.model.setSort(0, 0)
        self.model.select()

        # Check for errors
        if self.model.lastError().isValid():
            self.controller.show_warning(self.model.lastError().text())
            
        # Attach model to table view
        widget.setModel(self.model)


    def fill_table(self, widget, table_name, set_edit_strategy=QSqlTableModel.OnManualSubmit):
        """ Set a model with selected filter.
        Attach that model to selected table """

        if self.schema_name not in table_name:
            table_name = self.schema_name + "." + table_name

        # Set model
        self.model = QSqlTableModel()
        self.model.setTable(table_name)
        self.model.setEditStrategy(set_edit_strategy)
        self.model.setSort(0, 0)
        self.model.select()

        # Check for errors
        if self.model.lastError().isValid():
            self.controller.show_warning(self.model.lastError().text())
        # Attach model to table view
        widget.setModel(self.model)


    def fill_table_by_query(self, qtable, query):
        """
        :param qtable: QTableView to show
        :param query: query to set model
        """

        model = QSqlQueryModel()
        model.setQuery(query)
        qtable.setModel(model)
        qtable.show()

        # Check for errors
        if model.lastError().isValid():
            self.controller.show_warning(model.lastError().text())  
            

    def query_like_widget_text(self, dialog, text_line, qtable, tableleft, tableright, field_id_r, field_id_l, name='name'):
        """ Fill the QTableView by filtering through the QLineEdit"""
        
        query = utils_giswater.getWidgetText(dialog, text_line, return_string_null=False).lower()
        sql = ("SELECT * FROM " + self.schema_name + "." + tableleft + " WHERE " + name + " NOT IN "
               "(SELECT " + tableleft + "." + name + " FROM " + self.schema_name + "." + tableleft + ""
               " RIGHT JOIN " + self.schema_name + "." + tableright + ""
               " ON " + tableleft + "." + field_id_l + " = " + tableright + "." + field_id_r + ""
               " WHERE cur_user = current_user) AND LOWER(" + name + "::text) LIKE '%" + query + "%'")
        self.fill_table_by_query(qtable, sql)
        
        
    def set_icon(self, widget, icon):
        """ Set @icon to selected @widget """

        # Get icons folder
        icons_folder = os.path.join(self.plugin_dir, 'icons')           
        icon_path = os.path.join(icons_folder, str(icon) + ".png")           
        if os.path.exists(icon_path):
            widget.setIcon(QIcon(icon_path))
        else:
            self.controller.log_info("File not found", parameter=icon_path)
                    

    def check_expression(self, expr_filter, log_info=False):
        """ Check if expression filter @expr_filter is valid """
        
        if log_info:
            self.controller.log_info(expr_filter)
        expr = QgsExpression(expr_filter)
        if expr.hasParserError():
            message = "Expression Error"
            self.controller.log_warning(message, parameter=expr_filter)      
            return False, expr

        return True, expr
        

    def refresh_map_canvas(self, restore_cursor=False):
        """ Refresh all layers present in map canvas """
        
        self.canvas.refreshAllLayers()
        for layer_refresh in self.canvas.layers():
            layer_refresh.triggerRepaint()

        if restore_cursor:
            self.set_cursor_restore() 


    def set_cursor_wait(self):
        """ Change cursor to 'WaitCursor' """
        QApplication.setOverrideCursor(Qt.WaitCursor)
            
            
    def set_cursor_restore(self):
        """ Restore to previous cursors """
        QApplication.restoreOverrideCursor() 
        
        
    def get_cursor_multiple_selection(self):
        """ Set cursor for multiple selection """
        
        path_folder = os.path.join(os.path.dirname(__file__), os.pardir) 
        path_cursor = os.path.join(path_folder, 'icons', '201.png')                
        if os.path.exists(path_cursor):      
            cursor = QCursor(QPixmap(path_cursor))    
        else:        
            cursor = QCursor(Qt.ArrowCursor)  
                
        return cursor        
                    
                
    def set_table_columns(self, dialog, widget, table_name):
        """ Configuration of tables. Set visibility and width of columns """

        widget = utils_giswater.getWidget(dialog, widget)
        if not widget:
            return

        # Set width and alias of visible columns
        columns_to_delete = []
        sql = ("SELECT column_index, width, alias, status"
               " FROM " + self.schema_name + ".config_client_forms"
               " WHERE table_id = '" + table_name + "'"
               " ORDER BY column_index")
        rows = self.controller.get_rows(sql, log_info=False)
        if not rows:
            return

        for row in rows:
            if not row['status']:
                columns_to_delete.append(row['column_index'] - 1)
            else:
                width = row['width']
                if width is None:
                    width = 100
                widget.setColumnWidth(row['column_index'] - 1, width)
                widget.model().setHeaderData(row['column_index'] - 1, Qt.Horizontal, row['alias'])

        # Set order
        # widget.model().setSort(0, Qt.AscendingOrder)
        widget.model().select()

        # Delete columns
        for column in columns_to_delete:
            widget.hideColumn(column)


    def connect_signal_selection_changed(self, option):
        """ Connect signal selectionChanged """
            
        try:            
            if option == "mincut_connec":
                self.canvas.selectionChanged.connect(partial(self.snapping_selection_connec))                 
            elif option == "mincut_hydro":
                self.canvas.selectionChanged.connect(partial(self.snapping_selection_hydro))                 
        except Exception:    
            pass
    
    
    def disconnect_signal_selection_changed(self):
        """ Disconnect signal selectionChanged """
        
        try:                     
            self.canvas.selectionChanged.disconnect()  
        except Exception:                     
            pass


    def set_label_current_psector(self, dialog):

        sql = ("SELECT t1.name FROM " + self.schema_name + ".plan_psector AS t1 "
               " INNER JOIN " + self.schema_name + ".config_param_user AS t2 ON t1.psector_id::text = t2.value "
               " WHERE t2.parameter='psector_vdefault' AND cur_user = current_user")
        row = self.controller.get_row(sql)
        if not row:
            return
        utils_giswater.setWidgetText(dialog, 'lbl_vdefault_psector', row[0])


    def multi_rows_delete(self, widget, table_name, column_id):
        """ Delete selected elements of the table
        :param QTableView widget: origin
        :param table_name: table origin
        :param column_id: Refers to the id of the source table
        """

        # Get selected rows
        selected_list = widget.selectionModel().selectedRows()
        if len(selected_list) == 0:
            message = "Any record selected"
            self.controller.show_warning(message)
            return

        inf_text = ""
        list_id = ""
        for i in range(0, len(selected_list)):
            row = selected_list[i].row()
            id_ = widget.model().record(row).value(str(column_id))
            inf_text += str(id_) + ", "
            list_id = list_id + "'" + str(id_) + "', "
        inf_text = inf_text[:-2]
        list_id = list_id[:-2]
        message = "Are you sure you want to delete these records?"
        title = "Delete records"
        answer = self.controller.ask_question(message, title, inf_text)
        if answer:
            sql = "DELETE FROM " + self.schema_name + "." + table_name
            sql += " WHERE " + column_id + " IN (" + list_id + ")"
            self.controller.execute_sql(sql)
            widget.model().select()


    def select_features_by_expr(self, layer, expr):
        """ Select features of @layer applying @expr """

        if expr is None:
            layer.removeSelection()
        else:
            it = layer.getFeatures(QgsFeatureRequest(expr))
            # Build a list of feature id's from the previous result and select them
            id_list = [i.id() for i in it]
            if len(id_list) > 0:
                layer.selectByIds(id_list)
            else:
                layer.removeSelection()

    def zoom_to_selected_features(self, layer, geom_type=None, zoom=None):
        """ Zoom to selected features of the @layer with @geom_type """

        if not layer:
            return

        self.iface.setActiveLayer(layer)
        self.iface.actionZoomToSelected().trigger()

        if geom_type:

            # Set scale = scale_zoom
            if geom_type in ('node', 'connec', 'gully'):
                scale = self.scale_zoom

            # Set scale = max(current_scale, scale_zoom)
            elif geom_type == 'arc':
                scale = self.iface.mapCanvas().scale()
                if int(scale) < int(self.scale_zoom):
                    scale = self.scale_zoom
            else:
                scale = 5000

            if zoom is not None:
                scale = zoom

            self.iface.mapCanvas().zoomScale(float(scale))


    def set_completer(self, tablename, widget, field_search, color='black'):
        """ Set autocomplete of widget @table_object + "_id"
            getting id's from selected @table_object
        """

        if not widget:
            return

        # Set SQL
        sql = ("SELECT DISTINCT(" + field_search + ")"
               " FROM " + self.schema_name + "." + tablename + ""
               " ORDER BY " + field_search + "")
        row = self.controller.get_rows(sql)

        for i in range(0, len(row)):
            aux = row[i]
            row[i] = str(aux[0])

        # Set completer and model: add autocomplete in the widget
        self.completer = QCompleter()
        self.completer.setCaseSensitivity(Qt.CaseInsensitive)
        self.completer.setCompletionMode(0)
        self.completer.popup().setStyleSheet("color: "+color+";")
        widget.setCompleter(self.completer)

        model = QStringListModel()
        model.setStringList(row)
        self.completer.setModel(model)


    def zoom_to_rectangle(self, x1, y1, x2, y2, margin=5):

        rect = QgsRectangle(float(x1)-margin, float(y1)-margin, float(x2)+margin, float(y2)+margin)
        self.canvas.setExtent(rect)
        self.canvas.refresh()


    def create_action(self, action_name, action_group, icon_num=None, text=None):
        """ Creates a new action with selected parameters """

        icon = None
        icon_folder = self.plugin_dir + '/icons/'
        icon_path = icon_folder + icon_num + '.png'
        if os.path.exists(icon_path):
            icon = QIcon(icon_path)

        if icon is None:
            action = QAction(text, action_group)
        else:
            action = QAction(icon, text, action_group)
        action.setObjectName(action_name)

        return action


    def set_wait_cursor(self):
        QApplication.instance().setOverrideCursor(Qt.WaitCursor)


    def set_arrow_cursor(self):
        QApplication.instance().setOverrideCursor(Qt.ArrowCursor)


    def delete_layer_from_toc(self, layer_name):
        """ Delete layer from toc if exist """

        layer = None
        for lyr in list(QgsProject.instance().mapLayers().values()):
            if lyr.name() == layer_name:
                layer = lyr
                break
        if layer is not None:
            QgsProject.instance().removeMapLayer(layer)
            self.delete_layer_from_toc(layer_name)


    def get_snapper(self):
        """ Return snapper """

        if Qgis.QGIS_VERSION_INT < 29900:
            snapper = QgsMapCanvasSnapper(self.canvas)
        else:
            # TODO: 3.x
            snapper = QgsMapCanvas.snappingUtils()

        return snapper

<<<<<<< HEAD
    #TODO::Remove this function when merge into 3.2 because already exist
    def populate_info_text(self, dialog, qtabwidget, qtextedit, data):
        cahange_tab = False
        text = ""
=======

    def create_body(self, form='', feature='', filter_fields='', extras=None):
        """ Create and return parameters as body to functions"""

        client = '"client":{"device":9, "infoType":100, "lang":"ES"}, '
        form = '"form":{' + form + '}, '
        feature = '"feature":{' + feature + '}, '
        filter_fields = '"filterFields":{' + filter_fields + '}'
        page_info = '"pageInfo":{}'
        data = '"data":{' + filter_fields + ', ' + page_info
        if extras is not None:
            data += ', ' + extras
        data += '}'
        body = "" + client + form + feature + data
        return body


    def populate_info_text(self, dialog, qtabwidget, qtextedit, data):
        cahange_tab = False
        text = utils_giswater.getWidgetText(dialog, qtextedit, return_string_null=False)
>>>>>>> e3a00c58
        for item in data['info']['values']:
            if 'message' in item:
                if item['message'] is not None:
                    text += str(item['message']) + "\n"
                    cahange_tab = True
                else:
                    text += "\n"
<<<<<<< HEAD
        utils_giswater.setWidgetText(dialog, qtextedit, text + "\n")
        if cahange_tab:
            qtabwidget.setCurrentIndex(1)
=======
        utils_giswater.setWidgetText(dialog, qtextedit, text+"\n")
        if cahange_tab:
            qtabwidget.setCurrentIndex(1)


    def get_composers_list(self):
        active_composers = []
        if Qgis.QGIS_VERSION_INT < 29900:
            active_composers = self.iface.activeComposers()
        else:
            # Todo 3.x  "self.iface.activeComposers()" dont work
            projectInstance = QgsProject.instance()
            self.controller.log_info(str(type(projectInstance)))
        return  active_composers
>>>>>>> e3a00c58
<|MERGE_RESOLUTION|>--- conflicted
+++ resolved
@@ -103,20 +103,20 @@
         if giswater_folder is None:
             message = "Cannot get giswater folder from windows registry"
             self.controller.log_info(message, parameter=reg_path)
-            return (None, None)
+            return None, None
             
         # Check if giswater folder exists
         if not os.path.exists(giswater_folder):
             message = "Giswater folder not found"
             self.controller.log_info(message, parameter=giswater_folder)
-            return (None, None)           
+            return None, None
             
         # Check if giswater executable file file exists
         giswater_file_path = giswater_folder+"\giswater.jar"
         if not os.path.exists(giswater_file_path):
             message = "Giswater executable file not found"
             self.controller.log_info(message, parameter=giswater_file_path)
-            return (None, None) 
+            return None, None
 
         # Get giswater major version
         reg_name = "MajorVersion"
@@ -124,7 +124,7 @@
         if major_version is None:
             message = "Cannot get giswater major version from windows registry"
             self.controller.log_info(message, parameter=reg_path)
-            return (giswater_file_path, None)    
+            return giswater_file_path, None
 
         # Get giswater minor version
         reg_name = "MinorVersion"
@@ -132,7 +132,7 @@
         if minor_version is None:
             message = "Cannot get giswater minor version from windows registry" + reg_path
             self.controller.log_info(message, parameter=reg_path)
-            return (giswater_file_path, None)  
+            return giswater_file_path, None
                         
         # Get giswater build version
         reg_name = "BuildVersion"
@@ -140,11 +140,11 @@
         if build_version is None:
             message = "Cannot get giswater build version from windows registry"
             self.controller.log_info(message, parameter=reg_path)
-            return (giswater_file_path, None)        
+            return giswater_file_path, None
         
         giswater_build_version = major_version + '.' + minor_version + '.' + build_version
         
-        return (giswater_file_path, giswater_build_version)
+        return giswater_file_path, giswater_build_version
     
            
     def get_java_exe(self):
@@ -764,6 +764,7 @@
             else:
                 layer.removeSelection()
 
+
     def zoom_to_selected_features(self, layer, geom_type=None, zoom=None):
         """ Zoom to selected features of the @layer with @geom_type """
 
@@ -880,12 +881,6 @@
 
         return snapper
 
-<<<<<<< HEAD
-    #TODO::Remove this function when merge into 3.2 because already exist
-    def populate_info_text(self, dialog, qtabwidget, qtextedit, data):
-        cahange_tab = False
-        text = ""
-=======
 
     def create_body(self, form='', feature='', filter_fields='', extras=None):
         """ Create and return parameters as body to functions"""
@@ -900,13 +895,14 @@
             data += ', ' + extras
         data += '}'
         body = "" + client + form + feature + data
+
         return body
 
 
     def populate_info_text(self, dialog, qtabwidget, qtextedit, data):
+
         cahange_tab = False
         text = utils_giswater.getWidgetText(dialog, qtextedit, return_string_null=False)
->>>>>>> e3a00c58
         for item in data['info']['values']:
             if 'message' in item:
                 if item['message'] is not None:
@@ -914,17 +910,14 @@
                     cahange_tab = True
                 else:
                     text += "\n"
-<<<<<<< HEAD
-        utils_giswater.setWidgetText(dialog, qtextedit, text + "\n")
-        if cahange_tab:
-            qtabwidget.setCurrentIndex(1)
-=======
+
         utils_giswater.setWidgetText(dialog, qtextedit, text+"\n")
         if cahange_tab:
             qtabwidget.setCurrentIndex(1)
 
 
     def get_composers_list(self):
+
         active_composers = []
         if Qgis.QGIS_VERSION_INT < 29900:
             active_composers = self.iface.activeComposers()
@@ -932,5 +925,5 @@
             # Todo 3.x  "self.iface.activeComposers()" dont work
             projectInstance = QgsProject.instance()
             self.controller.log_info(str(type(projectInstance)))
+
         return  active_composers
->>>>>>> e3a00c58
