--- conflicted
+++ resolved
@@ -58,11 +58,7 @@
         # Check if metadata file exists    
         metadata_file = os.path.join(self.plugin_dir, 'metadata.txt')
         if not os.path.exists(metadata_file):
-<<<<<<< HEAD
             message = "Metadata file not found at: " + metadata_file
-=======
-            message = "Metadata file not found at: "+metadata_file
->>>>>>> 8a146df8
             self.controller.show_warning(message, 10)
             return None
           
@@ -84,32 +80,20 @@
         reg_name = "InstallFolder"
         giswater_folder = utils_giswater.get_reg(reg_hkey, reg_path, reg_name)
         if giswater_folder is None:
-<<<<<<< HEAD
             message = "Cannot get giswater folder from windows registry at: " + reg_path
-=======
-            message = "Cannot get giswater folder from windows registry at: "+reg_path
->>>>>>> 8a146df8
             self.controller.show_warning(message, 10)
             return (None, None)
             
         # Check if giswater folder exists
         if not os.path.exists(giswater_folder):
-<<<<<<< HEAD
             message = "Giswater folder not found at: " + giswater_folder
-=======
-            message = "Giswater folder not found at: "+giswater_folder
->>>>>>> 8a146df8
             self.controller.show_warning(message, 10)
             return (None, None)           
             
         # Check if giswater executable file file exists
         giswater_file_path = giswater_folder+"\giswater.jar"
         if not os.path.exists(giswater_file_path):
-<<<<<<< HEAD
             message = "Giswater executable file not found at: " + giswater_file_path
-=======
-            message = "Giswater executable file not found at: "+giswater_file_path
->>>>>>> 8a146df8
             self.controller.show_warning(message, 10)
             return (None, None) 
 
@@ -117,11 +101,7 @@
         reg_name = "MajorVersion"
         major_version = utils_giswater.get_reg(reg_hkey, reg_path, reg_name)
         if major_version is None:
-<<<<<<< HEAD
             message = "Cannot get giswater major version from windows registry at: " + reg_path
-=======
-            message = "Cannot get giswater major version from windows registry at: "+reg_path
->>>>>>> 8a146df8
             self.controller.show_warning(message, 10)
             return (giswater_file_path, None)    
 
@@ -129,11 +109,7 @@
         reg_name = "MinorVersion"
         minor_version = utils_giswater.get_reg(reg_hkey, reg_path, reg_name)
         if minor_version is None:
-<<<<<<< HEAD
             message = "Cannot get giswater major version from windows registry at: " + reg_path
-=======
-            message = "Cannot get giswater major version from windows registry at: "+reg_path
->>>>>>> 8a146df8
             self.controller.show_warning(message, 10)
             return (giswater_file_path, None)  
                         
@@ -141,11 +117,7 @@
         reg_name = "BuildVersion"
         build_version = utils_giswater.get_reg(reg_hkey, reg_path, reg_name)
         if build_version is None:
-<<<<<<< HEAD
             message = "Cannot get giswater build version from windows registry at: " + reg_path
-=======
-            message = "Cannot get giswater build version from windows registry at: "+reg_path
->>>>>>> 8a146df8
             self.controller.show_warning(message, 10)
             return (giswater_file_path, None)        
         
@@ -167,11 +139,7 @@
             java_version = utils_giswater.get_reg(reg_hkey, reg_path, reg_name)   
             # Check if java version exists (32 bits)            
             if java_version is None:
-<<<<<<< HEAD
                 message = "Cannot get current Java version from windows registry at: " + reg_path
-=======
-                message = "Cannot get current Java version from windows registry at: "+reg_path
->>>>>>> 8a146df8
                 self.controller.show_warning(message, 10)
                 return None
       
@@ -180,32 +148,20 @@
         reg_name = "JavaHome"
         java_folder = utils_giswater.get_reg(reg_hkey, reg_path, reg_name)
         if java_folder is None:
-<<<<<<< HEAD
             message = "Cannot get Java folder from windows registry at: " + reg_path
-=======
-            message = "Cannot get Java folder from windows registry at: "+reg_path
->>>>>>> 8a146df8
             self.controller.show_warning(message, 10)
             return None         
 
         # Check if java folder exists
         if not os.path.exists(java_folder):
-<<<<<<< HEAD
             message = "Java folder not found at: " + java_folder
-=======
-            message = "Java folder not found at: "+java_folder
->>>>>>> 8a146df8
             self.controller.show_warning(message, 10)
             return None  
 
         # Check if java executable file exists
         java_exe = java_folder+"/bin/java.exe"
         if not os.path.exists(java_exe):
-<<<<<<< HEAD
             message = "Java executable file not found at: " + java_exe
-=======
-            message = "Java executable file not found at: "+java_exe
->>>>>>> 8a146df8
             self.controller.show_warning(message, 10)
             return None  
                 
@@ -222,7 +178,6 @@
         self.save_database_parameters()        
         
         # Check if gsw file exists. If not giswater will open with the last .gsw file
-<<<<<<< HEAD
         if self.file_gsw is None:
             self.file_gsw = ""        
         if self.file_gsw:
@@ -230,12 +185,6 @@
                 message = "GSW file not found at: " + self.file_gsw
                 self.controller.show_info(message, 10)
                 self.file_gsw = ""   
-=======
-        if self.gsw_file != "" and not os.path.exists(self.gsw_file):
-            message = "GSW file not found at: "+self.gsw_file
-            self.controller.show_info(message, 10)
-            self.gsw_file = ""          
->>>>>>> 8a146df8
         
         # Start program     
         aux = '"' + self.giswater_file_path + '"'
@@ -250,7 +199,6 @@
         
         # Compare Java and Plugin versions
         if self.plugin_version <> self.giswater_build_version:
-<<<<<<< HEAD
             msg = ("Giswater and plugin versions are different. "
                    "Giswater version: " + self.giswater_build_version + ""
                    " - Plugin version: " + self.plugin_version)
@@ -258,15 +206,6 @@
         # Show information message    
         else:
             msg = "Executing... " + aux
-=======
-            msg = "Giswater and plugin versions are different. \n"
-            msg+= "Giswater version: "+self.giswater_build_version
-            msg+= " - Plugin version: "+self.plugin_version
-            self.controller.show_info(msg, 10)
-        # Show information message    
-        else:
-            msg = "Executing... "+aux
->>>>>>> 8a146df8
             self.controller.show_info(msg)
         
         
@@ -404,7 +343,6 @@
 
 
     def unselector(self, qtable_left, qtable_right, query_delete, query_left, query_right, field_id_right):
-        """ """
 
         selected_list = qtable_right.selectionModel().selectedRows()
         if len(selected_list) == 0:
@@ -425,17 +363,17 @@
         self.refresh_map_canvas()
 
 
-    def multi_rows_selector(self, qtable_left, qtable_right, id_ori, tablename_des, id_des, query_left, query_right,
-                            field_id):
+    def multi_rows_selector(self, qtable_left, qtable_right, id_ori, 
+                            tablename_des, id_des, query_left, query_right, field_id):
         """
-        :param qtable_left: QTableView origin
-        :param qtable_right: QTableView destini
-        :param id_ori: Refers to the id of the source table
-        :param tablename_des: table destini
-        :param id_des: Refers to the id of the target table, on which the query will be made
-        :param query_right:
-        :param query_left:
-        :param field_id:
+            :param qtable_left: QTableView origin
+            :param qtable_right: QTableView destini
+            :param id_ori: Refers to the id of the source table
+            :param tablename_des: table destini
+            :param id_des: Refers to the id of the target table, on which the query will be made
+            :param query_right:
+            :param query_left:
+            :param field_id:
         """
 
         selected_list = qtable_left.selectionModel().selectedRows()
@@ -456,22 +394,14 @@
             # Check if expl_id already exists in expl_selector
             sql = ("SELECT DISTINCT(" + id_des + ", cur_user)"
                    " FROM " + self.schema_name + "." + tablename_des + ""
-<<<<<<< HEAD
-                   " WHERE " + id_des + " = '" + str(expl_id[i]))
-=======
                    " WHERE " + id_des + " = '" + str(expl_id[i]) + "'")
->>>>>>> 8a146df8
             row = self.controller.get_row(sql)
             if row:
                 # if exist - show warning
                 self.controller.show_info_box("Id " + str(expl_id[i]) + " is already selected!", "Info")
             else:
                 sql = ("INSERT INTO " + self.schema_name + "." + tablename_des + " (" + field_id + ", cur_user) "
-<<<<<<< HEAD
                        " VALUES (" + str(expl_id[i]) + ", current_user)")
-=======
-                    " VALUES (" + str(expl_id[i]) + ", current_user)")
->>>>>>> 8a146df8
                 self.controller.execute_sql(sql)
 
         # Refresh
@@ -481,8 +411,7 @@
 
 
     def fill_table_psector(self, widget, table_name, column_id):
-        """ Set a model with selected filter.
-        Attach that model to selected table """
+        """ Set a model with selected filter. Attach that model to selected table """
         
         # Set model
         self.model = QSqlTableModel()
