"""
This file is part of Giswater 2.0
The program is free software: you can redistribute it and/or modify it under the terms of the GNU 
General Public License as published by the Free Software Foundation, either version 3 of the License, 
or (at your option) any later version.
"""

# -*- coding: utf-8 -*-
from PyQt4.QtCore import Qt, QSettings
from PyQt4.QtGui import QAbstractItemView, QTableView, QFileDialog, QIcon, QApplication, QCursor, QPixmap
from PyQt4.QtSql import QSqlTableModel, QSqlQueryModel
from qgis.core import QgsExpression

import os
import sys
import webbrowser
import ConfigParser
from functools import partial

plugin_path = os.path.abspath(os.path.join(os.path.dirname(__file__), '..'))
sys.path.append(plugin_path)
import utils_giswater    


class ParentAction(object):

    def __init__(self, iface, settings, controller, plugin_dir):  
        ''' Class constructor '''

        # Initialize instance attributes
        self.giswater_version = "3.0"
        self.iface = iface
        self.canvas = self.iface.mapCanvas()        
        self.settings = settings
        self.controller = controller
        self.plugin_dir = plugin_dir       
        self.dao = self.controller.dao         
        self.schema_name = self.controller.schema_name
        self.project_type = None
        self.file_gsw = None
        self.gsw_settings = None        
          
        # Get files to execute giswater jar (only in Windows)
        if 'nt' in sys.builtin_module_names: 
            self.plugin_version = self.get_plugin_version()
            self.java_exe = self.get_java_exe()              
            (self.giswater_file_path, self.giswater_build_version) = self.get_giswater_jar() 
    
    
    def set_controller(self, controller):
        """ Set controller class """
        
        self.controller = controller
        self.schema_name = self.controller.schema_name       
        
    
    def get_plugin_version(self):
        ''' Get plugin version from metadata.txt file '''
               
        # Check if metadata file exists    
        metadata_file = os.path.join(self.plugin_dir, 'metadata.txt')
        if not os.path.exists(metadata_file):
            message = "Metadata file not found at: " + metadata_file
            self.controller.show_warning(message, 10)
            return None
          
        metadata = ConfigParser.ConfigParser()
        metadata.read(metadata_file)
        plugin_version = metadata.get('general', 'version')
        if plugin_version is None:
            message = "Plugin version not found"
            self.controller.show_warning(message, 10)
        
        return plugin_version
               
       
    def get_giswater_jar(self):
        ''' Get executable Giswater file and build version from windows registry '''
             
        reg_hkey = "HKEY_LOCAL_MACHINE"
        reg_path = "SOFTWARE\\Giswater\\"+self.giswater_version
        reg_name = "InstallFolder"
        giswater_folder = utils_giswater.get_reg(reg_hkey, reg_path, reg_name)
        if giswater_folder is None:
            message = "Cannot get giswater folder from windows registry at: " + reg_path
            self.controller.log_info(message)
            return (None, None)
            
        # Check if giswater folder exists
        if not os.path.exists(giswater_folder):
            message = "Giswater folder not found at: " + giswater_folder
            self.controller.log_info(message)
            return (None, None)           
            
        # Check if giswater executable file file exists
        giswater_file_path = giswater_folder+"\giswater.jar"
        if not os.path.exists(giswater_file_path):
<<<<<<< HEAD
            message = "Giswater executable file not found"
            self.controller.show_warning(message, parameter=giswater_file_path)
=======
            message = "Giswater executable file not found at: " + giswater_file_path
            self.controller.log_info(message)
>>>>>>> 004fddf3
            return (None, None) 

        # Get giswater major version
        reg_name = "MajorVersion"
        major_version = utils_giswater.get_reg(reg_hkey, reg_path, reg_name)
        if major_version is None:
            message = "Cannot get giswater major version from windows registry at: " + reg_path
            self.controller.log_info(message)
            return (giswater_file_path, None)    

        # Get giswater minor version
        reg_name = "MinorVersion"
        minor_version = utils_giswater.get_reg(reg_hkey, reg_path, reg_name)
        if minor_version is None:
            message = "Cannot get giswater minor version from windows registry at: " + reg_path
            self.controller.log_info(message)
            return (giswater_file_path, None)  
                        
        # Get giswater build version
        reg_name = "BuildVersion"
        build_version = utils_giswater.get_reg(reg_hkey, reg_path, reg_name)
        if build_version is None:
            message = "Cannot get giswater build version from windows registry at: " + reg_path
            self.controller.log_info(message)
            return (giswater_file_path, None)        
        
        giswater_build_version = major_version + '.' + minor_version + '.' + build_version
        
        return (giswater_file_path, giswater_build_version)
    
           
    def get_java_exe(self):
        ''' Get executable Java file from windows registry '''

        reg_hkey = "HKEY_LOCAL_MACHINE"
        reg_path = "SOFTWARE\\JavaSoft\\Java Runtime Environment"
        reg_name = "CurrentVersion"
        java_version = utils_giswater.get_reg(reg_hkey, reg_path, reg_name)
        
        # Check if java version exists (64 bits)
        if java_version is None:
            reg_path = "SOFTWARE\\Wow6432Node\\JavaSoft\\Java Runtime Environment" 
            java_version = utils_giswater.get_reg(reg_hkey, reg_path, reg_name)   
            # Check if java version exists (32 bits)            
            if java_version is None:
                message = "Cannot get current Java version from windows registry at: " + reg_path
                self.controller.log_info(message)
                return None
      
        # Get java folder
        reg_path+= "\\"+java_version
        reg_name = "JavaHome"
        java_folder = utils_giswater.get_reg(reg_hkey, reg_path, reg_name)
        if java_folder is None:
            message = "Cannot get Java folder from windows registry at: " + reg_path
            self.controller.log_info(message)
            return None         

        # Check if java folder exists
        if not os.path.exists(java_folder):
            message = "Java folder not found at: " + java_folder
            self.controller.log_info(message)
            return None  

        # Check if java executable file exists
        java_exe = java_folder+"/bin/java.exe"
        if not os.path.exists(java_exe):
            message = "Java executable file not found at: " + java_exe
            self.controller.log_info(message)
            return None  
                
        return java_exe
                        

    def execute_giswater(self, parameter):
        ''' Executes giswater with selected parameter '''

        if self.giswater_file_path is None or self.java_exe is None:
            return               
        
        # Save database connection parameters into GSW file
        self.save_database_parameters()        
        
        # Check if gsw file exists. If not giswater will open with the last .gsw file
        if self.file_gsw is None:
            self.file_gsw = ""        
        if self.file_gsw:
            if self.file_gsw != "" and not os.path.exists(self.file_gsw):
                message = "GSW file not found"
                self.controller.show_info(message, parameter=self.file_gsw)
                self.file_gsw = ""   
        
        # Start program     
        aux = '"' + self.giswater_file_path + '"'
        if self.file_gsw != "":
            aux+= ' "' + self.file_gsw + '"'
            program = [self.java_exe, "-jar", self.giswater_file_path, self.file_gsw, parameter]
        else:
            program = [self.java_exe, "-jar", self.giswater_file_path, "", parameter]
            
        self.controller.log_info(str(program))
        self.controller.start_program(program)               
        
        # Compare Java and Plugin versions
        if self.plugin_version <> self.giswater_build_version:
            msg = ("Giswater and plugin versions are different. "
                   "Giswater version: " + self.giswater_build_version + ""
                   " - Plugin version: " + self.plugin_version)
            self.controller.show_info(msg, 10)
        # Show information message    
        else:
            message = "Executing..."
            self.controller.show_info(message, parameter=aux)
        

    def set_java_settings(self, show_warning=True):
                        
        # Get giswater properties file
        users_home = os.path.expanduser("~")
        filename = "giswater_" + self.giswater_version + ".properties"
        java_properties_path = users_home + os.sep + "giswater" + os.sep + "config" + os.sep + filename    
        if not os.path.exists(java_properties_path):
            message = "Giswater properties file not found"
            if show_warning:
                self.controller.show_warning(message, parameter=str(java_properties_path))
            return False
                        
        self.java_settings = QSettings(java_properties_path, QSettings.IniFormat)
        self.java_settings.setIniCodec(sys.getfilesystemencoding())        
        self.file_gsw = utils_giswater.get_settings_value(self.java_settings, 'FILE_GSW')   
                
            
    def set_gsw_settings(self):
                  
        if not self.file_gsw:                   
            self.set_java_settings(False)
            
        self.gsw_settings = QSettings(self.file_gsw, QSettings.IniFormat)        
                    

    def save_database_parameters(self):
        """ Save database connection parameters into GSW file """
        
        if self.gsw_settings is None:
            self.set_gsw_settings()
        
        # Get layer version
        layer = self.controller.get_layer_by_tablename('version')
        if not layer:
            return

        # Get database connection paramaters and save them into GSW file
        layer_source = self.controller.get_layer_source_from_credentials()
        if layer_source is None:
            return
                
        self.gsw_settings.setValue('POSTGIS_DATABASE', layer_source['db'])
        self.gsw_settings.setValue('POSTGIS_HOST', layer_source['host'])
        self.gsw_settings.setValue('POSTGIS_PORT', layer_source['port'])
        self.gsw_settings.setValue('POSTGIS_USER', layer_source['user'])
        self.gsw_settings.setValue('POSTGIS_USESSL', 'false')               
        
        
    def open_web_browser(self, widget=None):
        """ Display url using the default browser """
        
        if widget is not None:           
            url = utils_giswater.getWidgetText(widget)            
            if url == 'null':
                url = 'www.giswater.org'
        else:
            url = 'www.giswater.org'
                     
        webbrowser.open(url)    
        

    def get_file_dialog(self, widget):
        """ Get file dialog """
        
        # Check if selected file exists. Set default value if necessary
        file_path = utils_giswater.getWidgetText(widget)
        if file_path is None or file_path == 'null' or not os.path.exists(str(file_path)): 
            folder_path = self.plugin_dir   
        else:     
            folder_path = os.path.dirname(file_path) 
                
        # Open dialog to select file
        os.chdir(folder_path)
        file_dialog = QFileDialog()
        file_dialog.setFileMode(QFileDialog.AnyFile)        
        message = "Select file"
        folder_path = file_dialog.getOpenFileName(parent=None, caption=self.controller.tr(message))
        if folder_path:
            utils_giswater.setWidgetText(widget, str(folder_path))            
                
                
    def get_folder_dialog(self, widget):
        """ Get folder dialog """
        
        # Check if selected folder exists. Set default value if necessary
        folder_path = utils_giswater.getWidgetText(widget)
        if folder_path is None or folder_path == 'null' or not os.path.exists(folder_path): 
            folder_path = os.path.expanduser("~")

        # Open dialog to select folder
        os.chdir(folder_path)
        file_dialog = QFileDialog()
        file_dialog.setFileMode(QFileDialog.Directory)      
        message = "Select folder"
        folder_path = file_dialog.getExistingDirectory(parent=None, caption=self.controller.tr(message), directory=folder_path)
        if folder_path:
            utils_giswater.setWidgetText(widget, str(folder_path))


    def load_settings(self, dialog=None):
        """ Load QGIS settings related with dialog position and size """
         
        if dialog is None:
            dialog = self.dlg
                    
        try:                    
            width = self.controller.plugin_settings_value(dialog.objectName() + "_width", dialog.width())
            height = self.controller.plugin_settings_value(dialog.objectName() + "_height", dialog.height())
            x = self.controller.plugin_settings_value(dialog.objectName() + "_x")
            y = self.controller.plugin_settings_value(dialog.objectName() + "_y")
            if x < 0 or y < 0:
                dialog.resize(width, height)
            else:
                dialog.setGeometry(x, y, width, height)
        except:
            pass


    def save_settings(self, dialog=None):
        """ Save QGIS settings related with dialog position and size """
                
        if dialog is None:
            dialog = self.dlg
            
        self.controller.plugin_settings_set_value(dialog.objectName() + "_width", dialog.width())
        self.controller.plugin_settings_set_value(dialog.objectName() + "_height", dialog.height())
        self.controller.plugin_settings_set_value(dialog.objectName() + "_x", dialog.pos().x()+8)
        self.controller.plugin_settings_set_value(dialog.objectName() + "_y", dialog.pos().y()+31)
        
        
    def close_dialog(self, dlg=None): 
        """ Close dialog """

        if dlg is None or type(dlg) is bool:
            dlg = self.dlg
        try:
            self.save_settings(dlg)
            dlg.close()
            map_tool = self.canvas.mapTool()
            # If selected map tool is from the plugin, set 'Pan' as current one 
            if map_tool.toolName() == '':
                self.iface.actionPan().trigger() 
        except AttributeError:
            pass
        
        
    def multi_row_selector(self, dialog, tableleft, tableright, field_id_left, field_id_right):
        
        # fill QTableView all_rows
        tbl_all_rows = dialog.findChild(QTableView, "all_rows")
        tbl_all_rows.setSelectionBehavior(QAbstractItemView.SelectRows)

        query_left = "SELECT * FROM " + self.schema_name + "." + tableleft + " WHERE name NOT IN "
        query_left += "(SELECT name FROM " + self.schema_name + "." + tableleft
        query_left += " RIGHT JOIN " + self.schema_name + "." + tableright + " ON " + tableleft + "." + field_id_left + " = " + tableright + "." + field_id_right
        query_left += " WHERE cur_user = current_user)"
        self.fill_table_by_query(tbl_all_rows, query_left)
        self.hide_colums(tbl_all_rows, [0, 2, 3, 4, 5, 6, 7, 8, 9, 10, 11, 12, 13, 14, 15])
        tbl_all_rows.setColumnWidth(1, 200)

        # fill QTableView selected_rows
        tbl_selected_rows = dialog.findChild(QTableView, "selected_rows")
        tbl_selected_rows.setSelectionBehavior(QAbstractItemView.SelectRows)
        query_right = "SELECT name, cur_user, " + tableleft + "." + field_id_left + ", " + tableright + "." + field_id_right + " FROM " + self.schema_name + "." + tableleft
        query_right += " JOIN " + self.schema_name + "." + tableright + " ON " + tableleft + "." + field_id_left + " = " + tableright + "." + field_id_right
        query_right += " WHERE cur_user = current_user"
        self.fill_table_by_query(tbl_selected_rows, query_right)
        self.hide_colums(tbl_selected_rows, [1, 2, 3])
        tbl_selected_rows.setColumnWidth(0, 200)
        # Button select
        dialog.btn_select.pressed.connect(partial(self.multi_rows_selector, tbl_all_rows, tbl_selected_rows, field_id_left, tableright, "id", query_left, query_right, field_id_right))

        # Button unselect
        query_delete = "DELETE FROM " + self.schema_name + "." + tableright
        query_delete += " WHERE current_user = cur_user AND " + tableright + "." + field_id_right + "="
        dialog.btn_unselect.pressed.connect(partial(self.unselector, tbl_all_rows, tbl_selected_rows, query_delete, query_left, query_right, field_id_right))
        # QLineEdit
        dialog.txt_name.textChanged.connect(partial(self.query_like_widget_text, dialog.txt_name, tbl_all_rows, tableleft, tableright, field_id_right))


    def hide_colums(self, widget, comuns_to_hide):
        for i in range(0, len(comuns_to_hide)):
            widget.hideColumn(comuns_to_hide[i])


    def unselector(self, qtable_left, qtable_right, query_delete, query_left, query_right, field_id_right):

        selected_list = qtable_right.selectionModel().selectedRows()
        if len(selected_list) == 0:
            message = "Any record selected"
            self.controller.show_warning(message)
            return
        expl_id = []
        for i in range(0, len(selected_list)):
            row = selected_list[i].row()
            id_ = str(qtable_right.model().record(row).value(field_id_right))
            expl_id.append(id_)
        for i in range(0, len(expl_id)):
            self.controller.execute_sql(query_delete + str(expl_id[i]))

        # Refresh
        self.fill_table_by_query(qtable_left, query_left)
        self.fill_table_by_query(qtable_right, query_right)
        self.refresh_map_canvas()


    def multi_rows_selector(self, qtable_left, qtable_right, id_ori, 
                            tablename_des, id_des, query_left, query_right, field_id):
        """
            :param qtable_left: QTableView origin
            :param qtable_right: QTableView destini
            :param id_ori: Refers to the id of the source table
            :param tablename_des: table destini
            :param id_des: Refers to the id of the target table, on which the query will be made
            :param query_right:
            :param query_left:
            :param field_id:
        """

        selected_list = qtable_left.selectionModel().selectedRows()

        if len(selected_list) == 0:
            message = "Any record selected"
            self.controller.show_warning(message)
            return
        expl_id = []
        curuser_list = []
        for i in range(0, len(selected_list)):
            row = selected_list[i].row()
            id_ = qtable_left.model().record(row).value(id_ori)
            expl_id.append(id_)
            curuser = qtable_left.model().record(row).value("cur_user")
            curuser_list.append(curuser)
        for i in range(0, len(expl_id)):
            # Check if expl_id already exists in expl_selector
            sql = ("SELECT DISTINCT(" + id_des + ", cur_user)"
                   " FROM " + self.schema_name + "." + tablename_des + ""
                   " WHERE " + id_des + " = '" + str(expl_id[i]) + "' AND cur_user = current_user")
            row = self.controller.get_row(sql)

            if row:
                # if exist - show warning
                message = "Id already selected"
                self.controller.show_info_box(message, "Info", parameter=str(expl_id[i]))
            else:
                sql = ("INSERT INTO " + self.schema_name + "." + tablename_des + " (" + field_id + ", cur_user) "
                       " VALUES (" + str(expl_id[i]) + ", current_user)")
                self.controller.execute_sql(sql)

        # Refresh
        self.fill_table_by_query(qtable_right, query_right)
        self.fill_table_by_query(qtable_left, query_left)
        self.refresh_map_canvas()


    def fill_table_psector(self, widget, table_name, set_edit_strategy=QSqlTableModel.OnManualSubmit):
        """ Set a model with selected @table_name. Attach that model to selected table """
        
        # Set model
        self.model = QSqlTableModel()
        self.model.setTable(self.schema_name+"."+table_name)
        self.model.setEditStrategy(set_edit_strategy)
        self.model.setSort(0, 0)
        self.model.select()

        # Check for errors
        if self.model.lastError().isValid():
            self.controller.show_warning(self.model.lastError().text())
            
        # Attach model to table view
        widget.setModel(self.model)


    def update_combobox_values(self, widget, combo, x):
        """ Insert combobox.currentText into widget (QTableView) """

        index = widget.model().index(x, 4)
        widget.model().setData(index, combo.currentText())


    def fill_table(self, widget, table_name, set_edit_strategy=QSqlTableModel.OnManualSubmit):
        """ Set a model with selected filter.
        Attach that model to selected table """

        # Set model
        self.model = QSqlTableModel()
        self.model.setTable(self.schema_name+"."+table_name)
        self.model.setEditStrategy(set_edit_strategy)
        self.model.setSort(0, 0)
        self.model.select()

        # Check for errors
        if self.model.lastError().isValid():
            self.controller.show_warning(self.model.lastError().text())
        # Attach model to table view
        widget.setModel(self.model)


    def fill_table_by_query(self, qtable, query):
        """
        :param qtable: QTableView to show
        :param query: query to set model
        """
        model = QSqlQueryModel()
        model.setQuery(query)
        qtable.setModel(model)
        qtable.show()

        # Check for errors
        if model.lastError().isValid():
            self.controller.show_warning(model.lastError().text())  
            

    def query_like_widget_text(self, text_line, qtable, tableleft, tableright, field_id):
        """ Fill the QTableView by filtering through the QLineEdit"""
        
        query = utils_giswater.getWidgetText(text_line).lower()
        sql = ("SELECT * FROM " + self.schema_name + "." + tableleft + " WHERE name NOT IN "
               "(SELECT name FROM " + self.schema_name + "." + tableleft + ""
               " RIGHT JOIN " + self.schema_name + "." + tableright + ""
               " ON " + tableleft + "." + field_id + " = " + tableright + "." + field_id + ""
               " WHERE cur_user = current_user) AND LOWER(name) LIKE '%" + query + "%'")
        self.fill_table_by_query(qtable, sql)
        
        
    def set_icon(self, widget, icon):
        """ Set @icon to selected @widget """

        # Get icons folder
        icons_folder = os.path.join(self.plugin_dir, 'icons')           
        icon_path = os.path.join(icons_folder, str(icon) + ".png")           
        if os.path.exists(icon_path):
            widget.setIcon(QIcon(icon_path))
        else:
            self.controller.log_info("File not found", parameter=icon_path)
                    

    def check_expression(self, expr_filter, log_info=False):
        """ Check if expression filter @expr_filter is valid """
        
        if log_info:
            self.controller.log_info(expr_filter)
        expr = QgsExpression(expr_filter)
        if expr.hasParserError():
            message = "Expression Error"
            self.controller.log_warning(message, parameter=expr_filter)      
            return (False, expr)
        return (True, expr)               
        

    def refresh_map_canvas(self, restore_cursor=False):
        """ Refresh all layers present in map canvas """
        
        self.canvas.refreshAllLayers()
        for layer_refresh in self.canvas.layers():
            layer_refresh.triggerRepaint()

        if restore_cursor:
            self.set_cursor_restore() 


    def set_cursor_wait(self):
        """ Change cursor to 'WaitCursor' """
        QApplication.setOverrideCursor(Qt.WaitCursor)


    def set_cursor_arrow(self):
        """ Change cursor to 'ArrowCursor' """
        QApplication.setOverrideCursor(Qt.ArrowCursor)        
            
            
    def set_cursor_restore(self):
        """ Restore to previous cursors """
        QApplication.restoreOverrideCursor() 
        
        
    def get_cursor_multiple_selection(self):
        """ Set cursor for multiple selection """
        
        path_folder = os.path.join(os.path.dirname(__file__), os.pardir) 
        path_cursor = os.path.join(path_folder, 'icons', '201.png')                
        if os.path.exists(path_cursor):      
            cursor = QCursor(QPixmap(path_cursor))    
        else:        
            cursor = QCursor(Qt.ArrowCursor)  
                
        return cursor        
                    
                
    def set_table_columns(self, widget, table_name):
        """ Configuration of tables. Set visibility and width of columns """

        widget = utils_giswater.getWidget(widget)
        if not widget:
            return

        # Set width and alias of visible columns
        columns_to_delete = []
        sql = ("SELECT column_index, width, alias, status"
               " FROM " + self.schema_name + ".config_client_forms"
               " WHERE table_id = '" + table_name + "'"
               " ORDER BY column_index")
        rows = self.controller.get_rows(sql, log_info=False)
        if not rows:
            return

        for row in rows:
            if not row['status']:
                columns_to_delete.append(row['column_index'] - 1)
            else:
                width = row['width']
                if width is None:
                    width = 100
                widget.setColumnWidth(row['column_index'] - 1, width)
                widget.model().setHeaderData(row['column_index'] - 1, Qt.Horizontal, row['alias'])

        # Set order
        # widget.model().setSort(0, Qt.AscendingOrder)
        widget.model().select()

        # Delete columns
        for column in columns_to_delete:
            widget.hideColumn(column)


    def connect_signal_selection_changed(self, option):
        """ Connect signal selectionChanged """
            
        try:            
            if option == "mincut_connec":
                self.canvas.selectionChanged.connect(partial(self.snapping_selection_connec))                 
            elif option == "mincut_hydro":
                self.canvas.selectionChanged.connect(partial(self.snapping_selection_hydro))                 
        except Exception:    
            pass
    
    
    def disconnect_signal_selection_changed(self):
        """ Disconnect signal selectionChanged """
        
        try:                     
            self.canvas.selectionChanged.disconnect()  
        except Exception:                     
            pass


    def set_label_current_psector(self):
        sql = ("SELECT t1.name FROM " + self.schema_name + ".plan_psector AS t1 "
               " INNER JOIN " + self.schema_name + ".config_param_user AS t2 ON t1.psector_id::text = t2.value "
               " WHERE t2.parameter='psector_vdefault' AND cur_user = current_user")
        row = self.controller.get_row(sql)
        if not row:
            return
        utils_giswater.setWidgetText('lbl_vdefault_psector', row[0])
        <|MERGE_RESOLUTION|>--- conflicted
+++ resolved
@@ -88,20 +88,15 @@
             
         # Check if giswater folder exists
         if not os.path.exists(giswater_folder):
-            message = "Giswater folder not found at: " + giswater_folder
+            message = "Giswater folder not found" + giswater_folder
             self.controller.log_info(message)
             return (None, None)           
             
         # Check if giswater executable file file exists
         giswater_file_path = giswater_folder+"\giswater.jar"
         if not os.path.exists(giswater_file_path):
-<<<<<<< HEAD
             message = "Giswater executable file not found"
-            self.controller.show_warning(message, parameter=giswater_file_path)
-=======
-            message = "Giswater executable file not found at: " + giswater_file_path
-            self.controller.log_info(message)
->>>>>>> 004fddf3
+            self.controller.log_info(message, parameter=giswater_file_path)
             return (None, None) 
 
         # Get giswater major version
