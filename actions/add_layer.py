--- conflicted
+++ resolved
@@ -126,11 +126,7 @@
             my_group.insertLayer(0, layer)
 
 
-<<<<<<< HEAD
-    def add_temp_layer(self, dialog, data, layer_name, force_tab=True, reset_text=True, tab_idx=1, del_old_layers=True, group='GW Temporal Layers'):
-=======
     def add_temp_layer(self, dialog, data, layer_name, force_tab=True, reset_text=True, tab_idx=1, del_old_layers=True, group='GW Temporal Layers', disable_tabs=True):
->>>>>>> 030fa9ca
         """ Add QgsVectorLayer into TOC
         :param dialog:
         :param data:
@@ -276,11 +272,7 @@
         self.iface.layerTreeView().refreshLayerSymbology(layer.id())
 
 
-<<<<<<< HEAD
-    def populate_info_text(self, dialog, data, force_tab=True, reset_text=True, tab_idx=1):
-=======
     def populate_info_text(self, dialog, data, force_tab=True, reset_text=True, tab_idx=1, disable_tabs=True):
->>>>>>> 030fa9ca
         """ Populate txt_infolog QTextEdit widget
         :param data: Json
         :param force_tab: Force show tab (boolean)
@@ -305,17 +297,11 @@
 
         utils_giswater.setWidgetText(dialog, 'txt_infolog', text+"\n")
         qtabwidget = dialog.findChild(QTabWidget, 'mainTab')
-<<<<<<< HEAD
-        if change_tab and qtabwidget is not None:
-            qtabwidget.setCurrentIndex(tab_idx)
-            self.disable_tabs(dialog)
-=======
         if qtabwidget is not None:
             if change_tab and qtabwidget is not None:
                 qtabwidget.setCurrentIndex(tab_idx)
             if disable_tabs:
                 self.disable_tabs(dialog)
->>>>>>> 030fa9ca
 
         return text
 
@@ -397,11 +383,7 @@
             geometry = f"{type_}{coordinates}"
             return QgsGeometry.fromWkt(geometry)
         except AttributeError as e:
-<<<<<<< HEAD
-            print(f"{type(e).__name__} --> {e}")
-=======
             self.controller.log_info(f"{type(e).__name__} --> {e}")
->>>>>>> 030fa9ca
             return None
 
 
