"""
This file is part of Giswater 2.0
The program is free software: you can redistribute it and/or modify it under the terms of the GNU
General Public License as published by the Free Software Foundation, either version 3 of the License,
or (at your option) any later version.
"""

# -*- coding: latin-1 -*-
try:
    from qgis.core import Qgis as Qgis
except:
    from qgis.core import QGis as Qgis

if Qgis.QGIS_VERSION_INT >= 20000 and Qgis.QGIS_VERSION_INT < 29900:
    from PyQt4.QtCore import QDate
    from PyQt4.QtGui import QComboBox, QCheckBox, QDateEdit, QDoubleSpinBox, QGroupBox, QSpacerItem, QSizePolicy, QLineEdit
    from PyQt4.QtGui import QGridLayout, QWidget, QLabel
else:
    from qgis.PyQt.QtCore import QDate
    from qgis.PyQt.QtWidgets import QComboBox, QCheckBox, QDateEdit, QDoubleSpinBox, QGroupBox, QSpacerItem, QSizePolicy, QLineEdit, QGridLayout, QWidget, QLabel

import json
import sys
import operator
from functools import partial

import utils_giswater
from giswater.actions.api_parent import ApiParent
from giswater.ui_manager import ApiConfigUi


class ApiConfig(ApiParent):
    
    def __init__(self, iface, settings, controller, plugin_dir):
        """ Class to control toolbar 'om_ws' """
        ApiParent.__init__(self, iface, settings, controller, plugin_dir)


    def set_project_type(self, project_type):
        self.project_type = project_type


    def api_config(self):
        """ Button 36: Info show info, open giswater and visit web page """

        self.list_update = []

        sql = ("SELECT " + self.schema_name + ".gw_fct_getinfoform_config(3)")
        row = self.controller.get_row(sql, log_sql=True)

        self.dlg_config = ApiConfigUi()
        self.load_settings(self.dlg_config)
        self.dlg_config.btn_cancel.clicked.connect(partial(self.close_dialog, self.dlg_config))
        self.dlg_config.btn_accept.clicked.connect(partial(self.update_values))

        page1_layout1 = self.dlg_config.tab_main.findChild(QGridLayout, 'page1_layout1')
        page1_layout2 = self.dlg_config.tab_main.findChild(QGridLayout, 'page1_layout2')
        page2_layout1 = self.dlg_config.tab_main.findChild(QGridLayout, 'page2_layout1')
        page2_layout2 = self.dlg_config.tab_main.findChild(QGridLayout, 'page2_layout2')

        admin_layout1 = self.dlg_config.tab_main.findChild(QGridLayout, 'admin_layout1')
        admin_layout2 = self.dlg_config.tab_main.findChild(QGridLayout, 'admin_layout2')

        groupBox_1 = QGroupBox("Basic")
        groupBox_2 = QGroupBox("Om")
        groupBox_3 = QGroupBox("Workcat")
        groupBox_4 = QGroupBox("Mapzones")
        groupBox_5 = QGroupBox("Cad")
        groupBox_6 = QGroupBox("Epa")
        groupBox_7 = QGroupBox("MasterPlan")
        groupBox_8 = QGroupBox("Other")
        groupBox_9 = QGroupBox("Node ws / Type ud")
        groupBox_10 = QGroupBox("Cat ud")
        groupBox_11 = QGroupBox("Utils")
        groupBox_12 = QGroupBox("Connec ws")
        groupBox_13 = QGroupBox("Topology")
        groupBox_14 = QGroupBox("Builder")
        groupBox_15 = QGroupBox("Review")
        groupBox_16 = QGroupBox("Analysis")
        groupBox_17 = QGroupBox("System")

        self.basic_form = QGridLayout()
        self.om_form = QGridLayout()
        self.workcat_form = QGridLayout()
        self.mapzones_form = QGridLayout()
        self.cad_form = QGridLayout()
        self.epa_form = QGridLayout()
        self.masterplan_form = QGridLayout()
        self.other_form = QGridLayout()
        self.node_type_form = QGridLayout()
        self.cat_form = QGridLayout()
        self.utils_form = QGridLayout()
        self.connec_form = QGridLayout()
        self.topology_form = QGridLayout()
        self.builder_form = QGridLayout()
        self.review_form = QGridLayout()
        self.analysis_form = QGridLayout()
        self.system_form = QGridLayout()

        # Construct form for config and admin
<<<<<<< HEAD
        self.construct_form(row, 'fields')
        self.construct_form(row, 'fields_admin')
=======
        self.construct_form_param_user(row, 'fields')
        self.construct_form_param_system(row, 'fields_admin')
>>>>>>> d44d8851

        groupBox_1.setLayout(self.basic_form)
        groupBox_2.setLayout(self.om_form)
        groupBox_3.setLayout(self.workcat_form)
        groupBox_4.setLayout(self.mapzones_form)
        groupBox_5.setLayout(self.cad_form)
        groupBox_6.setLayout(self.epa_form)
        groupBox_7.setLayout(self.masterplan_form)
        groupBox_8.setLayout(self.other_form)
        groupBox_9.setLayout(self.node_type_form)
        groupBox_10.setLayout(self.cat_form)
        groupBox_11.setLayout(self.utils_form)
        groupBox_12.setLayout(self.connec_form)
        groupBox_13.setLayout(self.topology_form)
        groupBox_14.setLayout(self.builder_form)
        groupBox_15.setLayout(self.review_form)
        groupBox_16.setLayout(self.analysis_form)
        groupBox_17.setLayout(self.system_form)

        page1_layout1.addWidget(groupBox_1)
        page1_layout1.addWidget(groupBox_2)
        page1_layout1.addWidget(groupBox_3)
        page1_layout1.addWidget(groupBox_4)
        page1_layout2.addWidget(groupBox_5)
        page1_layout2.addWidget(groupBox_6)
        page1_layout2.addWidget(groupBox_7)
        page1_layout2.addWidget(groupBox_8)
        page2_layout1.addWidget(groupBox_9)
        page2_layout1.addWidget(groupBox_10)
        page2_layout2.addWidget(groupBox_11)
        page2_layout2.addWidget(groupBox_12)
        admin_layout1.addWidget(groupBox_13)
        admin_layout2.addWidget(groupBox_17)
        admin_layout2.addWidget(groupBox_14)
        admin_layout2.addWidget(groupBox_15)
        admin_layout2.addWidget(groupBox_16)

        verticalSpacer1 = QSpacerItem(20, 40, QSizePolicy.Minimum, QSizePolicy.Expanding)
        verticalSpacer2 = QSpacerItem(20, 40, QSizePolicy.Minimum, QSizePolicy.Expanding)
        verticalSpacer3 = QSpacerItem(20, 40, QSizePolicy.Minimum, QSizePolicy.Expanding)
        verticalSpacer4 = QSpacerItem(20, 40, QSizePolicy.Minimum, QSizePolicy.Expanding)
        verticalSpacer5 = QSpacerItem(20, 40, QSizePolicy.Minimum, QSizePolicy.Expanding)
        verticalSpacer6 = QSpacerItem(20, 40, QSizePolicy.Minimum, QSizePolicy.Expanding)

        page1_layout1.addItem(verticalSpacer1)
        page1_layout2.addItem(verticalSpacer2)
        page2_layout1.addItem(verticalSpacer3)
        page2_layout2.addItem(verticalSpacer4)
        admin_layout1.addItem(verticalSpacer5)
        admin_layout2.addItem(verticalSpacer6)

        #TODO:
        # self.remove_empty_groupBox(page1_layout1)
        # self.remove_empty_groupBox(page1_layout2)
        # self.remove_empty_groupBox(page2_layout1)
        # self.remove_empty_groupBox(page2_layout2)
        # self.remove_empty_groupBox(admin_layout1)
        # self.remove_empty_groupBox(admin_layout2)

        # Event on change from combo parent
        self.get_event_combo_parent('fields', row)

        # Set signals Combo parent/child
        self.chk_expl = self.dlg_config.tab_main.findChild(QWidget, 'chk_exploitation_vdefault')
        self.chk_dma = self.dlg_config.tab_main.findChild(QWidget, 'chk_dma_vdefault')

        self.chk_dma.stateChanged.connect(partial(self.check_child_to_parent, self.chk_dma,self.chk_expl))
        self.chk_expl.stateChanged.connect(partial(self.check_parent_to_child,  self.chk_expl,self.chk_dma))

        # Open form
        self.dlg_config.show()


    def open_giswater(self):
        """ Open giswater.jar with last opened .gsw file """

        if 'nt' in sys.builtin_module_names:
            self.execute_giswater("ed_giswater_jar")
        else:
            self.controller.show_info("Function not supported in this Operating System")

<<<<<<< HEAD

    def construct_form(self, row, fields):
        
=======
    def construct_form_param_user(self, row, fields):
>>>>>>> d44d8851
        for field in row[0][fields]:
            
            if field['label']:
                lbl = QLabel()
                lbl.setObjectName('lbl' + field['name'])
                lbl.setText(field['label'])
                lbl.setMinimumSize(160, 0)
                lbl.setSizePolicy(QSizePolicy.Expanding, QSizePolicy.Preferred)

                chk = QCheckBox()
                chk.setObjectName('chk_' + field['name'])
                chk.setChecked(field['checked'])
                chk.setSizePolicy(QSizePolicy.Fixed, QSizePolicy.Fixed)

                if field['widgettype'] == 1:
                    widget = QLineEdit()
                    widget.setText(field['value'])
                    widget.lostFocus.connect(partial(self.get_values_changed_param_user, chk, widget, field))
                    widget.setSizePolicy(QSizePolicy.Expanding, QSizePolicy.Fixed)
                elif field['widgettype'] == 2:
                    widget = QComboBox()
                    self.populate_combo(widget, field)
                    widget.currentIndexChanged.connect(partial(self.get_values_changed_param_user, chk, widget, field))
                    widget.setSizePolicy(QSizePolicy.Expanding, QSizePolicy.Fixed)
                elif field['widgettype'] == 3:
                    widget = chk
                    widget.stateChanged.connect(partial(self.get_values_changed_param_user, chk, chk, field))
                    widget.setSizePolicy(QSizePolicy.Fixed, QSizePolicy.Fixed)
                elif field['widgettype'] == 4:
                    widget = QDateEdit()
                    widget.setCalendarPopup(True)
                    date = QDate.fromString(field['value'], 'yyyy/MM/dd')
                    widget.setDate(date)
                    widget.dateChanged.connect(partial(self.get_values_changed_param_user, chk, widget, field))
                    widget.setSizePolicy(QSizePolicy.Expanding, QSizePolicy.Fixed)
                elif field['widgettype'] == 7:
                    widget = QDoubleSpinBox()
                    if 'value' in field and field['value'] is not None:
                        value = float(str(field['value']))
                        widget.setValue(value)
                    widget.valueChanged.connect(partial(self.get_values_changed_param_user, chk, widget, field))
                    widget.setSizePolicy(QSizePolicy.Expanding, QSizePolicy.Fixed)

                widget.setObjectName(field['name'])

                # Set signals
                chk.stateChanged.connect(partial(self.get_values_checked_param_user, chk, widget, field))

                if field['layout_id'] == 1:
                    self.order_widgets(field, self.basic_form, lbl, chk, widget)
                elif field['layout_id'] == 2:
                    self.order_widgets(field, self.om_form, lbl, chk, widget)
                elif field['layout_id'] == 3:
                    self.order_widgets(field, self.workcat_form, lbl, chk, widget)
                elif field['layout_id'] == 4:
                    self.order_widgets(field, self.mapzones_form, lbl, chk, widget)
                elif field['layout_id'] == 5:
                    self.order_widgets(field, self.cad_form, lbl, chk, widget)
                elif field['layout_id'] == 6:
                    self.order_widgets(field, self.epa_form, lbl, chk, widget)
                elif field['layout_id'] == 7:
                    self.order_widgets(field, self.masterplan_form, lbl, chk, widget)
                elif field['layout_id'] == 8:
                    self.order_widgets(field, self.other_form, lbl, chk, widget)
                elif field['layout_id'] == 9:
                    self.order_widgets(field, self.node_type_form, lbl, chk, widget)
                elif field['layout_id'] == 10:
                    self.order_widgets(field, self.cat_form, lbl, chk, widget)
                elif field['layout_id'] == 11:
                    self.order_widgets(field, self.utils_form, lbl, chk, widget)
                elif field['layout_id'] == 12:
                    self.order_widgets(field, self.connec_form, lbl, chk, widget)
                elif field['layout_id'] == 13:
                    self.order_widgets(field, self.topology_form, lbl, chk, widget)
                elif field['layout_id'] == 14:
                    self.order_widgets(field, self.builder_form, lbl, chk, widget)
                elif field['layout_id'] == 15:
                    self.order_widgets(field, self.review_form, lbl, chk, widget)
                elif field['layout_id'] == 16:
                    self.order_widgets(field, self.analysis_form, lbl, chk, widget)
                elif field['layout_id'] == 17:
                    self.order_widgets(field, self.system_form, lbl, chk, widget)

    def construct_form_param_system(self, row, fields):
        for field in row[0][fields]:
            if field['label']:
                lbl = QLabel()
                lbl.setObjectName('lbl' + field['name'])
                lbl.setText(field['label'])
                lbl.setMinimumSize(160, 0)
                lbl.setSizePolicy(QSizePolicy.Expanding, QSizePolicy.Preferred)

                if field['widgettype'] == 1:
                    widget = QLineEdit()
                    widget.setText(field['value'])
                    widget.lostFocus.connect(partial(self.get_values_changed_param_system, widget))
                    widget.setSizePolicy(QSizePolicy.Expanding, QSizePolicy.Fixed)
                elif field['widgettype'] == 2:
                    widget = QComboBox()
                    self.populate_combo(widget, field)
                    widget.currentIndexChanged.connect(partial(self.get_values_changed_param_system, widget))
                    widget.setSizePolicy(QSizePolicy.Expanding, QSizePolicy.Fixed)
                elif field['widgettype'] == 3:
                    widget = QCheckBox()
                    if field['value'].lower() == 'true':
                        widget.setChecked(True)
                    elif field['value'].lower() == 'false':
                        widget.setChecked(False)
                    widget.stateChanged.connect(partial(self.get_values_changed_param_system, widget))
                    widget.setSizePolicy(QSizePolicy.Fixed, QSizePolicy.Fixed)
                elif field['widgettype'] == 4:
                    widget = QDateEdit()
                    widget.setCalendarPopup(True)
                    date = QDate.fromString(field['value'], 'yyyy/MM/dd')
                    widget.setDate(date)
                    widget.dateChanged.connect(partial(self.get_values_changed_param_system, widget))
                    widget.setSizePolicy(QSizePolicy.Expanding, QSizePolicy.Fixed)
                elif field['widgettype'] == 7:
                    widget = QDoubleSpinBox()
                    if 'value' in field and field['value'] is not None:
                        value = float(str(field['value']))
                        widget.setValue(value)
                    widget.valueChanged.connect(partial(self.get_values_changed_param_system, widget))
                    widget.setSizePolicy(QSizePolicy.Expanding, QSizePolicy.Fixed)

                widget.setObjectName(field['name'])


                # Order Widgets
                if field['layout_id'] == 1:
                    self.order_widgets_system(field, self.basic_form, lbl,  widget)
                elif field['layout_id'] == 2:
                    self.order_widgets_system(field, self.om_form, lbl,  widget)
                elif field['layout_id'] == 3:
                    self.order_widgets_system(field, self.workcat_form, lbl,  widget)
                elif field['layout_id'] == 4:
                    self.order_widgets_system(field, self.mapzones_form, lbl,  widget)
                elif field['layout_id'] == 5:
                    self.order_widgets_system(field, self.cad_form, lbl,  widget)
                elif field['layout_id'] == 6:
                    self.order_widgets_system(field, self.epa_form, lbl,  widget)
                elif field['layout_id'] == 7:
                    self.order_widgets_system(field, self.masterplan_form, lbl,  widget)
                elif field['layout_id'] == 8:
                    self.order_widgets_system(field, self.other_form, lbl,  widget)
                elif field['layout_id'] == 9:
                    self.order_widgets_system(field, self.node_type_form, lbl,  widget)
                elif field['layout_id'] == 10:
                    self.order_widgets_system(field, self.cat_form, lbl,  widget)
                elif field['layout_id'] == 11:
                    self.order_widgets_system(field, self.utils_form, lbl,  widget)
                elif field['layout_id'] == 12:
                    self.order_widgets_system(field, self.connec_form, lbl,  widget)
                elif field['layout_id'] == 13:
                    self.order_widgets_system(field, self.topology_form, lbl,  widget)
                elif field['layout_id'] == 14:
                    self.order_widgets_system(field, self.builder_form, lbl,  widget)
                elif field['layout_id'] == 15:
                    self.order_widgets_system(field, self.review_form, lbl,  widget)
                elif field['layout_id'] == 16:
                    self.order_widgets_system(field, self.analysis_form, lbl,  widget)
                elif field['layout_id'] == 17:
                    self.order_widgets_system(field, self.system_form, lbl,  widget)

    def get_event_combo_parent(self, fields, row):
        
        if fields == 'fields':
            for field in row[0]["fields"]:
                if field['isparent']:
                    widget = self.dlg_config.findChild(QComboBox, field['name'])
                    widget.currentIndexChanged.connect(partial(self.fill_child, widget))


    def populate_combo(self, widget, field):
        
        # Generate list of items to add into combo
        widget.blockSignals(True)
        widget.clear()
        widget.blockSignals(False)
        combolist = []
        if 'comboIds' in field:
            for i in range(0, len(field['comboIds'])):
                elem = [field['comboIds'][i], field['comboNames'][i]]
                combolist.append(elem)
            records_sorted = sorted(combolist, key=operator.itemgetter(1))
            # Populate combo
            for record in records_sorted:
                widget.addItem(record[1], record)
        if 'value' in field:
            if str(field['value']) != 'None':
                utils_giswater.set_combo_itemData(widget, field['value'], 0)


    def fill_child(self, widget):
        
        combo_parent = widget.objectName()
        combo_id = utils_giswater.get_item_data(self.dlg_config, widget)

        sql = ("SELECT " + self.schema_name + ".gw_api_get_combochilds('config" + "' ,'' ,'' ,'" + str(combo_parent) + "', '" + str(combo_id) + "','')")
        row = self.controller.get_row(sql, log_sql=True)
        for combo_child in row[0]['fields']:
            if combo_child is not None:
                self.populate_child(combo_child, row)


    def populate_child(self, combo_child, result):
        
        child = self.dlg_config.findChild(QComboBox, str(combo_child['childName']))
        if child:
            self.populate_combo(child, combo_child)


    def order_widgets(self, field, form, lbl, chk, widget):
        
        if field['widgettype'] != 3:
            form.addWidget(lbl, field['layout_order'], 0)
            form.addWidget(chk, field['layout_order'], 1)
            form.addWidget(widget, field['layout_order'], 2)
        else:
            form.addWidget(lbl, field['layout_order'], 0)
            form.addWidget(chk, field['layout_order'], 1)

<<<<<<< HEAD

    def get_values_checked(self, chk, widget, field, value=None):
        
=======
    def order_widgets_system(self, field, form, lbl,  widget):


        if field['widgettype'] != 3:
            form.addWidget(lbl, field['layout_order'], 0)
            form.addWidget(widget, field['layout_order'], 2)
        else:
            form.addWidget(lbl, field['layout_order'], 0)
            form.addWidget(widget, field['layout_order'], 1)

    def get_values_checked_param_user(self, chk, widget, field, value=None):
>>>>>>> d44d8851
        elem = {}
        elem['widget'] = str(widget.objectName())
        elem['chk'] = str(chk.objectName())

        if type(widget) is QLineEdit:
            value = utils_giswater.getWidgetText(self.dlg_config, widget, return_string_null=False)
        elif type(widget) is QComboBox:
            value = utils_giswater.get_item_data(self.dlg_config, widget, 0)
        elif type(widget) is QCheckBox:
            value = utils_giswater.isChecked(self.dlg_config, chk)
        elif type(widget) is QDateEdit:
            value = utils_giswater.getCalendarDate(self.dlg_config, widget)
        elem['widget'] = str(widget.objectName())
        elem['chk'] = str(chk.objectName())
        elem['isChecked'] = str(utils_giswater.isChecked(self.dlg_config, chk))
        elem['value'] = value
<<<<<<< HEAD
        elem['sys_role_id'] = str(field['sys_role_id'])
        self.list_update.append(elem)


    def get_values_changed(self, chk, widget, field, value=None):
        
=======
        if 'sys_role_id' in field:
            elem['sys_role_id'] = str(field['sys_role_id'])
        else:
            elem['sys_role_id'] = 'role_admin'

        self.list_update.append(elem)

    def get_values_changed_param_user(self, chk, widget, field, value=None):
>>>>>>> d44d8851
        elem = {}
        if type(widget) is QLineEdit:
            value = utils_giswater.getWidgetText(self.dlg_config, widget, return_string_null=False)
        elif type(widget) is QComboBox:
            value = utils_giswater.get_item_data(self.dlg_config, widget, 0)
        elif type(widget) is QCheckBox:
            value = utils_giswater.isChecked(self.dlg_config, chk)
        elif type(widget) is QDateEdit:
            value = utils_giswater.getCalendarDate(self.dlg_config, widget)

        if chk.isChecked():
            elem['widget'] = str(widget.objectName())
            elem['chk'] = str(chk.objectName())
            elem['isChecked'] = str(utils_giswater.isChecked(self.dlg_config, chk))
            elem['value'] = value
            elem['sys_role_id'] = str(field['sys_role_id'])
            self.list_update.append(elem)

<<<<<<< HEAD

=======
    def get_values_changed_param_system(self, widget, value=None):

        elem = {}

        if type(widget) is QLineEdit:
            value = utils_giswater.getWidgetText(self.dlg_config, widget, return_string_null=False)
        elif type(widget) is QComboBox:
            value = utils_giswater.get_item_data(self.dlg_config, widget, 0)
        elif type(widget) is QCheckBox:
            value = utils_giswater.isChecked(self.dlg_config, widget)
        elif type(widget) is QDateEdit:
            value = utils_giswater.getCalendarDate(self.dlg_config, widget)


        elem['widget'] = str(widget.objectName())
        elem['chk'] = str('')
        elem['isChecked'] = str('')
        elem['value'] = value
        elem['sys_role_id'] = 'role_admin'

        self.list_update.append(elem)
>>>>>>> d44d8851
    def update_values(self):

        my_json = json.dumps(self.list_update)
        sql = ("SELECT " + self.schema_name + ".gw_api_set_upsertconfig('" + my_json + "')")
        self.controller.execute_sql(sql)

        # Close dialog
        self.close_dialog(self.dlg_config)


    def check_child_to_parent(self, widget_child, widget_parent):
        if widget_child.isChecked():
            widget_parent.setChecked(True)


    def check_parent_to_child(self, widget_parent, widget_child):
        if widget_parent.isChecked() == False:
            widget_child.setChecked(False)


    # TODO:
    def remove_empty_groupBox(self, layout):
        
        self.controller.log_info(str("TEST"))
        groupBox_list = layout.findChild(QWidget)
        self.controller.log_info(str(layout.objectName()))
        self.controller.log_info(str(groupBox_list))
        if groupBox_list is None:
            return
        for groupBox in groupBox_list:
            widget_list = groupBox.findChildren(QWidget)
            if not widget_list:
                groupBox.setVisible(False)
                
                <|MERGE_RESOLUTION|>--- conflicted
+++ resolved
@@ -98,13 +98,8 @@
         self.system_form = QGridLayout()
 
         # Construct form for config and admin
-<<<<<<< HEAD
-        self.construct_form(row, 'fields')
-        self.construct_form(row, 'fields_admin')
-=======
         self.construct_form_param_user(row, 'fields')
         self.construct_form_param_system(row, 'fields_admin')
->>>>>>> d44d8851
 
         groupBox_1.setLayout(self.basic_form)
         groupBox_2.setLayout(self.om_form)
@@ -186,13 +181,9 @@
         else:
             self.controller.show_info("Function not supported in this Operating System")
 
-<<<<<<< HEAD
-
-    def construct_form(self, row, fields):
-        
-=======
+
     def construct_form_param_user(self, row, fields):
->>>>>>> d44d8851
+
         for field in row[0][fields]:
             
             if field['label']:
@@ -415,11 +406,7 @@
             form.addWidget(lbl, field['layout_order'], 0)
             form.addWidget(chk, field['layout_order'], 1)
 
-<<<<<<< HEAD
-
-    def get_values_checked(self, chk, widget, field, value=None):
-        
-=======
+
     def order_widgets_system(self, field, form, lbl,  widget):
 
 
@@ -431,7 +418,7 @@
             form.addWidget(widget, field['layout_order'], 1)
 
     def get_values_checked_param_user(self, chk, widget, field, value=None):
->>>>>>> d44d8851
+
         elem = {}
         elem['widget'] = str(widget.objectName())
         elem['chk'] = str(chk.objectName())
@@ -448,14 +435,6 @@
         elem['chk'] = str(chk.objectName())
         elem['isChecked'] = str(utils_giswater.isChecked(self.dlg_config, chk))
         elem['value'] = value
-<<<<<<< HEAD
-        elem['sys_role_id'] = str(field['sys_role_id'])
-        self.list_update.append(elem)
-
-
-    def get_values_changed(self, chk, widget, field, value=None):
-        
-=======
         if 'sys_role_id' in field:
             elem['sys_role_id'] = str(field['sys_role_id'])
         else:
@@ -464,7 +443,7 @@
         self.list_update.append(elem)
 
     def get_values_changed_param_user(self, chk, widget, field, value=None):
->>>>>>> d44d8851
+
         elem = {}
         if type(widget) is QLineEdit:
             value = utils_giswater.getWidgetText(self.dlg_config, widget, return_string_null=False)
@@ -483,9 +462,7 @@
             elem['sys_role_id'] = str(field['sys_role_id'])
             self.list_update.append(elem)
 
-<<<<<<< HEAD
-
-=======
+
     def get_values_changed_param_system(self, widget, value=None):
 
         elem = {}
@@ -507,7 +484,8 @@
         elem['sys_role_id'] = 'role_admin'
 
         self.list_update.append(elem)
->>>>>>> d44d8851
+
+
     def update_values(self):
 
         my_json = json.dumps(self.list_update)
