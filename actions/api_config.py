--- conflicted
+++ resolved
@@ -193,15 +193,8 @@
 
 
     def construct_form_param_user(self, row, pos):
-<<<<<<< HEAD
 
         for field in row[pos]['fields']:
-
-=======
-
-        for field in row[pos]['fields']:
-            
->>>>>>> 9990654a
             if field['label']:
                 lbl = QLabel()
                 lbl.setObjectName('lbl' + field['name'])
