"""
This file is part of Giswater 2.0
The program is free software: you can redistribute it and/or modify it under the terms of the GNU
General Public License as published by the Free Software Foundation, either version 3 of the License,
or (at your option) any later version.
"""

# -*- coding: utf-8 -*-
<<<<<<< HEAD
try:
    from qgis.core import Qgis
except:
    from qgis.core import QGis as Qgis

if Qgis.QGIS_VERSION_INT >= 20000 and Qgis.QGIS_VERSION_INT < 29900:
    from PyQt4.QtCore import Qt
    from PyQt4.QtGui import QSpacerItem, QSizePolicy, QStringListModel, QCompleter
    from PyQt4.QtGui import QWidget, QTabWidget, QGridLayout, QLabel, QLineEdit, QComboBox
else:
    from qgis.PyQt.QtCore import Qt, QStringListModel
    from qgis.PyQt.QtWidgets import QWidget, QTabWidget, QGridLayout, QLabel, QLineEdit, QComboBox, QSizePolicy, QSpacerItem, QCompleter

import operator
from functools import partial

import utils_giswater
from giswater.actions.api_parent import ApiParent
from giswater.ui_manager import ApiSearchUi
=======
import csv
import json
import operator
import os
import subprocess
import sys
import webbrowser
from functools import partial


import utils_giswater
import re

from PyQt4.QtCore import QTimer

# TODO  Es probable que la libreria QgsPoint en la version 3.x pase a llamarse QgsPointXY
# TODO  Es probable que la libreria QgsMarkerSymbolV2 en la version 3.x pase a llamarse QgsMarkerSymbol
from qgis.core import QgsPoint, QGis, QgsMarkerSymbolV2
from qgis.gui import QgsVertexMarker, QgsRubberBand
# TODO  Es probable que la libreria QgsTextAnnotationItem en la version 3.x pase a llamarse QgsTextAnnotation y ademas
# TODO  pertenezca a qgis.core (esto segundo no es seguro)
from qgis.gui import QgsTextAnnotationItem
from PyQt4.QtCore import Qt
from PyQt4.QtGui import QWidget, QTabWidget, QGridLayout, QLabel, QLineEdit, QComboBox, QTableView, QFileDialog
from PyQt4.QtGui import QSpacerItem, QSizePolicy, QStringListModel, QCompleter, QTextDocument, QAbstractItemView
from PyQt4.QtSql import QSqlTableModel
from actions.HyperLinkLabel import HyperLinkLabel
from giswater.actions.api_cf import ApiCF
from giswater.actions.manage_new_psector import ManageNewPsector
from giswater.actions.manage_visit import ManageVisit
from giswater.actions.api_parent import ApiParent
from giswater.ui_manager import ApiSearchUi, ApiBasicInfo, ListItems
>>>>>>> d44d8851


class ApiSearch(ApiParent):

    def __init__(self, iface, settings, controller, plugin_dir):
        """ Class constructor """
        ApiParent.__init__(self, iface, settings, controller, plugin_dir)
        self.manage_new_psector = ManageNewPsector(iface, settings, controller, plugin_dir)
        self.manage_visit = ManageVisit(iface, settings, controller, plugin_dir)
        self.iface = iface
        self.json_search = {}
        self.lbl_visible = False





    def api_search(self):
        
        # Dialog
        self.dlg_search = ApiSearchUi()
        self.load_settings(self.dlg_search)
        self.dlg_search.lbl_msg.setStyleSheet("QLabel{color:red;}")
        self.dlg_search.lbl_msg.setVisible(False)

        # Make it dockable in left dock widget area
        self.iface.addDockWidget(Qt.LeftDockWidgetArea, self.dlg_search)
        #self.dlg_search.setFixedHeight(180)

        sql = ("SELECT " + self.schema_name + ".gw_api_get_search(9,'es')")
        row = self.controller.get_row(sql, log_sql=True)
        if not row:
            self.controller.show_message("NOT ROW FOR: " + sql, 2)
            return
        result = row[0]

        main_tab = self.dlg_search.findChild(QTabWidget, 'main_tab')
        first_tab = None

        for tab in result["formTabs"]:
            if first_tab is None:
                first_tab = tab['tabName']
            tab_widget = QWidget(main_tab)
            tab_widget.setObjectName(tab['tabName'])
            main_tab.addTab(tab_widget, tab['tabLabel'])
            gridlayout = QGridLayout()
            tab_widget.setLayout(gridlayout)
            x = 0
            for field in tab['fields']:
                label = QLabel()
                label.setObjectName('lbl_' + field['label'])
                label.setText(field['label'].capitalize())
                if field['type'] == 'typeahead':
                    completer = QCompleter()
                    widget = self.add_lineedit(field)
                    widget = self.set_completer(widget, completer)
                elif field['type'] == 'combo':
                    widget = self.add_combobox(field)

                gridlayout.addWidget(label, x, 0)
                gridlayout.addWidget(widget, x, 1)
                x += 1

            vertical_spacer1 = QSpacerItem(20, 40, QSizePolicy.Minimum, QSizePolicy.Expanding)
            gridlayout.addItem(vertical_spacer1)

        # TODO: Save position when destroy dlg

        # Open dialog
        self.dlg_search.setWindowFlags(Qt.WindowStaysOnTopHint)
        self.dlg_search.show()

<<<<<<< HEAD

    def add_lineedit(self, field):
=======
>>>>>>> d44d8851

    def set_completer(self, widget, completer=None):
        """ Set completer and add listeners"""
        if completer:
            model = QStringListModel()
            completer.highlighted.connect(partial(self.check_tab, completer))
            self.make_list(completer, model, widget)
            widget.textChanged.connect(partial(self.make_list, completer, model, widget))
        return widget

<<<<<<< HEAD
        # if str(table_name) == '-1':
        #     return widget
=======
>>>>>>> d44d8851

    def check_tab(self, completer):
        # We look for the index of current tab so we can search by name
        index = self.dlg_search.main_tab.currentIndex()
        # Get all QLineEdit for activate or we cant write when tab have more than 1 QLineEdit
        line_list = self.dlg_search.main_tab.widget(index).findChildren(QLineEdit)
        for line_edit in line_list:
            line_edit.setReadOnly(False)
            line_edit.setStyleSheet("QLineEdit { background: rgb(255, 255, 255); color: rgb(0, 0, 0)}")

        # Get selected row
        row = completer.popup().currentIndex().row()
        if row == -1:
            return
        # Get text from selected row
        _key = completer.completionModel().index(row, 0).data()
        # Search text into self.result_data
        # (this variable contains all the matching objects in the function "make_list())"
        item = None
        for data in self.result_data['data']:
            if _key == data['display_name']:
                item = data
                break
        # IF for zoom to tab network
        if self.dlg_search.main_tab.widget(index).objectName() == 'network':
            layer = self.controller.get_layer_by_tablename(item['sys_table_id'])
            if layer is None:
                msg = "Layer not found"
                self.controller.show_message(msg, message_level=2, duration=3)
                return

            self.iface.setActiveLayer(layer)
            self.ApiCF = ApiCF(self.iface, self.settings, self.controller, self.plugin_dir)
            complet_result = self.ApiCF.open_form(table_name=item['sys_table_id'], feature_type=item['feature_type'], feature_id=item['sys_id'])

            if not complet_result:
                print("FAIL")
                return
            self.draw(complet_result)
        elif self.dlg_search.main_tab.widget(index).objectName() == 'search':
            # TODO
            return
        # IF for zoom to tab address (streets)
        elif self.dlg_search.main_tab.widget(index).objectName() == 'address' and 'id' in item and 'sys_id' not in item:
            polygon = item['st_astext']
            polygon = polygon[9:len(polygon)-2]
            polygon = polygon.split(',')
            x1, y1 = polygon[0].split(' ')
            x2, y2 = polygon[2].split(' ')
            self.zoom_to_rectangle(x1, y1, x2, y2)
        # IF for zoom to tab address (postnumbers)
        elif self.dlg_search.main_tab.widget(index).objectName() == 'address' and 'sys_x' in item and 'sys_y' in item:
            x1 = item['sys_x']
            y1 = item['sys_y']
            point = QgsPoint(float(x1), float(y1))

            self.draw_point(point)
            self.zoom_to_rectangle(x1, y1, x1, y1)

            # textItem = QgsTextAnnotationItem(self.iface.mapCanvas())
            # document = QTextDocument()
            # #document.setHtml("<strong>" + str("TEST") + "</strong></br><p>hola<p/>")
            # document.setPlainText("HOLA")
            # textItem.setDocument(document)
            # # symbol = QgsMarkerSymbolV2()
            # # symbol.setSize(9)
            # # textItem.setMarkerSymbol(symbol)
            # textItem.setMapPosition(point)

            self.canvas.refresh()
        elif self.dlg_search.main_tab.widget(index).objectName() == 'hydro':
            x1 = item['sys_x']
            y1 = item['sys_y']
            point = QgsPoint(float(x1), float(y1))
            self.draw_point(point)
            self.zoom_to_rectangle(x1, y1, x1, y1)
            self.open_hydrometer_dialog(table_name=item['sys_table_id'], feature_id=item['sys_id'])

        elif self.dlg_search.main_tab.widget(index).objectName() == 'workcat':
            self.workcat_open_table_items(item)
            return
        elif self.dlg_search.main_tab.widget(index).objectName() == 'psector':
            self.manage_new_psector.new_psector(item['sys_id'], 'plan')
            #self.manage_new_psector.new_psector(item['sys_id'], item['sys_table_id'], 'workcat_id')
        elif self.dlg_search.main_tab.widget(index).objectName() == 'visit':
            self.manage_visit.manage_visit(visit_id=item['sys_id'])
            return
        self.lbl_visible = False
        self.dlg_search.lbl_msg.setVisible(self.lbl_visible)




<<<<<<< HEAD
    def make_list(self, completer, model, widget):
        """ Create a list of ids and populate widget (QLineEdit)"""
        
        # # Set SQL
        # my_json = {}
        # index = self.dlg_search.main_tab.currentIndex()
        # my_json['tabName'] = self.dlg_search.main_tab.widget(index).objectName()
        # self.controller.log_info(str(my_json))
=======
>>>>>>> d44d8851


    def make_list(self, completer, model, widget):
        """ Create a list of ids and populate widget (QLineEdit)"""
        # Create 2 json, one for first QLineEdit and other for second QLineEdit
        json_updatesearch = {}
        json_updatesearch_add = {}
        row = None
        index = self.dlg_search.main_tab.currentIndex()
        combo_list = self.dlg_search.main_tab.widget(index).findChildren(QComboBox)
        line_list = self.dlg_search.main_tab.widget(index).findChildren(QLineEdit)
        json_updatesearch['tabName'] = self.dlg_search.main_tab.widget(index).objectName()
        json_updatesearch_add['tabName'] = self.dlg_search.main_tab.widget(index).objectName()
        if combo_list:
            combo = combo_list[0]
            id = utils_giswater.get_item_data(self.dlg_search, combo, 0)
            name = utils_giswater.get_item_data(self.dlg_search, combo, 1)
            json_updatesearch[combo.objectName()] = {}
            _json = {}
            _json['id'] = id
            _json['name'] = name
            json_updatesearch[combo.objectName()] = _json
            json_updatesearch_add[combo.objectName()] = _json

        if line_list:
            # Prepare an aux json because 1 field of main json is another json
            _json = {}
            line_edit = line_list[0]

            # If current tab have more than one QLineEdit, clear second QLineEdit
            if len(line_list) == 2:
                line_edit.textChanged.connect(partial(self.clear_line_edit_add, line_list))

            value = utils_giswater.getWidgetText(self.dlg_search, line_edit, return_string_null=False)
            if str(value) == '':
                return
            json_updatesearch[line_edit.objectName()] = {}
            json_updatesearch_add[line_edit.objectName()] = {}
            _json['text'] = value
            json_updatesearch[line_edit.objectName()] = _json
            json_updatesearch_add[line_edit.objectName()] = _json
            json_updatesearch = json.dumps(json_updatesearch)

            sql = ("SELECT " + self.schema_name + ".gw_api_updatesearch($$" +json_updatesearch + "$$)")
            row = self.controller.get_row(sql, log_sql=True)
            if row:
                self.result_data = row[0]
        # Set label visible
        if row is not None:
            if self.result_data['data'] == {} and self.lbl_visible:
                self.dlg_search.lbl_msg.setVisible(True)
                if len(line_list) == 2:
                    widget = line_list[1]
                    widget.setReadOnly(True)
                    widget.setStyleSheet("QLineEdit { background: rgb(242, 242, 242); color: rgb(100, 100, 100)}")
            else:
                self.lbl_visible = True
                self.dlg_search.lbl_msg.setVisible(False)

            # Get list of items from returned json from data base and make a list for completer
            display_list = []
            for data in self.result_data['data']:
                display_list.append(data['display_name'])
            self.set_completer_object_api(completer, model, widget, display_list)

        if len(line_list) == 2:
            _json = {}
            line_edit_add = line_list[1]
            value = utils_giswater.getWidgetText(self.dlg_search, line_edit_add)
            if str(value) == 'null':
                return

            json_updatesearch_add[line_edit_add.objectName()] = {}
            _json['text'] = value
            json_updatesearch_add[line_edit_add.objectName()] = _json
            json_updatesearch_add = json.dumps(json_updatesearch_add)

            sql = ("SELECT " + self.schema_name + ".gw_api_updatesearch_add($$" + json_updatesearch_add + "$$)")
            row = self.controller.get_row(sql, log_sql=True)
            if row:
                self.result_data = row[0]
                if row is not None:
                    display_list = []
                    for data in self.result_data['data']:
                        display_list.append(data['display_name'])
                    self.set_completer_object_api(completer, model, line_edit_add, display_list)

<<<<<<< HEAD
        sql = ("SELECT " + self.schema_name + ".gw_api_get_rowslineedit('" + str(self.table_name) + "', '" +
               "" + str(self.id_type) + "', '" + str(utils_giswater.getWidgetText(widget)) + "')")
        row = self.controller.get_rows(sql, log_sql=True)
        result = row[0][0]['data']
        self.controller.log_info(str(result))
        self.list_items = []
        for _id in result:
            self.list_items.append(_id[str(self.id_type)])
        self.set_completer_object(completer, model, widget, self.list_items)
=======

    def clear_line_edit_add(self, line_list):
        """ Clear second line edit if exist"""
        line_edit_add = line_list[1]
        line_edit_add.setText('')

>>>>>>> d44d8851


    def add_combobox(self, field):
        
        widget = QComboBox()
        widget.setObjectName(field['column_id'])
        self.populate_combo(widget, field)
        if 'selectedId' in field:
            utils_giswater.set_combo_itemData(widget, field['selectedId'], 0)
        return widget

<<<<<<< HEAD

    def get_params(self, widget):
        
        self.table_name = utils_giswater.get_item_data(widget, 0)
        self.id_type = utils_giswater.get_item_data(widget, 1) +"_id"
=======
>>>>>>> d44d8851


    def populate_combo(self, widget, field, allow_blank=True):
        
        # Generate list of items to add into combo
        widget.blockSignals(True)
        widget.clear()
        widget.blockSignals(False)
        combolist = []
        if 'comboIds' in field:
            for i in range(0, len(field['comboIds'])):
                elem = [field['comboIds'][i], field['comboNames'][i]]
                combolist.append(elem)
        records_sorted = sorted(combolist, key=operator.itemgetter(1))
        # Populate combo
        for record in records_sorted:
            widget.addItem(record[1], record)


    def open_hydrometer_dialog(self, table_name=None, feature_id=None):


        sql = ("SELECT " + self.schema_name + ".gw_api_get_infofromid('"+str(table_name)+"', '"+str(feature_id)+"',"
               " null, True, 9, 100)")
        row = self.controller.get_row(sql, log_sql=True)
        self.controller.log_info(str("TEST10"))
        self.controller.log_info(str(row))
        if not row:
            self.controller.show_message("NOT ROW FOR: " + sql, 2)
            return

        self.hydro_info_dlg = ApiBasicInfo()
        self.load_settings(self.hydro_info_dlg)

        self.hydro_info_dlg.btn_close.clicked.connect(partial(self.close_dialog, self.hydro_info_dlg))
        self.hydro_info_dlg.rejected.connect(partial(self.close_dialog, self.hydro_info_dlg))

        self.populate_basic_info(self.hydro_info_dlg, row)

        self.hydro_info_dlg.open()

    def workcat_open_table_items(self, item):
        """ Create the view and open the dialog with his content """
        workcat_id = item['sys_id']
        layer_name = item['sys_table_id']
        field_id = item['filter_text']

        if workcat_id is None:
            return False

        self.update_selector_workcat(workcat_id)
        self.force_expl(workcat_id)
        # TODO ZOOM TO SELECTED WORKCAT
        #self.zoom_to_polygon(workcat_id, layer_name, field_id)

        self.items_dialog = ListItems()
        self.load_settings(self.items_dialog)
        self.items_dialog.btn_state1.setEnabled(False)
        self.items_dialog.btn_state0.setEnabled(False)
        utils_giswater.setWidgetText(self.items_dialog, self.items_dialog.txt_path, self.controller.plugin_settings_value('search_csv_path'))

        utils_giswater.setWidgetText(self.items_dialog, self.items_dialog.label_init, "Filter by: "+str(field_id))
        utils_giswater.setWidgetText(self.items_dialog, self.items_dialog.label_end, "Filter by: "+str(field_id))
        #
        self.items_dialog.tbl_psm.setSelectionBehavior(QAbstractItemView.SelectRows)
        self.items_dialog.tbl_psm_end.setSelectionBehavior(QAbstractItemView.SelectRows)
        self.disable_qatable_by_state(self.items_dialog.tbl_psm, 1, self.items_dialog.btn_state1)
        self.disable_qatable_by_state(self.items_dialog.tbl_psm_end, 0, self.items_dialog.btn_state0)

        table_name = "v_ui_workcat_x_feature"
        table_name_end = "v_ui_workcat_x_feature_end"
        self.items_dialog.btn_close.clicked.connect(partial(self.close_dialog, self.items_dialog))
        self.items_dialog.btn_path.clicked.connect(partial(self.get_folder_dialog, self.items_dialog, self.items_dialog.txt_path))
        self.items_dialog.rejected.connect(partial(self.close_dialog, self.items_dialog))
        self.items_dialog.btn_state1.clicked.connect(partial(self.force_state, self.items_dialog.btn_state1, 1, self.items_dialog.tbl_psm))
        self.items_dialog.btn_state0.clicked.connect(partial(self.force_state, self.items_dialog.btn_state0, 0, self.items_dialog.tbl_psm_end))
        self.items_dialog.export_to_csv.clicked.connect(
            partial(self.export_to_csv, self.items_dialog, self.items_dialog.tbl_psm, self.items_dialog.tbl_psm_end,
                    self.items_dialog.txt_path))

        self.items_dialog.txt_name.textChanged.connect(partial
            (self.workcat_filter_by_text, self.items_dialog, self.items_dialog.tbl_psm, self.items_dialog.txt_name, table_name, workcat_id, field_id))
        self.items_dialog.txt_name_end.textChanged.connect(partial
            (self.workcat_filter_by_text, self.items_dialog, self.items_dialog.tbl_psm_end, self.items_dialog.txt_name_end, table_name_end, workcat_id, field_id))
        self.items_dialog.tbl_psm.doubleClicked.connect(partial(self.open_feature_form, self.items_dialog.tbl_psm))
        self.items_dialog.tbl_psm_end.doubleClicked.connect(partial(self.open_feature_form, self.items_dialog.tbl_psm_end))

        expr = "workcat_id ILIKE '%" + str(workcat_id) + "%'"
        self.workcat_fill_table(self.items_dialog.tbl_psm, table_name, expr=expr)
        self.set_table_columns(self.items_dialog, self.items_dialog.tbl_psm, table_name)
        expr = "workcat_id ILIKE '%" + str(workcat_id) + "%'"
        self.workcat_fill_table(self.items_dialog.tbl_psm_end, table_name_end, expr=expr)
        self.set_table_columns(self.items_dialog, self.items_dialog.tbl_psm_end, table_name_end)
        #
        # Add data to workcat search form
        table_name = "v_ui_workcat_x_feature"
        table_name_end = "v_ui_workcat_x_feature_end"
        extension = '_end'
        self.fill_label_data(workcat_id, table_name)
        self.fill_label_data(workcat_id, table_name_end, extension)

        self.items_dialog.setWindowFlags(Qt.WindowMaximizeButtonHint | Qt.WindowStaysOnTopHint)
        self.items_dialog.open()


    def force_expl(self,  workcat_id):
        """ Active exploitations are compared with workcat farms.
            If there is consistency nothing happens, if there is no consistency force this exploitations to selector."""

        sql = ("SELECT a.expl_id, a.expl_name FROM "
               "  (SELECT expl_id, expl_name FROM " + self.schema_name + ".v_ui_workcat_x_feature "
               "   WHERE workcat_id='" + str(workcat_id) + "' "
               "   UNION SELECT expl_id, expl_name FROM " + self.schema_name + ".v_ui_workcat_x_feature_end "
               "   WHERE workcat_id='" + str(workcat_id) + "'"
               "   ) AS a "
               " WHERE expl_id NOT IN "
               "  (SELECT expl_id FROM " + self.schema_name + ".selector_expl "
               "   WHERE cur_user=current_user)")
        rows = self.controller.get_rows(sql)

        if len(rows) > 0:
            for row in rows:
                sql = ("INSERT INTO " + self.schema_name + ".selector_expl(expl_id, cur_user) "
                       " VALUES('" + str(row[0]) + "', current_user)")
                self.controller.execute_sql(sql)
            msg = "Your exploitation selector has been updated"
            self.controller.show_warning(msg)


    def update_selector_workcat(self, workcat_id):
        """  Update table selector_workcat """

        sql = ("DELETE FROM " + self.schema_name + ".selector_workcat "
               " WHERE cur_user = current_user;\n")
        sql += ("INSERT INTO " + self.schema_name + ".selector_workcat(workcat_id, cur_user) "
                " VALUES('" + workcat_id + "', current_user);\n")
        self.controller.execute_sql(sql)


    def disable_qatable_by_state(self, qtable, _id, qbutton):

        sql = ("SELECT state_id FROM " + self.schema_name + ".selector_state "
               " WHERE cur_user = current_user AND state_id ='" + str(_id) + "'")
        row = self.controller.get_row(sql)
        if row is None:
            qtable.setEnabled(False)
            qbutton.setEnabled(True)


    def get_folder_dialog(self, dialog, widget):
        """ Get folder dialog """
        if 'nt' in sys.builtin_module_names:
            folder_path = os.path.expanduser("~\Documents")
        else:
            folder_path = os.path.expanduser("~")

        # Open dialog to select folder
        os.chdir(folder_path)
        file_dialog = QFileDialog()
        file_dialog.setFileMode(QFileDialog.Directory)

        msg = "Save as"
        folder_path = file_dialog.getSaveFileName(None, self.controller.tr(msg), folder_path, '*.csv')
        if folder_path:
            utils_giswater.setWidgetText(dialog, widget, str(folder_path))


    def force_state(self, qbutton, state, qtable):
        """ Force selected state and set qtable enabled = True """
        sql = ("SELECT state_id FROM " + self.schema_name + ".selector_state "
               " WHERE cur_user=current_user AND state_id ='" + str(state) + "'")
        row = self.controller.get_row(sql)
        if row is not None:
            return
        sql = ("INSERT INTO " + self.schema_name + ".selector_state(state_id, cur_user) "
               " VALUES('" + str(state) + "', current_user)")
        self.controller.execute_sql(sql)
        qtable.setEnabled(True)
        qbutton.setEnabled(False)
        self.refresh_map_canvas()


    def export_to_csv(self, dialog, qtable_1=None, qtable_2=None, path=None):

        folder_path = utils_giswater.getWidgetText(dialog, path)
        if folder_path is None or folder_path == 'null':
            return
        if folder_path.find('.csv') == -1:
            folder_path += '.csv'
        if qtable_1:
            model_1 = qtable_1.model()
        else:
            return
        if qtable_2:
            model_2 = qtable_2.model()

        # Convert qtable values into list
        all_rows = []
        headers = []
        for i in range(0, model_1.columnCount()):
            headers.append(str(model_1.headerData(i, Qt.Horizontal)))
        all_rows.append(headers)
        for rows in range(0, model_1.rowCount()):
            row = []
            for col in range(0, model_1.columnCount()):
                row.append(str(model_1.data(model_1.index(rows, col))))
            all_rows.append(row)
        if qtable_2 is not None:
            headers = []
            for i in range(0, model_2.columnCount()):
                headers.append(str(model_2.headerData(i, Qt.Horizontal)))
            all_rows.append(headers)
            for rows in range(0, model_2.rowCount()):
                row = []
                for col in range(0, model_2.columnCount()):
                    row.append(str(model_2.data(model_2.index(rows, col))))
                all_rows.append(row)
        # Write list into csv file
        try:
            if os.path.exists(folder_path):
                msg = "Are you sure you want to overwrite this file?"
                answer = self.controller.ask_question(msg, "Overwrite")
                if answer:
                    self.write_csv(dialog, folder_path, all_rows)
            else:
                self.write_csv(dialog, folder_path, all_rows)
        except:
            msg = "File path doesn't exist or you dont have permission or file is opened"
            self.controller.show_warning(msg)
            pass


    def workcat_filter_by_text(self, dialog, qtable, widget_txt, table_name, workcat_id, field_id):
        """ Filter list of workcats by workcat_id and field_id"""
        result_select = utils_giswater.getWidgetText(dialog, widget_txt)
        if result_select != 'null':
            expr = ("workcat_id = '" + str(workcat_id) + "'"
                    " and " + str(field_id) + " ILIKE '%" + str(result_select) + "%'")
        else:
            expr = "workcat_id ILIKE '%" + str(workcat_id) + "%'"
        self.workcat_fill_table(qtable, table_name, expr=expr)
        self.set_table_columns(dialog, qtable, table_name)


    def workcat_fill_table(self, widget, table_name, hidde=False, set_edit_triggers=QTableView.NoEditTriggers, expr=None):
        """ Fill table @widget filtering query by @workcat_id
        Set a model with selected filter.
        Attach that model to selected table
        @setEditStrategy:
            0: OnFieldChange
            1: OnRowChange
            2: OnManualSubmit
        """

        # Set model
        model = QSqlTableModel()
        model.setTable(self.schema_name+"."+table_name)
        model.setEditStrategy(QSqlTableModel.OnFieldChange)
        model.setSort(0, 0)
        model.select()

        widget.setEditTriggers(set_edit_triggers)
        # Check for errors
        if model.lastError().isValid():
            self.controller.show_warning(model.lastError().text())
        # Attach model to table view
        if expr:
            widget.setModel(model)
            widget.model().setFilter(expr)
        else:
            widget.setModel(model)

        if hidde:
            self.refresh_table(widget)


    def open_feature_form(self, qtable):
        """ Zoom feature with the code set in 'network_code' of the layer set in 'network_geom_type' """

        # Get selected code from combo
        element = qtable.selectionModel().selectedRows()
        if len(element) == 0:
            message = "Any record selected"
            self.controller.show_warning(message)
            return

        row = element[0].row()

        geom_type = qtable.model().record(row).value('feature_type').lower()
        table_name = "ve_" + geom_type
        feature_type = qtable.model().record(row).value('feature_type').lower()
        feature_id = qtable.model().record(row).value('feature_id')

        self.ApiCF = ApiCF(self.iface, self.settings, self.controller, self.plugin_dir)
        complet_result = self.ApiCF.open_form(table_name=table_name,  feature_type=feature_type, feature_id=feature_id)
        # Get list of all coords in field geometry
        list_coord = re.search('\((.*)\)', str(complet_result[0]['geometry']['st_astext']))

        points = self.get_points(list_coord)
        self.rubber_polygon.reset()
        self.draw_polygon(points)

        max_x, max_y, min_x, min_y = self.get_max_rectangle_from_coords(list_coord)
        self.zoom_to_rectangle(max_x, max_y, min_x, min_y)



    def fill_label_data(self, workcat_id, table_name, extension=None):

        if workcat_id == "null":
            return

        features = ['NODE', 'CONNEC', 'GULLY', 'ELEMENT', 'ARC']
        for feature in features:
            sql = ("SELECT feature_id "
                   " FROM " + self.schema_name + "." + str(table_name) + "")
            sql += (" WHERE workcat_id = '" + str(workcat_id)) + "' AND feature_type = '" + str(feature) + "'"
            rows = self.controller.get_rows(sql)
            if not rows:
                pass

            if extension is not None:
                widget_name = "lbl_total_" + str(feature.lower()) + str(extension)
            else:
                widget_name = "lbl_total_" + str(feature.lower())

            widget = self.items_dialog.findChild(QLabel, str(widget_name))

            if self.project_type == 'ws' and feature == 'GULLY':
                widget.hide()
            total = len(rows)
            # Add data to workcat search form
            widget.setText(str(feature.lower().title()) + "s: " + str(total))
            # TODO 1 DESCOMENTAR ESTO Y COMPROBAR, FALLA EL gis_length de la capa arc
            length = 0
            if feature == 'ARC':
                for row in rows:
                    arc_id = str(row[0])
                    sql = ("SELECT st_length2d(the_geom)::numeric(12,2) "
                           " FROM " + self.schema_name + ".arc"
                           " WHERE arc_id = '" + arc_id + "'")
                    row = self.controller.get_row(sql)
                    if row:
                        length = length + row[0]
                    else:
                        message = "Some data is missing. Check gis_length for arc"
                        self.controller.show_warning(message, parameter = arc_id)
                        return
                if extension != None:
                    widget = self.items_dialog.findChild(QLabel, "lbl_length" + str(extension))
                else:
                    widget = self.items_dialog.findChild(QLabel, "lbl_length")

                # Add data to workcat search form
                widget.setText("Total arcs length: " + str(length))
            # TODO END








                # layer = self.controller.get_layer_by_tablename(layer_name)
        # if not layer:
        #     msg = "Layer not found"
        #     self.controller.show_message(msg, message_level=2, duration=3)
        #     return
        #
        # # Check if the expression is valid
        # expr_filter = str(field_id) + " LIKE '%" + str(workcat_id) + "%'"
        # (is_valid, expr) = self.check_expression(expr_filter)   #@UnusedVariable
        # if not is_valid:
        #     return
        # if workcat_id is not None:
        #     sql = ("SELECT the_geom FROM " + self.schema_name + "." + str(layer_name) + " "
        #            " WHERE "+str(field_id)+"='"+str(workcat_id) + "'")
        #     row = self.controller.get_row(sql)
        #     if row[0] is None or row[0] == 'null':
        #         msg = "Cant zoom to selection because has no geometry: "
        #         self.controller.show_warning(msg, parameter=workcat_id)
        #         self.iface.legendInterface().setLayerVisible(layer, False)
        #         return
        #
        # # Select features of @layer applying @expr
        # self.select_features_by_expr(layer, expr)
        #
        # # If any feature found, zoom it and exit function
        # if layer.selectedFeatureCount() > 0:
        #     self.iface.setActiveLayer(layer)
        #     self.iface.legendInterface().setLayerVisible(layer, True)
        #     self.iface.actionZoomToSelected().trigger()
        #     layer.removeSelection()
















    def open_url(self, dialog, widget, message_level=None):
        path = widget.text()

        # Check if file exist
        if os.path.exists(path):
            # Open the document
            if sys.platform == "win32":
                os.startfile(path)
            else:
                opener = "open" if sys.platform == "darwin" else "xdg-open"
                subprocess.call([opener, path])
        else:
            webbrowser.open(path)
<|MERGE_RESOLUTION|>--- conflicted
+++ resolved
@@ -6,7 +6,6 @@
 """
 
 # -*- coding: utf-8 -*-
-<<<<<<< HEAD
 try:
     from qgis.core import Qgis
 except:
@@ -14,52 +13,33 @@
 
 if Qgis.QGIS_VERSION_INT >= 20000 and Qgis.QGIS_VERSION_INT < 29900:
     from PyQt4.QtCore import Qt
-    from PyQt4.QtGui import QSpacerItem, QSizePolicy, QStringListModel, QCompleter
-    from PyQt4.QtGui import QWidget, QTabWidget, QGridLayout, QLabel, QLineEdit, QComboBox
+    from PyQt4.QtGui import QSpacerItem, QSizePolicy, QStringListModel, QCompleter,  QTextDocument, QAbstractItemView
+    from PyQt4.QtGui import QWidget, QTabWidget, QGridLayout, QLabel, QLineEdit, QComboBox, QTableView, QFileDialog
+    from PyQt4.QtSql import QSqlTableModel
+    from qgis.core import QgsPoint, QgsMarkerSymbolV2
+    from qgis.gui import QgsTextAnnotationItem
 else:
     from qgis.PyQt.QtCore import Qt, QStringListModel
     from qgis.PyQt.QtWidgets import QWidget, QTabWidget, QGridLayout, QLabel, QLineEdit, QComboBox, QSizePolicy, QSpacerItem, QCompleter
-
-import operator
-from functools import partial
-
-import utils_giswater
-from giswater.actions.api_parent import ApiParent
-from giswater.ui_manager import ApiSearchUi
-=======
-import csv
+    from qgis.PyQt.QtSql import QSqlTableModel
+    from qgis.core import QgsPointXY as QgsPoint, QgsMarkerSymbol as QgsMarkerSymbolV2
+    from qgis.core import QgsTextAnnotation as QgsTextAnnotationItem
+
 import json
 import operator
 import os
+import re
 import subprocess
 import sys
 import webbrowser
 from functools import partial
 
-
 import utils_giswater
-import re
-
-from PyQt4.QtCore import QTimer
-
-# TODO  Es probable que la libreria QgsPoint en la version 3.x pase a llamarse QgsPointXY
-# TODO  Es probable que la libreria QgsMarkerSymbolV2 en la version 3.x pase a llamarse QgsMarkerSymbol
-from qgis.core import QgsPoint, QGis, QgsMarkerSymbolV2
-from qgis.gui import QgsVertexMarker, QgsRubberBand
-# TODO  Es probable que la libreria QgsTextAnnotationItem en la version 3.x pase a llamarse QgsTextAnnotation y ademas
-# TODO  pertenezca a qgis.core (esto segundo no es seguro)
-from qgis.gui import QgsTextAnnotationItem
-from PyQt4.QtCore import Qt
-from PyQt4.QtGui import QWidget, QTabWidget, QGridLayout, QLabel, QLineEdit, QComboBox, QTableView, QFileDialog
-from PyQt4.QtGui import QSpacerItem, QSizePolicy, QStringListModel, QCompleter, QTextDocument, QAbstractItemView
-from PyQt4.QtSql import QSqlTableModel
-from actions.HyperLinkLabel import HyperLinkLabel
 from giswater.actions.api_cf import ApiCF
 from giswater.actions.manage_new_psector import ManageNewPsector
 from giswater.actions.manage_visit import ManageVisit
 from giswater.actions.api_parent import ApiParent
 from giswater.ui_manager import ApiSearchUi, ApiBasicInfo, ListItems
->>>>>>> d44d8851
 
 
 class ApiSearch(ApiParent):
@@ -132,11 +112,6 @@
         self.dlg_search.setWindowFlags(Qt.WindowStaysOnTopHint)
         self.dlg_search.show()
 
-<<<<<<< HEAD
-
-    def add_lineedit(self, field):
-=======
->>>>>>> d44d8851
 
     def set_completer(self, widget, completer=None):
         """ Set completer and add listeners"""
@@ -147,11 +122,6 @@
             widget.textChanged.connect(partial(self.make_list, completer, model, widget))
         return widget
 
-<<<<<<< HEAD
-        # if str(table_name) == '-1':
-        #     return widget
-=======
->>>>>>> d44d8851
 
     def check_tab(self, completer):
         # We look for the index of current tab so we can search by name
@@ -242,20 +212,6 @@
         self.lbl_visible = False
         self.dlg_search.lbl_msg.setVisible(self.lbl_visible)
 
-
-
-
-<<<<<<< HEAD
-    def make_list(self, completer, model, widget):
-        """ Create a list of ids and populate widget (QLineEdit)"""
-        
-        # # Set SQL
-        # my_json = {}
-        # index = self.dlg_search.main_tab.currentIndex()
-        # my_json['tabName'] = self.dlg_search.main_tab.widget(index).objectName()
-        # self.controller.log_info(str(my_json))
-=======
->>>>>>> d44d8851
 
 
     def make_list(self, completer, model, widget):
@@ -343,24 +299,11 @@
                         display_list.append(data['display_name'])
                     self.set_completer_object_api(completer, model, line_edit_add, display_list)
 
-<<<<<<< HEAD
-        sql = ("SELECT " + self.schema_name + ".gw_api_get_rowslineedit('" + str(self.table_name) + "', '" +
-               "" + str(self.id_type) + "', '" + str(utils_giswater.getWidgetText(widget)) + "')")
-        row = self.controller.get_rows(sql, log_sql=True)
-        result = row[0][0]['data']
-        self.controller.log_info(str(result))
-        self.list_items = []
-        for _id in result:
-            self.list_items.append(_id[str(self.id_type)])
-        self.set_completer_object(completer, model, widget, self.list_items)
-=======
 
     def clear_line_edit_add(self, line_list):
         """ Clear second line edit if exist"""
         line_edit_add = line_list[1]
         line_edit_add.setText('')
-
->>>>>>> d44d8851
 
 
     def add_combobox(self, field):
@@ -371,15 +314,6 @@
         if 'selectedId' in field:
             utils_giswater.set_combo_itemData(widget, field['selectedId'], 0)
         return widget
-
-<<<<<<< HEAD
-
-    def get_params(self, widget):
-        
-        self.table_name = utils_giswater.get_item_data(widget, 0)
-        self.id_type = utils_giswater.get_item_data(widget, 1) +"_id"
-=======
->>>>>>> d44d8851
 
 
     def populate_combo(self, widget, field, allow_blank=True):
@@ -713,7 +647,6 @@
             total = len(rows)
             # Add data to workcat search form
             widget.setText(str(feature.lower().title()) + "s: " + str(total))
-            # TODO 1 DESCOMENTAR ESTO Y COMPROBAR, FALLA EL gis_length de la capa arc
             length = 0
             if feature == 'ARC':
                 for row in rows:
@@ -735,59 +668,6 @@
 
                 # Add data to workcat search form
                 widget.setText("Total arcs length: " + str(length))
-            # TODO END
-
-
-
-
-
-
-
-
-                # layer = self.controller.get_layer_by_tablename(layer_name)
-        # if not layer:
-        #     msg = "Layer not found"
-        #     self.controller.show_message(msg, message_level=2, duration=3)
-        #     return
-        #
-        # # Check if the expression is valid
-        # expr_filter = str(field_id) + " LIKE '%" + str(workcat_id) + "%'"
-        # (is_valid, expr) = self.check_expression(expr_filter)   #@UnusedVariable
-        # if not is_valid:
-        #     return
-        # if workcat_id is not None:
-        #     sql = ("SELECT the_geom FROM " + self.schema_name + "." + str(layer_name) + " "
-        #            " WHERE "+str(field_id)+"='"+str(workcat_id) + "'")
-        #     row = self.controller.get_row(sql)
-        #     if row[0] is None or row[0] == 'null':
-        #         msg = "Cant zoom to selection because has no geometry: "
-        #         self.controller.show_warning(msg, parameter=workcat_id)
-        #         self.iface.legendInterface().setLayerVisible(layer, False)
-        #         return
-        #
-        # # Select features of @layer applying @expr
-        # self.select_features_by_expr(layer, expr)
-        #
-        # # If any feature found, zoom it and exit function
-        # if layer.selectedFeatureCount() > 0:
-        #     self.iface.setActiveLayer(layer)
-        #     self.iface.legendInterface().setLayerVisible(layer, True)
-        #     self.iface.actionZoomToSelected().trigger()
-        #     layer.removeSelection()
-
-
-
-
-
-
-
-
-
-
-
-
-
-
 
 
     def open_url(self, dialog, widget, message_level=None):
