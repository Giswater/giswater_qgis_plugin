--- conflicted
+++ resolved
@@ -83,11 +83,7 @@
             if field['isparent']:
                 widget = self.dlg_options.findChild(QComboBox, field['widgetname'])
                 widget.currentIndexChanged.connect(partial(self.fill_child, self.dlg_options, widget))
-<<<<<<< HEAD
-                widget.currentIndexChanged.emit(widget.currentIndex())
-=======
 
->>>>>>> 030fa9ca
 
     def fill_child(self, dialog, widget):
 
