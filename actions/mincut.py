--- conflicted
+++ resolved
@@ -1398,18 +1398,10 @@
             it = layer.getFeatures(QgsFeatureRequest(expr))
             id_list = [i.id() for i in it]
             layer.selectByIds(id_list)
-<<<<<<< HEAD
-=======
 
         self.connect_signal_selection_changed("mincut_connec")
->>>>>>> 4249e987
-
-        self.connect_signal_selection_changed("mincut_connec")
-
-<<<<<<< HEAD
-
-=======
->>>>>>> 4249e987
+
+
     def delete_records_hydro(self):
         """ Delete selected rows of the table """
 
