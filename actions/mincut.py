--- conflicted
+++ resolved
@@ -21,18 +21,11 @@
 from parent import ParentAction
 from mincut_config import MincutConfig
 from actions.multiple_selection import MultipleSelection                  
-<<<<<<< HEAD
 from ui_manager import Mincut
 from ui_manager import Mincut_fin
 from ui_manager import Mincut_add_hydrometer
-from ui_manager import Mincut_add_connec
-=======
-from ui.mincut import Mincut                                   
-from ui.mincut_fin import Mincut_fin                         
-from ui.mincut_add_hydrometer import Mincut_add_hydrometer   
-from ui.mincut_add_connec import Mincut_add_connec         
-from ui.mincut_composer import MincutComposer
->>>>>>> bb63b026
+from ui_manager import Mincut_add_connec     
+from ui_manager import MincutComposer
 
 
 class MincutParent(ParentAction, MultipleSelection):
