"""
This file is part of Giswater 3
The program is free software: you can redistribute it and/or modify it under the terms of the GNU
General Public License as published by the Free Software Foundation, either version 3 of the License,
or (at your option) any later version.
"""
# -*- coding: utf-8 -*-
<<<<<<< HEAD
from qgis.core import QgsPointXY, QgsVectorLayer, QgsGeometry
from qgis.core import QgsExpression, QgsFeatureRequest, QgsExpressionContextUtils, QgsGeometry, QgsProject
=======
from qgis.core import QgsPointXY, QgsVectorLayer
from qgis.core import QgsExpression, QgsFeatureRequest, QgsGeometry
>>>>>>> 4249e987
from qgis.gui import QgsVertexMarker, QgsMapToolEmitPoint, QgsRubberBand, QgsDateTimeEdit
from qgis.PyQt.QtCore import Qt, QSettings, QTimer, QDate, QStringListModel
from qgis.PyQt.QtGui import QColor, QStandardItemModel, QStandardItem
from qgis.PyQt.QtWidgets import QLineEdit, QSizePolicy, QWidget, QComboBox, QGridLayout, QSpacerItem, QLabel, QCheckBox
from qgis.PyQt.QtWidgets import QCompleter, QToolButton, QFrame, QSpinBox, QDoubleSpinBox, QDateEdit, QAction
from qgis.PyQt.QtWidgets import QTableView, QTabWidget, QPushButton, QTextEdit, QApplication
from qgis.PyQt.QtSql import QSqlTableModel

import os
import re
import subprocess
import sys
import webbrowser
from functools import partial

from .. import utils_giswater
from .parent import ParentAction
from .HyperLinkLabel import HyperLinkLabel
from ..map_tools.snapping_utils_v3 import SnappingConfigManager
from ..ui_manager import DialogTextUi


class ApiParent(ParentAction):

    def __init__(self, iface, settings, controller, plugin_dir):

        ParentAction.__init__(self, iface, settings, controller, plugin_dir)
        self.dlg_is_destroyed = None
        self.tabs_removed = 0
        self.tab_type = None
        self.list_update = []
        self.temp_layers_added = []


    def get_visible_layers(self, as_list=False):
        """ Return string as {...} or [...] with name of table in DB of all visible layer in TOC """

        visible_layer = '{'
        if as_list is True:
            visible_layer = '['
        layers = self.controller.get_layers()
        for layer in layers:
            if self.controller.is_layer_visible(layer):
                table_name = self.controller.get_layer_source_table_name(layer)
                table = layer.dataProvider().dataSourceUri()
                # TODO:: Find differences between PostgreSQL and query layers, and replace this if condition.
                if 'SELECT row_number() over ()' in str(table) or 'srid' not in str(table):
                    continue

                visible_layer += f'"{table_name}", '
        visible_layer = visible_layer[:-2]

        if as_list is True:
            visible_layer += ']'
        else:
            visible_layer += '}'
        return visible_layer


    def get_editable_layers(self):
        """ Return string as {...}  with name of table in DB of all editable layer in TOC """

        editable_layer = '{'
        layers = self.controller.get_layers()
        for layer in layers:
            if not layer.isReadOnly():
                table_name = self.controller.get_layer_source_table_name(layer)
                editable_layer += f'"{table_name}", '
        editable_layer = editable_layer[:-2] + "}"
        return editable_layer


    def set_completer_object_api(self, completer, model, widget, list_items, max_visible=10):
        """ Set autocomplete of widget @table_object + "_id"
            getting id's from selected @table_object.
            WARNING: Each QLineEdit needs their own QCompleter and their own QStringListModel!!!
        """

        # Set completer and model: add autocomplete in the widget
        completer.setCaseSensitivity(Qt.CaseInsensitive)
        completer.setMaxVisibleItems(max_visible)
        widget.setCompleter(completer)
        completer.setCompletionMode(1)
        model.setStringList(list_items)
        completer.setModel(model)


    def set_completer_object(self, dialog, table_object):
        """ Set autocomplete of widget @table_object + "_id"
            getting id's from selected @table_object
        """

        widget = utils_giswater.getWidget(dialog, table_object + "_id")
        if not widget:
            return

        # Set SQL
        field_object_id = "id"
        if table_object == "element":
            field_object_id = table_object + "_id"
        sql = (f"SELECT DISTINCT({field_object_id})"
               f" FROM {table_object}")

        rows = self.controller.get_rows(sql, log_sql=True)
        if rows is None:
            return

        for i in range(0, len(rows)):
            aux = rows[i]
            rows[i] = str(aux[0])

        # Set completer and model: add autocomplete in the widget
        self.completer = QCompleter()
        self.completer.setCaseSensitivity(Qt.CaseInsensitive)
        widget.setCompleter(self.completer)
        model = QStringListModel()
        model.setStringList(rows)
        self.completer.setModel(model)


    def close_dialog(self, dlg=None):
        """ Close dialog """

        try:
            self.save_settings(dlg)
            dlg.close()
        except Exception:
            pass


    def check_expression(self, expr_filter, log_info=False):
        """ Check if expression filter @expr is valid """

        if log_info:
            self.controller.log_info(expr_filter)
        expr = QgsExpression(expr_filter)
        if expr.hasParserError():
            message = "Expression Error"
            self.controller.log_warning(message, parameter=expr_filter)
            return False, expr

        return True, expr


    def select_features_by_expr(self, layer, expr):
        """ Select features of @layer applying @expr """

        if expr is None:
            layer.removeSelection()
        else:
            it = layer.getFeatures(QgsFeatureRequest(expr))
            # Build a list of feature id's from the previous result and select them
            id_list = [i.id() for i in it]
            if len(id_list) > 0:
                layer.selectByIds(id_list)
            else:
                layer.removeSelection()


    def get_feature_by_id(self, layer, id, field_id):

        features = layer.getFeatures()
        for feature in features:
            if feature[field_id] == id:
                return feature

        return False


    def get_feature_by_expr(self, layer, expr_filter):

        # Check filter and existence of fields
        expr = QgsExpression(expr_filter)
        if expr.hasParserError():
            message = f"{expr.parserErrorString()}: {expr_filter}"
            self.controller.show_warning(message)
            return

        it = layer.getFeatures(QgsFeatureRequest(expr))
        # Iterate over features
        for feature in it:
            return feature

        return False


    def check_actions(self, action, enabled):

        try:
            action.setChecked(enabled)
        except RuntimeError:
            pass


    def api_action_help(self, geom_type):
        """ Open PDF file with selected @project_type and @geom_type """

        # Get locale of QGIS application
        locale = QSettings().value('locale/userLocale').lower()
        if locale == 'es_es':
            locale = 'es'
        elif locale == 'es_ca':
            locale = 'ca'
        elif locale == 'en_us':
            locale = 'en'
        project_type = self.controller.get_project_type()
        # Get PDF file
        pdf_folder = os.path.join(self.plugin_dir, 'png')
        pdf_path = os.path.join(pdf_folder, f"{project_type}_{geom_type}_{locale}.png")

        # Open PDF if exists. If not open Spanish version
        if os.path.exists(pdf_path):
            os.system(pdf_path)
        else:
            locale = "es"
            pdf_path = os.path.join(pdf_folder, f"{project_type}_{geom_type}_{locale}.png")
            if os.path.exists(pdf_path):
                os.system(pdf_path)
            else:
                message = "File not found"
                self.controller.show_warning(message, parameter=pdf_path)


    def action_rotation(self, dialog):

        # Set map tool emit point and signals
        self.emit_point = QgsMapToolEmitPoint(self.canvas)
        self.previous_map_tool = self.canvas.mapTool()
        self.canvas.setMapTool(self.emit_point)
        self.emit_point.canvasClicked.connect(partial(self.action_rotation_canvas_clicked, dialog))


    def action_rotation_canvas_clicked(self, dialog, point, btn):

        if btn == Qt.RightButton:
            self.canvas.setMapTool(self.previous_map_tool)
            return

        existing_point_x = None
        existing_point_y = None
        viewname = self.controller.get_layer_source_table_name(self.layer)
        sql = (f"SELECT ST_X(the_geom), ST_Y(the_geom)"
               f" FROM {viewname}"
               f" WHERE node_id = '{self.feature_id}'")
        row = self.controller.get_row(sql)
        if row:
            existing_point_x = row[0]
            existing_point_y = row[1]

        if existing_point_x:
            sql = (f"UPDATE node"
                   f" SET hemisphere = (SELECT degrees(ST_Azimuth(ST_Point({existing_point_x}, {existing_point_y}), "
                   f" ST_Point({point.x()}, {point.y()}))))"
                   f" WHERE node_id = '{self.feature_id}'")
            status = self.controller.execute_sql(sql)
            if not status:
                self.canvas.setMapTool(self.previous_map_tool)
                return

        sql = (f"SELECT rotation FROM node "
               f" WHERE node_id = '{self.feature_id}'")
        row = self.controller.get_row(sql)
        if row:
            utils_giswater.setWidgetText(dialog, "rotation", str(row[0]))

        sql = (f"SELECT degrees(ST_Azimuth(ST_Point({existing_point_x}, {existing_point_y}),"
               f" ST_Point({point.x()}, {point.y()})))")
        row = self.controller.get_row(sql)
        if row:
            utils_giswater.setWidgetText(dialog, "hemisphere", str(row[0]))
            message = "Hemisphere of the node has been updated. Value is"
            self.controller.show_info(message, parameter=str(row[0]))
        self.api_disable_rotation(dialog)


    def api_disable_rotation(self, dialog):
        """ Disable actionRotation and set action 'Identify' """

        action_widget = dialog.findChild(QAction, "actionRotation")
        if action_widget:
            action_widget.setChecked(False)
        try:
            self.emit_point.canvasClicked.disconnect()
            self.canvas.setMapTool(self.previous_map_tool)
        except Exception as e:
            self.controller.log_info(type(e).__name__)


    def api_action_copy_paste(self, dialog, geom_type, tab_type=None):
        """ Copy some fields from snapped feature to current feature """

        # Set map tool emit point and signals
        self.emit_point = QgsMapToolEmitPoint(self.canvas)
        self.canvas.setMapTool(self.emit_point)
        self.canvas.xyCoordinates.connect(self.api_action_copy_paste_mouse_move)
        self.emit_point.canvasClicked.connect(partial(self.api_action_copy_paste_canvas_clicked, dialog, tab_type))
        self.geom_type = geom_type

        # Store user snapping configuration
        self.snapper_manager = SnappingConfigManager(self.iface)
        if self.snapper_manager.controller is None:
            self.snapper_manager.set_controller(self.controller)
        self.snapper_manager.store_snapping_options()
        self.snapper = self.snapper_manager.get_snapper()

        # Clear snapping
        self.snapper_manager.enable_snapping()

        # Set snapping
        layer = self.iface.activeLayer()
        self.snapper_manager.snap_to_layer(layer)

        # Set marker
        color = QColor(255, 100, 255)
        self.vertex_marker = QgsVertexMarker(self.canvas)
        if geom_type == 'node':
            self.vertex_marker.setIconType(QgsVertexMarker.ICON_CIRCLE)
        elif geom_type == 'arc':
            self.vertex_marker.setIconType(QgsVertexMarker.ICON_CROSS)
        self.vertex_marker.setColor(color)
        self.vertex_marker.setIconSize(15)
        self.vertex_marker.setPenWidth(3)


    def api_action_copy_paste_mouse_move(self, point):
        """ Slot function when mouse is moved in the canvas.
            Add marker if any feature is snapped
        """

        # Hide marker and get coordinates
        self.vertex_marker.hide()
        event_point = self.snapper_manager.get_event_point(point=point)

        # Snapping
        result = self.snapper_manager.snap_to_current_layer(event_point)
        if not self.snapper_manager.result_is_valid():
            return

        # Add marker to snapped feature
        self.snapper_manager.add_marker(result, self.vertex_marker)


    def api_action_copy_paste_canvas_clicked(self, dialog, tab_type, point, btn):
        """ Slot function when canvas is clicked """

        if btn == Qt.RightButton:
            self.api_disable_copy_paste(dialog)
            return

        # Get clicked point
        event_point = self.snapper_manager.get_event_point(point=point)

        # Snapping
        result = self.snapper_manager.snap_to_current_layer(event_point)
        if not self.snapper_manager.result_is_valid():
            self.api_disable_copy_paste(dialog)
            return

        layer = self.iface.activeLayer()
        layername = layer.name()

        # Get the point. Leave selection
        snapped_feature = self.snapper_manager.get_snapped_feature(result, True)
        snapped_feature_attr = snapped_feature.attributes()

        aux = f'"{self.geom_type}_id" = '
        aux += f"'{self.feature_id}'"
        expr = QgsExpression(aux)
        if expr.hasParserError():
            message = "Expression Error"
            self.controller.show_warning(message, parameter=expr.parserErrorString())
            self.api_disable_copy_paste(dialog)
            return

        fields = layer.dataProvider().fields()
        layer.startEditing()
        it = layer.getFeatures(QgsFeatureRequest(expr))
        feature_list = [i for i in it]
        if not feature_list:
            self.api_disable_copy_paste(dialog)
            return

        # Select only first element of the feature list
        feature = feature_list[0]
        feature_id = feature.attribute(str(self.geom_type) + '_id')
        msg = (f"Selected snapped feature_id to copy values from: {snapped_feature_attr[0]}\n"
               f"Do you want to copy its values to the current node?\n\n")
        # Replace id because we don't have to copy it!
        snapped_feature_attr[0] = feature_id
        snapped_feature_attr_aux = []
        fields_aux = []

        # Iterate over all fields and copy only specific ones
        for i in range(0, len(fields)):
            if fields[i].name() == 'sector_id' or fields[i].name() == 'dma_id' or fields[i].name() == 'expl_id' \
                    or fields[i].name() == 'state' or fields[i].name() == 'state_type' \
                    or fields[i].name() == layername + '_workcat_id' or fields[i].name() == layername + '_builtdate' \
                    or fields[i].name() == 'verified' or fields[i].name() == str(self.geom_type) + 'cat_id':
                snapped_feature_attr_aux.append(snapped_feature_attr[i])
                fields_aux.append(fields[i].name())
            if self.project_type == 'ud':
                if fields[i].name() == str(self.geom_type) + '_type':
                    snapped_feature_attr_aux.append(snapped_feature_attr[i])
                    fields_aux.append(fields[i].name())

        for i in range(0, len(fields_aux)):
            msg += f"{fields_aux[i]}: {snapped_feature_attr_aux[i]}\n"

        # Ask confirmation question showing fields that will be copied
        answer = self.controller.ask_question(msg, "Update records", None)
        if answer:
            for i in range(0, len(fields)):
                for x in range(0, len(fields_aux)):
                    if fields[i].name() == fields_aux[x]:
                        layer.changeAttributeValue(feature.id(), i, snapped_feature_attr_aux[x])

            layer.commitChanges()

            # dialog.refreshFeature()
            for i in range(0, len(fields_aux)):
                widget = dialog.findChild(QWidget, tab_type + "_" + fields_aux[i])
                if utils_giswater.getWidgetType(dialog, widget) is QLineEdit:
                    utils_giswater.setWidgetText(dialog, widget, str(snapped_feature_attr_aux[i]))
                elif utils_giswater.getWidgetType(dialog, widget) is QComboBox:
                    utils_giswater.set_combo_itemData(widget, str(snapped_feature_attr_aux[i]), 0)

        self.api_disable_copy_paste(dialog)


    def api_disable_copy_paste(self, dialog):
        """ Disable actionCopyPaste and set action 'Identify' """

        action_widget = dialog.findChild(QAction, "actionCopyPaste")
        if action_widget:
            action_widget.setChecked(False)

        try:
            self.snapper_manager.recover_snapping_options()
            self.vertex_marker.hide()
            self.canvas.xyCoordinates.disconnect()
            self.emit_point.canvasClicked.disconnect()
        except:
            pass


    def set_widget_size(self, widget, field):

        if 'widgetdim' in field:
            if field['widgetdim']:
                widget.setMaximumWidth(field['widgetdim'])
                widget.setMinimumWidth(field['widgetdim'])

        return widget


    def add_button(self, dialog, field):

        widget = QPushButton()
        widget.setObjectName(field['widgetname'])
        if 'columnname' in field:
            widget.setProperty('columnname', field['columnname'])
        if 'value' in field:
            widget.setText(field['value'])
        widget.resize(widget.sizeHint().width(), widget.sizeHint().height())
        function_name = 'no_function_associated'
        real_name = widget.objectName()[5:len(widget.objectName())]
        if 'widgetfunction' in field:
            if field['widgetfunction'] is not None:
                function_name = field['widgetfunction']
                exist = self.controller.check_python_function(self, function_name)
                if not exist:
                    msg = f"widget {real_name} have associated function {function_name}, but {function_name} not exist"
                    self.controller.show_message(msg, 2)
                    return widget
            else:
                message = "Parameter button_function is null for button"
                self.controller.show_message(message, 2, parameter=widget.objectName())

        kwargs = {'dialog': dialog, 'widget': widget, 'message_level': 1, 'function_name': function_name}
        widget.clicked.connect(partial(getattr(self, function_name), **kwargs))

        return widget


    def add_textarea(self, field):
        """ Add widgets QTextEdit type """

        widget = QTextEdit()
        widget.setObjectName(field['widgetname'])
        if 'columnname' in field:
            widget.setProperty('columnname', field['columnname'])
        if 'value' in field:
            widget.setText(field['value'])
        if 'iseditable' in field:
            widget.setReadOnly(not field['iseditable'])
            if not field['iseditable']:
                widget.setStyleSheet("QLineEdit { background: rgb(242, 242, 242); color: rgb(100, 100, 100)}")

        return widget


    def add_lineedit(self, field):
        """ Add widgets QLineEdit type """

        widget = QLineEdit()
        widget.setObjectName(field['widgetname'])
        if 'columnname' in field:
            widget.setProperty('columnname', field['columnname'])
        if 'placeholder' in field:
            widget.setPlaceholderText(field['placeholder'])
        if 'value' in field:
            widget.setText(field['value'])
        if 'iseditable' in field:
            widget.setReadOnly(not field['iseditable'])
            if not field['iseditable']:
                widget.setStyleSheet("QLineEdit { background: rgb(242, 242, 242); color: rgb(100, 100, 100)}")

        return widget


    def set_data_type(self, field, widget):

        widget.setProperty('datatype', field['datatype'])
        return widget


    def manage_lineedit(self, field, dialog, widget, completer):

        if field['widgettype'] == 'typeahead':
            if 'queryText' not in field or 'queryTextFilter' not in field:
                return widget
            model = QStringListModel()
            widget.textChanged.connect(partial(self.populate_lineedit, completer, model, field, dialog, widget))

        return widget


    def populate_lineedit(self, completer, model, field, dialog, widget):
        """ Set autocomplete of widget @table_object + "_id"
            getting id's from selected @table_object.
            WARNING: Each QLineEdit needs their own QCompleter and their own QStringListModel!!!
        """

        if not widget:
            return
        parent_id = ""
        if 'parentId' in field:
            parent_id = field["parentId"]

        extras = f'"queryText":"{field["queryText"]}"'
        extras += f', "queryTextFilter":"{field["queryTextFilter"]}"'
        extras += f', "parentId":"{parent_id}"'
        extras += f', "parentValue":"{utils_giswater.getWidgetText(dialog, "data_" + str(field["parentId"]))}"'
        extras += f', "textToSearch":"{utils_giswater.getWidgetText(dialog, widget)}"'
        body = self.create_body(extras=extras)
        complet_list = self.controller.get_json('gw_fct_gettypeahead', body)
        if not complet_list:
            return False

        list_items = []
        for field in complet_list['body']['data']:
            list_items.append(field['idval'])
        self.set_completer_object_api(completer, model, widget, list_items)


    def add_tableview(self, complet_result, field):
        """ Add widgets QTableView type """

        widget = QTableView()
        widget.setObjectName(field['widgetname'])
        if 'columnname' in field:
            widget.setProperty('columnname', field['columnname'])
        function_name = 'no_function_asociated'
        real_name = widget.objectName()[5:len(widget.objectName())]
        if 'widgetfunction' in field:
            if field['widgetfunction'] is not None:
                function_name = field['widgetfunction']
                exist = self.controller.check_python_function(self, function_name)
                if not exist:
                    msg = f"widget {real_name} have associated function {function_name}, but {function_name} not exist"
                    self.controller.show_message(msg, 2)
                    return widget

        # Call def gw_api_open_rpt_result(self, widget, complet_result) of class ApiCf
        widget.doubleClicked.connect(partial(getattr(self, function_name), widget, complet_result))

        return widget


    def no_function_associated(self, **kwargs):

        widget = kwargs['widget']
        message_level = kwargs['message_level']
        message = f"No function associated to"
        self.controller.show_message(message, message_level, parameter=f"{type(widget)} {widget.objectName()}")


    def set_headers(self, widget, field):

        standar_model = widget.model()
        if standar_model is None:
            standar_model = QStandardItemModel()
        # Related by Qtable
        widget.setModel(standar_model)
        widget.horizontalHeader().setStretchLastSection(True)

        # # Get headers
        headers = []
        for x in field['value'][0]:
            headers.append(x)
        # Set headers
        standar_model.setHorizontalHeaderLabels(headers)

        return widget


    def populate_table(self, widget, field):

        standar_model = widget.model()
        for item in field['value']:
            row = []
            for value in item.values():
                row.append(QStandardItem(str(value)))
            if len(row) > 0:
                standar_model.appendRow(row)

        return widget


    def set_columns_config(self, widget, table_name, sort_order=0, isQStandardItemModel=False):
        """ Configuration of tables. Set visibility and width of columns """

        # Set width and alias of visible columns
        columns_to_delete = []
        sql = (f"SELECT columnindex, width, alias, status FROM config_form_tableview"
               f" WHERE tablename = '{table_name}' ORDER BY columnindex")
        rows = self.controller.get_rows(sql, log_info=True)
        if not rows:
            return widget

        for row in rows:
            if not row['status']:
                columns_to_delete.append(row['columnindex'] - 1)
            else:
                width = row['width']
                if width is None:
                    width = 100
                widget.setColumnWidth(row['columnindex'] - 1, width)
                if row['alias'] is not None:
                    widget.model().setHeaderData(row['columnindex'] - 1, Qt.Horizontal, row['alias'])

        # Set order
        if isQStandardItemModel:
            widget.model().sort(sort_order, Qt.AscendingOrder)
        else:
            widget.model().setSort(sort_order, Qt.AscendingOrder)
            widget.model().select()
        # Delete columns
        for column in columns_to_delete:
            widget.hideColumn(column)

        return widget


    def add_checkbox(self, field):

        widget = QCheckBox()
        widget.setObjectName(field['widgetname'])
        widget.setProperty('columnname', field['columnname'])
        if 'value' in field:
            if field['value'] in ("t", "true", True):
                widget.setChecked(True)
        if 'iseditable' in field:
            widget.setEnabled(field['iseditable'])
        return widget


    def add_combobox(self, field):

        widget = QComboBox()
        widget.setObjectName(field['widgetname'])
        if 'columnname' in field:
            widget.setProperty('columnname', field['columnname'])
        widget = self.populate_combo(widget, field)
        if 'selectedId' in field:
            utils_giswater.set_combo_itemData(widget, field['selectedId'], 0)
            widget.setProperty('selectedId', field['selectedId'])
        else:
            widget.setProperty('selectedId', None)
        return widget


    def fill_child(self, dialog, widget, feature_type, tablename, field_id):
        """ Find QComboBox child and populate it
        :param dialog: QDialog
        :param widget: QComboBox parent
        :param feature_type: PIPE, ARC, JUNCTION, VALVE...
        :param tablename: view of DB
        :param field_id: Field id of tablename
        """

        combo_parent = widget.property('columnname')
        combo_id = utils_giswater.get_item_data(dialog, widget)

        feature = f'"featureType":"{feature_type}", '
        feature += f'"tableName":"{tablename}", '
        feature += f'"idName":"{field_id}"'
        extras = f'"comboParent":"{combo_parent}", "comboId":"{combo_id}"'
        body = self.create_body(feature=feature, extras=extras)
        result = self.controller.get_json('gw_fct_getchilds', body)
        if not result:
            return False

        for combo_child in result['body']['data']:
            if combo_child is not None:
                self.manage_child(dialog, widget, combo_child)


    def manage_child(self, dialog, combo_parent, combo_child):
        child = dialog.findChild(QComboBox, str(combo_child['widgetname']))
        if child:
            child.setEnabled(True)

            self.populate_child(dialog, combo_child)
            if 'widgetcontrols' not in combo_child or not combo_child['widgetcontrols'] or \
                    'enableWhenParent' not in combo_child['widgetcontrols']:
                return
            #
            if (str(utils_giswater.get_item_data(dialog, combo_parent, 0)) in str(combo_child['widgetcontrols']['enableWhenParent'])) \
                    and (utils_giswater.get_item_data(dialog, combo_parent, 0) not in (None, '')):
                # The keepDisbled property is used to keep the edition enabled or disabled,
                # when we activate the layer and call the "enable_all" function
                child.setProperty('keepDisbled', False)
                child.setEnabled(True)
            else:
                child.setProperty('keepDisbled', True)
                child.setEnabled(False)


    def populate_child(self, dialog, combo_child):

        child = dialog.findChild(QComboBox, str(combo_child['widgetname']))
        if child:
            self.populate_combo(child, combo_child)


    def populate_combo(self, widget, field):
        # Generate list of items to add into combo

        widget.blockSignals(True)
        widget.clear()
        widget.blockSignals(False)
        combolist = []
        if 'comboIds' in field:
            if 'isNullValue' in field and field['isNullValue']:
                combolist.append(['', ''])
            for i in range(0, len(field['comboIds'])):
                elem = [field['comboIds'][i], field['comboNames'][i]]
                combolist.append(elem)

        # Populate combo
        for record in combolist:
            widget.addItem(record[1], record)

        return widget


    def add_frame(self, field, x=None):

        widget = QFrame()
        widget.setObjectName(f"{field['widgetname']}_{x}")
        if 'columnname' in field:
            widget.setProperty('columnname', field['columnname'])
        widget.setFrameShape(QFrame.HLine)
        widget.setFrameShadow(QFrame.Sunken)

        return widget


    def add_label(self, field):
        """ Add widgets QLineEdit type """

        widget = QLabel()
        widget.setTextInteractionFlags(Qt.TextSelectableByMouse)
        widget.setObjectName(field['widgetname'])
        if 'columnname' in field:
            widget.setProperty('columnname', field['columnname'])
        if 'value' in field:
            widget.setText(field['value'])

        return widget


    def set_calendar_empty(self, widget):
        """ Set calendar empty when click inner button of QgsDateTimeEdit because aesthetically it looks better"""
        widget.setEmpty()


    def add_hyperlink(self, field):

        widget = HyperLinkLabel()
        widget.setObjectName(field['widgetname'])
        if 'columnname' in field:
            widget.setProperty('columnname', field['columnname'])
        if 'value' in field:
            widget.setText(field['value'])
        widget.setSizePolicy(QSizePolicy.Fixed, QSizePolicy.Fixed)
        widget.resize(widget.sizeHint().width(), widget.sizeHint().height())
        func_name = 'no_function_associated'
        real_name = widget.objectName()[5:len(widget.objectName())]
        if 'widgetfunction' in field:
            if field['widgetfunction'] is not None:
                func_name = field['widgetfunction']
                exist = self.controller.check_python_function(self, func_name)
                if not exist:
                    msg = f"widget {real_name} have associated function {func_name}, but {func_name} not exist"
                    self.controller.show_message(msg, 2)
                    return widget
            else:
                message = "Parameter widgetfunction is null for widget"
                self.controller.show_message(message, 2, parameter=real_name)
        else:
            message = "Parameter not found"
            self.controller.show_message(message, 2, parameter='widgetfunction')

        # Call function (self, widget) or def no_function_associated(self, widget=None, message_level=1)
        widget.clicked.connect(partial(getattr(self, func_name), widget))

        return widget


    def add_horizontal_spacer(self):

        widget = QSpacerItem(10, 10, QSizePolicy.Expanding, QSizePolicy.Minimum)
        return widget


    def add_verical_spacer(self):

        widget = QSpacerItem(20, 40, QSizePolicy.Minimum, QSizePolicy.Expanding)
        return widget


    def add_spinbox(self, field):

        widget = None
        if 'value' in field:
            if field['widgettype'] == 'spinbox':
                widget = QSpinBox()
        widget.setObjectName(field['widgetname'])
        if 'columnname' in field:
            widget.setProperty('columnname', field['columnname'])
        if 'value' in field:
            if field['widgettype'] == 'spinbox' and field['value'] != "":
                widget.setValue(int(field['value']))
        if 'iseditable' in field:
            widget.setReadOnly(not field['iseditable'])
            if not field['iseditable']:
                widget.setStyleSheet("QDoubleSpinBox { background: rgb(0, 250, 0); color: rgb(100, 100, 100)}")

        return widget


<<<<<<< HEAD
=======
    def draw(self, complet_result, zoom=True, reset_rb=True):

        if complet_result[0]['body']['feature']['geometry'] is None:
            return
        if complet_result[0]['body']['feature']['geometry']['st_astext'] is None:
            return
        list_coord = re.search('\((.*)\)', str(complet_result[0]['body']['feature']['geometry']['st_astext']))
        max_x, max_y, min_x, min_y = self.get_max_rectangle_from_coords(list_coord)

        if reset_rb:
            self.resetRubberbands()
        if str(max_x) == str(min_x) and str(max_y) == str(min_y):
            point = QgsPointXY(float(max_x), float(max_y))
            self.draw_point(point)
        else:
            points = self.get_points(list_coord)
            self.draw_polyline(points)
        if zoom:
            margin = float(complet_result[0]['body']['feature']['zoomCanvasMargin']['mts'])
            self.zoom_to_rectangle(max_x, max_y, min_x, min_y, margin)


    def draw_point(self, point, color=QColor(255, 0, 0, 100), width=3, duration_time=None, is_new=False):
        """
        :param duration_time: integer milliseconds ex: 3000 for 3 seconds
        """

        if self.rubber_point is None:
            self.init_rubber()

        if is_new:
            rb = QgsRubberBand(self.canvas, 0)
        else:
            rb = self.rubber_point

        rb.setColor(color)
        rb.setWidth(width)
        rb.addPoint(point)

        # wait to simulate a flashing effect
        if duration_time is not None:
            QTimer.singleShot(duration_time, self.resetRubberbands)
        return rb


>>>>>>> 4249e987
    def draw_polygon(self, points, border=QColor(255, 0, 0, 100), width=3, duration_time=None, fill_color=None):
        """ Draw 'polygon' over canvas following list of points
        :param duration_time: integer milliseconds ex: 3000 for 3 seconds
        """

        if self.rubber_polygon is None:
            self.init_rubber_polygon()


        rb = self.rubber_polygon
        polygon = QgsGeometry.fromPolygonXY([points])
        rb.setToGeometry(polygon, None)
        rb.setColor(border)
        if fill_color:
            rb.setFillColor(fill_color)
        rb.setWidth(width)
        rb.show()

        # wait to simulate a flashing effect
        if duration_time is not None:
            QTimer.singleShot(duration_time, self.resetRubberbands)

        return rb


    def fill_table(self, widget, table_name, filter_=None):
        """ Set a model with selected filter.
        Attach that model to selected table """

        if self.schema_name not in table_name:
            table_name = self.schema_name + "." + table_name

        # Set model
        model = QSqlTableModel()
        model.setTable(table_name)
        model.setEditStrategy(QSqlTableModel.OnManualSubmit)
        model.setSort(0, 0)
        if filter_:
            model.setFilter(filter_)
        model.select()

        # Check for errors
        if model.lastError().isValid():
            self.controller.show_warning(model.lastError().text())

        # Attach model to table view
        widget.setModel(model)


    def populate_basic_info(self, dialog, result, field_id):

        fields = result[0]['body']['data']
        if 'fields' not in fields:
            return
        grid_layout = dialog.findChild(QGridLayout, 'gridLayout')

        for x, field in enumerate(fields["fields"]):

            label = QLabel()
            label.setObjectName('lbl_' + field['label'])
            label.setText(field['label'].capitalize())

            if 'tooltip' in field:
                label.setToolTip(field['tooltip'])
            else:
                label.setToolTip(field['label'].capitalize())

            widget = None
            if field['widgettype'] in ('text', 'textline') or field['widgettype'] == 'typeahead':
                completer = QCompleter()
                widget = self.add_lineedit(field)
                widget = self.set_widget_size(widget, field)
                widget = self.set_data_type(field, widget)
                if field['widgettype'] == 'typeahead':
                    widget = self.manage_lineedit(field, dialog, widget, completer)
                if widget.property('columnname') == field_id:
                    self.feature_id = widget.text()
            elif field['widgettype'] == 'datetime':
                widget = self.add_calendar(dialog, field)
                widget = self.set_auto_update_dateedit(field, dialog, widget)
            elif field['widgettype'] == 'hyperlink':
                widget = self.add_hyperlink(field)
            elif field['widgettype'] == 'textarea':
                widget = self.add_textarea(field)
            elif field['widgettype'] in ('combo', 'combobox'):
                widget = QComboBox()
                self.populate_combo(widget, field)
                widget.setSizePolicy(QSizePolicy.Expanding, QSizePolicy.Fixed)
            elif field['widgettype'] in ('check', 'checkbox'):
                widget = self.add_checkbox(field)
                widget.stateChanged.connect(partial(self.get_values, dialog, widget, self.my_json))
            elif field['widgettype'] == 'button':
                widget = self.add_button(dialog, field)

            grid_layout.addWidget(label, x, 0)
            grid_layout.addWidget(widget, x, 1)

        verticalSpacer1 = QSpacerItem(20, 40, QSizePolicy.Minimum, QSizePolicy.Expanding)
        grid_layout.addItem(verticalSpacer1)

        return result


    def clear_gridlayout(self, layout):
        """  Remove all widgets of layout """

        while layout.count() > 0:
            child = layout.takeAt(0).widget()
            if child:
                child.setParent(None)
                child.deleteLater()


    def add_calendar(self, dialog, field):

        widget = QgsDateTimeEdit()
        widget.setObjectName(field['widgetname'])
        if 'columnname' in field:
            widget.setProperty('columnname', field['columnname'])
        widget.setAllowNull(True)
        widget.setCalendarPopup(True)
        widget.setDisplayFormat('dd/MM/yyyy')
        if 'value' in field and field['value'] not in ('', None, 'null'):
            date = QDate.fromString(field['value'].replace('/', '-'), 'yyyy-MM-dd')
            utils_giswater.setCalendarDate(dialog, widget, date)
        else:
            widget.clear()
        btn_calendar = widget.findChild(QToolButton)

        if field['isautoupdate']:
            _json = {}
            btn_calendar.clicked.connect(partial(self.get_values, dialog, widget, _json))
            btn_calendar.clicked.connect(
                partial(self.accept, dialog, self.complet_result[0], self.feature_id, _json, True, False))
        else:
            btn_calendar.clicked.connect(partial(self.get_values, dialog, widget, self.my_json))
        btn_calendar.clicked.connect(partial(self.set_calendar_empty, widget))

        return widget


    def manage_close_interpolate(self):

        self.save_settings(self.dlg_dtext)
        self.remove_interpolate_rb()


    def activate_snapping(self, complet_result, ep):

        self.rb_interpolate = []
        self.interpolate_result = None
        self.resetRubberbands()
        self.dlg_dtext = DialogTextUi()
        self.load_settings(self.dlg_dtext)

        utils_giswater.setWidgetText(self.dlg_dtext, self.dlg_dtext.txt_infolog, 'Interpolate tool')
        self.dlg_dtext.lbl_text.setText("Please, use the cursor to select two nodes to proceed with the "
                                        "interpolation\nNode1: \nNode2:")

        self.dlg_dtext.btn_accept.clicked.connect(partial(self.chek_for_existing_values))
        self.dlg_dtext.btn_close.clicked.connect(partial(self.close_dialog, self.dlg_dtext))
        self.dlg_dtext.rejected.connect(partial(self.save_settings, self.dlg_dtext))
        self.dlg_dtext.rejected.connect(partial(self.remove_interpolate_rb))

        self.open_dialog(self.dlg_dtext, dlg_name='dialog_text')

        # Set circle vertex marker
        color = QColor(255, 100, 255)
        self.vertex_marker = QgsVertexMarker(self.canvas)
        self.vertex_marker.setIconType(QgsVertexMarker.ICON_CIRCLE)
        self.vertex_marker.setColor(color)
        self.vertex_marker.setIconSize(15)
        self.vertex_marker.setPenWidth(3)

        self.node1 = None
        self.node2 = None

        self.canvas.setMapTool(ep)
        # We redraw the selected feature because self.canvas.setMapTool(emit_point) erases it
        self.draw(complet_result[0], None, False)

        # Store user snapping configuration
        self.snapper_manager = SnappingConfigManager(self.iface)
        if self.snapper_manager.controller is None:
            self.snapper_manager.set_controller(self.controller)
        self.snapper_manager.store_snapping_options()
        self.snapper = self.snapper_manager.get_snapper()

        self.layer_node = self.controller.get_layer_by_tablename("v_edit_node")
        self.iface.setActiveLayer(self.layer_node)

        self.canvas.xyCoordinates.connect(partial(self.mouse_move))
        ep.canvasClicked.connect(partial(self.snapping_node, ep))


    def dlg_destroyed(self, layer=None, vertex=None):

        self.dlg_is_destroyed = True
        if layer is not None:
            self.iface.setActiveLayer(layer)
        else:
            if self.layer is not None:
                self.iface.setActiveLayer(self.layer)
        if vertex is not None:
            self.iface.mapCanvas().scene().removeItem(vertex)
        else:
            if hasattr(self, 'vertex_marker'):
                if self.vertex_marker is not None:
                    self.iface.mapCanvas().scene().removeItem(self.vertex_marker)
        try:
            self.canvas.xyCoordinates.disconnect()
        except:
            pass


    def snapping_node(self, ep, point, button):
        """ Get id of selected nodes (node1 and node2) """

        if button == 2:
            self.dlg_destroyed()
            return

        # Get coordinates
        event_point = self.snapper_manager.get_event_point(point=point)
        if not event_point:
            return
        # Snapping
        result = self.snapper_manager.snap_to_current_layer(event_point)
        if self.snapper_manager.result_is_valid():
            layer = self.snapper_manager.get_snapped_layer(result)
            # Check feature
            if layer == self.layer_node:
                snapped_feat = self.snapper_manager.get_snapped_feature(result)
                element_id = snapped_feat.attribute('node_id')
                message = "Selected node"
                if self.node1 is None:
                    self.node1 = str(element_id)
                    rb = self.draw_point(QgsPointXY(result.point()), color=QColor(
                        0, 150, 55, 100), width=10, is_new=True)
                    self.rb_interpolate.append(rb)
                    self.dlg_dtext.lbl_text.setText(f"Node1: {self.node1}\nNode2:")
                    self.controller.show_message(message, message_level=0, parameter=self.node1)
                elif self.node1 != str(element_id):
                    self.node2 = str(element_id)
                    rb = self.draw_point(QgsPointXY(result.point()), color=QColor(
                        0, 150, 55, 100), width=10, is_new=True)
                    self.rb_interpolate.append(rb)
                    self.dlg_dtext.lbl_text.setText(f"Node1: {self.node1}\nNode2: {self.node2}")
                    self.controller.show_message(message, message_level=0, parameter=self.node2)

        if self.node1 and self.node2:
            self.canvas.xyCoordinates.disconnect()
            ep.canvasClicked.disconnect()

            self.iface.setActiveLayer(self.layer)
            self.iface.mapCanvas().scene().removeItem(self.vertex_marker)
            extras = f'"parameters":{{'
            extras += f'"x":{self.last_point[0]}, '
            extras += f'"y":{self.last_point[1]}, '
            extras += f'"node1":"{self.node1}", '
            extras += f'"node2":"{self.node2}"}}'
            body = self.create_body(extras=extras)
            self.interpolate_result = self.controller.get_json('gw_fct_node_interpolate', body, log_sql=True)
            self.add_layer.populate_info_text(self.dlg_dtext, self.interpolate_result['body']['data'])


    def chek_for_existing_values(self):

        text = False
        for k, v in self.interpolate_result['body']['data']['fields'][0].items():
            widget = self.dlg_cf.findChild(QWidget, k)
            if widget:
                text = utils_giswater.getWidgetText(self.dlg_cf, widget, False, False)
                if text:
                    msg = "Do you want to overwrite custom values?"
                    answer = self.controller.ask_question(msg, "Overwrite values")
                    if answer:
                        self.set_values()
                    break
        if not text:
            self.set_values()


    def set_values(self):

        # Set values tu info form
        for k, v in self.interpolate_result['body']['data']['fields'][0].items():
            widget = self.dlg_cf.findChild(QWidget, k)
            if widget:
                widget.setStyleSheet(None)
                utils_giswater.setWidgetText(self.dlg_cf, widget, f'{v}')
                widget.editingFinished.emit()
        self.close_dialog(self.dlg_dtext)


    def remove_interpolate_rb(self):

        # Remove the circumferences made by the interpolate
        for rb in self.rb_interpolate:
            self.iface.mapCanvas().scene().removeItem(rb)


    def mouse_move(self, point):

        # Get clicked point
        event_point = self.snapper_manager.get_event_point(point=point)

        # Snapping
        result = self.snapper_manager.snap_to_current_layer(event_point)
        if self.snapper_manager.result_is_valid():
            layer = self.snapper_manager.get_snapped_layer(result)
            if layer == self.layer_node:
                self.snapper_manager.add_marker(result, self.vertex_marker)
        else:
            self.vertex_marker.hide()


    def construct_form_param_user(self, dialog, row, pos, _json):

        field_id = ''
        if 'fields' in row[pos]:
            field_id = 'fields'
        elif 'return_type' in row[pos]:
            if row[pos]['return_type'] not in ('', None):
                field_id = 'return_type'

        if field_id == '':
            return

        for field in row[pos][field_id]:
            if field['label']:
                lbl = QLabel()
                lbl.setObjectName('lbl' + field['widgetname'])
                lbl.setText(field['label'])
                lbl.setMinimumSize(160, 0)
                lbl.setSizePolicy(QSizePolicy.Expanding, QSizePolicy.Preferred)
                if 'tooltip' in field:
                    lbl.setToolTip(field['tooltip'])

                widget = None
                if field['widgettype'] == 'text' or field['widgettype'] == 'linetext':
                    widget = QLineEdit()
                    if 'isMandatory' in field:
                        widget.setProperty('is_mandatory', field['isMandatory'])
                    else:
                        widget.setProperty('is_mandatory', True)
                    widget.setText(field['value'])
                    if 'widgetcontrols' in field and field['widgetcontrols']:
                        if 'regexpControl' in field['widgetcontrols']:
                            if field['widgetcontrols']['regexpControl'] is not None:
                                pass
                    widget.editingFinished.connect(
                        partial(self.get_values_changed_param_user, dialog, None, widget, field, _json))
                    widget.setSizePolicy(QSizePolicy.Expanding, QSizePolicy.Fixed)
                elif field['widgettype'] == 'combo':
                    widget = self.add_combobox(field)
                    widget.currentIndexChanged.connect(
                        partial(self.get_values_changed_param_user, dialog, None, widget, field, _json))
                    widget.setSizePolicy(QSizePolicy.Expanding, QSizePolicy.Fixed)
                elif field['widgettype'] == 'check':
                    widget = QCheckBox()
                    if field['value'] is not None and field['value'].lower() == "true":
                        widget.setChecked(True)
                    else:
                        widget.setChecked(False)
                    widget.stateChanged.connect(partial(self.get_values_changed_param_user,
                                                dialog, None, widget, field, _json))
                    widget.setSizePolicy(QSizePolicy.Fixed, QSizePolicy.Fixed)
                elif field['widgettype'] == 'datetime':
                    widget = QgsDateTimeEdit()
                    widget.setAllowNull(True)
                    widget.setCalendarPopup(True)
                    widget.setDisplayFormat('yyyy/MM/dd')
                    date = QDate.currentDate()
                    if 'value' in field and field['value'] not in ('', None, 'null'):
                        date = QDate.fromString(field['value'].replace('/', '-'), 'yyyy-MM-dd')
                    widget.setDate(date)
                    widget.dateChanged.connect(partial(self.get_values_changed_param_user,
                                               dialog, None, widget, field, _json))
                    widget.setSizePolicy(QSizePolicy.Expanding, QSizePolicy.Fixed)
                elif field['widgettype'] == 'spinbox':
                    widget = QDoubleSpinBox()
                    if 'value' in field and field['value'] not in(None, ""):
                        value = float(str(field['value']))
                        widget.setValue(value)
                    widget.valueChanged.connect(partial(self.get_values_changed_param_user,
                                                dialog, None, widget, field, _json))
                    widget.setSizePolicy(QSizePolicy.Expanding, QSizePolicy.Fixed)
                elif field['widgettype'] == 'button':
                    widget = self.add_button(dialog, field)
                    widget = self.set_widget_size(widget, field)

                # Set editable/readonly
                if type(widget) in (QLineEdit, QDoubleSpinBox):
                    if 'iseditable' in field:
                        if str(field['iseditable']) == "False":
                            widget.setReadOnly(True)
                            widget.setStyleSheet("QWidget {background: rgb(242, 242, 242);color: rgb(100, 100, 100)}")
                    if type(widget) == QLineEdit:
                        if 'placeholder' in field:
                            widget.setPlaceholderText(field['placeholder'])
                elif type(widget) in (QComboBox, QCheckBox):
                    if 'iseditable' in field:
                        if str(field['iseditable']) == "False":
                            widget.setEnabled(False)
                widget.setObjectName(field['widgetname'])

                self.put_widgets(dialog, field, lbl, widget)


    def put_widgets(self, dialog, field, lbl, widget):
        """ Insert widget into layout """

        layout = dialog.findChild(QGridLayout, field['layoutname'])
        if layout is None:
            return
        layout.addWidget(lbl, int(field['layoutorder']), 0)
        layout.addWidget(widget, int(field['layoutorder']), 2)
        layout.setColumnStretch(2, 1)


    def get_values_changed_param_user(self, dialog, chk, widget, field, list, value=None):

        elem = {}
        if type(widget) is QLineEdit:
            value = utils_giswater.getWidgetText(dialog, widget, return_string_null=False)
        elif type(widget) is QComboBox:
            value = utils_giswater.get_item_data(dialog, widget, 0)
        elif type(widget) is QCheckBox:
            value = utils_giswater.isChecked(dialog, widget)
        elif type(widget) is QDateEdit:
            value = utils_giswater.getCalendarDate(dialog, widget)
        # if chk is None:
        #     elem[widget.objectName()] = value
        elem['widget'] = str(widget.objectName())
        elem['value'] = value
        if chk is not None:
            if chk.isChecked():
                # elem['widget'] = str(widget.objectName())
                elem['chk'] = str(chk.objectName())
                elem['isChecked'] = str(utils_giswater.isChecked(dialog, chk))
                # elem['value'] = value

        if 'sys_role_id' in field:
            elem['sys_role_id'] = str(field['sys_role_id'])
        list.append(elem)
        self.controller.log_info(str(list))


    def get_values_checked_param_user(self, dialog, chk, widget, field, _json, value=None):

        elem = {}
        elem['widget'] = str(widget.objectName())
        elem['chk'] = str(chk.objectName())

        if type(widget) is QLineEdit:
            value = utils_giswater.getWidgetText(dialog, widget, return_string_null=False)
        elif type(widget) is QComboBox:
            value = utils_giswater.get_item_data(dialog, widget, 0)
        elif type(widget) is QCheckBox:
            value = utils_giswater.isChecked(dialog, chk)
        elif type(widget) is QDateEdit:
            value = utils_giswater.getCalendarDate(dialog, widget)
        elem['widget'] = str(widget.objectName())
        elem['chk'] = str(chk.objectName())
        elem['isChecked'] = str(utils_giswater.isChecked(dialog, chk))
        elem['value'] = value
        if 'sys_role_id' in field:
            elem['sys_role_id'] = str(field['sys_role_id'])
        else:
            elem['sys_role_id'] = 'role_admin'

        self.list_update.append(elem)


    def set_widgets_into_composer(self, dialog, field):

        widget = None
        label = None
        if field['label']:
            label = QLabel()
            label.setObjectName('lbl_' + field['widgetname'])
            label.setText(field['label'].capitalize())
            if field['stylesheet'] is not None and 'label' in field['stylesheet']:
                label = self.set_setStyleSheet(field, label)
            if 'tooltip' in field:
                label.setToolTip(field['tooltip'])
            else:
                label.setToolTip(field['label'].capitalize())
        if field['widgettype'] == 'text' or field['widgettype'] == 'typeahead':
            widget = self.add_lineedit(field)
            widget = self.set_widget_size(widget, field)
            widget = self.set_data_type(field, widget)
            widget.editingFinished.connect(partial(self.get_values, dialog, widget, self.my_json))
            widget.returnPressed.connect(partial(self.get_values, dialog, widget, self.my_json))
        elif field['widgettype'] == 'combo':
            widget = self.add_combobox(field)
            widget = self.set_widget_size(widget, field)
            widget.currentIndexChanged.connect(partial(self.get_values, dialog, widget, self.my_json))
            if 'widgetfunction' in field:
                if field['widgetfunction'] is not None:
                    function_name = field['widgetfunction']
                    # Call def gw_fct_setprint(self, dialog, my_json): of the class ApiManageComposer
                    widget.currentIndexChanged.connect(partial(getattr(self, function_name), dialog, self.my_json))

        return label, widget


    def get_values(self, dialog, widget, _json=None):

        value = None
        if type(widget) in(QLineEdit, QSpinBox, QDoubleSpinBox) and widget.isReadOnly() is False:
            value = utils_giswater.getWidgetText(dialog, widget, return_string_null=False)
        elif type(widget) is QComboBox and widget.isEnabled():
            value = utils_giswater.get_item_data(dialog, widget, 0)
        elif type(widget) is QCheckBox and widget.isEnabled():
            value = utils_giswater.isChecked(dialog, widget)
        elif type(widget) is QgsDateTimeEdit and widget.isEnabled():
            value = utils_giswater.getCalendarDate(dialog, widget)
        # Only get values if layer is editable or if layer not exist(need for ApiManageComposer)
        if not hasattr(self, 'layer') or self.layer.isEditable():
            # If widget.isEditable(False) return None, here control it.
            if str(value) == '' or value is None:
                _json[str(widget.property('columnname'))] = None
            else:
                _json[str(widget.property('columnname'))] = str(value)


    def set_function_associated(self, dialog, widget, field):

        function_name = 'no_function_associated'
        if 'widgetfunction' in field:
            if field['widgetfunction'] is not None:
                function_name = field['widgetfunction']
                exist = self.controller.check_python_function(self, function_name)
                if not exist:
                    return widget
        else:
            message = "Parameter not found"
            self.controller.show_message(message, 2, parameter='button_function')

        if type(widget) == QLineEdit:
            # Call def gw_fct_setprint(self, dialog, my_json): of the class ApiManageComposer
            widget.editingFinished.connect(partial(getattr(self, function_name), dialog, self.my_json))
            widget.returnPressed.connect(partial(getattr(self, function_name), dialog, self.my_json))

        return widget


    def draw_rectangle(self, result):
        """ Draw lines based on geometry """

        if result['geometry'] is None:
            return

        list_coord = re.search('\((.*)\)', str(result['geometry']['st_astext']))
        points = self.get_points(list_coord)
        self.draw_polyline(points)


    def set_setStyleSheet(self, field, widget, wtype='label'):

        if field['stylesheet'] is not None:
            if wtype in field['stylesheet']:
                widget.setStyleSheet("QWidget{" + field['stylesheet'][wtype] + "}")
        return widget


    """ FUNCTIONS ASSOCIATED TO BUTTONS FROM POSTGRES"""

    def action_open_url(self, dialog, result):

        widget = None
        function_name = 'no_function_associated'
        for field in result['fields']:
            if field['linkedaction'] == 'action_link':
                function_name = field['widgetfunction']
                widget = dialog.findChild(HyperLinkLabel, field['widgetname'])
                break

        if widget:
            # Call def  function (self, widget)
            getattr(self, function_name)(widget)


    def set_open_url(self, widget):

        path = widget.text()
        # Check if file exist
        if os.path.exists(path):
            # Open the document
            if sys.platform == "win32":
                os.startfile(path)
            else:
                opener = "open" if sys.platform == "darwin" else "xdg-open"
                subprocess.call([opener, path])
        else:
            webbrowser.open(path)


    def gw_function_dxf(self, **kwargs):
        """ Function called in def add_button(self, dialog, field): -->
                widget.clicked.connect(partial(getattr(self, function_name), dialog, widget)) """

        path, filter_ = self.open_file_path(filter_="DXF Files (*.dxf)")
        if not path:
            return

        dialog = kwargs['dialog']
        widget = kwargs['widget']
        function_name = kwargs['function_name']
        complet_result = self.manage_dxf(dialog, path, False, True)
        gruop_name = os.path.splitext(os.path.basename(path))[0]
        self.add_layer.zoom_to_group(gruop_name)
        for layer in complet_result['temp_layers_added']:
            self.temp_layers_added.append(layer)
        if complet_result is not False:
            widget.setText(complet_result['path'])
        if complet_result['result']:
            data = complet_result['result']['body']['data']
            result = self.add_layer.add_temp_layer(dialog, data, function_name, True, False, 1, True)
            for layer in result['temp_layers_added']:
                self.temp_layers_added.append(layer)
        dialog.btn_run.setEnabled(True)
        dialog.btn_cancel.setEnabled(True)


    def manage_dxf(self, dialog, dxf_path, export_to_db=False, toc=False, del_old_layers=True):
        """ Select a dxf file and add layers into toc
        :param dxf_path: path of dxf file
        :param export_to_db: Export layers to database
        :param toc: insert layers into TOC
        :param del_old_layers: look for a layer with the same name as the one to be inserted and delete it
        :return:
        """

        srid = self.controller.plugin_settings_value('srid')
        # Block the signals so that the window does not appear asking for crs / srid and / or alert message
        self.iface.mainWindow().blockSignals(True)
        dialog.txt_infolog.clear()

        sql = "DELETE FROM temp_table WHERE fid = 206;\n"
        self.controller.execute_sql(sql)
        temp_layers_added = []
        for type_ in ['LineString', 'Point', 'Polygon']:

            # Get file name without extension
            dxf_output_filename = os.path.splitext(os.path.basename(dxf_path))[0]

            # Create layer
            uri = f"{dxf_path}|layername=entities|geometrytype={type_}"
            dxf_layer = QgsVectorLayer(uri, f"{dxf_output_filename}_{type_}", 'ogr')

            # Set crs to layer
            crs = dxf_layer.crs()
            crs.createFromId(srid)
            dxf_layer.setCrs(crs)

            if not dxf_layer.hasFeatures():
                continue

            # Get the name of the columns
            field_names = [field.name() for field in dxf_layer.fields()]

            sql = ""
            geom_types = {0: 'geom_point', 1: 'geom_line', 2: 'geom_polygon'}
            for count, feature in enumerate(dxf_layer.getFeatures()):
                geom_type = feature.geometry().type()
                sql += (f"INSERT INTO temp_table (fid, text_column, {geom_types[int(geom_type)]})"
                        f" VALUES (206, '{{")
                for att in field_names:
                    if feature[att] in (None, 'NULL', ''):
                        sql += f'"{att}":null , '
                    else:
                        sql += f'"{att}":"{feature[att]}" , '
                geometry = self.add_layer.manage_geometry(feature.geometry())
                sql = sql[:-2] + f"}}', (SELECT ST_GeomFromText('{geometry}', {srid})));\n"
                if count != 0 and count % 500 == 0:
                    status = self.controller.execute_sql(sql)
                    if not status:
                        return False
                    sql = ""

            if sql != "":
                status = self.controller.execute_sql(sql)
                if not status:
                    return False

            if export_to_db:
                self.add_layer.export_layer_to_db(dxf_layer, crs)

            if del_old_layers:
                self.add_layer.delete_layer_from_toc(dxf_layer.name())

            if toc:
                if dxf_layer.isValid():
                    self.add_layer.from_dxf_to_toc(dxf_layer, dxf_output_filename)
                    temp_layers_added.append(dxf_layer)

        # Unlock signals
        self.iface.mainWindow().blockSignals(False)

        extras = "  "
        for widget in dialog.grb_parameters.findChildren(QWidget):
            widget_name = widget.property('columnname')
            value = utils_giswater.getWidgetText(dialog, widget, add_quote=False)
            extras += f'"{widget_name}":"{value}", '
        extras = extras[:-2]
        body = self.create_body(extras)
        result = self.controller.get_json('gw_fct_check_importdxf', None, log_sql=True)
        if not result:
            return False

        return {"path": dxf_path, "result": result, "temp_layers_added": temp_layers_added}


    def manage_all(self, dialog, widget_all):
        key_modifier = QApplication.keyboardModifiers()
        status = utils_giswater.isChecked(dialog, widget_all)
        index = dialog.main_tab.currentIndex()
        widget_list = dialog.main_tab.widget(index).findChildren(QCheckBox)
<<<<<<< HEAD
        selector_type = dialog.main_tab.widget(index).property('selector_type')
        widget_all = dialog.findChild(QCheckBox, f'chk_all_{selector_type}')

        if key_modifier == Qt.ShiftModifier:
            return
        if status is True:
            for widget in widget_list:
                if widget == widget_all or widget.objectName() == widget_all.objectName():
                    continue
                widget.blockSignals(True)
                utils_giswater.setChecked(dialog, widget, True)
                self.set_selector(dialog, widget, False)
                widget.blockSignals(False)
        elif status is False:
            for widget in widget_list:
                if widget == widget_all or widget.objectName() == widget_all.objectName():
                    continue
                widget.blockSignals(True)
                utils_giswater.setChecked(dialog, widget, False)
                self.set_selector(dialog, widget, False)
                widget.blockSignals(False)
=======
>>>>>>> 4249e987

        if key_modifier == Qt.ShiftModifier:
            return

        for widget in widget_list:
            if widget_all is not None:
                if widget == widget_all or widget.objectName() == widget_all.objectName():
                    continue
            widget.blockSignals(True)
            utils_giswater.setChecked(dialog, widget, status)
            widget.blockSignals(False)
        self.set_selector(dialog, widget_all, False)

<<<<<<< HEAD
    def get_selector(self, dialog, selector_type, filter=False, widget=None, text_filter=None, current_tab=None):
=======

    def get_selector(self, dialog, selector_type, filter=False, widget=None, text_filter=None, current_tab=None, is_setselector=None):
>>>>>>> 4249e987
        """ Ask to DB for selectors and make dialog
        :param dialog: Is a standard dialog, from file api_selectors.ui, where put widgets
        :param selector_type: list of selectors to ask DB ['exploitation', 'state', ...]
        """
        main_tab = dialog.findChild(QTabWidget, 'main_tab')

        # Set filter
        if filter is not False:
            main_tab = dialog.findChild(QTabWidget, 'main_tab')
            text_filter = utils_giswater.getWidgetText(dialog, widget)
            if text_filter in ('null', None):
                text_filter = ''

            # Set current_tab
            index = dialog.main_tab.currentIndex()
<<<<<<< HEAD
            self.current_tab = dialog.main_tab.widget(index).objectName()

        #profilactic control of nones
        if text_filter is None:
            text_filter = ''

        # built querytext
        form = f'"currentTab":"{self.current_tab}"'
        extras = f'"selectorType":{selector_type}, "filterText":"{text_filter}"'
        body = self.create_body(form=form, extras=extras)
        json_result = self.controller.get_json('gw_fct_getselectors', body, log_sql=True)
=======
            current_tab = dialog.main_tab.widget(index).objectName()

        # Profilactic control of nones
        if text_filter is None:
            text_filter = ''
        if is_setselector is None:
            # Built querytext
            form = f'"currentTab":"{current_tab}"'
            extras = f'"selectorType":{selector_type}, "filterText":"{text_filter}"'
            body = self.create_body(form=form, extras=extras)
            json_result = self.controller.get_json('gw_fct_getselectors', body, log_sql=True)
        else:
            json_result = is_setselector
            for x in range(dialog.main_tab.count() - 1, -1, -1):
                dialog.main_tab.widget(x).deleteLater()

>>>>>>> 4249e987
        if not json_result:
            return False

        for form_tab in json_result['body']['form']['formTabs']:
            if filter and form_tab['tabName'] != str(self.current_tab):
                continue

            if filter and form_tab['tabName'] != str(current_tab):
                continue

            selection_mode = form_tab['selectionMode']

            # Create one tab for each form_tab and add to QTabWidget
            tab_widget = QWidget(main_tab)
            tab_widget.setObjectName(form_tab['tabName'])
            tab_widget.setProperty('selector_type', form_tab['selectorType'])
            if filter:
                main_tab.removeTab(index)
                main_tab.insertTab(index, tab_widget, form_tab['tabLabel'])
            else:
                main_tab.addTab(tab_widget, form_tab['tabLabel'])

            # Create a new QGridLayout and put it into tab
            gridlayout = QGridLayout()
            gridlayout.setObjectName("grl_" + form_tab['tabName'])
            tab_widget.setLayout(gridlayout)
            field = {}
            i = 0

            if 'typeaheadFilter' in form_tab:
                label = QLabel()
                label.setObjectName('lbl_filter')
                label.setText('Filter:')
<<<<<<< HEAD
                widget = QLineEdit()
                widget.setObjectName('txt_filter_' + str(form_tab['selectorType']))
                if filter is not False:
                    utils_giswater.setWidgetText(dialog, widget, text_filter)

                widget.textChanged.connect(partial(self.get_selector, self.dlg_selector, selector_type, filter=True,
                                                   widget=widget, current_tab=current_tab))
                widget.setLayoutDirection(Qt.RightToLeft)
=======
                if utils_giswater.getWidget(dialog, 'txt_filter_' + str(form_tab['tabName'])) is None:
                    widget = QLineEdit()
                    widget.setObjectName('txt_filter_' + str(form_tab['tabName']))
                    widget.setSizePolicy(QSizePolicy.Fixed, QSizePolicy.Fixed)
                    widget.textChanged.connect(partial(self.get_selector, self.dlg_selector, selector_type, filter=True,
                                                       widget=widget, current_tab=current_tab))
                    widget.textChanged.connect(partial(self.manage_filter, dialog, widget, 'save'))
                    widget.setLayoutDirection(Qt.RightToLeft)
                    setattr(self, f"var_txt_filter_{form_tab['tabName']}", '')
                else:
                    widget = utils_giswater.getWidget(dialog, 'txt_filter_' + str(form_tab['tabName']))
>>>>>>> 4249e987
                field['layoutname'] = gridlayout.objectName()
                field['layoutorder'] = i
                i = i + 1
                self.put_widgets(dialog, field, label, widget)
                widget.setFocus()

            if 'manageAll' in form_tab:
                if (form_tab['manageAll']).lower() == 'true':
                    if utils_giswater.getWidget(dialog, f"lbl_manage_all_{form_tab['tabName']}") is None:
                        label = QLabel()
                        label.setObjectName(f"lbl_manage_all_{form_tab['tabName']}")
                        label.setText('Check all')
                    else:
                        label = utils_giswater.getWidget(dialog, f"lbl_manage_all_{form_tab['tabName']}")

                    if utils_giswater.getWidget(dialog, f"chk_all_{form_tab['tabName']}") is None:
                        widget = QCheckBox()
                        widget.setObjectName('chk_all_' + str(form_tab['tabName']))
                        widget.stateChanged.connect(partial(self.manage_all, dialog, widget))
                        widget.setLayoutDirection(Qt.RightToLeft)

                    else:
                        widget = utils_giswater.getWidget(dialog, f"chk_all_{form_tab['tabName']}")
                    field['layoutname'] = gridlayout.objectName()
                    field['layoutorder'] = i
                    i = i + 1
                    self.chk_all = widget
                    self.put_widgets(dialog, field, label, widget)

            for order, field in enumerate(form_tab['fields']):
                label = QLabel()
                label.setObjectName('lbl_' + field['label'])
                label.setText(field['label'])

                widget = self.add_checkbox(field)
                widget.stateChanged.connect(partial(self.set_selection_mode, dialog, widget, selection_mode))
                widget.setLayoutDirection(Qt.RightToLeft)

                field['layoutname'] = gridlayout.objectName()
                field['layoutorder'] = order + i
                self.put_widgets(dialog, field, label, widget)

            vertical_spacer1 = QSpacerItem(20, 40, QSizePolicy.Minimum, QSizePolicy.Expanding)
            gridlayout.addItem(vertical_spacer1)

        # Set last tab used by user as current tab
        tabname = json_result['body']['form']['currentTab']
        tab = main_tab.findChild(QWidget, tabname)

        if tab:
            main_tab.setCurrentWidget(tab)

        if is_setselector is not None and hasattr(self, 'widget_filter'):
            widget = dialog.main_tab.findChild(QLineEdit, f'txt_filter_{tabname}')
            if widget:
                widget.blockSignals(True)
                index = dialog.main_tab.currentIndex()
                tab_name = dialog.main_tab.widget(index).objectName()
                value = getattr(self, f"var_txt_filter_{tab_name}")
                utils_giswater.setWidgetText(dialog, widget, f'{value}')
                widget.blockSignals(False)


    def set_selection_mode(self, dialog, widget, selection_mode):
        """ Manage selection mode
        :param dialog: QDialog where search all checkbox
        :param widget: QCheckBox that has changed status (QCheckBox)
        :param selection_mode: "keepPrevious", "keepPreviousUsingShift", "removePrevious" (String)
        """
                             
        # Get QCheckBox check all
        index = dialog.main_tab.currentIndex()
        widget_list = dialog.main_tab.widget(index).findChildren(QCheckBox)
<<<<<<< HEAD
        selector_type = dialog.main_tab.widget(index).property('selector_type')
        widget_all = dialog.findChild(QCheckBox, f'chk_all_{selector_type}')
        key_modifier = QApplication.keyboardModifiers()
        if selection_mode == 'removePrevious':
            is_alone = True
            if utils_giswater.isChecked(dialog, widget_all):
                utils_giswater.setChecked(dialog, widget_all, False)
            else:
                self.remove_previuos(dialog, widget, widget_all, widget_list)
        elif selection_mode == 'keepPreviousUsingShift' and key_modifier != Qt.ShiftModifier:
                is_alone = True
                if utils_giswater.isChecked(dialog, widget_all):
                    utils_giswater.setChecked(dialog, widget_all, False)
                else:
                    self.remove_previuos(dialog, widget, widget_all, widget_list)
=======
        tab_name = dialog.main_tab.widget(index).objectName()
        widget_all = dialog.findChild(QCheckBox, f'chk_all_{tab_name}')

        is_alone = False
        key_modifier = QApplication.keyboardModifiers()

        if selection_mode == 'removePrevious' or \
                (selection_mode == 'keepPreviousUsingShift' and key_modifier != Qt.ShiftModifier):
            is_alone = True
            if widget_all is not None:
                widget_all.blockSignals(True)
                utils_giswater.setChecked(dialog, widget_all, False)
                widget_all.blockSignals(False)
            self.remove_previuos(dialog, widget, widget_all, widget_list)
>>>>>>> 4249e987

        self.set_selector(dialog, widget, is_alone)


    def remove_previuos(self, dialog, widget, widget_all, widget_list):
        """ Remove checks of not selected QCheckBox
        :param dialog: QDialog
        :param widget: QCheckBox that has changed status (QCheckBox)
        :param widget_all: QCheckBox that handles global selection (QCheckBox)
        :param widget_list: List of all QCheckBox in the current tab ([QCheckBox, QCheckBox, ...])
        """

        for checkbox in widget_list:
            # Some selectors.ui dont have widget_all
            if widget_all is not None:
                if checkbox == widget_all or checkbox.objectName() == widget_all.objectName():
                    continue
                elif checkbox.objectName() != widget.objectName():
                    checkbox.blockSignals(True)
                    utils_giswater.setChecked(dialog, checkbox, False)
                    checkbox.blockSignals(False)

            elif checkbox.objectName() != widget.objectName():
                checkbox.blockSignals(True)
                utils_giswater.setChecked(dialog, checkbox, False)
                checkbox.blockSignals(False)


    def set_selector(self, dialog, widget, is_alone):
        """  Send values to DB and reload selectors
        :param dialog: QDialog
        :param widget: QCheckBox that contains the information to generate the json (QCheckBox)
        :param is_alone: Defines if the selector is unique (True) or multiple (False) (Boolean)
        """
<<<<<<< HEAD
        # Get current tab name
        index = dialog.main_tab.currentIndex()
        tab_name = dialog.main_tab.widget(index).objectName()
        qgis_project_add_schema = self.controller.plugin_settings_value('gwAddSchema')
        extras = (f'"selectorType":"{widget.property("selector_type")}", "tabName":"{tab_name}", '
                  f'"id":"{widget.objectName()}", "isAlone":"{is_alone}", "value":"{widget.isChecked()}", '
                  f'"addSchema":"{qgis_project_add_schema}"')
=======

        # Get current tab name
        index = dialog.main_tab.currentIndex()
        tab_name = dialog.main_tab.widget(index).objectName()
        selector_type = dialog.main_tab.widget(index).property("selector_type")
        qgis_project_add_schema = self.controller.plugin_settings_value('gwAddSchema')
        widget_all = dialog.findChild(QCheckBox, f'chk_all_{tab_name}')

        if widget_all is None or (widget_all is not None and widget.objectName() != widget_all.objectName()):
            extras = (f'"selectorType":"{selector_type}", "tabName":"{tab_name}", '
                      f'"id":"{widget.objectName()}", "isAlone":"{is_alone}", "value":"{widget.isChecked()}", '
                      f'"addSchema":"{qgis_project_add_schema}"')
        else:
            check_all = utils_giswater.isChecked(dialog, widget_all)
            extras = f'"selectorType":"{selector_type}", "tabName":"{tab_name}", "checkAll":"{check_all}",  ' \
                     f'"addSchema":"{qgis_project_add_schema}"'

>>>>>>> 4249e987
        body = self.create_body(extras=extras)
        json_result = self.controller.get_json('gw_fct_setselectors', body, log_sql=True)

        if str(tab_name) == 'tab_exploitation':
<<<<<<< HEAD

            # reload layer, zoom to layer, style mapzones and refresh canvas
=======
            # Reload layer, zoom to layer, style mapzones and refresh canvas
>>>>>>> 4249e987
            layer = self.controller.get_layer_by_tablename('v_edit_arc')
            if layer:
                self.iface.setActiveLayer(layer)
                self.iface.zoomToActiveLayer()
            self.set_style_mapzones()

        # Refresh canvas
<<<<<<< HEAD
        layer = self.controller.get_layer_by_tablename('v_edit_arc')
        if layer:
            layer.dataProvider().forceReload()
            layer.triggerRepaint()
        layer = self.controller.get_layer_by_tablename('v_edit_node')
        if layer:
            layer.dataProvider().forceReload()
            layer.triggerRepaint()
        layer = self.controller.get_layer_by_tablename('v_edit_connec')
        if layer:
            layer.dataProvider().forceReload()
            layer.triggerRepaint()
        layer = self.controller.get_layer_by_tablename('v_edit_gully')
        if layer:
            layer.dataProvider().forceReload()
            layer.triggerRepaint()
            self.refresh_map_canvas()
        layer = self.controller.get_layer_by_tablename('v_edit_link')
        if layer:
            layer.dataProvider().forceReload()
            layer.triggerRepaint()
            self.refresh_map_canvas()
=======
        self.controller.set_layer_index('v_edit_arc')
        self.controller.set_layer_index('v_edit_node')
        self.controller.set_layer_index('v_edit_connec')
        self.controller.set_layer_index('v_edit_gully')
        self.controller.set_layer_index('v_edit_link')
        self.controller.set_layer_index('v_edit_plan_psector')

        self.get_selector(dialog, f'"{selector_type}"', is_setselector=json_result)

        widget_filter = utils_giswater.getWidget(dialog, f"txt_filter_{tab_name}")
        if widget_filter and utils_giswater.getWidgetText(dialog, widget_filter, False, False) not in (None, ''):
            widget_filter.textChanged.emit(widget_filter.text())


    def manage_filter(self, dialog, widget, action):
        index = dialog.main_tab.currentIndex()
        tab_name = dialog.main_tab.widget(index).objectName()
        if action == 'save':
            setattr(self, f"var_txt_filter_{tab_name}", utils_giswater.getWidgetText(dialog, widget))
        else:
            setattr(self, f"var_txt_filter_{tab_name}", '')
>>>>>>> 4249e987
<|MERGE_RESOLUTION|>--- conflicted
+++ resolved
@@ -5,13 +5,8 @@
 or (at your option) any later version.
 """
 # -*- coding: utf-8 -*-
-<<<<<<< HEAD
-from qgis.core import QgsPointXY, QgsVectorLayer, QgsGeometry
-from qgis.core import QgsExpression, QgsFeatureRequest, QgsExpressionContextUtils, QgsGeometry, QgsProject
-=======
 from qgis.core import QgsPointXY, QgsVectorLayer
 from qgis.core import QgsExpression, QgsFeatureRequest, QgsGeometry
->>>>>>> 4249e987
 from qgis.gui import QgsVertexMarker, QgsMapToolEmitPoint, QgsRubberBand, QgsDateTimeEdit
 from qgis.PyQt.QtCore import Qt, QSettings, QTimer, QDate, QStringListModel
 from qgis.PyQt.QtGui import QColor, QStandardItemModel, QStandardItem
@@ -875,8 +870,6 @@
         return widget
 
 
-<<<<<<< HEAD
-=======
     def draw(self, complet_result, zoom=True, reset_rb=True):
 
         if complet_result[0]['body']['feature']['geometry'] is None:
@@ -922,7 +915,6 @@
         return rb
 
 
->>>>>>> 4249e987
     def draw_polygon(self, points, border=QColor(255, 0, 0, 100), width=3, duration_time=None, fill_color=None):
         """ Draw 'polygon' over canvas following list of points
         :param duration_time: integer milliseconds ex: 3000 for 3 seconds
@@ -1640,11 +1632,11 @@
 
 
     def manage_all(self, dialog, widget_all):
+
         key_modifier = QApplication.keyboardModifiers()
         status = utils_giswater.isChecked(dialog, widget_all)
         index = dialog.main_tab.currentIndex()
         widget_list = dialog.main_tab.widget(index).findChildren(QCheckBox)
-<<<<<<< HEAD
         selector_type = dialog.main_tab.widget(index).property('selector_type')
         widget_all = dialog.findChild(QCheckBox, f'chk_all_{selector_type}')
 
@@ -1666,8 +1658,6 @@
                 utils_giswater.setChecked(dialog, widget, False)
                 self.set_selector(dialog, widget, False)
                 widget.blockSignals(False)
-=======
->>>>>>> 4249e987
 
         if key_modifier == Qt.ShiftModifier:
             return
@@ -1681,12 +1671,9 @@
             widget.blockSignals(False)
         self.set_selector(dialog, widget_all, False)
 
-<<<<<<< HEAD
-    def get_selector(self, dialog, selector_type, filter=False, widget=None, text_filter=None, current_tab=None):
-=======
-
-    def get_selector(self, dialog, selector_type, filter=False, widget=None, text_filter=None, current_tab=None, is_setselector=None):
->>>>>>> 4249e987
+
+    def get_selector(self, dialog, selector_type, filter=False, widget=None, text_filter=None, current_tab=None,
+                     is_setselector=None):
         """ Ask to DB for selectors and make dialog
         :param dialog: Is a standard dialog, from file api_selectors.ui, where put widgets
         :param selector_type: list of selectors to ask DB ['exploitation', 'state', ...]
@@ -1702,19 +1689,6 @@
 
             # Set current_tab
             index = dialog.main_tab.currentIndex()
-<<<<<<< HEAD
-            self.current_tab = dialog.main_tab.widget(index).objectName()
-
-        #profilactic control of nones
-        if text_filter is None:
-            text_filter = ''
-
-        # built querytext
-        form = f'"currentTab":"{self.current_tab}"'
-        extras = f'"selectorType":{selector_type}, "filterText":"{text_filter}"'
-        body = self.create_body(form=form, extras=extras)
-        json_result = self.controller.get_json('gw_fct_getselectors', body, log_sql=True)
-=======
             current_tab = dialog.main_tab.widget(index).objectName()
 
         # Profilactic control of nones
@@ -1731,7 +1705,6 @@
             for x in range(dialog.main_tab.count() - 1, -1, -1):
                 dialog.main_tab.widget(x).deleteLater()
 
->>>>>>> 4249e987
         if not json_result:
             return False
 
@@ -1765,16 +1738,6 @@
                 label = QLabel()
                 label.setObjectName('lbl_filter')
                 label.setText('Filter:')
-<<<<<<< HEAD
-                widget = QLineEdit()
-                widget.setObjectName('txt_filter_' + str(form_tab['selectorType']))
-                if filter is not False:
-                    utils_giswater.setWidgetText(dialog, widget, text_filter)
-
-                widget.textChanged.connect(partial(self.get_selector, self.dlg_selector, selector_type, filter=True,
-                                                   widget=widget, current_tab=current_tab))
-                widget.setLayoutDirection(Qt.RightToLeft)
-=======
                 if utils_giswater.getWidget(dialog, 'txt_filter_' + str(form_tab['tabName'])) is None:
                     widget = QLineEdit()
                     widget.setObjectName('txt_filter_' + str(form_tab['tabName']))
@@ -1786,7 +1749,7 @@
                     setattr(self, f"var_txt_filter_{form_tab['tabName']}", '')
                 else:
                     widget = utils_giswater.getWidget(dialog, 'txt_filter_' + str(form_tab['tabName']))
->>>>>>> 4249e987
+
                 field['layoutname'] = gridlayout.objectName()
                 field['layoutorder'] = i
                 i = i + 1
@@ -1860,23 +1823,6 @@
         # Get QCheckBox check all
         index = dialog.main_tab.currentIndex()
         widget_list = dialog.main_tab.widget(index).findChildren(QCheckBox)
-<<<<<<< HEAD
-        selector_type = dialog.main_tab.widget(index).property('selector_type')
-        widget_all = dialog.findChild(QCheckBox, f'chk_all_{selector_type}')
-        key_modifier = QApplication.keyboardModifiers()
-        if selection_mode == 'removePrevious':
-            is_alone = True
-            if utils_giswater.isChecked(dialog, widget_all):
-                utils_giswater.setChecked(dialog, widget_all, False)
-            else:
-                self.remove_previuos(dialog, widget, widget_all, widget_list)
-        elif selection_mode == 'keepPreviousUsingShift' and key_modifier != Qt.ShiftModifier:
-                is_alone = True
-                if utils_giswater.isChecked(dialog, widget_all):
-                    utils_giswater.setChecked(dialog, widget_all, False)
-                else:
-                    self.remove_previuos(dialog, widget, widget_all, widget_list)
-=======
         tab_name = dialog.main_tab.widget(index).objectName()
         widget_all = dialog.findChild(QCheckBox, f'chk_all_{tab_name}')
 
@@ -1891,7 +1837,6 @@
                 utils_giswater.setChecked(dialog, widget_all, False)
                 widget_all.blockSignals(False)
             self.remove_previuos(dialog, widget, widget_all, widget_list)
->>>>>>> 4249e987
 
         self.set_selector(dialog, widget, is_alone)
 
@@ -1926,15 +1871,6 @@
         :param widget: QCheckBox that contains the information to generate the json (QCheckBox)
         :param is_alone: Defines if the selector is unique (True) or multiple (False) (Boolean)
         """
-<<<<<<< HEAD
-        # Get current tab name
-        index = dialog.main_tab.currentIndex()
-        tab_name = dialog.main_tab.widget(index).objectName()
-        qgis_project_add_schema = self.controller.plugin_settings_value('gwAddSchema')
-        extras = (f'"selectorType":"{widget.property("selector_type")}", "tabName":"{tab_name}", '
-                  f'"id":"{widget.objectName()}", "isAlone":"{is_alone}", "value":"{widget.isChecked()}", '
-                  f'"addSchema":"{qgis_project_add_schema}"')
-=======
 
         # Get current tab name
         index = dialog.main_tab.currentIndex()
@@ -1952,17 +1888,10 @@
             extras = f'"selectorType":"{selector_type}", "tabName":"{tab_name}", "checkAll":"{check_all}",  ' \
                      f'"addSchema":"{qgis_project_add_schema}"'
 
->>>>>>> 4249e987
         body = self.create_body(extras=extras)
         json_result = self.controller.get_json('gw_fct_setselectors', body, log_sql=True)
 
         if str(tab_name) == 'tab_exploitation':
-<<<<<<< HEAD
-
-            # reload layer, zoom to layer, style mapzones and refresh canvas
-=======
-            # Reload layer, zoom to layer, style mapzones and refresh canvas
->>>>>>> 4249e987
             layer = self.controller.get_layer_by_tablename('v_edit_arc')
             if layer:
                 self.iface.setActiveLayer(layer)
@@ -1970,30 +1899,6 @@
             self.set_style_mapzones()
 
         # Refresh canvas
-<<<<<<< HEAD
-        layer = self.controller.get_layer_by_tablename('v_edit_arc')
-        if layer:
-            layer.dataProvider().forceReload()
-            layer.triggerRepaint()
-        layer = self.controller.get_layer_by_tablename('v_edit_node')
-        if layer:
-            layer.dataProvider().forceReload()
-            layer.triggerRepaint()
-        layer = self.controller.get_layer_by_tablename('v_edit_connec')
-        if layer:
-            layer.dataProvider().forceReload()
-            layer.triggerRepaint()
-        layer = self.controller.get_layer_by_tablename('v_edit_gully')
-        if layer:
-            layer.dataProvider().forceReload()
-            layer.triggerRepaint()
-            self.refresh_map_canvas()
-        layer = self.controller.get_layer_by_tablename('v_edit_link')
-        if layer:
-            layer.dataProvider().forceReload()
-            layer.triggerRepaint()
-            self.refresh_map_canvas()
-=======
         self.controller.set_layer_index('v_edit_arc')
         self.controller.set_layer_index('v_edit_node')
         self.controller.set_layer_index('v_edit_connec')
@@ -2009,10 +1914,10 @@
 
 
     def manage_filter(self, dialog, widget, action):
+
         index = dialog.main_tab.currentIndex()
         tab_name = dialog.main_tab.widget(index).objectName()
         if action == 'save':
             setattr(self, f"var_txt_filter_{tab_name}", utils_giswater.getWidgetText(dialog, widget))
         else:
             setattr(self, f"var_txt_filter_{tab_name}", '')
->>>>>>> 4249e987
