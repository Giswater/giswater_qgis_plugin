"""
This file is part of Giswater 3
The program is free software: you can redistribute it and/or modify it under the terms of the GNU
General Public License as published by the Free Software Foundation, either version 3 of the License,
or (at your option) any later version.
"""
# -*- coding: utf-8 -*-
from qgis.core import QgsPointXY, QgsVectorLayer
from qgis.PyQt.QtCore import QStringListModel
from ..map_tools.snapping_utils_v3 import SnappingConfigManager

from qgis.core import QgsExpression, QgsFeatureRequest, QgsExpressionContextUtils, QgsRectangle, QgsGeometry, QgsProject
from qgis.gui import QgsVertexMarker, QgsMapToolEmitPoint, QgsRubberBand, QgsDateTimeEdit
from qgis.PyQt.QtCore import Qt, QSettings, QTimer, QDate, QRegExp
from qgis.PyQt.QtGui import QColor, QIntValidator, QDoubleValidator, QRegExpValidator, QStandardItemModel, QStandardItem
from qgis.PyQt.QtWidgets import QLineEdit, QSizePolicy, QWidget, QComboBox, QGridLayout, QSpacerItem, QLabel, QCheckBox
from qgis.PyQt.QtWidgets import QCompleter, QToolButton, QFrame, QSpinBox, QDoubleSpinBox, QDateEdit, QGroupBox, QAction
from qgis.PyQt.QtWidgets import QTableView, QTabWidget, QPushButton, QTextEdit, QFileDialog
from qgis.PyQt.QtSql import QSqlTableModel

import os
import re
import subprocess
import sys
import webbrowser
from functools import partial

from .. import utils_giswater
from .parent import ParentAction
from .HyperLinkLabel import HyperLinkLabel

from ..ui_manager import BasicInfoUi


class ApiParent(ParentAction):

    def __init__(self, iface, settings, controller, plugin_dir):

        ParentAction.__init__(self, iface, settings, controller, plugin_dir)
        self.dlg_is_destroyed = None
        self.tabs_removed = 0
        self.tab_type = None
        self.list_update = []
        self.temp_layers_added = []


    def get_visible_layers(self, as_list=False):
        """ Return string as {...} or [...] with name of table in DB of all visible layer in TOC """
        
        visible_layer = '{'
        if as_list is True:
            visible_layer = '['
        layers = self.controller.get_layers()
        for layer in layers:
            if self.controller.is_layer_visible(layer):
                table_name = self.controller.get_layer_source_table_name(layer)
                table = layer.dataProvider().dataSourceUri()
                # TODO:: Find differences between PostgreSQL and query layers, and replace this if condition.
                if 'SELECT row_number() over ()' in str(table) or 'srid' not in str(table):
                    continue

                visible_layer += f'"{table_name}", '
        visible_layer = visible_layer[:-2]

        if as_list is True:
            visible_layer += ']'
        else:
            visible_layer += '}'
        return visible_layer


    def get_editable_layers(self):
        """ Return string as {...}  with name of table in DB of all editable layer in TOC """
        
        editable_layer = '{'
        layers = self.controller.get_layers()
        for layer in layers:
            if not layer.isReadOnly():
                table_name = self.controller.get_layer_source_table_name(layer)
                editable_layer += f'"{table_name}", '
        editable_layer = editable_layer[:-2] + "}"
        return editable_layer


    def set_completer_object_api(self, completer, model, widget, list_items, max_visible=10):
        """ Set autocomplete of widget @table_object + "_id"
            getting id's from selected @table_object.
            WARNING: Each QLineEdit needs their own QCompleter and their own QStringListModel!!!
        """

        # Set completer and model: add autocomplete in the widget
        completer.setCaseSensitivity(Qt.CaseInsensitive)
        completer.setMaxVisibleItems(max_visible)
        widget.setCompleter(completer)
        completer.setCompletionMode(1)
        model.setStringList(list_items)
        completer.setModel(model)


    def set_completer_object(self, dialog, table_object):
        """ Set autocomplete of widget @table_object + "_id"
            getting id's from selected @table_object
        """

        widget = utils_giswater.getWidget(dialog, table_object + "_id")
        if not widget:
            return

        # Set SQL
        field_object_id = "id"
        if table_object == "element":
            field_object_id = table_object + "_id"
        sql = (f"SELECT DISTINCT({field_object_id})"
               f" FROM {table_object}")

        rows = self.controller.get_rows(sql, log_sql=True)
        if rows is None:
            return

        for i in range(0, len(rows)):
            aux = rows[i]
            rows[i] = str(aux[0])

        # Set completer and model: add autocomplete in the widget
        self.completer = QCompleter()
        self.completer.setCaseSensitivity(Qt.CaseInsensitive)
        widget.setCompleter(self.completer)
        model = QStringListModel()
        model.setStringList(rows)
        self.completer.setModel(model)


    def close_dialog(self, dlg=None):
        """ Close dialog """

        try:
            self.save_settings(dlg)
            dlg.close()
        except Exception as e:
            pass

            
    def check_expression(self, expr_filter, log_info=False):
        """ Check if expression filter @expr is valid """

        if log_info:
            self.controller.log_info(expr_filter)
        expr = QgsExpression(expr_filter)
        if expr.hasParserError():
            message = "Expression Error"
            self.controller.log_warning(message, parameter=expr_filter)
            return False, expr

        return True, expr


    def select_features_by_expr(self, layer, expr):
        """ Select features of @layer applying @expr """

        if expr is None:
            layer.removeSelection()
        else:
            it = layer.getFeatures(QgsFeatureRequest(expr))
            # Build a list of feature id's from the previous result and select them
            id_list = [i.id() for i in it]
            if len(id_list) > 0:
                layer.selectByIds(id_list)
            else:
                layer.removeSelection()


    def get_feature_by_id(self, layer, id, field_id):

        features = layer.getFeatures()
        for feature in features:
            if feature[field_id] == id:
                return feature

        return False


    def get_feature_by_expr(self, layer, expr_filter):
<<<<<<< HEAD
=======

>>>>>>> 030fa9ca
        # Check filter and existence of fields
        expr = QgsExpression(expr_filter)
        if expr.hasParserError():
            message = f"{expr.parserErrorString()}: {expr_filter}"
            self.controller.show_warning(message)
            return
<<<<<<< HEAD

        it = layer.getFeatures(QgsFeatureRequest(expr))
        # Iterate over features
        for feature in it:
            return feature
=======

        it = layer.getFeatures(QgsFeatureRequest(expr))
        # Iterate over features
        for feature in it:
            return feature

>>>>>>> 030fa9ca
        return False


    def check_actions(self, action, enabled):

        action.setChecked(enabled)


    def api_action_help(self, geom_type):
        """ Open PDF file with selected @wsoftware and @geom_type """

        # Get locale of QGIS application
        locale = QSettings().value('locale/userLocale').lower()
        if locale == 'es_es':
            locale = 'es'
        elif locale == 'es_ca':
            locale = 'ca'
        elif locale == 'en_us':
            locale = 'en'
        wsoftware = self.controller.get_project_type()
        # Get PDF file
        pdf_folder = os.path.join(self.plugin_dir, 'png')
        pdf_path = os.path.join(pdf_folder, f"{wsoftware}_{geom_type}_{locale}.pdf")

        # Open PDF if exists. If not open Spanish version
        if os.path.exists(pdf_path):
            os.system(pdf_path)
        else:
            locale = "es"
            pdf_path = os.path.join(pdf_folder, f"{wsoftware}_{geom_type}_{locale}.pdf")
            if os.path.exists(pdf_path):
                os.system(pdf_path)
            else:
                message = "File not found"
                self.controller.show_warning(message, parameter=pdf_path)


    def action_rotation(self, dialog):

        # Set map tool emit point and signals
        self.emit_point = QgsMapToolEmitPoint(self.canvas)
        self.previous_map_tool = self.canvas.mapTool()
        self.canvas.setMapTool(self.emit_point)
        self.emit_point.canvasClicked.connect(partial(self.action_rotation_canvas_clicked, dialog))


    def action_rotation_canvas_clicked(self, dialog, point, btn):

        if btn == Qt.RightButton:
            self.canvas.setMapTool(self.previous_map_tool)
            return

        viewname = self.controller.get_layer_source_table_name(self.layer)
        sql = (f"SELECT ST_X(the_geom), ST_Y(the_geom)"
               f" FROM {viewname}"
               f" WHERE node_id = '{self.feature_id}'")
        row = self.controller.get_row(sql)
        if row:
            existing_point_x = row[0]
            existing_point_y = row[1]

        sql = (f"UPDATE node"
               f" SET hemisphere = (SELECT degrees(ST_Azimuth(ST_Point({existing_point_x}, {existing_point_y}), "
               f" ST_Point({point.x()}, {point.y()}))))"
               f" WHERE node_id = '{self.feature_id}'")
        status = self.controller.execute_sql(sql)
        if not status:
            self.canvas.setMapTool(self.previous_map_tool)
            return

        sql = (f"SELECT rotation FROM node "
               f" WHERE node_id='{self.feature_id}'")
        row = self.controller.get_row(sql)
        if row:
            utils_giswater.setWidgetText(dialog, "rotation", str(row[0]))

        sql = (f"SELECT degrees(ST_Azimuth(ST_Point({existing_point_x}, {existing_point_y}),"
               f" ST_Point({point.x()}, {point.y()})))")
        row = self.controller.get_row(sql)
        if row:
            utils_giswater.setWidgetText(dialog, "hemisphere", str(row[0]))
            message = "Hemisphere of the node has been updated. Value is"
            self.controller.show_info(message, parameter=str(row[0]))
        self.api_disable_rotation(dialog)


    def api_disable_rotation(self, dialog):
        """ Disable actionRotation and set action 'Identify' """

        action_widget = dialog.findChild(QAction, "actionRotation")
        if action_widget:
            action_widget.setChecked(False)
        try:
            self.emit_point.canvasClicked.disconnect()
            self.canvas.setMapTool(self.previous_map_tool)
        except Exception as e:
            self.controller.log_info(type(e).__name__)


    def api_action_copy_paste(self, dialog, geom_type, tab_type=None):
        """ Copy some fields from snapped feature to current feature """

        # Set map tool emit point and signals
        self.emit_point = QgsMapToolEmitPoint(self.canvas)
        self.canvas.setMapTool(self.emit_point)
        self.canvas.xyCoordinates.connect(self.api_action_copy_paste_mouse_move)
        self.emit_point.canvasClicked.connect(partial(self.api_action_copy_paste_canvas_clicked, dialog, tab_type))
        self.geom_type = geom_type

        # Store user snapping configuration
        self.snapper_manager = SnappingConfigManager(self.iface)
        if self.snapper_manager.controller is None:
            self.snapper_manager.set_controller(self.controller)
        self.snapper_manager.store_snapping_options()
        self.snapper = self.snapper_manager.get_snapper()

        # Clear snapping
        self.snapper_manager.enable_snapping()

        # Set snapping
        layer = self.iface.activeLayer()
        self.snapper_manager.snap_to_layer(layer)

        # Set marker
        color = QColor(255, 100, 255)
        self.vertex_marker = QgsVertexMarker(self.canvas)
        if geom_type == 'node':
            self.vertex_marker.setIconType(QgsVertexMarker.ICON_CIRCLE)
        elif geom_type == 'arc':
            self.vertex_marker.setIconType(QgsVertexMarker.ICON_CROSS)
        self.vertex_marker.setColor(color)
        self.vertex_marker.setIconSize(15)
        self.vertex_marker.setPenWidth(3)

        
    def api_action_copy_paste_mouse_move(self, point):
        """ Slot function when mouse is moved in the canvas.
            Add marker if any feature is snapped
        """

        # Hide marker and get coordinates
        self.vertex_marker.hide()
        event_point = self.snapper_manager.get_event_point(point=point)

        # Snapping
        result = self.snapper_manager.snap_to_current_layer(event_point)
        if not self.snapper_manager.result_is_valid():
            return

        # Add marker to snapped feature
        self.snapper_manager.add_marker(result, self.vertex_marker)


    def api_action_copy_paste_canvas_clicked(self, dialog, tab_type, point, btn):
        """ Slot function when canvas is clicked """

        if btn == Qt.RightButton:
            self.api_disable_copy_paste(dialog)
            return

        # Get clicked point
        event_point = self.snapper_manager.get_event_point(point=point)

        # Snapping
        result = self.snapper_manager.snap_to_current_layer(event_point)
        if not self.snapper_manager.result_is_valid():
            self.api_disable_copy_paste(dialog)
            return

        layer = self.iface.activeLayer()
        layername = layer.name()
        is_valid = False

        # Get the point. Leave selection
        snapped_feature = self.snapper_manager.get_snapped_feature(result, True)
        snapped_feature_attr = snapped_feature.attributes()
        is_valid = True

        # TODO: Remove this?
        if not is_valid:
            message = "Any of the snapped features belong to selected layer"
            self.controller.show_info(message, parameter=layername, duration=10)
            self.api_disable_copy_paste(dialog)
            return

        aux = f'"{self.geom_type}_id" = '
        aux += f"'{self.feature_id}'"
        expr = QgsExpression(aux)
        if expr.hasParserError():
            message = "Expression Error"
            self.controller.show_warning(message, parameter=expr.parserErrorString())
            self.api_disable_copy_paste(dialog)
            return

        fields = layer.dataProvider().fields()
        layer.startEditing()
        it = layer.getFeatures(QgsFeatureRequest(expr))
        feature_list = [i for i in it]
        if not feature_list:
            self.api_disable_copy_paste(dialog)
            return

        # Select only first element of the feature list
        feature = feature_list[0]
        feature_id = feature.attribute(str(self.geom_type) + '_id')
        msg = (f"Selected snapped feature_id to copy values from: {snapped_feature_attr[0]}\n"
                   f"Do you want to copy its values to the current node?\n\n")
        # Replace id because we don't have to copy it!
        snapped_feature_attr[0] = feature_id
        snapped_feature_attr_aux = []
        fields_aux = []

        # Iterate over all fields and copy only specific ones
        for i in range(0, len(fields)):
            if fields[i].name() == 'sector_id' or fields[i].name() == 'dma_id' or fields[i].name() == 'expl_id' \
                    or fields[i].name() == 'state' or fields[i].name() == 'state_type' \
                    or fields[i].name() == layername + '_workcat_id' or fields[i].name() == layername + '_builtdate' \
                    or fields[i].name() == 'verified' or fields[i].name() == str(self.geom_type) + 'cat_id':
                snapped_feature_attr_aux.append(snapped_feature_attr[i])
                fields_aux.append(fields[i].name())
            if self.project_type == 'ud':
                if fields[i].name() == str(self.geom_type) + '_type':
                    snapped_feature_attr_aux.append(snapped_feature_attr[i])
                    fields_aux.append(fields[i].name())

        for i in range(0, len(fields_aux)):
            msg += f"{fields_aux[i]}: {snapped_feature_attr_aux[i]}\n"

        # Ask confirmation question showing fields that will be copied
        answer = self.controller.ask_question(msg, "Update records", None)
        if answer:
            for i in range(0, len(fields)):
                for x in range(0, len(fields_aux)):
                    if fields[i].name() == fields_aux[x]:
                        layer.changeAttributeValue(feature.id(), i, snapped_feature_attr_aux[x])

            layer.commitChanges()

            # dialog.refreshFeature()
            for i in range(0, len(fields_aux)):
                widget = dialog.findChild(QWidget, tab_type + "_" + fields_aux[i])
                if utils_giswater.getWidgetType(dialog, widget) is QLineEdit:
                    utils_giswater.setWidgetText(dialog, widget, str(snapped_feature_attr_aux[i]))
                elif utils_giswater.getWidgetType(dialog, widget) is QComboBox:
                    utils_giswater.set_combo_itemData(widget, str(snapped_feature_attr_aux[i]), 0)

        self.api_disable_copy_paste(dialog)

        
    def api_disable_copy_paste(self, dialog):
        """ Disable actionCopyPaste and set action 'Identify' """

        action_widget = dialog.findChild(QAction, "actionCopyPaste")
        if action_widget:
            action_widget.setChecked(False)

        try:
            self.snapper_manager.recover_snapping_options()
            self.vertex_marker.hide()
            self.canvas.xyCoordinates.disconnect()
            self.emit_point.canvasClicked.disconnect()
        except:
            pass

            
    def set_table_columns(self, dialog, widget, table_name, schema_name=None):
        """ Configuration of tables. Set visibility and width of columns """

        widget = utils_giswater.getWidget(dialog, widget)
        if not widget:
            return

        if schema_name is not None:
            self.schema_name = schema_name
<<<<<<< HEAD
            self.controller.set_search_path('', self.schema_name)
=======
            self.controller.set_search_path(self.schema_name)
>>>>>>> 030fa9ca

        # Set width and alias of visible columns
        columns_to_delete = []
        sql = (f"SELECT column_index, width, alias, status"
               f" FROM config_client_forms"
               f" WHERE table_id = '{table_name}'"
               f" ORDER BY column_index")
        rows = self.controller.get_rows(sql, log_info=False)
        if not rows:
            return

        for row in rows:
            if not row['status']:
                columns_to_delete.append(row['column_index'] - 1)
            else:
                width = row['width']
                if width is None:
                    width = 100
                widget.setColumnWidth(row['column_index'] - 1, width)
                widget.model().setHeaderData(row['column_index'] - 1, Qt.Horizontal, row['alias'])

        # Set order
        # widget.model().setSort(0, Qt.AscendingOrder)
        widget.model().select()

        # Delete columns
        for column in columns_to_delete:
            widget.hideColumn(column)


    def set_table_columns_for_query(self, dialog, widget, table_name):
    
        widget = utils_giswater.getWidget(dialog, widget)
        if not widget:
            return

        # Set width and alias of visible columns
        columns_to_show = ""
        sql = (f"SELECT column_index, width, column_id, alias, status"
               f" FROM config_client_forms"
               f" WHERE table_id = '{table_name}'"
               f" ORDER BY column_index")
        rows = self.controller.get_rows(sql, log_sql=False)
        if not rows:
            return
        for row in rows:
            if row['status']:
                if row['column_id'] is not None:
                    columns_to_show += str(row['column_id'])
                    if row['alias'] is not None:
                        columns_to_show += " AS " + str(row['alias'])
                    columns_to_show += ", "
                    width = row['width']
                    if width is None:
                        width = 100
                    widget.setColumnWidth(row['column_index'] - 1, width)

        if len(columns_to_show) > 1:
            columns_to_show = columns_to_show[:-2]
        else:
            columns_to_show = "*"
        return columns_to_show


    def set_widget_size(self, widget, field):

        if 'widgetdim' in field:
            if field['widgetdim']:
                widget.setMaximumWidth(field['widgetdim'])
                widget.setMinimumWidth(field['widgetdim'])

        return widget


    def add_button(self, dialog, field):

        widget = QPushButton()
        widget.setObjectName(field['widgetname'])
        if 'column_id' in field:
            widget.setProperty('column_id', field['column_id'])
        if 'value' in field:
            widget.setText(field['value'])
        widget.resize(widget.sizeHint().width(), widget.sizeHint().height())
        function_name = 'no_function_associated'
        real_name = widget.objectName()[5:len(widget.objectName())]
        if 'widgetfunction' in field:
            if field['widgetfunction'] is not None:
                function_name = field['widgetfunction']
                exist = self.controller.check_python_function(self, function_name)
                if not exist:
                    msg = f"widget {real_name} have associated function {function_name}, but {function_name} not exist"
                    self.controller.show_message(msg, 2)
                    return widget
            else:
                message = "Parameter button_function is null for button"
                self.controller.show_message(message, 2, parameter=widget.objectName())
        # Call def gw_api_open_node(self, dialog, widget) of the class ApiCf
        # or def no_function_associated(self, widget=None, message_level=1)
        """
            functions called in -> partial(getattr(self, function_name), **kwargs)
                def no_function_associated(self, **kwargs)
                def gw_api_open_node(self, **kwargs) of the class ApiCf
                def gw_function_dxf(self, **kwargs):
        """
        kwargs = {'dialog': dialog, 'widget': widget, 'message_level':1, 'function_name':function_name}
        widget.clicked.connect(partial(getattr(self, function_name), **kwargs))
        return widget


    def add_textarea(self, field):
        """ Add widgets QTextEdit type """
        widget = QTextEdit()
        widget.setObjectName(field['widgetname'])
        if 'column_id' in field:
            widget.setProperty('column_id', field['column_id'])
        if 'value' in field:
            widget.setText(field['value'])
        if 'iseditable' in field:
            widget.setReadOnly(not field['iseditable'])
            if not field['iseditable']:
                widget.setStyleSheet("QLineEdit { background: rgb(242, 242, 242);"
                                     " color: rgb(100, 100, 100)}")
        return widget


    def add_lineedit(self, field):
        """ Add widgets QLineEdit type """
        
        widget = QLineEdit()
        widget.setObjectName(field['widgetname'])
        if 'column_id' in field:
            widget.setProperty('column_id', field['column_id'])
        if 'value' in field:
            widget.setText(field['value'])
        if 'iseditable' in field:
            widget.setReadOnly(not field['iseditable'])
            if not field['iseditable']:
                widget.setStyleSheet("QLineEdit { background: rgb(242, 242, 242); color: rgb(100, 100, 100)}")
        return widget


    def set_data_type(self, field, widget):
        widget.setProperty('datatype', field['datatype'])
        return widget


    def manage_lineedit(self, field, dialog, widget, completer):
        if field['widgettype'] == 'typeahead':
<<<<<<< HEAD
            if 'queryText' not in field or 'queryTextFilter' not in field or 'parentId' not in field:
=======
            if 'queryText' not in field or 'queryTextFilter' not in field:
>>>>>>> 030fa9ca
                return widget
            model = QStringListModel()
            widget.textChanged.connect(partial(self.populate_lineedit, completer, model, field, dialog, widget))

        return widget


    def populate_lineedit(self, completer, model, field, dialog, widget):
        """ Set autocomplete of widget @table_object + "_id"
            getting id's from selected @table_object.
            WARNING: Each QLineEdit needs their own QCompleter and their own QStringListModel!!!
        """

        if not widget:
            return
        parent_id = ""
        if 'parentId' in field:
            parent_id = field["parentId"]

        extras = f'"queryText":"{field["queryText"]}"'
        extras += f', "queryTextFilter":"{field["queryTextFilter"]}"'
        extras += f', "parentId":"{parent_id}"'
        extras += f', "parentValue":"{utils_giswater.getWidgetText(dialog, "data_" + str(field["parentId"]))}"'
        extras += f', "textToSearch":"{utils_giswater.getWidgetText(dialog, widget)}"'
        body = self.create_body(extras=extras)
        complet_list = self.controller.get_json('gw_api_gettypeahead', body)
        if not complet_list: return False

        list_items = []
        for field in complet_list['body']['data']:
            list_items.append(field['idval'])
        self.set_completer_object_api(completer, model, widget, list_items)


    def add_tableview(self, complet_result, field):
        """ Add widgets QTableView type """

        widget = QTableView()
        widget.setObjectName(field['widgetname'])
        if 'column_id' in field:
            widget.setProperty('column_id', field['column_id'])
        function_name = 'no_function_asociated'
        real_name = widget.objectName()[5:len(widget.objectName())]
        if 'widgetfunction' in field:
            if field['widgetfunction'] is not None:
                function_name = field['widgetfunction']
                exist = self.controller.check_python_function(self, function_name)
                if not exist:
                    msg = f"widget {real_name} have associated function {function_name}, but {function_name} not exist"
                    self.controller.show_message(msg, 2)
                    return widget
        # Call def gw_api_open_rpt_result(self, widget, complet_result) of class ApiCf
        widget.doubleClicked.connect(partial(getattr(self, function_name), widget, complet_result))

        return widget


    def no_function_associated(self, **kwargs):

        widget = kwargs['widget']
        message_level = kwargs['message_level']
        message = f"No function associated to"
        self.controller.show_message(message, message_level, parameter=f"{type(widget)} {widget.objectName()}")


    def set_headers(self, widget, field):

        standar_model = widget.model()
        if standar_model is None:
            standar_model = QStandardItemModel()
        # Related by Qtable
        widget.setModel(standar_model)
        widget.horizontalHeader().setStretchLastSection(True)

        # # Get headers
        headers = []
        for x in field['value'][0]:
            headers.append(x)
        # Set headers
        standar_model.setHorizontalHeaderLabels(headers)

        return widget


    def populate_table(self, widget, field):

        standar_model = widget.model()
        for item in field['value']:
            row = []
            for value in item.values():
                row.append(QStandardItem(str(value)))
            if len(row) > 0:
                standar_model.appendRow(row)

        return widget


    def set_columns_config(self, widget, table_name, sort_order=0, isQStandardItemModel=False):
        """ Configuration of tables. Set visibility and width of columns """

        # Set width and alias of visible columns
        columns_to_delete = []
        sql = (f"SELECT column_index, width, alias, status"
               f" FROM config_client_forms"
               f" WHERE table_id = '{table_name}'"
               f" ORDER BY column_index")
        rows = self.controller.get_rows(sql, log_info=False)
        if not rows:
            return widget

        for row in rows:
            if not row['status']:
                columns_to_delete.append(row['column_index'] - 1)
            else:
                width = row['width']
                if width is None:
                    width = 100
                widget.setColumnWidth(row['column_index'] - 1, width)
                if row['alias'] is not None:
                    widget.model().setHeaderData(row['column_index'] - 1, Qt.Horizontal, row['alias'])

        # Set order
        if isQStandardItemModel:
            widget.model().sort(sort_order, Qt.AscendingOrder)
        else:
            widget.model().setSort(sort_order, Qt.AscendingOrder)
            widget.model().select()
        # Delete columns
        for column in columns_to_delete:
            widget.hideColumn(column)

        return widget


    def add_checkbox(self, field):

        widget = QCheckBox()
        widget.setObjectName(field['widgetname'])
        widget.setProperty('column_id', field['column_id'])
        if 'value' in field:
            if field['value'] in ("t", "true", True):
                widget.setChecked(True)
        if 'iseditable' in field:
            widget.setEnabled(field['iseditable'])
        return widget


    def add_combobox(self, field):
    
        widget = QComboBox()
        widget.setObjectName(field['widgetname'])
        if 'column_id' in field:
            widget.setProperty('column_id', field['column_id'])
        widget = self.populate_combo(widget, field)
        if 'selectedId' in field:
            utils_giswater.set_combo_itemData(widget, field['selectedId'], 0)
        return widget


    def fill_child(self, dialog, widget, feature_type, tablename, field_id):
        """ Find QComboBox child and populate it
        :param dialog: QDialog
        :param widget: QComboBox parent
        :param feature_type: PIPE, ARC, JUNCTION, VALVE...
        :param tablename: view of DB
        :param field_id: Field id of tablename
        """

        combo_parent = widget.property('column_id')
        combo_id = utils_giswater.get_item_data(dialog, widget)

        feature = f'"featureType":"{feature_type}", '
        feature += f'"tableName":"{tablename}", '
        feature += f'"idName":"{field_id}"'
        extras = f'"comboParent":"{combo_parent}", "comboId":"{combo_id}"'
        body = self.create_body(feature=feature, extras=extras)
        result = self.controller.get_json('gw_api_getchilds', body)
        if not result: return False

        for combo_child in result['body']['data']:
            if combo_child is not None:
                self.manage_child(dialog, widget, combo_child)


    def manage_child(self, dialog, combo_parent, combo_child):
        child = dialog.findChild(QComboBox, str(combo_child['widgetname']))
        if child:
            child.setEnabled(True)

            self.populate_child(dialog, combo_child)
            if 'widgetcontrols' not in combo_child or not combo_child['widgetcontrols'] or \
<<<<<<< HEAD
                    'comboEnableWhenParent' not in combo_child['widgetcontrols']:
                return
            #
            if (str(utils_giswater.get_item_data(dialog, combo_parent, 0)) in str(combo_child['widgetcontrols']['comboEnableWhenParent'])) \
=======
                    'enableWhenParent' not in combo_child['widgetcontrols']:
                return
            #
            if (str(utils_giswater.get_item_data(dialog, combo_parent, 0)) in str(combo_child['widgetcontrols']['enableWhenParent'])) \
>>>>>>> 030fa9ca
                    and (utils_giswater.get_item_data(dialog, combo_parent, 0) not in (None, '')):
                # The keepDisbled property is used to keep the edition enabled or disabled,
                # when we activate the layer and call the "enable_all" function
                child.setProperty('keepDisbled', False)
                child.setEnabled(True)
            else:
                child.setProperty('keepDisbled', True)
                child.setEnabled(False)


    def populate_child(self, dialog, combo_child):

        child = dialog.findChild(QComboBox, str(combo_child['widgetname']))
        if child:
            self.populate_combo(child, combo_child)

        
    def populate_combo(self, widget, field):
        # Generate list of items to add into combo

        widget.blockSignals(True)
        widget.clear()
        widget.blockSignals(False)
        combolist = []
        if 'comboIds' in field:
            if 'isNullValue' in field and field['isNullValue']:
                combolist.append(['',''])
            for i in range(0, len(field['comboIds'])):
                elem = [field['comboIds'][i], field['comboNames'][i]]
                combolist.append(elem)

        # Populate combo
        for record in combolist:
            widget.addItem(record[1], record)

        return widget


    def add_frame(self, field, x=None):
    
        widget = QFrame()
        widget.setObjectName(f"{field['widgetname']}_{x}")
        if 'column_id' in field:
            widget.setProperty('column_id', field['column_id'])
        widget.setFrameShape(QFrame.HLine)
        widget.setFrameShadow(QFrame.Sunken)

        return widget


    def add_label(self, field):
        """ Add widgets QLineEdit type """
        
        widget = QLabel()
        widget.setTextInteractionFlags(Qt.TextSelectableByMouse)
        widget.setObjectName(field['widgetname'])
        if 'column_id' in field:
            widget.setProperty('column_id', field['column_id'])
        if 'value' in field:
            widget.setText(field['value'])

        return widget


    def set_calendar_empty(self, widget):
        """ Set calendar empty when click inner button of QgsDateTimeEdit because aesthetically it looks better"""
        widget.setEmpty()

        
    def add_hyperlink(self, dialog, field):
    
        widget = HyperLinkLabel()
        widget.setObjectName(field['widgetname'])
        if 'column_id' in field:
            widget.setProperty('column_id', field['column_id'])
        if 'value' in field:
            widget.setText(field['value'])
        widget.setSizePolicy(QSizePolicy.Fixed, QSizePolicy.Fixed)
        widget.resize(widget.sizeHint().width(), widget.sizeHint().height())
        func_name = 'no_function_associated'
        real_name = widget.objectName()[5:len(widget.objectName())]
        if 'widgetfunction' in field:
            if field['widgetfunction'] is not None:
                func_name = field['widgetfunction']
                exist = self.controller.check_python_function(self, func_name)
                if not exist:
                    msg = f"widget {real_name} have associated function {func_name}, but {func_name} not exist"
                    self.controller.show_message(msg, 2)
                    return widget
            else:
                message = "Parameter widgetfunction is null for widget"
                self.controller.show_message(message, 2, parameter=real_name)
        else:
            message = "Parameter not found"
            self.controller.show_message(message, 2, parameter='widgetfunction')
        # Call def gw_api_open_url(self, widget) or def no_function_associated(self, widget=None, message_level=1)
        widget.clicked.connect(partial(getattr(self, func_name), widget))
        return widget

        
    def add_horizontal_spacer(self):
        widget = QSpacerItem(10, 10, QSizePolicy.Expanding, QSizePolicy.Minimum)
        return widget

        
    def add_verical_spacer(self):
        widget = QSpacerItem(20, 40, QSizePolicy.Minimum, QSizePolicy.Expanding)
        return widget


    def add_spinbox(self, field):

        widget = None
        if 'value' in field:
            if field['widgettype'] == 'spinbox':
                widget = QSpinBox()
            if field['widgettype'] == 'doubleSpinbox':
                widget = QDoubleSpinBox()
        widget.setObjectName(field['widgetname'])
        if 'column_id' in field:
            widget.setProperty('column_id', field['column_id'])
        if 'value' in field:
            if field['widgettype'] == 'spinbox' and field['value'] != "":
                widget.setValue(int(field['value']))
            elif field['widgettype'] == 'doubleSpinbox' and field['value'] != "":
                widget.setValue(float(field['value']))
        if 'iseditable' in field:
            widget.setReadOnly(not field['iseditable'])
            if not field['iseditable']:
                widget.setStyleSheet("QDoubleSpinBox { background: rgb(0, 250, 0);"
                                     " color: rgb(100, 100, 100)}")
        return widget


    def draw(self, complet_result, zoom=True, reset_rb=True):
<<<<<<< HEAD
=======

>>>>>>> 030fa9ca
        if complet_result[0]['body']['feature']['geometry'] is None:
            return
        if complet_result[0]['body']['feature']['geometry']['st_astext'] is None:
            return
        list_coord = re.search('\((.*)\)', str(complet_result[0]['body']['feature']['geometry']['st_astext']))
        max_x, max_y, min_x, min_y = self.get_max_rectangle_from_coords(list_coord)

        if reset_rb: self.resetRubberbands()
        if str(max_x) == str(min_x) and str(max_y) == str(min_y):
            point = QgsPointXY(float(max_x), float(max_y))
            self.draw_point(point)
        else:
            points = self.get_points(list_coord)
            self.draw_polyline(points)
        if zoom:
            margin = float(complet_result[0]['body']['feature']['zoomCanvasMargin']['mts'])
            self.zoom_to_rectangle(max_x, max_y, min_x, min_y, margin)

            
    def draw_point(self, point, color=QColor(255, 0, 0, 100), width=3, duration_time=None, is_new=False):
        """
        :param duration_time: integer milliseconds ex: 3000 for 3 seconds
        """
<<<<<<< HEAD
        if is_new:
            rb = QgsRubberBand(self.canvas, 0)

        else:
            rb = self.rubber_point
        rb.setColor(color)
        rb.setWidth(width)
        rb.addPoint(point)

        # wait to simulate a flashing effect
        if duration_time is not None:
            QTimer.singleShot(duration_time, self.resetRubberbands)
        return rb
=======
>>>>>>> 030fa9ca

        if self.rubber_point is None:
            self.init_rubber()

<<<<<<< HEAD
=======
        if is_new:
            rb = QgsRubberBand(self.canvas, 0)
        else:
            rb = self.rubber_point

        rb.setColor(color)
        rb.setWidth(width)
        rb.addPoint(point)

        # wait to simulate a flashing effect
        if duration_time is not None:
            QTimer.singleShot(duration_time, self.resetRubberbands)
        return rb
>>>>>>> 030fa9ca


    def draw_polygon(self, points, border=QColor(255, 0, 0, 100), width=3, duration_time=None, fill_color=None):
        """ Draw 'polygon' over canvas following list of points
        :param duration_time: integer milliseconds ex: 3000 for 3 seconds
        """

        if self.rubber_polygon is None:
            self.init_rubber()

        rb = self.rubber_polygon
        polygon = QgsGeometry.fromPolygonXY([points])
        rb.setToGeometry(polygon, None)
        rb.setColor(border)
        if fill_color:
            rb.setFillColor(fill_color)
        rb.setWidth(width)
        rb.show()

        # wait to simulate a flashing effect
        if duration_time is not None:
            QTimer.singleShot(duration_time, self.resetRubberbands)

        return rb

<<<<<<< HEAD



            
=======
           
>>>>>>> 030fa9ca
    def fill_table(self, widget, table_name, filter_=None):
        """ Set a model with selected filter.
        Attach that model to selected table """

        if self.schema_name not in table_name:
            table_name = self.schema_name + "." + table_name

        # Set model
        model = QSqlTableModel()
        model.setTable(table_name)
        model.setEditStrategy(QSqlTableModel.OnManualSubmit)
        model.setSort(0, 0)
        if filter_:
            model.setFilter(filter_)
        model.select()

        # Check for errors
        if model.lastError().isValid():
            self.controller.show_warning(model.lastError().text())

        # Attach model to table view
        widget.setModel(model)

        
    def populate_basic_info(self, dialog, result, field_id):

        fields = result[0]['body']['data']
        if 'fields' not in fields:
            return
        grid_layout = dialog.findChild(QGridLayout, 'gridLayout')

        for x, field in enumerate(fields["fields"]):

            label = QLabel()
            label.setObjectName('lbl_' + field['label'])
            label.setText(field['label'].capitalize())

            if 'tooltip' in field:
                label.setToolTip(field['tooltip'])
            else:
                label.setToolTip(field['label'].capitalize())

            if field['widgettype'] in ('text', 'textline') or field['widgettype'] == 'typeahead':
                completer = QCompleter()
                widget = self.add_lineedit(field)
                widget = self.set_widget_size(widget, field)
                widget = self.set_data_type(field, widget)
                if field['widgettype'] == 'typeahead':
                    widget = self.manage_lineedit(field, dialog, widget, completer)
                if widget.property('column_id') == field_id:
                    self.feature_id = widget.text()
            elif field['widgettype'] == 'datepickertime':
                widget = self.add_calendar(dialog, field)
                widget = self.set_auto_update_dateedit(field, dialog, widget)
            elif field['widgettype'] == 'hyperlink':
                widget = self.add_hyperlink(dialog, field)
            elif field['widgettype'] == 'textarea':
                widget = self.add_textarea(field)
            elif field['widgettype'] in ('combo', 'combobox'):
                widget = QComboBox()
                self.populate_combo(widget, field)
                widget.setSizePolicy(QSizePolicy.Expanding, QSizePolicy.Fixed)
            elif field['widgettype'] in ('check','checkbox'):
                widget = self.add_checkbox(field)
                widget.stateChanged.connect(partial(self.get_values, dialog, widget, self.my_json))
            elif field['widgettype'] == 'button':
                widget = self.add_button(dialog, field)

            grid_layout.addWidget(label,x, 0)
            grid_layout.addWidget(widget, x, 1)

        verticalSpacer1 = QSpacerItem(20, 40, QSizePolicy.Minimum, QSizePolicy.Expanding)
        grid_layout.addItem(verticalSpacer1)
        
        return result


    def clear_gridlayout(self, layout):
        """  Remove all widgets of layout """
        
        while layout.count() > 0:
            child = layout.takeAt(0).widget()
            if child:
                child.setParent(None)
                child.deleteLater()
                

    def add_calendar(self, dialog, field):
    
        widget = QgsDateTimeEdit()
        widget.setObjectName(field['widgetname'])
        if 'column_id' in field:
            widget.setProperty('column_id', field['column_id'])
        widget.setAllowNull(True)
        widget.setCalendarPopup(True)
        widget.setDisplayFormat('dd/MM/yyyy')
        if 'value' in field and field['value'] not in ('', None, 'null'):
            date = QDate.fromString(field['value'].replace('/', '-'), 'yyyy-MM-dd')
            utils_giswater.setCalendarDate(dialog, widget, date)
        else:
            widget.clear()
        btn_calendar = widget.findChild(QToolButton)

        if field['isautoupdate']:
            _json = {}
            btn_calendar.clicked.connect(partial(self.get_values, dialog, widget, _json))
            btn_calendar.clicked.connect(partial(self.accept, dialog, self.complet_result[0], self.feature_id, _json, True, False))
        else:
            btn_calendar.clicked.connect(partial(self.get_values, dialog, widget, self.my_json))
        btn_calendar.clicked.connect(partial(self.set_calendar_empty, widget))

        return widget

    def manage_close_interpolate(self):
        self.save_settings(self.dlg_binfo)
        self.remove_interpolate_rb()

    def activate_snapping(self, complet_result, ep):
        self.rb_interpolate = []
        self.interpolate_result = None
        self.resetRubberbands()
        self.dlg_binfo = BasicInfoUi()
        self.load_settings(self.dlg_binfo)

        utils_giswater.setWidgetText(self.dlg_binfo, self.dlg_binfo.txt_infolog, 'Interpolate tool')
        self.dlg_binfo.lbl_title.setText("Please, use the cursor to select two nodes to proceed with the "
                                         "interpolation\nNode1: \nNode2:")

        self.dlg_binfo.btn_accept.clicked.connect(partial(self.chek_for_existing_values))
        self.dlg_binfo.btn_close.clicked.connect(partial(self.close_dialog, self.dlg_binfo))
        self.dlg_binfo.rejected.connect(partial(self.save_settings, self.dlg_binfo))
        self.dlg_binfo.rejected.connect(partial(self.remove_interpolate_rb))

<<<<<<< HEAD
=======
    def manage_close_interpolate(self):

        self.save_settings(self.dlg_binfo)
        self.remove_interpolate_rb()


    def activate_snapping(self, complet_result, ep):

        self.rb_interpolate = []
        self.interpolate_result = None
        self.resetRubberbands()
        self.dlg_binfo = BasicInfoUi()
        self.load_settings(self.dlg_binfo)

        utils_giswater.setWidgetText(self.dlg_binfo, self.dlg_binfo.txt_infolog, 'Interpolate tool')
        self.dlg_binfo.lbl_title.setText("Please, use the cursor to select two nodes to proceed with the "
                                         "interpolation\nNode1: \nNode2:")

        self.dlg_binfo.btn_accept.clicked.connect(partial(self.chek_for_existing_values))
        self.dlg_binfo.btn_close.clicked.connect(partial(self.close_dialog, self.dlg_binfo))
        self.dlg_binfo.rejected.connect(partial(self.save_settings, self.dlg_binfo))
        self.dlg_binfo.rejected.connect(partial(self.remove_interpolate_rb))

>>>>>>> 030fa9ca
        self.open_dialog(self.dlg_binfo)

        # Set circle vertex marker
        color = QColor(255, 100, 255)
        self.vertex_marker = QgsVertexMarker(self.canvas)
        self.vertex_marker.setIconType(QgsVertexMarker.ICON_CIRCLE)
        self.vertex_marker.setColor(color)
        self.vertex_marker.setIconSize(15)
        self.vertex_marker.setPenWidth(3)

        self.node1 = None
        self.node2 = None

        self.canvas.setMapTool(ep)
        # We redraw the selected feature because self.canvas.setMapTool(emit_point) erases it
        self.draw(complet_result, False, False)

        # Store user snapping configuration
        self.snapper_manager = SnappingConfigManager(self.iface)
        if self.snapper_manager.controller is None:
            self.snapper_manager.set_controller(self.controller)
        self.snapper_manager.store_snapping_options()
        self.snapper = self.snapper_manager.get_snapper()

        self.layer_node = self.controller.get_layer_by_tablename("v_edit_node")
        self.iface.setActiveLayer(self.layer_node)

        self.canvas.xyCoordinates.connect(partial(self.mouse_move))
        ep.canvasClicked.connect(partial(self.snapping_node, ep))


    def dlg_destroyed(self, layer=None, vertex=None):
<<<<<<< HEAD
        self.dlg_is_destroyed = True

        if layer is not None:
            self.iface.setActiveLayer(layer)
        else:
            if self.layer is not None:
                self.iface.setActiveLayer(self.layer)

=======

        self.dlg_is_destroyed = True
        if layer is not None:
            self.iface.setActiveLayer(layer)
        else:
            if self.layer is not None:
                self.iface.setActiveLayer(self.layer)
>>>>>>> 030fa9ca
        if vertex is not None:
            self.iface.mapCanvas().scene().removeItem(vertex)
        else:
            if hasattr(self, 'vertex_marker'):
                if self.vertex_marker is not None:
                    self.iface.mapCanvas().scene().removeItem(self.vertex_marker)
        try:
            self.canvas.xyCoordinates.disconnect()
        except:
            pass

<<<<<<< HEAD
=======

>>>>>>> 030fa9ca
    def snapping_node(self, ep, point, button):
        """ Get id of selected nodes (node1 and node2) """

        if button == 2:
            self.dlg_destroyed()
            return

        # Get coordinates
        event_point = self.snapper_manager.get_event_point(point=point)
        if not event_point: return
        # Snapping
        result = self.snapper_manager.snap_to_current_layer(event_point)
        if self.snapper_manager.result_is_valid():
            layer = self.snapper_manager.get_snapped_layer(result)
            # Check feature
            if layer == self.layer_node:
                snapped_feat = self.snapper_manager.get_snapped_feature(result)
                element_id = snapped_feat.attribute('node_id')
                message = "Selected node"
                if self.node1 is None:
                    self.node1 = str(element_id)                    
                    rb = self.draw_point(QgsPointXY(result.point()),color=QColor(0, 150, 55, 100), width=10, is_new=True)
                    self.rb_interpolate.append(rb)
                    self.dlg_binfo.lbl_title.setText(f"Node1: {self.node1}\nNode2:")
                    self.controller.show_message(message, message_level=0, parameter=self.node1)
                elif self.node1 != str(element_id):
                    self.node2 = str(element_id)
                    rb = self.draw_point(QgsPointXY(result.point()),color=QColor(0, 150, 55, 100), width=10, is_new=True)
                    self.rb_interpolate.append(rb)
                    self.dlg_binfo.lbl_title.setText(f"Node1: {self.node1}\nNode2: {self.node2}")
                    self.controller.show_message(message, message_level=0, parameter=self.node2)

        if self.node1 and self.node2:
            self.canvas.xyCoordinates.disconnect()
            ep.canvasClicked.disconnect()

            self.iface.setActiveLayer(self.layer)
            self.iface.mapCanvas().scene().removeItem(self.vertex_marker)
            extras = f'"parameters":{{'
            extras += f'"x":{self.last_point[0]}, '
            extras += f'"y":{self.last_point[1]}, '
            extras += f'"node1":"{self.node1}", '
            extras += f'"node2":"{self.node2}"}}'
            body = self.create_body(extras=extras)
            self.interpolate_result = self.controller.get_json('gw_fct_node_interpolate', body, log_sql=True)
            self.add_layer.populate_info_text(self.dlg_binfo, self.interpolate_result['body']['data'])


    def chek_for_existing_values(self):
<<<<<<< HEAD
=======

>>>>>>> 030fa9ca
        text = False
        for k, v in self.interpolate_result['body']['data']['fields'][0].items():
            widget = self.dlg_cf.findChild(QWidget, k)
            if widget:
                text = utils_giswater.getWidgetText(self.dlg_cf, widget, False, False)
                if text:
                    msg = "Do you want to overwrite custom values?"
                    answer = self.controller.ask_question(msg, "Overwrite values")
                    if answer:
                        self.set_values()
                    break
        if not text:
            self.set_values()


    def set_values(self):
<<<<<<< HEAD
=======

>>>>>>> 030fa9ca
        # Set values tu info form
        for k, v in self.interpolate_result['body']['data']['fields'][0].items():
            widget = self.dlg_cf.findChild(QWidget, k)
            if widget:
                widget.setStyleSheet(None)
                utils_giswater.setWidgetText(self.dlg_cf, widget, f'{v}')
                widget.editingFinished.emit()
        self.close_dialog(self.dlg_binfo)


    def remove_interpolate_rb(self):
<<<<<<< HEAD
=======

>>>>>>> 030fa9ca
        # Remove the circumferences made by the interpolate
        for rb in self.rb_interpolate:
            self.iface.mapCanvas().scene().removeItem(rb)


    def mouse_move(self, point):
        # Get clicked point
        event_point = self.snapper_manager.get_event_point(point=point)

        # Snapping
        result = self.snapper_manager.snap_to_current_layer(event_point)
        if self.snapper_manager.result_is_valid():
            layer = self.snapper_manager.get_snapped_layer(result)
            if layer == self.layer_node:
                self.snapper_manager.add_marker(result, self.vertex_marker)
        else:
            self.vertex_marker.hide()


    def construct_form_param_user(self, dialog, row, pos, _json):

        field_id = ''
        if 'fields' in row[pos]:
            field_id = 'fields'
        elif 'return_type' in row[pos]:
            if row[pos]['return_type'] not in ('', None):
                field_id = 'return_type'

        if field_id == '':
            return

        for field in row[pos][field_id]:
            if field['label']:
                lbl = QLabel()
                lbl.setObjectName('lbl' + field['widgetname'])
                lbl.setText(field['label'])
                lbl.setMinimumSize(160, 0)
                lbl.setSizePolicy(QSizePolicy.Expanding, QSizePolicy.Preferred)
                if 'tooltip' in field:
                    lbl.setToolTip(field['tooltip'])

                if field['widgettype'] == 'text' or field['widgettype'] == 'linetext':
                    widget = QLineEdit()
                    if 'isMandatory' in field:
                        widget.setProperty('is_mandatory', field['isMandatory'])
                    else:
                        widget.setProperty('is_mandatory', True)
                    widget.setText(field['value'])
                    if 'widgetcontrols' in field and field['widgetcontrols']:
                        if 'regexpControl' in field['widgetcontrols']:
                            if field['widgetcontrols']['regexpControl'] is not None:
                                reg_exp = QRegExp(str(field['widgetcontrols']['regexpControl']))
<<<<<<< HEAD
                                widget.setValidator(QRegExpValidator(reg_exp))
=======
                                #widget.setValidator(QRegExpValidator(reg_exp))
>>>>>>> 030fa9ca
                    widget.editingFinished.connect(partial(self.get_values_changed_param_user, dialog, None, widget, field, _json))
                    widget.setSizePolicy(QSizePolicy.Expanding, QSizePolicy.Fixed)
                elif field['widgettype'] == 'combo':
                    widget = self.add_combobox(field)
                    widget.currentIndexChanged.connect(partial(self.get_values_changed_param_user, dialog, None, widget, field, _json))
                    widget.setSizePolicy(QSizePolicy.Expanding, QSizePolicy.Fixed)
                elif field['widgettype'] == 'check':
                    widget = QCheckBox()
                    if field['value'] is not None and field['value'].lower() == "true":
                        widget.setChecked(True)
                    else:
                        widget.setChecked(False)
                    widget.stateChanged.connect(partial(self.get_values_changed_param_user, dialog, None, widget, field, _json))
                    widget.setSizePolicy(QSizePolicy.Fixed, QSizePolicy.Fixed)
                elif field['widgettype'] == 'datepickertime':
                    widget = QgsDateTimeEdit()
                    widget.setAllowNull(True)
                    widget.setCalendarPopup(True)
                    widget.setDisplayFormat('yyyy/MM/dd')
                    date = QDate.currentDate()
                    if 'value' in field and field['value'] not in ('', None, 'null'):
                        date = QDate.fromString(field['value'].replace('/', '-'), 'yyyy-MM-dd')
                    widget.setDate(date)
                    widget.dateChanged.connect(partial(self.get_values_changed_param_user, dialog, None, widget, field, _json))
                    widget.setSizePolicy(QSizePolicy.Expanding, QSizePolicy.Fixed)
                elif field['widgettype'] == 'spinbox':
                    widget = QDoubleSpinBox()
                    if 'value' in field and field['value'] not in(None, ""):
                        value = float(str(field['value']))
                        widget.setValue(value)
                    widget.valueChanged.connect(partial(self.get_values_changed_param_user, dialog, None, widget, field, _json))
                    widget.setSizePolicy(QSizePolicy.Expanding, QSizePolicy.Fixed)
                elif field['widgettype'] == 'button':
                    widget = self.add_button(dialog, field)
                    widget = self.set_widget_size(widget, field)

                # Set editable/readonly
                if type(widget) in (QLineEdit, QDoubleSpinBox):
                    if 'iseditable' in field:
                        if str(field['iseditable']) == "False":
                            widget.setReadOnly(True)
                            widget.setStyleSheet("QWidget {background: rgb(242, 242, 242);color: rgb(100, 100, 100)}")
                    if type(widget) == QLineEdit:
                        if 'placeholder' in field:
                            widget.setPlaceholderText(field['placeholder'])
                elif type(widget) in (QComboBox, QCheckBox):
                    if 'iseditable' in field:
                        if str(field['iseditable']) == "False":
                            widget.setEnabled(False)
                widget.setObjectName(field['widgetname'])

                self.put_widgets(dialog, field, lbl, widget)


    def put_widgets(self, dialog, field,  lbl, widget):
        """ Insert widget into layout """

        layout = dialog.findChild(QGridLayout, field['layoutname'])
        if layout is None:
            return
        layout.addWidget(lbl, int(field['layout_order']), 0)
        layout.addWidget(widget, int(field['layout_order']), 2)
        layout.setColumnStretch(2, 1)


    def get_values_changed_param_user(self, dialog, chk, widget, field, list, value=None):

        elem = {}
        if type(widget) is QLineEdit:
            value = utils_giswater.getWidgetText(dialog, widget, return_string_null=False)
        elif type(widget) is QComboBox:
            value = utils_giswater.get_item_data(dialog, widget, 0)
        elif type(widget) is QCheckBox:
            value = utils_giswater.isChecked(dialog, widget)
        elif type(widget) is QDateEdit:
            value = utils_giswater.getCalendarDate(dialog, widget)
        # if chk is None:
        #     elem[widget.objectName()] = value
        elem['widget'] = str(widget.objectName())
        elem['value'] = value
        if chk is not None:
            if chk.isChecked():
                # elem['widget'] = str(widget.objectName())
                elem['chk'] = str(chk.objectName())
                elem['isChecked'] = str(utils_giswater.isChecked(dialog, chk))
                # elem['value'] = value

        if 'sys_role_id' in field:
            elem['sys_role_id'] = str(field['sys_role_id'])
        list.append(elem)
        self.controller.log_info(str(list))


    def get_values_checked_param_user(self, dialog, chk, widget, field, _json, value=None):

        elem = {}
        elem['widget'] = str(widget.objectName())
        elem['chk'] = str(chk.objectName())

        if type(widget) is QLineEdit:
            value = utils_giswater.getWidgetText(dialog, widget, return_string_null=False)
        elif type(widget) is QComboBox:
            value = utils_giswater.get_item_data(dialog, widget, 0)
        elif type(widget) is QCheckBox:
            value = utils_giswater.isChecked(dialog, chk)
        elif type(widget) is QDateEdit:
            value = utils_giswater.getCalendarDate(dialog, widget)
        elem['widget'] = str(widget.objectName())
        elem['chk'] = str(chk.objectName())
        elem['isChecked'] = str(utils_giswater.isChecked(dialog, chk))
        elem['value'] = value
        if 'sys_role_id' in field:
            elem['sys_role_id'] = str(field['sys_role_id'])
        else:
            elem['sys_role_id'] = 'role_admin'

        self.list_update.append(elem)


    def set_widgets_into_composer(self, dialog, field):

        widget = None
        label = None
        if field['label']:
            label = QLabel()
            label.setObjectName('lbl_' + field['widgetname'])
            label.setText(field['label'].capitalize())
            if field['stylesheet'] is not None and 'label' in field['stylesheet']:
                label = self.set_setStyleSheet(field, label)
            if 'tooltip' in field:
                label.setToolTip(field['tooltip'])
            else:
                label.setToolTip(field['label'].capitalize())
        if field['widgettype'] == 'text' or field['widgettype'] == 'typeahead':
            widget = self.add_lineedit(field)
            widget = self.set_widget_size(widget, field)
            widget = self.set_data_type(field, widget)
            widget.editingFinished.connect(partial(self.get_values, dialog, widget, self.my_json))
            widget.returnPressed.connect(partial(self.get_values, dialog, widget, self.my_json))
        elif field['widgettype'] == 'combo':
            widget = self.add_combobox(field)
            widget = self.set_widget_size(widget, field)
            widget.currentIndexChanged.connect(partial(self.get_values, dialog, widget, self.my_json))
            if 'widgetfunction' in field:
                if field['widgetfunction'] is not None:
                    function_name = field['widgetfunction']
                    # Call def gw_api_setprint(self, dialog, my_json): of the class ApiManageComposer
                    widget.currentIndexChanged.connect(partial(getattr(self, function_name), dialog, self.my_json))

        return label, widget


    def get_values(self, dialog, widget, _json=None):

        value = None
        if type(widget) in(QLineEdit, QSpinBox, QDoubleSpinBox) and widget.isReadOnly() is False:
            value = utils_giswater.getWidgetText(dialog, widget, return_string_null=False)
        elif type(widget) is QComboBox and widget.isEnabled():
            value = utils_giswater.get_item_data(dialog, widget, 0)
        elif type(widget) is QCheckBox and widget.isEnabled():
            value = utils_giswater.isChecked(dialog, widget)
        elif type(widget) is QgsDateTimeEdit and widget.isEnabled():
            value = utils_giswater.getCalendarDate(dialog, widget)
        # Only get values if layer is editable or if layer not exist(need for ApiManageComposer)
        if not hasattr(self, 'layer') or self.layer.isEditable():
            # If widget.isEditable(False) return None, here control it.
            if str(value) == '' or value is None:
                _json[str(widget.property('column_id'))] = None
            else:
                _json[str(widget.property('column_id'))] = str(value)


    def set_function_associated(self, dialog, widget, field):

        function_name = 'no_function_associated'
        if 'widgetfunction' in field:
            if field['widgetfunction'] is not None:
                function_name = field['widgetfunction']
                exist = self.controller.check_python_function(self, function_name)
                if not exist:
                    return widget
        else:
            message = "Parameter not found"
            self.controller.show_message(message, 2, parameter='button_function')

        if type(widget) == QLineEdit:
            # Call def gw_api_setprint(self, dialog, my_json): of the class ApiManageComposer
            widget.editingFinished.connect(partial(getattr(self, function_name), dialog, self.my_json))
            widget.returnPressed.connect(partial(getattr(self, function_name), dialog, self.my_json))

        return widget


    def draw_rectangle(self, result):
        """ Draw lines based on geometry """

        if result['geometry'] is None:
            return

        list_coord = re.search('\((.*)\)', str(result['geometry']['st_astext']))
        points = self.get_points(list_coord)
        self.draw_polyline(points)


    def set_setStyleSheet(self, field, widget, wtype='label'):

        if field['stylesheet'] is not None:
            if wtype in field['stylesheet']:
                widget.setStyleSheet("QWidget{" + field['stylesheet'][wtype] + "}")
        return widget


    """ FUNCTIONS ASSOCIATED TO BUTTONS FROM POSTGRES"""

    # def no_function_asociated(self, widget=None, message_level=1):
    #     self.controller.show_message(str("no_function_asociated for button: ") + str(widget.objectName()), message_level)


    def action_open_url(self, dialog, result):

        widget = None
        function_name = 'no_function_associated'
        for field in result['fields']:
            if field['linkedaction'] == 'action_link':
                function_name = field['widgetfunction']
                widget = dialog.findChild(HyperLinkLabel, field['widgetname'])
                break

        if widget:
            # Call def  def gw_api_open_url(self, widget)
            getattr(self, function_name)(widget)


    def gw_api_open_url(self, widget):

        path = widget.text()
        # Check if file exist
        if os.path.exists(path):
            # Open the document
            if sys.platform == "win32":
                os.startfile(path)
            else:
                opener = "open" if sys.platform == "darwin" else "xdg-open"
                subprocess.call([opener, path])
        else:
            webbrowser.open(path)


    def gw_function_dxf(self, **kwargs):
        """ Function called in def add_button(self, dialog, field): -->
                widget.clicked.connect(partial(getattr(self, function_name), dialog, widget)) """

        path, filter_ = self.open_file_path(filter_ = "DXF Files (*.dxf)")
        if not path: return

        dialog = kwargs['dialog']
        widget = kwargs['widget']
        function_name = kwargs['function_name']
        complet_result = self.manage_dxf(dialog, path, False, True)
        gruop_name = os.path.splitext(os.path.basename(path))[0]
        self.add_layer.zoom_to_group(gruop_name)
        for layer in complet_result['temp_layers_added']:
            self.temp_layers_added.append(layer)
        if complet_result is not False:
            widget.setText(complet_result['path'])
        if complet_result['result']:
            data = complet_result['result']['body']['data']
            result =  self.add_layer.add_temp_layer(dialog, data, function_name, True, False, 1, True)
            for layer in result['temp_layers_added']:
                self.temp_layers_added.append(layer)
        dialog.btn_run.setEnabled(True)
        dialog.btn_cancel.setEnabled(True)


    def manage_dxf(self, dialog, dxf_path, export_to_db=False, toc=False, del_old_layers=True):
        """ Select a dxf file and add layers into toc
        :param dxf_path: path of dxf file
        :param export_to_db: Export layers to database
        :param toc: insert layers into TOC
        :param del_old_layers: look for a layer with the same name as the one to be inserted and delete it
        :return:
        """
        srid = self.controller.plugin_settings_value('srid')
        # Block the signals so that the window does not appear asking for crs / srid and / or alert message
        self.iface.mainWindow().blockSignals(True)
        dialog.txt_infolog.clear()

        sql = "DELETE FROM temp_table WHERE fprocesscat_id=106;\n"
        self.controller.execute_sql(sql)
        temp_layers_added = []
        for type_ in ['LineString', 'Point', 'Polygon']:
            sql = ""
            # Get file name without extension
            dxf_output_filename = os.path.splitext(os.path.basename(dxf_path))[0]
            # Create layer
            dxf_layer = QgsVectorLayer(f"{dxf_path}|layername=entities|geometrytype={type_}", f"{dxf_output_filename}_{type_}", 'ogr')

            # Set crs to layer
            crs = dxf_layer.crs()
            crs.createFromId(srid)
            dxf_layer.setCrs(crs)

            if not dxf_layer.hasFeatures():
                continue

            # Get the name of the columns
            field_names = [field.name() for field in dxf_layer.fields()]

            geom_types = {0:'geom_point', 1:'geom_line', 2:'geom_polygon'}
            for count, feature in enumerate(dxf_layer.getFeatures()):
                geom_type = feature.geometry().type()
                sql += (f"INSERT INTO temp_table (fprocesscat_id, text_column, {geom_types[int(geom_type)]})"
                        f" VALUES (106, '{{")
                for att in field_names:
                    if feature[att] in (None, 'NULL', ''):
                        sql += f'"{att}":null , '
                    else:
                        sql += f'"{att}":"{feature[att]}" , '
                geometry = self.add_layer.manage_geometry(feature.geometry())
                sql = sql[:-2] + f"}}', (SELECT ST_GeomFromText('{geometry}', {srid})));\n"
                if count != 0 and count % 500 == 0:
                    status = self.controller.execute_sql(sql)
                    if not status:
                        return False
                    sql = ""
            if sql != "":
                status = self.controller.execute_sql(sql)
                if not status:
                    return False

            if export_to_db:
                self.add_layer.export_layer_to_db(dxf_layer, crs)

            if del_old_layers:
                self.add_layer.delete_layer_from_toc(dxf_layer.name())

            if toc:
                if dxf_layer.isValid():
                    self.add_layer.from_dxf_to_toc(dxf_layer, dxf_output_filename)
                    temp_layers_added.append(dxf_layer)
        # Unlock signals
        self.iface.mainWindow().blockSignals(False)

        extras = "  "
        for widget in dialog.grb_parameters.findChildren(QWidget):
            widget_name = widget.property('column_id')
            value = utils_giswater.getWidgetText(dialog, widget, add_quote=False)
            extras += f'"{widget_name}":"{value}", '
        extras = extras[:-2]
        body = self.create_body(extras)
        result = self.controller.get_json('gw_fct_check_importdxf', None, log_sql=True)
        if not result: return False

        return {"path": dxf_path, "result":result, "temp_layers_added":temp_layers_added}


    def get_selector(self, dialog, selector_type):
        """ Ask to DB for selectors and make dialog
        :param dialog: Is a standard dialog, from file api_selectors.ui, where put widgets
        :param selector_type: list of selectors to ask DB ['exploitation', 'state', ...]
        """

        main_tab = dialog.findChild(QTabWidget, 'main_tab')
        extras = f'"selector_type":{selector_type}'
        body = self.create_body(extras=extras)
        complet_result = self.controller.get_json('gw_api_getselectors', body, log_sql=True)
        if not complet_result: return False

        for form_tab in complet_result['body']['form']['formTabs']:
            # Create one tab for each form_tab and add to QTabWidget
            tab_widget = QWidget(main_tab)
            tab_widget.setObjectName(form_tab['tabName'])
            main_tab.addTab(tab_widget, form_tab['tabLabel'])

            # Create a new QGridLayout and put it into tab
            gridlayout = QGridLayout()
            gridlayout.setObjectName("grl_" + form_tab['tabName'])
            tab_widget.setLayout(gridlayout)

            for order, field in enumerate(form_tab['fields']):
                label = QLabel()
                label.setObjectName('lbl_' + field['label'])
                label.setText(field['label'])
                widget = self.add_checkbox(field)
                widget.setProperty('selector_type', form_tab['selectorType'])
                widget.stateChanged.connect(partial(self.set_selector, widget, form_tab['tableName'], field['column_id'], form_tab['selectorType']))
                widget.setLayoutDirection(Qt.RightToLeft)
                field['layoutname'] = gridlayout.objectName()
                field['layout_order'] = order
                self.put_widgets(dialog, field, label, widget)
            vertical_spacer1 = QSpacerItem(20, 40, QSizePolicy.Minimum, QSizePolicy.Expanding)
            gridlayout.addItem(vertical_spacer1)


    def set_selector(self, widget, table_name, column_name, selector_type, state):
        """ Send values to DB
        :param widget: QCheckBox that has changed status
        :param table_name: name of the table that we have to update
        :param column_name: name of the column that we have to update
        :param state: sent by widget when stateChange
        """

        extras = f'"selector_type":"{widget.property("selector_type")}", '
        extras += f'"tableName":"{table_name}", '
        extras += f'"column_id":"{column_name}", '
        extras += f'"result_name":"{widget.objectName()}", '
        extras += f'"result_value":"{widget.isChecked()}"'
        body = self.create_body(extras=extras)
        complet_result = self.controller.get_json('gw_api_setselectors', body, log_sql=True)
        if not complet_result: return False
<<<<<<< HEAD
        for layer_name in complet_result['body']['data']['indexingLayers'][selector_type]:
            self.controller.indexing_spatial_layer(layer_name)
=======
        if selector_type in complet_result['body']['data']['indexingLayers']:
            for layer_name in complet_result['body']['data']['indexingLayers'][selector_type]:
                self.controller.indexing_spatial_layer(layer_name)
>>>>>>> 030fa9ca
<|MERGE_RESOLUTION|>--- conflicted
+++ resolved
@@ -180,30 +180,19 @@
 
 
     def get_feature_by_expr(self, layer, expr_filter):
-<<<<<<< HEAD
-=======
-
->>>>>>> 030fa9ca
+
         # Check filter and existence of fields
         expr = QgsExpression(expr_filter)
         if expr.hasParserError():
             message = f"{expr.parserErrorString()}: {expr_filter}"
             self.controller.show_warning(message)
             return
-<<<<<<< HEAD
 
         it = layer.getFeatures(QgsFeatureRequest(expr))
         # Iterate over features
         for feature in it:
             return feature
-=======
-
-        it = layer.getFeatures(QgsFeatureRequest(expr))
-        # Iterate over features
-        for feature in it:
-            return feature
-
->>>>>>> 030fa9ca
+
         return False
 
 
@@ -478,11 +467,7 @@
 
         if schema_name is not None:
             self.schema_name = schema_name
-<<<<<<< HEAD
-            self.controller.set_search_path('', self.schema_name)
-=======
             self.controller.set_search_path(self.schema_name)
->>>>>>> 030fa9ca
 
         # Set width and alias of visible columns
         columns_to_delete = []
@@ -631,11 +616,7 @@
 
     def manage_lineedit(self, field, dialog, widget, completer):
         if field['widgettype'] == 'typeahead':
-<<<<<<< HEAD
-            if 'queryText' not in field or 'queryTextFilter' not in field or 'parentId' not in field:
-=======
             if 'queryText' not in field or 'queryTextFilter' not in field:
->>>>>>> 030fa9ca
                 return widget
             model = QStringListModel()
             widget.textChanged.connect(partial(self.populate_lineedit, completer, model, field, dialog, widget))
@@ -827,17 +808,10 @@
 
             self.populate_child(dialog, combo_child)
             if 'widgetcontrols' not in combo_child or not combo_child['widgetcontrols'] or \
-<<<<<<< HEAD
-                    'comboEnableWhenParent' not in combo_child['widgetcontrols']:
-                return
-            #
-            if (str(utils_giswater.get_item_data(dialog, combo_parent, 0)) in str(combo_child['widgetcontrols']['comboEnableWhenParent'])) \
-=======
                     'enableWhenParent' not in combo_child['widgetcontrols']:
                 return
             #
             if (str(utils_giswater.get_item_data(dialog, combo_parent, 0)) in str(combo_child['widgetcontrols']['enableWhenParent'])) \
->>>>>>> 030fa9ca
                     and (utils_giswater.get_item_data(dialog, combo_parent, 0) not in (None, '')):
                 # The keepDisbled property is used to keep the edition enabled or disabled,
                 # when we activate the layer and call the "enable_all" function
@@ -973,10 +947,7 @@
 
 
     def draw(self, complet_result, zoom=True, reset_rb=True):
-<<<<<<< HEAD
-=======
-
->>>>>>> 030fa9ca
+
         if complet_result[0]['body']['feature']['geometry'] is None:
             return
         if complet_result[0]['body']['feature']['geometry']['st_astext'] is None:
@@ -1000,12 +971,15 @@
         """
         :param duration_time: integer milliseconds ex: 3000 for 3 seconds
         """
-<<<<<<< HEAD
+
+        if self.rubber_point is None:
+            self.init_rubber()
+
         if is_new:
             rb = QgsRubberBand(self.canvas, 0)
-
         else:
             rb = self.rubber_point
+
         rb.setColor(color)
         rb.setWidth(width)
         rb.addPoint(point)
@@ -1014,28 +988,6 @@
         if duration_time is not None:
             QTimer.singleShot(duration_time, self.resetRubberbands)
         return rb
-=======
->>>>>>> 030fa9ca
-
-        if self.rubber_point is None:
-            self.init_rubber()
-
-<<<<<<< HEAD
-=======
-        if is_new:
-            rb = QgsRubberBand(self.canvas, 0)
-        else:
-            rb = self.rubber_point
-
-        rb.setColor(color)
-        rb.setWidth(width)
-        rb.addPoint(point)
-
-        # wait to simulate a flashing effect
-        if duration_time is not None:
-            QTimer.singleShot(duration_time, self.resetRubberbands)
-        return rb
->>>>>>> 030fa9ca
 
 
     def draw_polygon(self, points, border=QColor(255, 0, 0, 100), width=3, duration_time=None, fill_color=None):
@@ -1061,14 +1013,7 @@
 
         return rb
 
-<<<<<<< HEAD
-
-
-
-            
-=======
            
->>>>>>> 030fa9ca
     def fill_table(self, widget, table_name, filter_=None):
         """ Set a model with selected filter.
         Attach that model to selected table """
@@ -1182,11 +1127,15 @@
 
         return widget
 
+
     def manage_close_interpolate(self):
+
         self.save_settings(self.dlg_binfo)
         self.remove_interpolate_rb()
 
+
     def activate_snapping(self, complet_result, ep):
+
         self.rb_interpolate = []
         self.interpolate_result = None
         self.resetRubberbands()
@@ -1202,32 +1151,6 @@
         self.dlg_binfo.rejected.connect(partial(self.save_settings, self.dlg_binfo))
         self.dlg_binfo.rejected.connect(partial(self.remove_interpolate_rb))
 
-<<<<<<< HEAD
-=======
-    def manage_close_interpolate(self):
-
-        self.save_settings(self.dlg_binfo)
-        self.remove_interpolate_rb()
-
-
-    def activate_snapping(self, complet_result, ep):
-
-        self.rb_interpolate = []
-        self.interpolate_result = None
-        self.resetRubberbands()
-        self.dlg_binfo = BasicInfoUi()
-        self.load_settings(self.dlg_binfo)
-
-        utils_giswater.setWidgetText(self.dlg_binfo, self.dlg_binfo.txt_infolog, 'Interpolate tool')
-        self.dlg_binfo.lbl_title.setText("Please, use the cursor to select two nodes to proceed with the "
-                                         "interpolation\nNode1: \nNode2:")
-
-        self.dlg_binfo.btn_accept.clicked.connect(partial(self.chek_for_existing_values))
-        self.dlg_binfo.btn_close.clicked.connect(partial(self.close_dialog, self.dlg_binfo))
-        self.dlg_binfo.rejected.connect(partial(self.save_settings, self.dlg_binfo))
-        self.dlg_binfo.rejected.connect(partial(self.remove_interpolate_rb))
-
->>>>>>> 030fa9ca
         self.open_dialog(self.dlg_binfo)
 
         # Set circle vertex marker
@@ -1260,16 +1183,6 @@
 
 
     def dlg_destroyed(self, layer=None, vertex=None):
-<<<<<<< HEAD
-        self.dlg_is_destroyed = True
-
-        if layer is not None:
-            self.iface.setActiveLayer(layer)
-        else:
-            if self.layer is not None:
-                self.iface.setActiveLayer(self.layer)
-
-=======
 
         self.dlg_is_destroyed = True
         if layer is not None:
@@ -1277,7 +1190,6 @@
         else:
             if self.layer is not None:
                 self.iface.setActiveLayer(self.layer)
->>>>>>> 030fa9ca
         if vertex is not None:
             self.iface.mapCanvas().scene().removeItem(vertex)
         else:
@@ -1289,10 +1201,7 @@
         except:
             pass
 
-<<<<<<< HEAD
-=======
-
->>>>>>> 030fa9ca
+
     def snapping_node(self, ep, point, button):
         """ Get id of selected nodes (node1 and node2) """
 
@@ -1342,10 +1251,7 @@
 
 
     def chek_for_existing_values(self):
-<<<<<<< HEAD
-=======
-
->>>>>>> 030fa9ca
+
         text = False
         for k, v in self.interpolate_result['body']['data']['fields'][0].items():
             widget = self.dlg_cf.findChild(QWidget, k)
@@ -1362,10 +1268,7 @@
 
 
     def set_values(self):
-<<<<<<< HEAD
-=======
-
->>>>>>> 030fa9ca
+
         # Set values tu info form
         for k, v in self.interpolate_result['body']['data']['fields'][0].items():
             widget = self.dlg_cf.findChild(QWidget, k)
@@ -1377,16 +1280,14 @@
 
 
     def remove_interpolate_rb(self):
-<<<<<<< HEAD
-=======
-
->>>>>>> 030fa9ca
+
         # Remove the circumferences made by the interpolate
         for rb in self.rb_interpolate:
             self.iface.mapCanvas().scene().removeItem(rb)
 
 
     def mouse_move(self, point):
+
         # Get clicked point
         event_point = self.snapper_manager.get_event_point(point=point)
 
@@ -1433,11 +1334,7 @@
                         if 'regexpControl' in field['widgetcontrols']:
                             if field['widgetcontrols']['regexpControl'] is not None:
                                 reg_exp = QRegExp(str(field['widgetcontrols']['regexpControl']))
-<<<<<<< HEAD
-                                widget.setValidator(QRegExpValidator(reg_exp))
-=======
                                 #widget.setValidator(QRegExpValidator(reg_exp))
->>>>>>> 030fa9ca
                     widget.editingFinished.connect(partial(self.get_values_changed_param_user, dialog, None, widget, field, _json))
                     widget.setSizePolicy(QSizePolicy.Expanding, QSizePolicy.Fixed)
                 elif field['widgettype'] == 'combo':
@@ -1848,11 +1745,6 @@
         body = self.create_body(extras=extras)
         complet_result = self.controller.get_json('gw_api_setselectors', body, log_sql=True)
         if not complet_result: return False
-<<<<<<< HEAD
-        for layer_name in complet_result['body']['data']['indexingLayers'][selector_type]:
-            self.controller.indexing_spatial_layer(layer_name)
-=======
         if selector_type in complet_result['body']['data']['indexingLayers']:
             for layer_name in complet_result['body']['data']['indexingLayers'][selector_type]:
-                self.controller.indexing_spatial_layer(layer_name)
->>>>>>> 030fa9ca
+                self.controller.indexing_spatial_layer(layer_name)