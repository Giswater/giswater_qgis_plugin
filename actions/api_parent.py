"""
This file is part of Giswater 3
The program is free software: you can redistribute it and/or modify it under the terms of the GNU
General Public License as published by the Free Software Foundation, either version 3 of the License,
or (at your option) any later version.
"""
# -*- coding: utf-8 -*-
from qgis.core import QgsPointXY, QgsVectorLayer
from qgis.core import QgsExpression, QgsFeatureRequest, QgsGeometry
from qgis.gui import QgsVertexMarker, QgsMapToolEmitPoint, QgsDateTimeEdit
from qgis.PyQt.QtCore import Qt, QSettings, QTimer, QDate, QStringListModel
from qgis.PyQt.QtGui import QColor, QFontMetrics, QStandardItemModel, QStandardItem
from qgis.PyQt.QtWidgets import QLineEdit, QSizePolicy, QWidget, QComboBox, QGridLayout, QSpacerItem, QLabel, QCheckBox
from qgis.PyQt.QtWidgets import QCompleter, QToolButton, QFrame, QSpinBox, QDoubleSpinBox, QDateEdit, QAction
from qgis.PyQt.QtWidgets import QTableView, QTabWidget, QPushButton, QTextEdit, QApplication
from qgis.PyQt.QtSql import QSqlTableModel

import os
import re
import subprocess
import sys
import webbrowser
from functools import partial

from lib import tools_qt
from actions.parent import ParentAction
from core.utils.hyperlink_label import GwHyperLinkLabel
from map_tools.snapping_utils_v3 import SnappingConfigManager
from core.ui.ui_manager import DialogTextUi


class ApiParent(ParentAction):

    def __init__(self, iface, settings, controller, plugin_dir):

        ParentAction.__init__(self, iface, settings, controller, plugin_dir)
        self.dlg_is_destroyed = None
        self.tabs_removed = 0
        self.tab_type = None
        self.list_update = []
        self.temp_layers_added = []


    def get_visible_layers(self, as_list=False):
        """ Return string as {...} or [...] with name of table in DB of all visible layer in TOC """

        visible_layer = '{'
        if as_list is True:
            visible_layer = '['
        layers = self.controller.get_layers()
        for layer in layers:
            if self.controller.is_layer_visible(layer):
                table_name = self.controller.get_layer_source_table_name(layer)
                table = layer.dataProvider().dataSourceUri()
                # TODO:: Find differences between PostgreSQL and query layers, and replace this if condition.
                if 'SELECT row_number() over ()' in str(table) or 'srid' not in str(table):
                    continue

                visible_layer += f'"{table_name}", '
        visible_layer = visible_layer[:-2]

        if as_list is True:
            visible_layer += ']'
        else:
            visible_layer += '}'
        return visible_layer


    def get_editable_layers(self):
        """ Return string as {...}  with name of table in DB of all editable layer in TOC """

        editable_layer = '{'
        layers = self.controller.get_layers()
        for layer in layers:
            if not layer.isReadOnly():
                table_name = self.controller.get_layer_source_table_name(layer)
                editable_layer += f'"{table_name}", '
        editable_layer = editable_layer[:-2] + "}"
        return editable_layer


    def set_completer_object_api(self, completer, model, widget, list_items, max_visible=10):
        """ Set autocomplete of widget @table_object + "_id"
            getting id's from selected @table_object.
            WARNING: Each QLineEdit needs their own QCompleter and their own QStringListModel!!!
        """

        # Set completer and model: add autocomplete in the widget
        completer.setCaseSensitivity(Qt.CaseInsensitive)
        completer.setMaxVisibleItems(max_visible)
        widget.setCompleter(completer)
        completer.setCompletionMode(1)
        model.setStringList(list_items)
        completer.setModel(model)


    def set_completer_object(self, dialog, table_object):
        """ Set autocomplete of widget @table_object + "_id"
            getting id's from selected @table_object
        """

        widget = tools_qt.getWidget(dialog, table_object + "_id")
        if not widget:
            return

        # Set SQL
        field_object_id = "id"
        if table_object == "element":
            field_object_id = table_object + "_id"
        sql = (f"SELECT DISTINCT({field_object_id})"
               f" FROM {table_object}")

        rows = self.controller.get_rows(sql)
        if rows is None:
            return

        for i in range(0, len(rows)):
            aux = rows[i]
            rows[i] = str(aux[0])

        # Set completer and model: add autocomplete in the widget
        self.completer = QCompleter()
        self.completer.setCaseSensitivity(Qt.CaseInsensitive)
        widget.setCompleter(self.completer)
        model = QStringListModel()
        model.setStringList(rows)
        self.completer.setModel(model)


    def close_dialog(self, dlg=None):
        """ Close dialog """

        try:
            self.save_settings(dlg)
            dlg.close()
        except Exception:
            pass


    def check_expression(self, expr_filter, log_info=False):
        """ Check if expression filter @expr is valid """

        if log_info:
            self.controller.log_info(expr_filter)
        expr = QgsExpression(expr_filter)
        if expr.hasParserError():
            message = "Expression Error"
            self.controller.log_warning(message, parameter=expr_filter)
            return False, expr

        return True, expr


    def select_features_by_expr(self, layer, expr):
        """ Select features of @layer applying @expr """

        if expr is None:
            layer.removeSelection()
        else:
            it = layer.getFeatures(QgsFeatureRequest(expr))
            # Build a list of feature id's from the previous result and select them
            id_list = [i.id() for i in it]
            if len(id_list) > 0:
                layer.selectByIds(id_list)
            else:
                layer.removeSelection()


    def get_feature_by_id(self, layer, id, field_id):

        features = layer.getFeatures()
        for feature in features:
            if feature[field_id] == id:
                return feature

        return False


    def get_feature_by_expr(self, layer, expr_filter):

        # Check filter and existence of fields
        expr = QgsExpression(expr_filter)
        if expr.hasParserError():
            message = f"{expr.parserErrorString()}: {expr_filter}"
            self.controller.show_warning(message)
            return

        it = layer.getFeatures(QgsFeatureRequest(expr))
        # Iterate over features
        for feature in it:
            return feature

        return False


    def check_actions(self, action, enabled):

        try:
            action.setChecked(enabled)
        except RuntimeError:
            pass


    def api_action_help(self, geom_type):
        """ Open PDF file with selected @project_type and @geom_type """

        # Get locale of QGIS application
        locale = QSettings().value('locale/userLocale').lower()
        if locale == 'es_es':
            locale = 'es'
        elif locale == 'es_ca':
            locale = 'ca'
        elif locale == 'en_us':
            locale = 'en'
        project_type = self.controller.get_project_type()
        # Get PDF file
        pdf_folder = os.path.join(self.plugin_dir, 'png')
        pdf_path = os.path.join(pdf_folder, f"{project_type}_{geom_type}_{locale}.png")

        # Open PDF if exists. If not open Spanish version
        if os.path.exists(pdf_path):
            os.system(pdf_path)
        else:
            locale = "es"
            pdf_path = os.path.join(pdf_folder, f"{project_type}_{geom_type}_{locale}.png")
            if os.path.exists(pdf_path):
                os.system(pdf_path)
            else:
                message = "File not found"
                self.controller.show_warning(message, parameter=pdf_path)


    def action_rotation(self, dialog):

        # Set map tool emit point and signals
        self.emit_point = QgsMapToolEmitPoint(self.canvas)
        self.previous_map_tool = self.canvas.mapTool()
        self.canvas.setMapTool(self.emit_point)
        self.emit_point.canvasClicked.connect(partial(self.action_rotation_canvas_clicked, dialog))


    def action_rotation_canvas_clicked(self, dialog, point, btn):

        if btn == Qt.RightButton:
            self.canvas.setMapTool(self.previous_map_tool)
            return

        existing_point_x = None
        existing_point_y = None
        viewname = self.controller.get_layer_source_table_name(self.layer)
        sql = (f"SELECT ST_X(the_geom), ST_Y(the_geom)"
               f" FROM {viewname}"
               f" WHERE node_id = '{self.feature_id}'")
        row = self.controller.get_row(sql)
        if row:
            existing_point_x = row[0]
            existing_point_y = row[1]

        if existing_point_x:
            sql = (f"UPDATE node"
                   f" SET hemisphere = (SELECT degrees(ST_Azimuth(ST_Point({existing_point_x}, {existing_point_y}), "
                   f" ST_Point({point.x()}, {point.y()}))))"
                   f" WHERE node_id = '{self.feature_id}'")
            status = self.controller.execute_sql(sql)
            if not status:
                self.canvas.setMapTool(self.previous_map_tool)
                return

        sql = (f"SELECT rotation FROM node "
               f" WHERE node_id = '{self.feature_id}'")
        row = self.controller.get_row(sql)
        if row:
            tools_qt.setWidgetText(dialog, "rotation", str(row[0]))

        sql = (f"SELECT degrees(ST_Azimuth(ST_Point({existing_point_x}, {existing_point_y}),"
               f" ST_Point({point.x()}, {point.y()})))")
        row = self.controller.get_row(sql)
        if row:
            tools_qt.setWidgetText(dialog, "hemisphere", str(row[0]))
            message = "Hemisphere of the node has been updated. Value is"
            self.controller.show_info(message, parameter=str(row[0]))
        self.api_disable_rotation(dialog)


    def api_disable_rotation(self, dialog):
        """ Disable actionRotation and set action 'Identify' """

        action_widget = dialog.findChild(QAction, "actionRotation")
        if action_widget:
            action_widget.setChecked(False)
        try:
            self.emit_point.canvasClicked.disconnect()
            self.canvas.setMapTool(self.previous_map_tool)
        except Exception as e:
            self.controller.log_info(type(e).__name__)


    def api_action_copy_paste(self, dialog, geom_type, tab_type=None):
        """ Copy some fields from snapped feature to current feature """

        # Set map tool emit point and signals
        self.emit_point = QgsMapToolEmitPoint(self.canvas)
        self.canvas.setMapTool(self.emit_point)
        self.canvas.xyCoordinates.connect(self.api_action_copy_paste_mouse_move)
        self.emit_point.canvasClicked.connect(partial(self.api_action_copy_paste_canvas_clicked, dialog, tab_type))
        self.geom_type = geom_type

        # Store user snapping configuration
        self.snapper_manager = SnappingConfigManager(self.iface)
        if self.snapper_manager.controller is None:
            self.snapper_manager.set_controller(self.controller)
        self.snapper_manager.store_snapping_options()
        self.snapper = self.snapper_manager.get_snapper()

        # Clear snapping
        self.snapper_manager.enable_snapping()

        # Set snapping
        layer = self.iface.activeLayer()
        self.snapper_manager.snap_to_layer(layer)

        # Set marker
        color = QColor(255, 100, 255)
        self.vertex_marker = QgsVertexMarker(self.canvas)
        if geom_type == 'node':
            self.vertex_marker.setIconType(QgsVertexMarker.ICON_CIRCLE)
        elif geom_type == 'arc':
            self.vertex_marker.setIconType(QgsVertexMarker.ICON_CROSS)
        self.vertex_marker.setColor(color)
        self.vertex_marker.setIconSize(15)
        self.vertex_marker.setPenWidth(3)


    def api_action_copy_paste_mouse_move(self, point):
        """ Slot function when mouse is moved in the canvas.
            Add marker if any feature is snapped
        """

        # Hide marker and get coordinates
        self.vertex_marker.hide()
        event_point = self.snapper_manager.get_event_point(point=point)

        # Snapping
        result = self.snapper_manager.snap_to_current_layer(event_point)
        if not self.snapper_manager.result_is_valid():
            return

        # Add marker to snapped feature
        self.snapper_manager.add_marker(result, self.vertex_marker)


    def api_action_copy_paste_canvas_clicked(self, dialog, tab_type, point, btn):
        """ Slot function when canvas is clicked """

        if btn == Qt.RightButton:
            self.api_disable_copy_paste(dialog)
            return

        # Get clicked point
        event_point = self.snapper_manager.get_event_point(point=point)

        # Snapping
        result = self.snapper_manager.snap_to_current_layer(event_point)
        if not self.snapper_manager.result_is_valid():
            self.api_disable_copy_paste(dialog)
            return

        layer = self.iface.activeLayer()

        # Get the point. Leave selection
        snapped_feature = self.snapper_manager.get_snapped_feature(result, True)
        snapped_feature_attr = snapped_feature.attributes()

        aux = f'"{self.geom_type}_id" = '
        aux += f"'{self.feature_id}'"
        expr = QgsExpression(aux)
        if expr.hasParserError():
            message = "Expression Error"
            self.controller.show_warning(message, parameter=expr.parserErrorString())
            self.api_disable_copy_paste(dialog)
            return

        fields = layer.dataProvider().fields()
        layer.startEditing()
        it = layer.getFeatures(QgsFeatureRequest(expr))
        feature_list = [i for i in it]
        if not feature_list:
            self.api_disable_copy_paste(dialog)
            return

        # Select only first element of the feature list
        feature = feature_list[0]
        feature_id = feature.attribute(str(self.geom_type) + '_id')
        msg = (f"Selected snapped feature_id to copy values from: {snapped_feature_attr[0]}\n"
               f"Do you want to copy its values to the current node?\n\n")
        # Replace id because we don't have to copy it!
        snapped_feature_attr[0] = feature_id
        snapped_feature_attr_aux = []
        fields_aux = []

        # Iterate over all fields and copy only specific ones
        for i in range(0, len(fields)):
            if fields[i].name() == 'sector_id' or fields[i].name() == 'dma_id' or fields[i].name() == 'expl_id' \
                    or fields[i].name() == 'state' or fields[i].name() == 'state_type' \
                    or fields[i].name() == 'workcat_id' or fields[i].name() == 'builtdate' \
                    or fields[i].name() == 'verified' or fields[i].name() == str(self.geom_type) + 'cat_id':
                snapped_feature_attr_aux.append(snapped_feature_attr[i])
                fields_aux.append(fields[i].name())
            if self.project_type == 'ud':
                if fields[i].name() == str(self.geom_type) + '_type':
                    snapped_feature_attr_aux.append(snapped_feature_attr[i])
                    fields_aux.append(fields[i].name())

        for i in range(0, len(fields_aux)):
            msg += f"{fields_aux[i]}: {snapped_feature_attr_aux[i]}\n"

        # Ask confirmation question showing fields that will be copied
        answer = self.controller.ask_question(msg, "Update records", None)
        if answer:
            for i in range(0, len(fields)):
                for x in range(0, len(fields_aux)):
                    if fields[i].name() == fields_aux[x]:
                        layer.changeAttributeValue(feature.id(), i, snapped_feature_attr_aux[x])

            layer.commitChanges()

            # dialog.refreshFeature()
            for i in range(0, len(fields_aux)):
                widget = dialog.findChild(QWidget, tab_type + "_" + fields_aux[i])
                if tools_qt.getWidgetType(dialog, widget) is QLineEdit:
                    tools_qt.setWidgetText(dialog, widget, str(snapped_feature_attr_aux[i]))
                elif tools_qt.getWidgetType(dialog, widget) is QComboBox:
                    tools_qt.set_combo_itemData(widget, str(snapped_feature_attr_aux[i]), 0)
                elif tools_qt.getWidgetType(dialog, widget) is QgsDateTimeEdit:
                    tools_qt.setCalendarDate(dialog, widget, snapped_feature_attr_aux[i])

        self.api_disable_copy_paste(dialog)


    def api_disable_copy_paste(self, dialog):
        """ Disable actionCopyPaste and set action 'Identify' """

        action_widget = dialog.findChild(QAction, "actionCopyPaste")
        if action_widget:
            action_widget.setChecked(False)

        try:
            self.snapper_manager.recover_snapping_options()
            self.vertex_marker.hide()
            self.canvas.xyCoordinates.disconnect()
            self.emit_point.canvasClicked.disconnect()
        except:
            pass


    def set_widget_size(self, widget, field):

        if 'widgetdim' in field:
            if field['widgetdim']:
                widget.setMaximumWidth(field['widgetdim'])
                widget.setMinimumWidth(field['widgetdim'])

        return widget


    def add_button(self, dialog, field):

        widget = QPushButton()
        widget.setObjectName(field['widgetname'])
        if 'columnname' in field:
            widget.setProperty('columnname', field['columnname'])
        if 'value' in field:
            widget.setText(field['value'])
        widget.resize(widget.sizeHint().width(), widget.sizeHint().height())
        function_name = 'no_function_associated'
        real_name = widget.objectName()[5:len(widget.objectName())]
        if 'widgetfunction' in field:
            if field['widgetfunction'] is not None:
                function_name = field['widgetfunction']
                exist = self.controller.check_python_function(self, function_name)
                if not exist:
                    msg = f"widget {real_name} have associated function {function_name}, but {function_name} not exist"
                    self.controller.show_message(msg, 2)
                    return widget
            else:
                message = "Parameter button_function is null for button"
                self.controller.show_message(message, 2, parameter=widget.objectName())

        kwargs = {'dialog': dialog, 'widget': widget, 'message_level': 1, 'function_name': function_name}
        widget.clicked.connect(partial(getattr(self, function_name), **kwargs))

        return widget


    def add_textarea(self, field):
        """ Add widgets QTextEdit type """

        widget = QTextEdit()
        widget.setObjectName(field['widgetname'])
        if 'columnname' in field:
            widget.setProperty('columnname', field['columnname'])
        if 'value' in field:
            widget.setText(field['value'])

        if 'iseditable' in field:
            widget.setReadOnly(not field['iseditable'])
            if not field['iseditable']:
                widget.setStyleSheet("QLineEdit { background: rgb(242, 242, 242); color: rgb(100, 100, 100)}")

        # Set height as a function of text lines
        font = widget.document().defaultFont()
        fm = QFontMetrics(font)
        text_size = fm.size(0, widget.toPlainText())
        if text_size.height() < 26:
            widget.setMinimumHeight(36)
            widget.setMaximumHeight(36)
        else:
            # Need to modify to avoid scroll
            widget.setMaximumHeight(text_size.height() + 10)

        return widget


    def add_lineedit(self, field):
        """ Add widgets QLineEdit type """

        widget = QLineEdit()
        widget.setObjectName(field['widgetname'])
        if 'columnname' in field:
            widget.setProperty('columnname', field['columnname'])
        if 'placeholder' in field:
            widget.setPlaceholderText(field['placeholder'])
        if 'value' in field:
            widget.setText(field['value'])
        if 'iseditable' in field:
            widget.setReadOnly(not field['iseditable'])
            if not field['iseditable']:
                widget.setStyleSheet("QLineEdit { background: rgb(242, 242, 242); color: rgb(100, 100, 100)}")

        return widget


    def set_data_type(self, field, widget):

        widget.setProperty('datatype', field['datatype'])
        return widget


    def manage_lineedit(self, field, dialog, widget, completer):

        if field['widgettype'] == 'typeahead':
            if 'queryText' not in field or 'queryTextFilter' not in field:
                return widget
            model = QStringListModel()
            widget.textChanged.connect(partial(self.populate_lineedit, completer, model, field, dialog, widget))

        return widget


    def populate_lineedit(self, completer, model, field, dialog, widget):
        """ Set autocomplete of widget @table_object + "_id"
            getting id's from selected @table_object.
            WARNING: Each QLineEdit needs their own QCompleter and their own QStringListModel!!!
        """

        if not widget:
            return
        parent_id = ""
        if 'parentId' in field:
            parent_id = field["parentId"]

        extras = f'"queryText":"{field["queryText"]}"'
        extras += f', "queryTextFilter":"{field["queryTextFilter"]}"'
        extras += f', "parentId":"{parent_id}"'
        extras += f', "parentValue":"{tools_qt.getWidgetText(dialog, "data_" + str(field["parentId"]))}"'
        extras += f', "textToSearch":"{tools_qt.getWidgetText(dialog, widget)}"'
        body = self.create_body(extras=extras)
        complet_list = self.controller.get_json('gw_fct_gettypeahead', body)
        if not complet_list:
            return False

        list_items = []
        for field in complet_list['body']['data']:
            list_items.append(field['idval'])
        self.set_completer_object_api(completer, model, widget, list_items)


    def add_tableview(self, complet_result, field):
        """ Add widgets QTableView type """

        widget = QTableView()
        widget.setObjectName(field['widgetname'])
        if 'columnname' in field:
            widget.setProperty('columnname', field['columnname'])
        function_name = 'no_function_asociated'
        real_name = widget.objectName()[5:len(widget.objectName())]
        if 'widgetfunction' in field:
            if field['widgetfunction'] is not None:
                function_name = field['widgetfunction']
                exist = self.controller.check_python_function(self, function_name)
                if not exist:
                    msg = f"widget {real_name} have associated function {function_name}, but {function_name} not exist"
                    self.controller.show_message(msg, 2)
                    return widget

        # Call def gw_api_open_rpt_result(self, widget, complet_result) of class ApiCf
        widget.doubleClicked.connect(partial(getattr(self, function_name), widget, complet_result))

        return widget


    def no_function_associated(self, **kwargs):

        widget = kwargs['widget']
        message_level = kwargs['message_level']
        message = f"No function associated to"
        self.controller.show_message(message, message_level, parameter=f"{type(widget)} {widget.objectName()}")


    def set_headers(self, widget, field):

        standar_model = widget.model()
        if standar_model is None:
            standar_model = QStandardItemModel()
        # Related by Qtable
        widget.setModel(standar_model)
        widget.horizontalHeader().setStretchLastSection(True)

        # # Get headers
        headers = []
        for x in field['value'][0]:
            headers.append(x)
        # Set headers
        standar_model.setHorizontalHeaderLabels(headers)

        return widget


    def populate_table(self, widget, field):

        standar_model = widget.model()
        for item in field['value']:
            row = []
            for value in item.values():
                row.append(QStandardItem(str(value)))
            if len(row) > 0:
                standar_model.appendRow(row)

        return widget


    def set_columns_config(self, widget, table_name, sort_order=0, isQStandardItemModel=False):
        """ Configuration of tables. Set visibility and width of columns """

        # Set width and alias of visible columns
        columns_to_delete = []
        sql = (f"SELECT columnindex, width, alias, status FROM config_form_tableview"
               f" WHERE tablename = '{table_name}' ORDER BY columnindex")
        rows = self.controller.get_rows(sql, log_info=True)
        if not rows:
            return widget

        for row in rows:
            if not row['status']:
                columns_to_delete.append(row['columnindex'] - 1)
            else:
                width = row['width']
                if width is None:
                    width = 100
                widget.setColumnWidth(row['columnindex'] - 1, width)
                if row['alias'] is not None:
                    widget.model().setHeaderData(row['columnindex'] - 1, Qt.Horizontal, row['alias'])

        # Set order
        if isQStandardItemModel:
            widget.model().sort(sort_order, Qt.AscendingOrder)
        else:
            widget.model().setSort(sort_order, Qt.AscendingOrder)
            widget.model().select()
        # Delete columns
        for column in columns_to_delete:
            widget.hideColumn(column)

        return widget


    def add_checkbox(self, field):

        widget = QCheckBox()
        widget.setObjectName(field['widgetname'])
        widget.setProperty('columnname', field['columnname'])
        if 'value' in field:
            if field['value'] in ("t", "true", True):
                widget.setChecked(True)
        if 'iseditable' in field:
            widget.setEnabled(field['iseditable'])
        return widget


    def add_combobox(self, field):

        widget = QComboBox()
        widget.setObjectName(field['widgetname'])
        if 'columnname' in field:
            widget.setProperty('columnname', field['columnname'])
        widget = self.populate_combo(widget, field)
        if 'selectedId' in field:
            tools_qt.set_combo_itemData(widget, field['selectedId'], 0)
            widget.setProperty('selectedId', field['selectedId'])
        else:
            widget.setProperty('selectedId', None)

        if 'iseditable' in field:
            widget.setEnabled(field['iseditable'])
            if not field['iseditable']:
                widget.setStyleSheet("QComboBox { background: rgb(242, 242, 242); color: rgb(100, 100, 100)}")
        return widget


    def fill_child(self, dialog, widget, feature_type, tablename, field_id):
        """ Find QComboBox child and populate it
        :param dialog: QDialog
        :param widget: QComboBox parent
        :param feature_type: PIPE, ARC, JUNCTION, VALVE...
        :param tablename: view of DB
        :param field_id: Field id of tablename
        """

        combo_parent = widget.property('columnname')
        combo_id = tools_qt.get_item_data(dialog, widget)

        feature = f'"featureType":"{feature_type}", '
        feature += f'"tableName":"{tablename}", '
        feature += f'"idName":"{field_id}"'
        extras = f'"comboParent":"{combo_parent}", "comboId":"{combo_id}"'
        body = self.create_body(feature=feature, extras=extras)
        result = self.controller.get_json('gw_fct_getchilds', body)
        if not result:
            return False

        for combo_child in result['body']['data']:
            if combo_child is not None:
                self.manage_child(dialog, widget, combo_child)


    def manage_child(self, dialog, combo_parent, combo_child):
        child = dialog.findChild(QComboBox, str(combo_child['widgetname']))
        if child:
            child.setEnabled(True)

            self.populate_child(dialog, combo_child)
            if 'widgetcontrols' not in combo_child or not combo_child['widgetcontrols'] or \
                    'enableWhenParent' not in combo_child['widgetcontrols']:
                return
            #
            if (str(tools_qt.get_item_data(dialog, combo_parent, 0)) in str(combo_child['widgetcontrols']['enableWhenParent'])) \
                    and (tools_qt.get_item_data(dialog, combo_parent, 0) not in (None, '')):
                # The keepDisbled property is used to keep the edition enabled or disabled,
                # when we activate the layer and call the "enable_all" function
                child.setProperty('keepDisbled', False)
                child.setEnabled(True)
            else:
                child.setProperty('keepDisbled', True)
                child.setEnabled(False)


    def populate_child(self, dialog, combo_child):

        child = dialog.findChild(QComboBox, str(combo_child['widgetname']))
        if child:
            self.populate_combo(child, combo_child)


    def populate_combo(self, widget, field):
        # Generate list of items to add into combo

        widget.blockSignals(True)
        widget.clear()
        widget.blockSignals(False)
        combolist = []
        if 'comboIds' in field:
            if 'isNullValue' in field and field['isNullValue']:
                combolist.append(['', ''])
            for i in range(0, len(field['comboIds'])):
                elem = [field['comboIds'][i], field['comboNames'][i]]
                combolist.append(elem)

        # Populate combo
        for record in combolist:
            widget.addItem(record[1], record)

        return widget


    def add_frame(self, field, x=None):

        widget = QFrame()
        widget.setObjectName(f"{field['widgetname']}_{x}")
        if 'columnname' in field:
            widget.setProperty('columnname', field['columnname'])
        widget.setFrameShape(QFrame.HLine)
        widget.setFrameShadow(QFrame.Sunken)

        return widget


    def add_label(self, field):
        """ Add widgets QLineEdit type """

        widget = QLabel()
        widget.setTextInteractionFlags(Qt.TextSelectableByMouse)
        widget.setObjectName(field['widgetname'])
        if 'columnname' in field:
            widget.setProperty('columnname', field['columnname'])
        if 'value' in field:
            widget.setText(field['value'])

        return widget


    def set_calendar_empty(self, widget):
        """ Set calendar empty when click inner button of QgsDateTimeEdit because aesthetically it looks better"""
        widget.setEmpty()


    def add_hyperlink(self, field):

        widget = GwHyperLinkLabel()
        widget.setObjectName(field['widgetname'])
        if 'columnname' in field:
            widget.setProperty('columnname', field['columnname'])
        if 'value' in field:
            widget.setText(field['value'])
        widget.setSizePolicy(QSizePolicy.Fixed, QSizePolicy.Fixed)
        widget.resize(widget.sizeHint().width(), widget.sizeHint().height())
        func_name = 'no_function_associated'
        real_name = widget.objectName()[5:len(widget.objectName())]
        if 'widgetfunction' in field:
            if field['widgetfunction'] is not None:
                func_name = field['widgetfunction']
                exist = self.controller.check_python_function(self, func_name)
                if not exist:
                    msg = f"widget {real_name} have associated function {func_name}, but {func_name} not exist"
                    self.controller.show_message(msg, 2)
                    return widget
            else:
                message = "Parameter widgetfunction is null for widget"
                self.controller.show_message(message, 2, parameter=real_name)
        else:
            message = "Parameter not found"
            self.controller.show_message(message, 2, parameter='widgetfunction')

        # Call function (self, widget) or def no_function_associated(self, widget=None, message_level=1)
        widget.clicked.connect(partial(getattr(self, func_name), widget))

        return widget


    def add_horizontal_spacer(self):

        widget = QSpacerItem(10, 10, QSizePolicy.Expanding, QSizePolicy.Minimum)
        return widget


    def add_verical_spacer(self):

        widget = QSpacerItem(20, 40, QSizePolicy.Minimum, QSizePolicy.Expanding)
        return widget


    def add_spinbox(self, field):

        widget = None
        if 'value' in field:
            if field['widgettype'] == 'spinbox':
                widget = QSpinBox()
        widget.setObjectName(field['widgetname'])
        if 'columnname' in field:
            widget.setProperty('columnname', field['columnname'])
        if 'value' in field:
            if field['widgettype'] == 'spinbox' and field['value'] != "":
                widget.setValue(int(field['value']))
        if 'iseditable' in field:
            widget.setReadOnly(not field['iseditable'])
            if not field['iseditable']:
                widget.setStyleSheet("QDoubleSpinBox { background: rgb(0, 250, 0); color: rgb(100, 100, 100)}")

        return widget


    def draw_polygon(self, points, border=QColor(255, 0, 0, 100), width=3, duration_time=None, fill_color=None):
        """ Draw 'polygon' over canvas following list of points
        :param duration_time: integer milliseconds ex: 3000 for 3 seconds
        """

        if self.rubber_polygon is None:
            self.init_rubber_polygon()


        rb = self.rubber_polygon
        polygon = QgsGeometry.fromPolygonXY([points])
        rb.setToGeometry(polygon, None)
        rb.setColor(border)
        if fill_color:
            rb.setFillColor(fill_color)
        rb.setWidth(width)
        rb.show()

        # wait to simulate a flashing effect
        if duration_time is not None:
            QTimer.singleShot(duration_time, self.resetRubberbands)

        return rb


    def fill_table(self, widget, table_name, filter_=None):
        """ Set a model with selected filter.
        Attach that model to selected table """

        if self.schema_name not in table_name:
            table_name = self.schema_name + "." + table_name

        # Set model
        model = QSqlTableModel()
        model.setTable(table_name)
        model.setEditStrategy(QSqlTableModel.OnManualSubmit)
        model.setSort(0, 0)
        if filter_:
            model.setFilter(filter_)
        model.select()

        # Check for errors
        if model.lastError().isValid():
            self.controller.show_warning(model.lastError().text())

        # Attach model to table view
        widget.setModel(model)


    def populate_basic_info(self, dialog, result, field_id):

        fields = result[0]['body']['data']
        if 'fields' not in fields:
            return
        grid_layout = dialog.findChild(QGridLayout, 'gridLayout')

        for x, field in enumerate(fields["fields"]):

            label = QLabel()
            label.setObjectName('lbl_' + field['label'])
            label.setText(field['label'].capitalize())

            if 'tooltip' in field:
                label.setToolTip(field['tooltip'])
            else:
                label.setToolTip(field['label'].capitalize())

            widget = None
            if field['widgettype'] in ('text', 'textline') or field['widgettype'] == 'typeahead':
                completer = QCompleter()
                widget = self.add_lineedit(field)
                widget = self.set_widget_size(widget, field)
                widget = self.set_data_type(field, widget)
                if field['widgettype'] == 'typeahead':
                    widget = self.manage_lineedit(field, dialog, widget, completer)
                if widget.property('columnname') == field_id:
                    self.feature_id = widget.text()
            elif field['widgettype'] == 'datetime':
                widget = self.add_calendar(dialog, field)
                widget = self.set_auto_update_dateedit(field, dialog, widget)
            elif field['widgettype'] == 'hyperlink':
                widget = self.add_hyperlink(field)
            elif field['widgettype'] == 'textarea':
                widget = self.add_textarea(field)
            elif field['widgettype'] in ('combo', 'combobox'):
                widget = QComboBox()
                self.populate_combo(widget, field)
                widget.setSizePolicy(QSizePolicy.Expanding, QSizePolicy.Fixed)
            elif field['widgettype'] in ('check', 'checkbox'):
                widget = self.add_checkbox(field)
                widget.stateChanged.connect(partial(self.get_values, dialog, widget, self.my_json))
            elif field['widgettype'] == 'button':
                widget = self.add_button(dialog, field)

            grid_layout.addWidget(label, x, 0)
            grid_layout.addWidget(widget, x, 1)

        verticalSpacer1 = QSpacerItem(20, 40, QSizePolicy.Minimum, QSizePolicy.Expanding)
        grid_layout.addItem(verticalSpacer1)

        return result


    def clear_gridlayout(self, layout):
        """  Remove all widgets of layout """

        while layout.count() > 0:
            child = layout.takeAt(0).widget()
            if child:
                child.setParent(None)
                child.deleteLater()


    def add_calendar(self, dialog, field):

        widget = QgsDateTimeEdit()
        widget.setObjectName(field['widgetname'])
        if 'columnname' in field:
            widget.setProperty('columnname', field['columnname'])
        widget.setAllowNull(True)
        widget.setCalendarPopup(True)
        widget.setDisplayFormat('dd/MM/yyyy')
        if 'value' in field and field['value'] not in ('', None, 'null'):
            date = QDate.fromString(field['value'].replace('/', '-'), 'yyyy-MM-dd')
            tools_qt.setCalendarDate(dialog, widget, date)
        else:
            widget.clear()
        btn_calendar = widget.findChild(QToolButton)

        if field['isautoupdate']:
            _json = {}
            btn_calendar.clicked.connect(partial(self.get_values, dialog, widget, _json))
            btn_calendar.clicked.connect(
                partial(self.accept, dialog, self.complet_result[0], self.feature_id, _json, True, False))
        else:
            btn_calendar.clicked.connect(partial(self.get_values, dialog, widget, self.my_json))
        btn_calendar.clicked.connect(partial(self.set_calendar_empty, widget))

        return widget


    def manage_close_interpolate(self):

        self.save_settings(self.dlg_dtext)
        self.remove_interpolate_rb()


    def activate_snapping(self, complet_result, ep):

        self.rb_interpolate = []
        self.interpolate_result = None
        self.resetRubberbands()
        self.dlg_dtext = DialogTextUi()
        self.load_settings(self.dlg_dtext)

        tools_qt.setWidgetText(self.dlg_dtext, self.dlg_dtext.txt_infolog, 'Interpolate tool')
        self.dlg_dtext.lbl_text.setText("Please, use the cursor to select two nodes to proceed with the "
                                        "interpolation\nNode1: \nNode2:")

        self.dlg_dtext.btn_accept.clicked.connect(partial(self.chek_for_existing_values))
        self.dlg_dtext.btn_close.clicked.connect(partial(self.close_dialog, self.dlg_dtext))
        self.dlg_dtext.rejected.connect(partial(self.save_settings, self.dlg_dtext))
        self.dlg_dtext.rejected.connect(partial(self.remove_interpolate_rb))

        self.open_dialog(self.dlg_dtext, dlg_name='dialog_text')

        # Set circle vertex marker
        color = QColor(255, 100, 255)
        self.vertex_marker = QgsVertexMarker(self.canvas)
        self.vertex_marker.setIconType(QgsVertexMarker.ICON_CIRCLE)
        self.vertex_marker.setColor(color)
        self.vertex_marker.setIconSize(15)
        self.vertex_marker.setPenWidth(3)

        self.node1 = None
        self.node2 = None

        self.canvas.setMapTool(ep)
        # We redraw the selected feature because self.canvas.setMapTool(emit_point) erases it
        self.draw(complet_result[0], None, False)

        # Store user snapping configuration
        self.snapper_manager = SnappingConfigManager(self.iface)
        if self.snapper_manager.controller is None:
            self.snapper_manager.set_controller(self.controller)
        self.snapper_manager.store_snapping_options()
        self.snapper = self.snapper_manager.get_snapper()

        self.layer_node = self.controller.get_layer_by_tablename("v_edit_node")
        self.iface.setActiveLayer(self.layer_node)

        self.canvas.xyCoordinates.connect(partial(self.mouse_move))
        ep.canvasClicked.connect(partial(self.snapping_node, ep))


    def dlg_destroyed(self, layer=None, vertex=None):

        self.dlg_is_destroyed = True
        if layer is not None:
            self.iface.setActiveLayer(layer)
        else:
            if hasattr(self, 'layer'):
                if self.layer is not None:
                    self.iface.setActiveLayer(self.layer)
        if vertex is not None:
            self.iface.mapCanvas().scene().removeItem(vertex)
        else:
            if hasattr(self, 'vertex_marker'):
                if self.vertex_marker is not None:
                    self.iface.mapCanvas().scene().removeItem(self.vertex_marker)
        try:
            self.canvas.xyCoordinates.disconnect()
        except:
            pass


    def snapping_node(self, ep, point, button):
        """ Get id of selected nodes (node1 and node2) """

        if button == 2:
            self.dlg_destroyed()
            return

        # Get coordinates
        event_point = self.snapper_manager.get_event_point(point=point)
        if not event_point:
            return
        # Snapping
        result = self.snapper_manager.snap_to_current_layer(event_point)
        if self.snapper_manager.result_is_valid():
            layer = self.snapper_manager.get_snapped_layer(result)
            # Check feature
            if layer == self.layer_node:
                snapped_feat = self.snapper_manager.get_snapped_feature(result)
                element_id = snapped_feat.attribute('node_id')
                message = "Selected node"
                if self.node1 is None:
                    self.node1 = str(element_id)
                    rb = self.draw_point(QgsPointXY(result.point()), color=QColor(
                        0, 150, 55, 100), width=10, is_new=True)
                    self.rb_interpolate.append(rb)
                    self.dlg_dtext.lbl_text.setText(f"Node1: {self.node1}\nNode2:")
                    self.controller.show_message(message, message_level=0, parameter=self.node1)
                elif self.node1 != str(element_id):
                    self.node2 = str(element_id)
                    rb = self.draw_point(QgsPointXY(result.point()), color=QColor(
                        0, 150, 55, 100), width=10, is_new=True)
                    self.rb_interpolate.append(rb)
                    self.dlg_dtext.lbl_text.setText(f"Node1: {self.node1}\nNode2: {self.node2}")
                    self.controller.show_message(message, message_level=0, parameter=self.node2)

        if self.node1 and self.node2:
            self.canvas.xyCoordinates.disconnect()
            ep.canvasClicked.disconnect()

            self.iface.setActiveLayer(self.layer)
            self.iface.mapCanvas().scene().removeItem(self.vertex_marker)
            extras = f'"parameters":{{'
            extras += f'"x":{self.last_point[0]}, '
            extras += f'"y":{self.last_point[1]}, '
            extras += f'"node1":"{self.node1}", '
            extras += f'"node2":"{self.node2}"}}'
            body = self.create_body(extras=extras)
            self.interpolate_result = self.controller.get_json('gw_fct_node_interpolate', body)
            self.add_layer.populate_info_text(self.dlg_dtext, self.interpolate_result['body']['data'])


    def chek_for_existing_values(self):

        text = False
        for k, v in self.interpolate_result['body']['data']['fields'][0].items():
            widget = self.dlg_cf.findChild(QWidget, k)
            if widget:
                text = tools_qt.getWidgetText(self.dlg_cf, widget, False, False)
                if text:
                    msg = "Do you want to overwrite custom values?"
                    answer = self.controller.ask_question(msg, "Overwrite values")
                    if answer:
                        self.set_values()
                    break
        if not text:
            self.set_values()


    def set_values(self):

        # Set values tu info form
        for k, v in self.interpolate_result['body']['data']['fields'][0].items():
            widget = self.dlg_cf.findChild(QWidget, k)
            if widget:
                widget.setStyleSheet(None)
                tools_qt.setWidgetText(self.dlg_cf, widget, f'{v}')
                widget.editingFinished.emit()
        self.close_dialog(self.dlg_dtext)


    def remove_interpolate_rb(self):

        # Remove the circumferences made by the interpolate
        for rb in self.rb_interpolate:
            self.iface.mapCanvas().scene().removeItem(rb)


    def mouse_move(self, point):

        # Get clicked point
        event_point = self.snapper_manager.get_event_point(point=point)

        # Snapping
        result = self.snapper_manager.snap_to_current_layer(event_point)
        if self.snapper_manager.result_is_valid():
            layer = self.snapper_manager.get_snapped_layer(result)
            if layer == self.layer_node:
                self.snapper_manager.add_marker(result, self.vertex_marker)
        else:
            self.vertex_marker.hide()


    def construct_form_param_user(self, dialog, row, pos, _json):

        field_id = ''
        if 'fields' in row[pos]:
            field_id = 'fields'
        elif 'return_type' in row[pos]:
            if row[pos]['return_type'] not in ('', None):
                field_id = 'return_type'

        if field_id == '':
            return

        for field in row[pos][field_id]:
            if field['label']:
                lbl = QLabel()
                lbl.setObjectName('lbl' + field['widgetname'])
                lbl.setText(field['label'])
                lbl.setMinimumSize(160, 0)
                lbl.setSizePolicy(QSizePolicy.Expanding, QSizePolicy.Preferred)
                if 'tooltip' in field:
                    lbl.setToolTip(field['tooltip'])

                widget = None
                if field['widgettype'] == 'text' or field['widgettype'] == 'linetext':
                    widget = QLineEdit()
                    if 'isMandatory' in field:
                        widget.setProperty('is_mandatory', field['isMandatory'])
                    else:
                        widget.setProperty('is_mandatory', True)
                    widget.setText(field['value'])
                    if 'widgetcontrols' in field and field['widgetcontrols']:
                        if 'regexpControl' in field['widgetcontrols']:
                            if field['widgetcontrols']['regexpControl'] is not None:
                                pass
                    widget.editingFinished.connect(
                        partial(self.get_values_changed_param_user, dialog, None, widget, field, _json))
                    widget.setSizePolicy(QSizePolicy.Expanding, QSizePolicy.Fixed)
                elif field['widgettype'] == 'combo':
                    widget = self.add_combobox(field)
                    widget.currentIndexChanged.connect(
                        partial(self.get_values_changed_param_user, dialog, None, widget, field, _json))
                    widget.setSizePolicy(QSizePolicy.Expanding, QSizePolicy.Fixed)
                elif field['widgettype'] == 'check':
                    widget = QCheckBox()
                    if field['value'] is not None and field['value'].lower() == "true":
                        widget.setChecked(True)
                    else:
                        widget.setChecked(False)
                    widget.stateChanged.connect(partial(self.get_values_changed_param_user,
                                                dialog, None, widget, field, _json))
                    widget.setSizePolicy(QSizePolicy.Fixed, QSizePolicy.Fixed)
                elif field['widgettype'] == 'datetime':
                    widget = QgsDateTimeEdit()
                    widget.setAllowNull(True)
                    widget.setCalendarPopup(True)
                    widget.setDisplayFormat('yyyy/MM/dd')
                    date = QDate.currentDate()
                    if 'value' in field and field['value'] not in ('', None, 'null'):
                        date = QDate.fromString(field['value'].replace('/', '-'), 'yyyy-MM-dd')
                    widget.setDate(date)
                    widget.dateChanged.connect(partial(self.get_values_changed_param_user,
                                               dialog, None, widget, field, _json))
                    widget.setSizePolicy(QSizePolicy.Expanding, QSizePolicy.Fixed)
                elif field['widgettype'] == 'spinbox':
                    widget = QDoubleSpinBox()
                    if 'value' in field and field['value'] not in(None, ""):
                        value = float(str(field['value']))
                        widget.setValue(value)
                    widget.valueChanged.connect(partial(self.get_values_changed_param_user,
                                                dialog, None, widget, field, _json))
                    widget.setSizePolicy(QSizePolicy.Expanding, QSizePolicy.Fixed)
                elif field['widgettype'] == 'button':
                    widget = self.add_button(dialog, field)
                    widget = self.set_widget_size(widget, field)

                # Set editable/readonly
                if type(widget) in (QLineEdit, QDoubleSpinBox):
                    if 'iseditable' in field:
                        if str(field['iseditable']) == "False":
                            widget.setReadOnly(True)
                            widget.setStyleSheet("QWidget {background: rgb(242, 242, 242);color: rgb(100, 100, 100)}")
                    if type(widget) == QLineEdit:
                        if 'placeholder' in field:
                            widget.setPlaceholderText(field['placeholder'])
                elif type(widget) in (QComboBox, QCheckBox):
                    if 'iseditable' in field:
                        if str(field['iseditable']) == "False":
                            widget.setEnabled(False)
                widget.setObjectName(field['widgetname'])
                if 'iseditable' in field:
                    widget.setEnabled(bool(field['iseditable']))

                self.put_widgets(dialog, field, lbl, widget)


    def put_widgets(self, dialog, field, lbl, widget):
        """ Insert widget into layout """

        layout = dialog.findChild(QGridLayout, field['layoutname'])
        if layout in (None, 'null', 'NULL', 'Null'):
            return
        layout.addWidget(lbl, int(field['layoutorder']), 0)
        layout.addWidget(widget, int(field['layoutorder']), 2)
        layout.setColumnStretch(2, 1)


    def get_values_changed_param_user(self, dialog, chk, widget, field, list, value=None):

        elem = {}
        if type(widget) is QLineEdit:
            value = tools_qt.getWidgetText(dialog, widget, return_string_null=False)
        elif type(widget) is QComboBox:
            value = tools_qt.get_item_data(dialog, widget, 0)
        elif type(widget) is QCheckBox:
            value = tools_qt.isChecked(dialog, widget)
        elif type(widget) is QDateEdit:
            value = tools_qt.getCalendarDate(dialog, widget)
        # if chk is None:
        #     elem[widget.objectName()] = value
        elem['widget'] = str(widget.objectName())
        elem['value'] = value
        if chk is not None:
            if chk.isChecked():
                # elem['widget'] = str(widget.objectName())
                elem['chk'] = str(chk.objectName())
                elem['isChecked'] = str(tools_qt.isChecked(dialog, chk))
                # elem['value'] = value

        if 'sys_role_id' in field:
            elem['sys_role_id'] = str(field['sys_role_id'])
        list.append(elem)
        self.controller.log_info(str(list))


    def get_values_checked_param_user(self, dialog, chk, widget, field, _json, value=None):

        elem = {}
        elem['widget'] = str(widget.objectName())
        elem['chk'] = str(chk.objectName())

        if type(widget) is QLineEdit:
            value = tools_qt.getWidgetText(dialog, widget, return_string_null=False)
        elif type(widget) is QComboBox:
            value = tools_qt.get_item_data(dialog, widget, 0)
        elif type(widget) is QCheckBox:
            value = tools_qt.isChecked(dialog, chk)
        elif type(widget) is QDateEdit:
            value = tools_qt.getCalendarDate(dialog, widget)
        elem['widget'] = str(widget.objectName())
        elem['chk'] = str(chk.objectName())
        elem['isChecked'] = str(tools_qt.isChecked(dialog, chk))
        elem['value'] = value
        if 'sys_role_id' in field:
            elem['sys_role_id'] = str(field['sys_role_id'])
        else:
            elem['sys_role_id'] = 'role_admin'

        self.list_update.append(elem)


    def set_widgets_into_composer(self, dialog, field):

        widget = None
        label = None
        if field['label']:
            label = QLabel()
            label.setObjectName('lbl_' + field['widgetname'])
            label.setText(field['label'].capitalize())
            if field['stylesheet'] is not None and 'label' in field['stylesheet']:
                label = self.set_setStyleSheet(field, label)
            if 'tooltip' in field:
                label.setToolTip(field['tooltip'])
            else:
                label.setToolTip(field['label'].capitalize())
        if field['widgettype'] == 'text' or field['widgettype'] == 'typeahead':
            widget = self.add_lineedit(field)
            widget = self.set_widget_size(widget, field)
            widget = self.set_data_type(field, widget)
            widget.editingFinished.connect(partial(self.get_values, dialog, widget, self.my_json))
            widget.returnPressed.connect(partial(self.get_values, dialog, widget, self.my_json))
        elif field['widgettype'] == 'combo':
            widget = self.add_combobox(field)
            widget = self.set_widget_size(widget, field)
            widget.currentIndexChanged.connect(partial(self.get_values, dialog, widget, self.my_json))
            if 'widgetfunction' in field:
                if field['widgetfunction'] is not None:
                    function_name = field['widgetfunction']
                    # Call def gw_fct_setprint(self, dialog, my_json): of the class ApiManageComposer
                    widget.currentIndexChanged.connect(partial(getattr(self, function_name), dialog, self.my_json))

        return label, widget


    def get_values(self, dialog, widget, _json=None):

        value = None
        if type(widget) in (QDoubleSpinBox, QLineEdit, QSpinBox, QTextEdit) and widget.isReadOnly() is False:
            value = tools_qt.getWidgetText(dialog, widget, return_string_null=False)
        elif type(widget) is QComboBox and widget.isEnabled():
            value = tools_qt.get_item_data(dialog, widget, 0)
        elif type(widget) is QCheckBox and widget.isEnabled():
            value = tools_qt.isChecked(dialog, widget)
        elif type(widget) is QgsDateTimeEdit and widget.isEnabled():
            value = tools_qt.getCalendarDate(dialog, widget)
        # Only get values if layer is editable or if layer not exist(need for ApiManageComposer)
        if not hasattr(self, 'layer') or self.layer.isEditable():
            # If widget.isEditable(False) return None, here control it.
            if str(value) == '' or value is None:
                _json[str(widget.property('columnname'))] = None
            else:
                _json[str(widget.property('columnname'))] = str(value)


    def set_function_associated(self, dialog, widget, field):

        function_name = 'no_function_associated'
        if 'widgetfunction' in field:
            if field['widgetfunction'] is not None:
                function_name = field['widgetfunction']
                exist = self.controller.check_python_function(self, function_name)
                if not exist:
                    return widget
        else:
            message = "Parameter not found"
            self.controller.show_message(message, 2, parameter='button_function')

        if type(widget) == QLineEdit:
            # Call def gw_fct_setprint(self, dialog, my_json): of the class ApiManageComposer
            widget.editingFinished.connect(partial(getattr(self, function_name), dialog, self.my_json))
            widget.returnPressed.connect(partial(getattr(self, function_name), dialog, self.my_json))

        return widget


    def draw_rectangle(self, result):
        """ Draw lines based on geometry """

        if result['geometry'] is None:
            return

        list_coord = re.search('\((.*)\)', str(result['geometry']['st_astext']))
        points = self.get_points(list_coord)
        self.draw_polyline(points)


    def set_setStyleSheet(self, field, widget, wtype='label'):

        if field['stylesheet'] is not None:
            if wtype in field['stylesheet']:
                widget.setStyleSheet("QWidget{" + field['stylesheet'][wtype] + "}")
        return widget


    """ FUNCTIONS ASSOCIATED TO BUTTONS FROM POSTGRES"""

    def action_open_url(self, dialog, result):

        widget = None
        function_name = 'no_function_associated'
        for field in result['fields']:
            if field['linkedaction'] == 'action_link':
                function_name = field['widgetfunction']
                widget = dialog.findChild(GwHyperLinkLabel, field['widgetname'])
                break

        if widget:
            # Call def  function (self, widget)
            getattr(self, function_name)(widget)


    def set_open_url(self, widget):

        path = widget.text()
        # Check if file exist
        if os.path.exists(path):
            # Open the document
            if sys.platform == "win32":
                os.startfile(path)
            else:
                opener = "open" if sys.platform == "darwin" else "xdg-open"
                subprocess.call([opener, path])
        else:
            webbrowser.open(path)


    def gw_function_dxf(self, **kwargs):
        """ Function called in def add_button(self, dialog, field): -->
                widget.clicked.connect(partial(getattr(self, function_name), dialog, widget)) """

        path, filter_ = self.open_file_path(filter_="DXF Files (*.dxf)")
        if not path:
            return

        dialog = kwargs['dialog']
        widget = kwargs['widget']
        complet_result = self.manage_dxf(dialog, path, False, True)

        for layer in complet_result['temp_layers_added']:
            self.temp_layers_added.append(layer)
        if complet_result is not False:
            widget.setText(complet_result['path'])

        dialog.btn_run.setEnabled(True)
        dialog.btn_cancel.setEnabled(True)


    def manage_dxf(self, dialog, dxf_path, export_to_db=False, toc=False, del_old_layers=True):
        """ Select a dxf file and add layers into toc
        :param dxf_path: path of dxf file
        :param export_to_db: Export layers to database
        :param toc: insert layers into TOC
        :param del_old_layers: look for a layer with the same name as the one to be inserted and delete it
        :return:
        """

        srid = self.controller.plugin_settings_value('srid')
        # Block the signals so that the window does not appear asking for crs / srid and / or alert message
        self.iface.mainWindow().blockSignals(True)
        dialog.txt_infolog.clear()

        sql = "DELETE FROM temp_table WHERE fid = 206;\n"
        self.controller.execute_sql(sql)
        temp_layers_added = []
        for type_ in ['LineString', 'Point', 'Polygon']:

            # Get file name without extension
            dxf_output_filename = os.path.splitext(os.path.basename(dxf_path))[0]

            # Create layer
            uri = f"{dxf_path}|layername=entities|geometrytype={type_}"
            dxf_layer = QgsVectorLayer(uri, f"{dxf_output_filename}_{type_}", 'ogr')

            # Set crs to layer
            crs = dxf_layer.crs()
            crs.createFromId(srid)
            dxf_layer.setCrs(crs)

            if not dxf_layer.hasFeatures():
                continue

            # Get the name of the columns
            field_names = [field.name() for field in dxf_layer.fields()]

            sql = ""
            geom_types = {0: 'geom_point', 1: 'geom_line', 2: 'geom_polygon'}
            for count, feature in enumerate(dxf_layer.getFeatures()):
                geom_type = feature.geometry().type()
                sql += (f"INSERT INTO temp_table (fid, text_column, {geom_types[int(geom_type)]})"
                        f" VALUES (206, '{{")
                for att in field_names:
                    if feature[att] in (None, 'NULL', ''):
                        sql += f'"{att}":null , '
                    else:
                        sql += f'"{att}":"{feature[att]}" , '
                geometry = self.add_layer.manage_geometry(feature.geometry())
                sql = sql[:-2] + f"}}', (SELECT ST_GeomFromText('{geometry}', {srid})));\n"
                if count != 0 and count % 500 == 0:
                    status = self.controller.execute_sql(sql)
                    if not status:
                        return False
                    sql = ""

            if sql != "":
                status = self.controller.execute_sql(sql)
                if not status:
                    return False

            if export_to_db:
                self.add_layer.export_layer_to_db(dxf_layer, crs)

            if del_old_layers:
                self.add_layer.delete_layer_from_toc(dxf_layer.name())

            if toc:
                if dxf_layer.isValid():
                    self.add_layer.from_dxf_to_toc(dxf_layer, dxf_output_filename)
                    temp_layers_added.append(dxf_layer)

        # Unlock signals
        self.iface.mainWindow().blockSignals(False)

        extras = "  "
        for widget in dialog.grb_parameters.findChildren(QWidget):
            widget_name = widget.property('columnname')
            value = tools_qt.getWidgetText(dialog, widget, add_quote=False)
            extras += f'"{widget_name}":"{value}", '
        extras = extras[:-2]
        body = self.create_body(extras)
        result = self.controller.get_json('gw_fct_check_importdxf', None)
        if not result:
            return False

        return {"path": dxf_path, "result": result, "temp_layers_added": temp_layers_added}


    def manage_all(self, dialog, widget_all):

        key_modifier = QApplication.keyboardModifiers()
        status = tools_qt.isChecked(dialog, widget_all)
        index = dialog.main_tab.currentIndex()
        widget_list = dialog.main_tab.widget(index).findChildren(QCheckBox)
        if key_modifier == Qt.ShiftModifier:
            return

        for widget in widget_list:
            if widget_all is not None:
                if widget == widget_all or widget.objectName() == widget_all.objectName():
                    continue
            widget.blockSignals(True)
            tools_qt.setChecked(dialog, widget, status)
            widget.blockSignals(False)

        self.set_selector(dialog, widget_all, False)


    def get_selector(self, dialog, selector_type, filter=False, widget=None, text_filter=None, current_tab=None,
                     is_setselector=None):
        """ Ask to DB for selectors and make dialog
        :param dialog: Is a standard dialog, from file api_selectors.ui, where put widgets
        :param selector_type: list of selectors to ask DB ['exploitation', 'state', ...]
        """

        index = 0
        main_tab = dialog.findChild(QTabWidget, 'main_tab')

        # Set filter
        if filter is not False:
            main_tab = dialog.findChild(QTabWidget, 'main_tab')
            text_filter = tools_qt.getWidgetText(dialog, widget)
            if text_filter in ('null', None):
                text_filter = ''

            # Set current_tab
            index = dialog.main_tab.currentIndex()
            current_tab = dialog.main_tab.widget(index).objectName()

        # Profilactic control of nones
        if text_filter is None:
            text_filter = ''
        if is_setselector is None:
            # Built querytext
            form = f'"currentTab":"{current_tab}"'
            extras = f'"selectorType":{selector_type}, "filterText":"{text_filter}"'
            body = self.create_body(form=form, extras=extras)
            json_result = self.controller.get_json('gw_fct_getselectors', body)
        else:
            json_result = is_setselector
            for x in range(dialog.main_tab.count() - 1, -1, -1):
                dialog.main_tab.widget(x).deleteLater()

        if not json_result:
            return False

        for form_tab in json_result['body']['form']['formTabs']:

            if filter and form_tab['tabName'] != str(current_tab):
                continue

            selection_mode = form_tab['selectionMode']

            # Create one tab for each form_tab and add to QTabWidget
            tab_widget = QWidget(main_tab)
            tab_widget.setObjectName(form_tab['tabName'])
            tab_widget.setProperty('selector_type', form_tab['selectorType'])
            if filter:
                main_tab.removeTab(index)
                main_tab.insertTab(index, tab_widget, form_tab['tabLabel'])
            else:
                main_tab.addTab(tab_widget, form_tab['tabLabel'])

            # Create a new QGridLayout and put it into tab
            gridlayout = QGridLayout()
            gridlayout.setObjectName("grl_" + form_tab['tabName'])
            tab_widget.setLayout(gridlayout)
            field = {}
            i = 0

            if 'typeaheadFilter' in form_tab:
                label = QLabel()
                label.setObjectName('lbl_filter')
                label.setText('Filter:')
                if tools_qt.getWidget(dialog, 'txt_filter_' + str(form_tab['tabName'])) is None:
                    widget = QLineEdit()
                    widget.setObjectName('txt_filter_' + str(form_tab['tabName']))
                    widget.setSizePolicy(QSizePolicy.Fixed, QSizePolicy.Fixed)
                    widget.textChanged.connect(partial(self.get_selector, self.dlg_selector, selector_type, filter=True,
                                                       widget=widget, current_tab=current_tab))
                    widget.textChanged.connect(partial(self.manage_filter, dialog, widget, 'save'))
                    widget.setLayoutDirection(Qt.RightToLeft)
                    setattr(self, f"var_txt_filter_{form_tab['tabName']}", '')
                else:
                    widget = tools_qt.getWidget(dialog, 'txt_filter_' + str(form_tab['tabName']))

                field['layoutname'] = gridlayout.objectName()
                field['layoutorder'] = i
                i = i + 1
                self.put_widgets(dialog, field, label, widget)
                widget.setFocus()

            if 'manageAll' in form_tab:
                if (form_tab['manageAll']).lower() == 'true':
                    if tools_qt.getWidget(dialog, f"lbl_manage_all_{form_tab['tabName']}") is None:
                        label = QLabel()
                        label.setObjectName(f"lbl_manage_all_{form_tab['tabName']}")
                        label.setText('Check all')
                    else:
                        label = tools_qt.getWidget(dialog, f"lbl_manage_all_{form_tab['tabName']}")

                    if tools_qt.getWidget(dialog, f"chk_all_{form_tab['tabName']}") is None:
                        widget = QCheckBox()
                        widget.setObjectName('chk_all_' + str(form_tab['tabName']))
                        widget.stateChanged.connect(partial(self.manage_all, dialog, widget))
                        widget.setLayoutDirection(Qt.RightToLeft)

                    else:
                        widget = tools_qt.getWidget(dialog, f"chk_all_{form_tab['tabName']}")
                    field['layoutname'] = gridlayout.objectName()
                    field['layoutorder'] = i
                    i = i + 1
                    self.chk_all = widget
                    self.put_widgets(dialog, field, label, widget)

            for order, field in enumerate(form_tab['fields']):
                label = QLabel()
                label.setObjectName('lbl_' + field['label'])
                label.setText(field['label'])

                widget = self.add_checkbox(field)
                widget.stateChanged.connect(partial(self.set_selection_mode, dialog, widget, selection_mode))
                widget.setLayoutDirection(Qt.RightToLeft)

                field['layoutname'] = gridlayout.objectName()
                field['layoutorder'] = order + i
                self.put_widgets(dialog, field, label, widget)

            vertical_spacer1 = QSpacerItem(20, 40, QSizePolicy.Minimum, QSizePolicy.Expanding)
            gridlayout.addItem(vertical_spacer1)

        # Set last tab used by user as current tab
        tabname = json_result['body']['form']['currentTab']
        tab = main_tab.findChild(QWidget, tabname)

        if tab:
            main_tab.setCurrentWidget(tab)

        if is_setselector is not None and hasattr(self, 'widget_filter'):
            widget = dialog.main_tab.findChild(QLineEdit, f'txt_filter_{tabname}')
            if widget:
                widget.blockSignals(True)
                index = dialog.main_tab.currentIndex()
                tab_name = dialog.main_tab.widget(index).objectName()
                value = getattr(self, f"var_txt_filter_{tab_name}")
                tools_qt.setWidgetText(dialog, widget, f'{value}')
                widget.blockSignals(False)


    def set_selection_mode(self, dialog, widget, selection_mode):
        """ Manage selection mode
        :param dialog: QDialog where search all checkbox
        :param widget: QCheckBox that has changed status (QCheckBox)
        :param selection_mode: "keepPrevious", "keepPreviousUsingShift", "removePrevious" (String)
        """

        # Get QCheckBox check all
        index = dialog.main_tab.currentIndex()
        widget_list = dialog.main_tab.widget(index).findChildren(QCheckBox)
        tab_name = dialog.main_tab.widget(index).objectName()
        widget_all = dialog.findChild(QCheckBox, f'chk_all_{tab_name}')

        is_alone = False
        key_modifier = QApplication.keyboardModifiers()

        if selection_mode == 'removePrevious' or \
                (selection_mode == 'keepPreviousUsingShift' and key_modifier != Qt.ShiftModifier):
            is_alone = True
            if widget_all is not None:
                widget_all.blockSignals(True)
                tools_qt.setChecked(dialog, widget_all, False)
                widget_all.blockSignals(False)
            self.remove_previuos(dialog, widget, widget_all, widget_list)

        self.set_selector(dialog, widget, is_alone)


    def remove_previuos(self, dialog, widget, widget_all, widget_list):
        """ Remove checks of not selected QCheckBox
        :param dialog: QDialog
        :param widget: QCheckBox that has changed status (QCheckBox)
        :param widget_all: QCheckBox that handles global selection (QCheckBox)
        :param widget_list: List of all QCheckBox in the current tab ([QCheckBox, QCheckBox, ...])
        """

        for checkbox in widget_list:
            # Some selectors.ui dont have widget_all
            if widget_all is not None:
                if checkbox == widget_all or checkbox.objectName() == widget_all.objectName():
                    continue
                elif checkbox.objectName() != widget.objectName():
                    checkbox.blockSignals(True)
                    tools_qt.setChecked(dialog, checkbox, False)
                    checkbox.blockSignals(False)

            elif checkbox.objectName() != widget.objectName():
                checkbox.blockSignals(True)
                tools_qt.setChecked(dialog, checkbox, False)
                checkbox.blockSignals(False)


    def set_selector(self, dialog, widget, is_alone):
        """  Send values to DB and reload selectors
        :param dialog: QDialog
        :param widget: QCheckBox that contains the information to generate the json (QCheckBox)
        :param is_alone: Defines if the selector is unique (True) or multiple (False) (Boolean)
        """

        # Get current tab name
        index = dialog.main_tab.currentIndex()
        tab_name = dialog.main_tab.widget(index).objectName()
        selector_type = dialog.main_tab.widget(index).property("selector_type")
        qgis_project_add_schema = self.controller.plugin_settings_value('gwAddSchema')
        widget_all = dialog.findChild(QCheckBox, f'chk_all_{tab_name}')

        if widget_all is None or (widget_all is not None and widget.objectName() != widget_all.objectName()):
            extras = (f'"selectorType":"{selector_type}", "tabName":"{tab_name}", '
                      f'"id":"{widget.objectName()}", "isAlone":"{is_alone}", "value":"{widget.isChecked()}", '
                      f'"addSchema":"{qgis_project_add_schema}"')
        else:
            check_all = tools_qt.isChecked(dialog, widget_all)
            extras = f'"selectorType":"{selector_type}", "tabName":"{tab_name}", "checkAll":"{check_all}",  ' \
                f'"addSchema":"{qgis_project_add_schema}"'

        body = self.create_body(extras=extras)
        json_result = self.controller.get_json('gw_fct_setselectors', body)

        if str(tab_name) == 'tab_exploitation':
<<<<<<< HEAD
=======

>>>>>>> 6635cdeb
            # Zoom to exploitation
            x1 = json_result['body']['data']['geometry']['x1']
            y1 = json_result['body']['data']['geometry']['y1']
            x2 = json_result['body']['data']['geometry']['x2']
            y2 = json_result['body']['data']['geometry']['y2']
            if x1 is not None:
                self.zoom_to_rectangle(x1, y1, x2, y2, margin=0)
<<<<<<< HEAD

=======
                
>>>>>>> 6635cdeb
            # getting mapzones style
            self.set_style_mapzones()

        # Refresh canvas
        self.controller.set_layer_index('v_edit_arc')
        self.controller.set_layer_index('v_edit_node')
        self.controller.set_layer_index('v_edit_connec')
        self.controller.set_layer_index('v_edit_gully')
        self.controller.set_layer_index('v_edit_link')
        self.controller.set_layer_index('v_edit_plan_psector')

        self.get_selector(dialog, f'"{selector_type}"', is_setselector=json_result)

        widget_filter = tools_qt.getWidget(dialog, f"txt_filter_{tab_name}")
        if widget_filter and tools_qt.getWidgetText(dialog, widget_filter, False, False) not in (None, ''):
            widget_filter.textChanged.emit(widget_filter.text())


    def manage_filter(self, dialog, widget, action):
        index = dialog.main_tab.currentIndex()
        tab_name = dialog.main_tab.widget(index).objectName()
        if action == 'save':
            setattr(self, f"var_txt_filter_{tab_name}", tools_qt.getWidgetText(dialog, widget))
        else:
            setattr(self, f"var_txt_filter_{tab_name}", '')
<|MERGE_RESOLUTION|>--- conflicted
+++ resolved
@@ -1841,10 +1841,6 @@
         json_result = self.controller.get_json('gw_fct_setselectors', body)
 
         if str(tab_name) == 'tab_exploitation':
-<<<<<<< HEAD
-=======
-
->>>>>>> 6635cdeb
             # Zoom to exploitation
             x1 = json_result['body']['data']['geometry']['x1']
             y1 = json_result['body']['data']['geometry']['y1']
@@ -1852,11 +1848,7 @@
             y2 = json_result['body']['data']['geometry']['y2']
             if x1 is not None:
                 self.zoom_to_rectangle(x1, y1, x2, y2, margin=0)
-<<<<<<< HEAD
-
-=======
-                
->>>>>>> 6635cdeb
+
             # getting mapzones style
             self.set_style_mapzones()
 
@@ -1876,6 +1868,7 @@
 
 
     def manage_filter(self, dialog, widget, action):
+
         index = dialog.main_tab.currentIndex()
         tab_name = dialog.main_tab.widget(index).objectName()
         if action == 'save':
