--- conflicted
+++ resolved
@@ -79,11 +79,7 @@
         # Set current/selected date and link
         if row:
             utils_giswater.setCalendarDate(self.dlg_add_doc, 'date', row.value('date'))
-<<<<<<< HEAD
-            utils_giswater.setWidgetText(self.dlg_add_doc, 'txt_path', row.value('path'))
-=======
             utils_giswater.setWidgetText(self.dlg_add_doc, 'path', row.value('path'))
->>>>>>> 030fa9ca
         else:
             utils_giswater.setCalendarDate(self.dlg_add_doc, 'date', None)
 
@@ -98,13 +94,8 @@
         self.set_completer_feature_id(self.dlg_add_doc.feature_id, geom_type, viewname)
 
         # Set signals
-<<<<<<< HEAD
-        self.dlg_add_doc.btn_path_url.clicked.connect(partial(self.open_web_browser, self.dlg_add_doc, "txt_path"))
-        self.dlg_add_doc.btn_path_doc.clicked.connect(partial(self.get_file_dialog, self.dlg_add_doc, "txt_path"))
-=======
         self.dlg_add_doc.btn_path_url.clicked.connect(partial(self.open_web_browser, self.dlg_add_doc, "path"))
         self.dlg_add_doc.btn_path_doc.clicked.connect(partial(self.get_file_dialog, self.dlg_add_doc, "path"))
->>>>>>> 030fa9ca
         self.dlg_add_doc.btn_accept.clicked.connect(partial(self.manage_document_accept, table_object, tablename, qtable, item_id))        
         self.dlg_add_doc.btn_cancel.clicked.connect(partial(self.manage_close, self.dlg_add_doc, table_object, cur_active_layer, excluded_layers=["v_edit_element"]))
         self.dlg_add_doc.rejected.connect(partial(self.manage_close, self.dlg_add_doc, table_object, cur_active_layer, excluded_layers=["v_edit_element"]))
@@ -120,12 +111,10 @@
         self.dlg_add_doc.tab_feature.setCurrentIndex(0)
         self.geom_type = "arc"
         self.tab_feature_changed(self.dlg_add_doc, table_object, excluded_layers=["v_edit_element"])
+
         # Open the dialog
         self.open_dialog(self.dlg_add_doc, dlg_name='doc', maximize_button=False)
-<<<<<<< HEAD
-=======
-
->>>>>>> 030fa9ca
+
         return self.dlg_add_doc
 
 
@@ -149,11 +138,7 @@
         doc_type = utils_giswater.getWidgetText(self.dlg_add_doc, "doc_type", return_string_null=True)
         date = utils_giswater.getCalendarDate(self.dlg_add_doc, "date", datetime_format="yyyy/MM/dd")
         observ = utils_giswater.getWidgetText(self.dlg_add_doc, "observ", return_string_null=False)
-<<<<<<< HEAD
-        path = utils_giswater.getWidgetText(self.dlg_add_doc, "txt_path", return_string_null=False)
-=======
         path = utils_giswater.getWidgetText(self.dlg_add_doc, "path", return_string_null=False)
->>>>>>> 030fa9ca
 
         if doc_type == 'null':
             message = "You need to insert doc_type"
