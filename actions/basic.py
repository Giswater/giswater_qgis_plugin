--- conflicted
+++ resolved
@@ -46,11 +46,7 @@
 
         # Get the name of the last tab used by the user
         current_tab = self.get_last_tab(self.dlg_selector, 'basic')
-<<<<<<< HEAD
-        self.get_selector(self.dlg_selector, selector_values,current_tab=current_tab)
-=======
         self.get_selector(self.dlg_selector, selector_values, current_tab=current_tab)
->>>>>>> 4249e987
 
         if self.controller.dlg_docker:
             self.controller.dock_dialog(self.dlg_selector)
