# -*- coding: utf-8 -*-
"""
This file is part of Giswater 3.1
The program is free software: you can redistribute it and/or modify it under the terms of the GNU
General Public License as published by the Free Software Foundation, either version 3 of the License,
or (at your option) any later version.
"""
try:
    from qgis.core import Qgis
except ImportError:
    from qgis.core import QGis as Qgis

if Qgis.QGIS_VERSION_INT < 29900:
    from qgis.core import QgsPoint as QgsPointXY
    from qgis.PyQt.QtGui import QStringListModel
else:
    from qgis.core import QgsPointXY
    from qgis.PyQt.QtCore import QStringListModel
    from builtins import range

from qgis.PyQt.QtCore import QDate, QSortFilterProxyModel, Qt
from qgis.PyQt.QtGui import QColor, QStandardItem, QStandardItemModel
from qgis.PyQt.QtSql import QSqlTableModel
<<<<<<< HEAD
from qgis.core import QgsGeometry, QgsFeatureRequest
=======
from qgis.PyQt.QtWidgets import QAbstractItemView, QAction, QCheckBox, QComboBox, QCompleter, QFileDialog, QHBoxLayout
from qgis.PyQt.QtWidgets import QLineEdit, QTableView, QToolButton, QWidget

from qgis.core import QgsFeatureRequest, QgsGeometry, QgsPoint
>>>>>>> a0a50aec
from qgis.gui import QgsRubberBand

import csv, os, re
from functools import partial

import utils_giswater
from .manage_visit import ManageVisit
from .parent_manage import ParentManage
from ..ui_manager import AddLot
from ..ui_manager import BasicTable
from ..ui_manager import LotManagement
from ..ui_manager import Multirow_selector


class AddNewLot(ParentManage):

    def __init__(self, iface, settings, controller, plugin_dir):
        """ Class to control 'Add basic visit' of toolbar 'edit' """

        ParentManage.__init__(self, iface, settings, controller, plugin_dir)
        self.ids = []
        self.rb_red = QgsRubberBand(self.canvas)
        self.rb_red.setColor(Qt.darkRed)
        self.rb_red.setIconSize(20)
        self.rb_list = []
        self.lot_date_format = 'yyyy-MM-dd'
        self.max_team_id = 0


    def manage_lot(self, lot_id=None, is_new=True, visitclass_id=None):

        # turnoff autocommit of this and base class. Commit will be done at dialog button box level management
        self.autocommit = True
        self.remove_ids = False
        self.is_new_lot = is_new
        self.cmb_position = 15  # Variable used to set the position of the QCheckBox in the relations table

        # Get layers of every geom_type
        self.reset_lists()
        self.reset_layers()
        self.layers['arc'] = [self.controller.get_layer_by_tablename('v_edit_arc')]
        self.layers['node'] = [self.controller.get_layer_by_tablename('v_edit_node')]
        self.layers['connec'] = [self.controller.get_layer_by_tablename('v_edit_connec')]

        # Add 'gully' for 'UD' projects
        if self.controller.get_project_type() == 'ud':
            self.layers['gully'] = self.controller.get_group_layers('gully', True)

        self.dlg_lot = AddLot()
        self.load_settings(self.dlg_lot)
        self.load_user_values(self.dlg_lot)
        self.dropdown = self.dlg_lot.findChild(QToolButton, 'action_selector')
        self.dropdown.setPopupMode(QToolButton.MenuButtonPopup)

        # Create action and put into QToolButton
        action_by_expression = self.create_action('action_by_expression', self.dlg_lot.action_selector, '204', 'Select by expression')
        action_by_polygon = self.create_action('action_by_polygon', self.dlg_lot.action_selector, '205', 'Select by polygon')
        self.dropdown.addAction(action_by_expression)
        self.dropdown.addAction(action_by_polygon)
        self.dropdown.setDefaultAction(action_by_expression)

        # Set icons
        self.set_icon(self.dlg_lot.btn_feature_insert, "111")
        self.set_icon(self.dlg_lot.btn_feature_delete, "112")
        self.set_icon(self.dlg_lot.btn_feature_snapping, "137")

        # Set date format to date widgets
        utils_giswater.set_regexp_date_validator(self.dlg_lot.startdate, self.dlg_lot.btn_accept, 1)
        utils_giswater.set_regexp_date_validator(self.dlg_lot.enddate, self.dlg_lot.btn_accept, 1)
        utils_giswater.set_regexp_date_validator(self.dlg_lot.real_startdate, self.dlg_lot.btn_accept, 1)
        utils_giswater.set_regexp_date_validator(self.dlg_lot.real_enddate, self.dlg_lot.btn_accept, 1)
        self.dlg_lot.enddate.textChanged.connect(self.check_dates_consistency)

        self.lot_id = self.dlg_lot.findChild(QLineEdit, "lot_id")
        self.user_name = self.dlg_lot.findChild(QLineEdit, "user_name")
        self.visit_class = self.dlg_lot.findChild(QComboBox, "cmb_visit_class")

        # Tab 'Relations'
        self.feature_type = self.dlg_lot.findChild(QComboBox, "feature_type")
        self.tbl_relation = self.dlg_lot.findChild(QTableView, "tbl_relation")
        utils_giswater.set_qtv_config(self.tbl_relation)
        utils_giswater.set_qtv_config(self.dlg_lot.tbl_visit)
        self.feature_type.setEnabled(False)

        # Fill QWidgets of the form
        self.fill_fields(lot_id)

        new_lot_id = lot_id
        if lot_id is None:
            new_lot_id = self.get_next_id('om_visit_lot', 'id')
        utils_giswater.setWidgetText(self.dlg_lot, self.lot_id, new_lot_id)

        self.geom_type = utils_giswater.get_item_data(self.dlg_lot, self.visit_class, 2).lower()
        if self.geom_type != '':
            viewname = "v_edit_" + self.geom_type
            self.set_completer_feature_id(self.dlg_lot.feature_id, self.geom_type, viewname)
        else:
            self.geom_type = 'arc'
        self.clear_selection()

        # Set actions signals
        action_by_expression.triggered.connect(partial(self.activate_selection, self.dlg_lot, action_by_expression, 'mActionSelectByExpression'))
        action_by_polygon.triggered.connect(partial(self.activate_selection, self.dlg_lot, action_by_polygon, 'mActionSelectPolygon'))

        # Set widgets signals
        self.dlg_lot.cmb_ot.activated.connect(partial(self.set_ot_fields))
        self.dlg_lot.cmb_ot.editTextChanged.connect(partial(self.filter_by_list, self.dlg_lot.cmb_ot))

        self.dlg_lot.btn_feature_insert.clicked.connect(partial(self.insert_row))
        self.dlg_lot.btn_feature_delete.clicked.connect(partial(self.remove_selection, self.dlg_lot, self.tbl_relation))
        self.dlg_lot.btn_feature_snapping.clicked.connect(partial(self.set_active_layer))
        self.dlg_lot.btn_feature_snapping.clicked.connect(partial(self.selection_init, self.dlg_lot))
        self.dlg_lot.cmb_visit_class.currentIndexChanged.connect(self.set_tab_dis_enabled)
        self.dlg_lot.cmb_visit_class.currentIndexChanged.connect(self.set_active_layer)
        self.dlg_lot.cmb_visit_class.currentIndexChanged.connect(partial(self.event_feature_type_selected, self.dlg_lot))
        self.dlg_lot.cmb_visit_class.currentIndexChanged.connect(partial(self.reload_table_visit))
        self.dlg_lot.cmb_status.currentIndexChanged.connect(partial(self.manage_cmb_status))
        self.dlg_lot.txt_filter.textChanged.connect(partial(self.reload_table_visit))
        self.dlg_lot.date_event_from.dateChanged.connect(partial(self.reload_table_visit))
        self.dlg_lot.date_event_to.dateChanged.connect(partial(self.reload_table_visit))
        self.dlg_lot.btn_validate_all.clicked.connect(partial(self.validate_all, self.dlg_lot.tbl_visit))
        self.dlg_lot.tbl_relation.doubleClicked.connect(partial(self.zoom_to_feature, self.dlg_lot.tbl_relation))
        self.dlg_lot.tbl_visit.doubleClicked.connect(partial(self.zoom_to_feature, self.dlg_lot.tbl_visit))
        self.dlg_lot.btn_open_visit.clicked.connect(partial(self.open_visit, self.dlg_lot.tbl_visit))
        # TODO pending to make function delete_visit
        # self.dlg_lot.btn_delete_visit.clicked.connect(partial(self.delete_visit, self.dlg_lot.tbl_visit))
        ignore_columns = ('visitcat_id', 'ext_code', 'webclient_id', 'expl_id', 'the_geom', 'is_done', 'status')
        self.dlg_lot.btn_export_visits.clicked.connect(
            partial(self.export_model_to_csv, self.dlg_lot, self.dlg_lot.tbl_visit, ignore_columns, self.lot_date_format))
        self.dlg_lot.btn_path.clicked.connect(partial(self.select_path, self.dlg_lot))

        self.dlg_lot.btn_cancel.clicked.connect(partial(self.manage_rejected))
        self.dlg_lot.rejected.connect(partial(self.manage_rejected))
        self.dlg_lot.rejected.connect(partial(self.reset_rb_list, self.rb_list))
        self.dlg_lot.btn_accept.clicked.connect(partial(self.save_lot))
        self.dlg_lot.cmb_man_team.clicked.connect(self.manage_team)

        self.set_lot_headers()
        self.set_active_layer()
        if lot_id is not None:
            self.set_values(lot_id)
            self.geom_type = utils_giswater.get_item_data(self.dlg_lot, self.visit_class, 2).lower()
            self.populate_table_relations(lot_id)
            self.update_id_list()
            self.set_dates()
            self.reload_table_visit()

        # Enable or disable QWidgets
        self.dlg_lot.txt_ot_type.setReadOnly(True)
        self.dlg_lot.txt_wotype_id.setReadOnly(True)
        self.dlg_lot.txt_ot_address.setReadOnly(True)
        self.dlg_lot.cmb_visit_class.setEnabled(False)

        # Check if enable or disable tab relation if
        self.set_tab_dis_enabled()

        # Set autocompleters of the form
        self.set_completers()
        self.hilight_features(self.rb_list)

        # Open the dialog
        self.open_dialog(self.dlg_lot, dlg_name="add_lot")


    def manage_cmb_status(self):
        """ Control of status_lot and widgets according to the selected status_lot """
        value = utils_giswater.get_item_data(self.dlg_lot, self.dlg_lot.cmb_status, 0)
        # Set all options enabled
        all_index = ['1', '2', '3', '4', '5', '6', '7']
        utils_giswater.set_combo_item_select_unselectable(self.dlg_lot.cmb_status, all_index, 0, (1 | 32))
        self.dlg_lot.btn_validate_all.setEnabled(True)
        self.dlg_lot.tbl_visit.setEnabled(True)
        self.dlg_lot.btn_delete_visit.setEnabled(True)

        # Disable options of QComboBox according combo selection
        if value in (1, 2, 3, 7):
            utils_giswater.set_combo_item_select_unselectable(self.dlg_lot.cmb_status, ['4', '5', '6'], 0)
        elif value in (4, 5):
            utils_giswater.set_combo_item_select_unselectable(self.dlg_lot.cmb_status, ['1', '2', '3', '7'], 0)
        elif value in [6]:
            utils_giswater.set_combo_item_select_unselectable(self.dlg_lot.cmb_status, ['1', '2', '3', '4', '7'], 0)
            self.dlg_lot.btn_validate_all.setEnabled(False)
            self.dlg_lot.tbl_visit.setEnabled(False)
            self.dlg_lot.btn_delete_visit.setEnabled(False)
        self.disbale_actions(value)


    def set_checkbox_values(self):
        """ Set checkbox with the same values as the validate column """
        model = self.dlg_lot.tbl_relation.model()
        for x in range(0, model.rowCount()):
            index = model.index(x, self.cmb_position-1)
            value = model.data(index)

            widget_cell = self.dlg_lot.tbl_relation.model().index(x, self.cmb_position)
            widget = self.dlg_lot.tbl_relation.indexWidget(widget_cell)
            chk_list = widget.findChildren(QCheckBox)
            if str(value) == 'True':
                chk_list[0].setChecked(True)


    def validate_all(self, qtable):
        """ Set all QComboBox with validated option """
        model = qtable.model()
        for x in range(0, model.rowCount()):
            index = qtable.model().index(x, self.cmb_position)
            cmb = qtable.indexWidget(index)
            utils_giswater.set_combo_itemData(cmb, '2', 0)


    def manage_team(self):
        """ Open dialog of teams"""
        self.max_team_id = self.get_max_id('cat_team')
        self.dlg_basic_table = BasicTable()
        self.load_settings(self.dlg_basic_table)
        table_name = 'cat_team'

        # @setEditStrategy: 0: OnFieldChange, 1: OnRowChange, 2: OnManualSubmit
        self.fill_table(self.dlg_basic_table.tbl_basic, table_name, QSqlTableModel.OnManualSubmit)
        self.set_table_columns(self.dlg_basic_table, self.dlg_basic_table.tbl_basic, table_name)
        self.dlg_basic_table.btn_cancel.clicked.connect(partial(self.cancel_changes, self.dlg_basic_table.tbl_basic))
        self.dlg_basic_table.btn_cancel.clicked.connect(partial(self.close_dialog, self.dlg_basic_table))
        self.dlg_basic_table.btn_accept.clicked.connect(partial(self.save_basic_table, self.dlg_basic_table.tbl_basic))
        self.dlg_basic_table.btn_add_row.clicked.connect(partial(self.add_row, self.dlg_basic_table.tbl_basic))
        self.dlg_basic_table.rejected.connect(partial(self.save_settings, self.dlg_basic_table))
        self.open_dialog(self.dlg_basic_table)


    def populate_cmb_team(self):
        """ Fill ComboBox cmb_assigned_to """
        sql = ("SELECT id, idval"
               " FROM " + self.schema_name + ".cat_team "
               " WHERE active is True "
               " ORDER BY idval")
        users = self.controller.get_rows(sql, commit=True)
        if users:
            utils_giswater.set_item_data(self.dlg_lot.cmb_assigned_to, users, 1)


    def cancel_changes(self, qtable):
        model = qtable.model()
        model.revertAll()
        model.database().rollback()


    def add_row(self, qtable):
        """ Append new record to model with correspondent id """
        self.max_team_id += 1
        model = qtable.model()
        record = model.record()
        record.setValue("id", self.max_team_id)
        model.insertRecord(model.rowCount(), record)


    def get_max_id(self, table_name):
        sql = ("SELECT MAX(id) FROM " + self.schema_name + "." + table_name)
        row = self.controller.get_row(sql, commit=True)
        if row:
            return int(row[0])
        return 0


    def save_basic_table(self, qtable):
        model = qtable.model()
        if model.submitAll():
            self.close_dialog(self.dlg_basic_table)
            self.populate_cmb_team()
        else:
            print("KO ")


    def manage_widget_lot(self, lot_id):
        # Fill ComboBox cmb_ot
        sql = ("SELECT ext_workorder.ct, ext_workorder.class_id,  ext_workorder.wotype_id, ext_workorder.wotype_name, "
               " ext_workorder.address, ext_workorder.serie, ext_workorder.visitclass_id "
               " FROM " + self.schema_name + ".ext_workorder "
               " LEFT JOIN " + self.schema_name + ".om_visit_lot ON om_visit_lot.serie = ext_workorder.serie "
               " WHERE om_visit_lot.serie IS NULL")
        if lot_id:
            _sql = ("SELECT serie FROM " + self.schema_name + ".om_visit_lot "
                    " WHERE id = '"+str(lot_id)+"'")
            ct = self.controller.get_row(_sql, commit=True)
            sql += " OR ext_workorder.serie = '"+str(ct[0])+"'"
        sql += " order by ct"

        rows = self.controller.get_rows(sql, commit=True)

        self.list_to_show = ['']  # List to show
        self.list_to_work = [['', '', '',  '', '', '', '']]  # List to work (find feature)
        if rows:
            for row in rows:
                self.list_to_show.append(row[0])
                # elem = (0-class_id, 1-wotype_id, 2-wotype_name, 3-address, 4-serie,5-visitclass_id)
                elem = [row[1], row[2], row[3], row[4], row[5], row[6]]
                self.list_to_work.append(elem)
        self.set_model_by_list(self.list_to_show, self.dlg_lot.cmb_ot)


    def filter_by_list(self, widget):
        """ The combination of this function and the function self.set_model_by_list(List, QCombobox),
        make the QCombobox can filter by text as if it were a ILIKE"""
        self.proxy_model.setFilterFixedString(widget.currentText())


    def set_model_by_list(self, string_list, widget):
        """ The combination of this function and the function self.filter_by_list(QCombobox),
        make the QCombobox can filter by text as if it were a ILIKE"""
        model = QStringListModel()
        model.setStringList(string_list)
        self.proxy_model = QSortFilterProxyModel()
        self.proxy_model.setSourceModel(model)
        self.proxy_model.setFilterKeyColumn(0)

        proxy_model_aux = QSortFilterProxyModel()
        proxy_model_aux.setSourceModel(model)
        proxy_model_aux.setFilterKeyColumn(0)

        widget.setModel(proxy_model_aux)
        widget.setModelColumn(0)
        completer = QCompleter()

        completer.setModel(self.proxy_model)
        completer.setCompletionColumn(0)
        completer.setCompletionMode(QCompleter.UnfilteredPopupCompletion)
        widget.setCompleter(completer)


    def check_dates_consistency(self):
        """ Check that the date 'from' is lees than the date 'to'"""
        # Get dates as text
        startdate = utils_giswater.getWidgetText(self.dlg_lot, self.dlg_lot.startdate)
        enddate = utils_giswater.getWidgetText(self.dlg_lot, self.dlg_lot.enddate, False, False)

        if enddate == '':
            self.dlg_lot.startdate.setStyleSheet("border: 1px solid gray")
            self.dlg_lot.enddate.setStyleSheet("border: 1px solid gray")
            return

        # Transform text dates as QDate
        startdate = QDate.fromString(startdate, self.lot_date_format)
        enddate = QDate.fromString(enddate, self.lot_date_format)

        if startdate <= enddate:
            self.dlg_lot.startdate.setStyleSheet("border: 1px solid gray")
            self.dlg_lot.enddate.setStyleSheet("border: 1px solid gray")
        else:
            self.dlg_lot.startdate.setStyleSheet("border: 1px solid red")
            self.dlg_lot.enddate.setStyleSheet("border: 1px solid red")


    def set_ot_fields(self, index):
        item = self.list_to_work[index]
        utils_giswater.setWidgetText(self.dlg_lot, self.dlg_lot.txt_ot_type, item[0])
        utils_giswater.setWidgetText(self.dlg_lot, self.dlg_lot.txt_wotype_id, item[2])
        utils_giswater.setWidgetText(self.dlg_lot, self.dlg_lot.txt_ot_address, item[3])
        utils_giswater.setWidgetText(self.dlg_lot, self.dlg_lot.descript,  item[1])
        utils_giswater.set_combo_itemData(self.dlg_lot.cmb_visit_class, str(item[5]), 0)


    def disbale_actions(self, value):
        """ Disable or enabled action according option selected into QComboBox cmb_status
            5=EXECUTAT, 6=REVISAT, 7=CANCEL.LAT
        """
        # Set actions enabled
        self.dlg_lot.action_selector.setEnabled(True)
        self.dlg_lot.btn_feature_insert.setEnabled(True)
        self.dlg_lot.btn_feature_delete.setEnabled(True)
        self.dlg_lot.btn_feature_snapping.setEnabled(True)

        # Set actions disabled
        if value in (5, 6, 7):
            self.dlg_lot.action_selector.setEnabled(False)
            self.dlg_lot.btn_feature_insert.setEnabled(False)
            self.dlg_lot.btn_feature_delete.setEnabled(False)
            self.dlg_lot.btn_feature_snapping.setEnabled(False)


    def open_visit(self, qtable):

        selected_list = qtable.selectionModel().selectedRows()
        if len(selected_list) == 0:
            message = "Any record selected"
            self.controller.show_warning(message)
            return

        index = selected_list[0]
        row = index.row()
        column_index = utils_giswater.get_col_index_by_col_name(qtable, 'visit_id')
        visit_id = index.sibling(row, column_index).data()

        manage_visit = ManageVisit(self.iface, self.settings, self.controller, self.plugin_dir)
        manage_visit.manage_visit(visit_id=visit_id)


    def read_standaritemmodel(self, qtable):

        headers = self.get_headers(qtable)
        rows = []
        model = qtable.model()

        for x in range(0, model.rowCount()):
            row = {}
            for c in range(0, model.columnCount()-1):
                index = model.index(x, c)
                value = model.data(index)
                row[headers[c]] = value
            rows.append(row)
        return rows


    def fill_fields(self, lot_id):
        """ Fill combo boxes of the form """

        # Visit tab
        # Set current date and time
        current_date = QDate.currentDate()
        utils_giswater.setWidgetText(self.dlg_lot, self.dlg_lot.startdate, current_date.toString(self.lot_date_format))

        # Set current user
        sql = "SELECT current_user"
        row = self.controller.get_row(sql, commit=self.autocommit)
        utils_giswater.setWidgetText(self.dlg_lot, self.user_name, row[0])

        # Fill ComboBox cmb_ot
        self.manage_widget_lot(lot_id)

        # Fill ComboBox cmb_visit_class
        sql = ("SELECT DISTINCT(om_visit_class.id), om_visit_class.idval, feature_type, tablename "
               " FROM " + self.schema_name + ".om_visit_class"
               " INNER JOIN " + self.schema_name + ".om_visit_class_x_wo "
               " ON om_visit_class_x_wo.visitclass_id = om_visit_class.id "
               " INNER JOIN " + self.schema_name + ".config_api_visit "
               " ON config_api_visit.visitclass_id = om_visit_class_x_wo.visitclass_id "
               " WHERE ismultifeature is False AND feature_type IS NOT null")

        visitclass_ids = self.controller.get_rows(sql, commit=True)
        if visitclass_ids:
            visitclass_ids.append(['', '', '', ''])
            utils_giswater.set_item_data(self.dlg_lot.cmb_visit_class, visitclass_ids, 1)

        # Fill ComboBox cmb_assigned_to
        self.populate_cmb_team()

        # Fill ComboBox cmb_status
        rows = self.get_values_from_catalog('om_typevalue', 'lot_cat_status')
        if rows:
            utils_giswater.set_item_data(self.dlg_lot.cmb_status, rows, 1, sort_combo=False)
            utils_giswater.set_combo_item_select_unselectable(self.dlg_lot.cmb_status, ['4', '5', '6'], 0)
            utils_giswater.set_combo_itemData(self.dlg_lot.cmb_status, '1', 0)

        # Relations tab
        # fill feature_type
        sql = ("SELECT id, id"
               " FROM " + self.schema_name + ".sys_feature_type"
               " WHERE net_category = 1"
               " ORDER BY id")
        feature_type = self.controller.get_rows(sql, commit=self.autocommit)
        if feature_type:
            utils_giswater.set_item_data(self.dlg_lot.feature_type, feature_type, 1)


    def get_next_id(self, table_name, pk):

        sql = ("SELECT max("+pk+"::integer) FROM " + self.schema_name + "."+table_name+";")
        row = self.controller.get_row(sql)
        if not row or not row[0]:
            return 0
        else:
            return row[0]+1


    def event_feature_type_selected(self, dialog):
        """Manage selection change in feature_type combo box.
        THis means that have to set completer for feature_id QTextLine and
        setup model for features to select table."""

        # 1) set the model linked to selecte features
        # 2) check if there are features related to the current visit
        # 3) if so, select them => would appear in the table associated to the model
        self.geom_type = self.feature_type.currentText().lower()

        viewname = "v_edit_" + self.geom_type
        self.set_completer_feature_id(dialog.feature_id, self.geom_type, viewname)
        self.set_lot_headers()


    def clear_selection(self, remove_groups=True):
        """ Remove all previous selections """

        layer = self.controller.get_layer_by_tablename("v_edit_arc")
        if layer:
            layer.removeSelection()
        layer = self.controller.get_layer_by_tablename("v_edit_node")
        if layer:
            layer.removeSelection()
        layer = self.controller.get_layer_by_tablename("v_edit_connec")
        if layer:
            layer.removeSelection()
        layer = self.controller.get_layer_by_tablename("v_edit_element")
        if layer:
            layer.removeSelection()

        if self.project_type == 'ud':
            layer = self.controller.get_layer_by_tablename("v_edit_gully")
            if layer:
                layer.removeSelection()

        try:
            if remove_groups:
                for layer in self.layers['arc']:
                    layer.removeSelection()
                for layer in self.layers['node']:
                    layer.removeSelection()
                for layer in self.layers['connec']:
                    layer.removeSelection()
                for layer in self.layers['gully']:
                    layer.removeSelection()
                for layer in self.layers['element']:
                    layer.removeSelection()
        except:
            pass

        self.canvas.refresh()


    def set_values(self, lot_id):

        sql = ("SELECT * FROM " + self.schema_name + ".om_visit_lot "
               " WHERE id ='"+str(lot_id)+"'")
        lot = self.controller.get_row(sql, commit=True)
        if lot:
            value = str(lot['serie']) + " " + str(lot['class_id'])
            utils_giswater.setWidgetText(self.dlg_lot, self.dlg_lot.cmb_ot, value)
            index = self.dlg_lot.cmb_ot.currentIndex()
            self.set_ot_fields(index)
            utils_giswater.setWidgetText(self.dlg_lot, self.dlg_lot.startdate, lot['startdate'])
            utils_giswater.setWidgetText(self.dlg_lot, self.dlg_lot.enddate, lot['enddate'])
            utils_giswater.setWidgetText(self.dlg_lot, self.dlg_lot.real_startdate, lot['real_startdate'])
            utils_giswater.setWidgetText(self.dlg_lot, self.dlg_lot.real_enddate, lot['real_enddate'])
            utils_giswater.set_combo_itemData(self.dlg_lot.cmb_visit_class, str(lot['visitclass_id']), 0)
            utils_giswater.set_combo_itemData(self.dlg_lot.cmb_assigned_to, str(lot['team_id']), 0)
            utils_giswater.set_combo_itemData(self.dlg_lot.cmb_status, str(lot['status']), 0)
            if lot['status'] in (4, 5):
                self.dlg_lot.cmb_assigned_to.setEnabled(False)
            utils_giswater.set_combo_itemData(self.dlg_lot.feature_type, lot['feature_type'], 0)

        self.set_lot_headers()


    def populate_visits(self, widget, table_name, expr_filter=None):
        """ Set a model with selected filter. Attach that model to selected table """

        if self.schema_name not in table_name:
            table_name = self.schema_name + "." + table_name

        # Set model
        model = QSqlTableModel()
        model.setTable(table_name)
        model.setEditStrategy(QSqlTableModel.OnManualSubmit)
        model.sort(0, 1)
        if expr_filter:
            model.setFilter(expr_filter)
        model.select()

        # Check for errors
        if model.lastError().isValid():
            self.controller.show_warning(model.lastError().text())

        # Attach model to table view
        widget.setModel(model)


    def update_id_list(self):
        feature_type = utils_giswater.get_item_data(self.dlg_lot, self.dlg_lot.feature_type, 1).lower()
        list_ids = self.get_table_values(self.tbl_relation, feature_type)
        for id_ in list_ids:
            if id_ not in self.ids:
                self.ids.append(id_)


    def get_table_values(self, qtable, geom_type):

        column_index = utils_giswater.get_col_index_by_col_name(qtable, geom_type+'_id')
        model = qtable.model()
        id_list = []
        for i in range(0, model.rowCount()):
            i = model.index(i, column_index)
            id_list.append(i.data())
        return id_list


    def activate_selection(self, dialog, action, action_name):

        self.set_active_layer()
        self.dropdown.setDefaultAction(action)
        self.disconnect_signal_selection_changed()
        self.iface.mainWindow().findChild(QAction, action_name).triggered.connect(
            partial(self.selection_changed_by_expr, dialog, self.layer_lot, self.geom_type))
        self.iface.mainWindow().findChild(QAction,action_name).trigger()


    def selection_changed_by_expr(self, dialog, layer, geom_type):
        self.canvas.selectionChanged.connect(partial(self.manage_selection, dialog,  layer, geom_type))


    def manage_selection(self, dialog, layer, geom_type):
        """ Slot function for signal 'canvas.selectionChanged' """

        field_id = geom_type + "_id"
        # Iterate over layer
        if layer.selectedFeatureCount() > 0:
            # Get selected features of the layer
            features = layer.selectedFeatures()
            for feature in features:
                # Append 'feature_id' into the list
                selected_id = feature.attribute(field_id)
                if selected_id not in self.ids:
                    self.ids.append(selected_id)
        self.reload_table_relations()


    def reload_table_relations(self):
        """ Reload @widget with contents of @tablename applying selected @expr_filter """

        standard_model = self.tbl_relation.model()
        feature_type = utils_giswater.get_item_data(self.dlg_lot, self.dlg_lot.feature_type, 1).lower()
        lot_id = utils_giswater.getWidgetText(self.dlg_lot, self.lot_id)
        id_list = self.get_table_values(self.tbl_relation, feature_type)

        layer_name = 'v_edit_' + utils_giswater.get_item_data(self.dlg_lot, self.dlg_lot.feature_type, 0).lower()
        field_id = utils_giswater.get_item_data(self.dlg_lot, self.dlg_lot.feature_type, 0).lower() + str('_id')
        layer = self.controller.get_layer_by_tablename(layer_name)
        for feature_id in self.ids:
            item = []
            if feature_id not in id_list:
                feature = self.get_feature_by_id(layer, feature_id, field_id)
                item.append('')
                item.append(feature_id)
                item.append(feature.attribute('code'))
                item.append(lot_id)
                item.append(1)  # Set status field of the table relation
                item.append('No visitat')
                item.append('')
                item.append('False')
                item.append(feature.geometry().asWkb().encode('hex').upper())
                row = []
                for value in item:
                    row.append(QStandardItem(str(value)))
                if len(row) > 0:
                    standard_model.appendRow(row)
        self.hilight_features(self.rb_list)
        self.set_dates()
        self.reload_table_visit()


    def insert_row(self):
        """ Insert single row into QStandardItemModel """

        standard_model = self.tbl_relation.model()
        feature_id = utils_giswater.getWidgetText(self.dlg_lot, self.dlg_lot.feature_id)
        lot_id = utils_giswater.getWidgetText(self.dlg_lot, self.lot_id)

        layer_name = 'v_edit_' + utils_giswater.get_item_data(self.dlg_lot, self.dlg_lot.feature_type, 0).lower()
        field_id = utils_giswater.get_item_data(self.dlg_lot, self.dlg_lot.feature_type, 0).lower() + str('_id')
        layer = self.controller.get_layer_by_tablename(layer_name)
        feature = self.get_feature_by_id(layer, feature_id, field_id)
        if feature is False:
            return

        if feature_id not in self.ids:
            item = [lot_id, feature_id, feature.attribute('code'), 0]
            row = []
            for value in item:
                if value not in ('', None):
                    row.append(QStandardItem(str(value)))
                else:
                    row.append(QStandardItem(None))
            if len(row) > 0:
                standard_model.appendRow(row)
                self.ids.append(feature_id)
                self.insert_single_checkbox(self.tbl_relation)
        self.hilight_features(self.rb_list)
        self.set_dates()
        self.reload_table_visit()


    def get_feature_by_id(self, layer, id_, field_id):
        expr = ""+str(field_id) + "='" + str(id_) + "'"
        features = layer.getFeatures(QgsFeatureRequest().setFilterExpression(expr))
        for feature in features:
            if feature[field_id] == id_:
                return feature
        return False


    def insert_single_checkbox(self, qtable):
        """ Create one QCheckBox and put into QTableView at position @self.cmb_position """
        cell_widget = QWidget()
        chk = QCheckBox()
        lay_out = QHBoxLayout(cell_widget)
        lay_out.addWidget(chk)
        lay_out.setAlignment(Qt.AlignCenter)
        lay_out.setContentsMargins(0, 0, 0, 0)
        cell_widget.setLayout(lay_out)
        i = qtable.model().index(qtable.model().rowCount()-1, self.cmb_position)
        qtable.setIndexWidget(i, cell_widget)


    def remove_selection(self, dialog, qtable):

        self.disconnect_signal_selection_changed()
        feature_type = utils_giswater.get_item_data(self.dlg_lot, self.dlg_lot.feature_type, 0).lower()
        # Get selected rows
        index_list = qtable.selectionModel().selectedRows()

        if len(index_list) == 0:
            message = "Any record selected"
            self.controller.show_info_box(message)
            return
        index = index_list[0]
        model = qtable.model()

        for i in range(len(index_list)-1, -1, -1):
            row = index_list[i].row()
            column_index = utils_giswater.get_col_index_by_col_name(qtable, feature_type + '_id')
            feature_id = index.sibling(row, column_index).data()
            self.ids.remove(feature_id)
            model.takeRow(row)
        self.hilight_features(self.rb_list)
        self.set_dates()
        self.reload_table_visit()


    def set_active_layer(self):

        self.current_layer = self.iface.activeLayer()
        # Set active layer
        layer_name = 'v_edit_' + utils_giswater.get_item_data(self.dlg_lot, self.visit_class, 2).lower()

        self.layer_lot = self.controller.get_layer_by_tablename(layer_name)
        self.iface.setActiveLayer(self.layer_lot)
        self.controller.set_layer_visible(self.layer_lot)


    def selection_init(self, dialog):
        """ Set canvas map tool to an instance of class 'MultipleSelection' """
        self.disconnect_signal_selection_changed()
        self.iface.actionSelect().trigger()
        self.connect_signal_selection_changed(dialog)


    def connect_signal_selection_changed(self, dialog):
        """ Connect signal selectionChanged """
        try:
            self.canvas.selectionChanged.connect(partial(self.manage_selection, dialog,  self.layer_lot, self.geom_type))
        except Exception:
            pass


    def set_tab_dis_enabled(self):
        feature_type = utils_giswater.get_item_data(self.dlg_lot, self.dlg_lot.cmb_visit_class, 2)
        index = 0

        for x in range(0, self.dlg_lot.tab_widget.count()):
            if self.dlg_lot.tab_widget.widget(x).objectName() == 'RelationsTab':
                index = x
                break
        if feature_type in('', 'null', None, -1):
            self.dlg_lot.tab_widget.setTabEnabled(index, False)
            return
        else:
            self.dlg_lot.tab_widget.setTabEnabled(index, True)
        utils_giswater.set_combo_itemData(self.feature_type, feature_type, 1)


    def set_dates(self):
        """ Set Max and Min date """
        table_name = utils_giswater.get_item_data(self.dlg_lot, self.dlg_lot.cmb_visit_class, 3)
        sql = ("SELECT MIN(startdate), MAX(enddate)"
               " FROM {}.{}".format(self.schema_name, table_name))
        row = self.controller.get_row(sql)
        if row:
            if row[0]:
                self.dlg_lot.date_event_from.setDate(row[0])
            else:
                current_date = QDate.currentDate()
                self.dlg_lot.date_event_from.setDate(current_date)
            if row[1]:
                self.dlg_lot.date_event_to.setDate(row[1])
            else:
                current_date = QDate.currentDate()
                self.dlg_lot.date_event_to.setDate(current_date)


    def reload_table_visit(self):

        feature_type = utils_giswater.get_item_data(self.dlg_lot, self.dlg_lot.cmb_visit_class, 2)
        object_id = utils_giswater.getWidgetText(self.dlg_lot, self.dlg_lot.txt_filter)
        lot_id = utils_giswater.getWidgetText(self.dlg_lot, self.dlg_lot.lot_id, False, False)
        visit_start = self.dlg_lot.date_event_from.date()
        visit_end = self.dlg_lot.date_event_to.date()
        # Get selected dates
        date_from = visit_start.toString('yyyyMMdd 00:00:00')
        date_to = visit_end.toString('yyyyMMdd 23:59:59')
        if date_from > date_to:
            message = "Selected date interval is not valid"
            self.controller.show_warning(message)
            return

        visit_class_id = utils_giswater.get_item_data(self.dlg_lot, self.dlg_lot.cmb_visit_class, 0)
        if visit_class_id == '':
            return

        table_name = utils_giswater.get_item_data(self.dlg_lot, self.dlg_lot.cmb_visit_class, 3)

        # Create interval dates
        format_low = self.lot_date_format + ' 00:00:00.000'
        format_high = self.lot_date_format + ' 23:59:59.999'
        interval = "'{}'::timestamp AND '{}'::timestamp".format(
            visit_start.toString(format_low), visit_end.toString(format_high))

        expr_filter = ("(startdate BETWEEN {0}) AND (enddate BETWEEN {0}"
                       " OR enddate is NULL)".format(interval))

        if object_id != 'null':
            expr_filter += " AND " + str(feature_type) + "_id::TEXT ILIKE '%" + str(object_id) + "%'"
        if lot_id != '':
            expr_filter += " AND lot_id='"+lot_id+"'"

        columns_name = self.controller.get_columns_list(table_name)
        standard_model = QStandardItemModel()
        self.dlg_lot.tbl_visit.setModel(standard_model)
        self.dlg_lot.tbl_visit.horizontalHeader().setStretchLastSection(True)

        # Get headers
        headers = []
        for x in columns_name:
            headers.append(x[0])

        # Set headers to model
        standard_model.setHorizontalHeaderLabels(headers)

        # Hide columns
        self.set_table_columns(self.dlg_lot, self.dlg_lot.tbl_visit, table_name, isQStandardItemModel=True)

        # Populate model visit
        sql = ("SELECT * FROM " + self.schema_name + "." + str(table_name) + ""
               " WHERE lot_id ='" + str(lot_id) + "'"
               " AND " + str(expr_filter)+"")
        rows = self.controller.get_rows(sql, commit=True)

        if rows is None:
            return

        for row in rows:
            item = []
            for value in row:
                if value is not None:
                    item.append(QStandardItem(str(value)))
                else:
                    item.append(QStandardItem(None))
            if len(row) > 0:
                standard_model.appendRow(item)

        self.put_combobox(self.dlg_lot.tbl_visit, rows)



    def put_combobox(self, qtable, rows):
        """ Set one column of a QtableView as QCheckBox with values from database. """

        # Fill ComboBox cmb_status
        status_list = self.get_values_from_catalog('om_typevalue', 'visit_cat_status')

        if status_list is None:
            return

        for x in range(0, len(rows)):
            combo = QComboBox()
            row = rows[x]
            utils_giswater.set_item_data(combo, status_list, 1)
            utils_giswater.set_combo_itemData(combo, str(row['status']), 0)
            i = qtable.model().index(x, self.cmb_position)
            qtable.setIndexWidget(i, combo)
            combo.currentIndexChanged.connect(partial(self.update_status, combo, qtable, x))


    def update_status(self, combo, qtable, pos_x):
        elem = combo.itemData(combo.currentIndex())
        i = qtable.model().index(pos_x, self.cmb_position)
        qtable.model().setData(i, elem[0])
        i = qtable.model().index(pos_x, self.cmb_position+1)
        qtable.model().setData(i, elem[1])


    def populate_table_relations(self, lot_id):
        standard_model = self.tbl_relation.model()
        feature_type = utils_giswater.get_item_data(self.dlg_lot, self.dlg_lot.cmb_visit_class, 2).lower()
        sql = ("SELECT * FROM " + self.schema_name + ".ve_lot_x_" + str(feature_type) + ""
               " WHERE lot_id ='"+str(lot_id)+"'")
        rows = self.controller.get_rows(sql, commit=True)
        self.set_table_columns(self.dlg_lot, self.dlg_lot.tbl_relation, "ve_lot_x_" + str(feature_type),
                               isQStandardItemModel=True)
        if rows is None:
            return
        for row in rows:
            item = []
            for value in row:
                if value is not None:
                    item.append(QStandardItem(str(value)))
                else:
                    item.append(QStandardItem(None))
            if len(row) > 0:
                standard_model.appendRow(item)


    def set_lot_headers(self):

        feature_type = utils_giswater.get_item_data(self.dlg_lot, self.dlg_lot.cmb_visit_class, 2).lower()
        if feature_type == '':
            return
        columns_name = self.controller.get_columns_list('ve_lot_x_' + str(feature_type))
        standard_model = QStandardItemModel()
        self.tbl_relation.setModel(standard_model)
        self.tbl_relation.horizontalHeader().setStretchLastSection(True)

        # # Get headers
        headers = []
        for x in columns_name:
            headers.append(x[0])
        # Set headers
        standard_model.setHorizontalHeaderLabels(headers)

        self.set_table_columns(self.dlg_lot, self.dlg_lot.tbl_relation, "ve_lot_x_" + str(feature_type),
                           isQStandardItemModel=True)

    def save_lot(self):
        lot = {}
        index = self.dlg_lot.cmb_ot.currentIndex()
        item = self.list_to_work[index]

        # item = (0-class_id, 1-wotype_id, 2-wotype_name, 3-address, 4-serie, 5-visitclass_id)
        if item[0] in (None, ''):
            msg = "Selecciona una OT"
            self.controller.show_info_box(msg, "Warning")
            return
        lot['startdate'] = utils_giswater.getWidgetText(self.dlg_lot, self.dlg_lot.startdate, False, False)
        lot['enddate'] = utils_giswater.getWidgetText(self.dlg_lot, self.dlg_lot.enddate, False, False)
        lot['team_id'] = utils_giswater.get_item_data(self.dlg_lot, self.dlg_lot.cmb_assigned_to, 0, True)
        lot['feature_type'] = utils_giswater.get_item_data(self.dlg_lot, self.dlg_lot.cmb_visit_class, 2).lower()
        lot['status'] = utils_giswater.get_item_data(self.dlg_lot, self.dlg_lot.cmb_status, 0)
        lot['class_id'] = item[0]
        lot['adreca'] = item[3]
        lot['serie'] = item[4]
        lot['visitclass_id'] = item[5]

        keys = ""
        values = ""
        update = ""
        for key, value in list(lot.items()):
            keys += "" + key + ", "
            if value not in ('', None):
                if type(value) in (int, bool):
                    values += "$$"+str(value)+"$$, "
                    update += str(key) + "=$$" + str(value) + "$$, "
                else:
                    values += "$$" + value + "$$, "
                    update += str(key) + "=$$" + value + "$$, "
            else:
                values += "null, "
                update += str(key) + "=null, "

        keys = keys[:-2]
        values = values[:-2]
        update = update[:-2]

        if self.is_new_lot is True:
            sql = ("INSERT INTO " + self.schema_name + ".om_visit_lot("+keys+") "
                   " VALUES (" + values + ") RETURNING id")
            row = self.controller.execute_returning(sql, commit=True)
            lot_id = row[0]
        else:
            lot_id = utils_giswater.getWidgetText(self.dlg_lot, 'lot_id', False, False)
            sql = ("UPDATE " + self.schema_name + ".om_visit_lot "
                   " SET "+str(update)+""
                   " WHERE id = '" + str(lot_id) + "'; \n")
            self.controller.execute_sql(sql)

        self.save_relations(lot, lot_id)
        status = self.save_visits(lot_id)
        if status:
            self.manage_rejected()


    def save_relations(self, lot, lot_id):
        # Manage relations
        sql = ("DELETE FROM " + self.schema_name + ".om_visit_lot_x_"+lot['feature_type'] + " "
               " WHERE lot_id = '"+str(lot_id)+"'; \n")
        model_rows = self.read_standaritemmodel(self.tbl_relation)

        # Save relations
        for item in model_rows:
            keys = "lot_id, "
            values = "$$"+str(lot_id)+"$$, "
            for key, value in list(item.items()):
                if key in (lot['feature_type']+'_id', 'code', 'status', 'observ', 'validate'):
                    if value not in('', None):
                        keys += ""+key+", "
                        if type(value) in (int, bool):
                            values += "$$"+str(value)+"$$, "
                        else:
                            values += "$$" + value + "$$, "
            keys = keys[:-2]
            values = values[:-2]
            sql += ("INSERT INTO " + self.schema_name + ".om_visit_lot_x_" + lot['feature_type'] + "("+keys+") "
                    " VALUES (" + values + "); \n")
        status = self.controller.execute_sql(sql)
        return status


    def save_visits(self, lot_id):
        # Manage visits
        table_name = utils_giswater.get_item_data(self.dlg_lot, self.dlg_lot.cmb_visit_class, 3)
        sql = ("DELETE FROM " + self.schema_name + "."+str(table_name)+" "
               " WHERE lot_id = '"+str(lot_id)+"'; \n")
        model_rows = self.read_standaritemmodel(self.dlg_lot.tbl_visit)
        for item in model_rows:
            keys = " "
            values = " "
            for key, value in list(item.items()):
                if value not in('', None):
                    keys += ""+key+", "
                    if type(value) in (int, bool):
                        values += "$$"+str(value)+"$$, "
                    else:
                        values += "$$" + value + "$$, "
            keys = keys[:-2]
            values = values[:-2]
            sql += ("INSERT INTO " + self.schema_name + "."+str(table_name)+" " "("+keys+") "
                    " VALUES (" + values + "); \n")
        status = self.controller.execute_sql(sql)
        return status


    def set_completers(self):
        """ Set autocompleters of the form """

        # Adding auto-completion to a QLineEdit - lot_id
        self.completer = QCompleter()
        self.dlg_lot.lot_id.setCompleter(self.completer)
        model = QStringListModel()

        sql = "SELECT DISTINCT(id) FROM " + self.schema_name + ".om_visit"
        rows = self.controller.get_rows(sql, commit=self.autocommit)
        values = []
        if rows:
            for row in rows:
                values.append(str(row[0]))

        model.setStringList(values)
        self.completer.setModel(model)


    def reset_rb_list(self, rb_list):
        self.rb_red.reset()
        for rb in rb_list:
            rb.reset()


    def hilight_features(self, rb_list):
        self.reset_rb_list(rb_list)
        feature_type = utils_giswater.get_item_data(self.dlg_lot, self.visit_class, 2).lower()
        layer = self.iface.activeLayer()
        if not layer:
            return
        field_id = feature_type + "_id"
        for _id in self.ids:
            feature = self.get_feature_by_id(layer, _id, field_id)
            geometry = feature.geometry()
            rb = QgsRubberBand(self.canvas)
            rb.setToGeometry(geometry, None)
            rb.setColor(QColor(0, 0, 240, 50))
            rb.setWidth(5)
            rb.show()
            rb_list.append(rb)


    def zoom_to_feature(self, qtable):

        feature_type = utils_giswater.get_item_data(self.dlg_lot, self.visit_class, 2).lower()
        selected_list = qtable.selectionModel().selectedRows()
        if len(selected_list) == 0:
            message = "Any record selected"
            self.controller.show_warning(message)
            return

        index = selected_list[0]
        row = index.row()
        column_index = utils_giswater.get_col_index_by_col_name(qtable, feature_type+'_id')
        feature_id = index.sibling(row, column_index).data()
        expr_filter = '"{}_id" IN ({})'.format(feature_type, "'"+feature_id+"'")

        # Check expression
        (is_valid, expr) = self.check_expression(expr_filter)

        self.select_features_by_ids(feature_type, expr)
        # self.iface.actionZoomToSelected().trigger()
        self.iface.actionZoomActualSize ().trigger()

        layer = self.iface.activeLayer()
        features = layer.selectedFeatures()

        for f in features:
            if feature_type == 'arc':
                list_coord = f.geometry().asPolyline()
            else:
                return
                # TODO
                list_coord = [str(f.geometry().asPoint()) + " " + str(f.geometry().asPoint())]
            break

        coords = "LINESTRING( "
        for c in list_coord:
            coords += str(c[0]) + " " + str(c[1]) + ","
        coords = coords[:-1] + ")"
        list_coord = re.search('\((.*)\)', str(coords))
        points = self.get_points(list_coord)
        self.draw_polyline(points)


    def manage_rejected(self):
        self.disconnect_signal_selection_changed()
        layer = self.iface.activeLayer()
        if layer:
            layer.removeSelection()
        self.save_settings(self.dlg_lot)
        self.save_user_values(self.dlg_lot)
        self.close_dialog(self.dlg_lot)


    def draw_polyline(self, points, color=QColor(255, 0, 0, 100), width=5, duration_time=None):
        """ Draw 'line' over canvas following list of points """
        self.rb_red.reset()
        rb = self.rb_red
        rb.setToGeometry(QgsGeometry.fromPolyline(points), None)
        rb.setColor(color)
        rb.setWidth(width)
        rb.show()


    def get_points(self, list_coord=None):
        """ Return list of points taken from geometry
        :type list_coord: list of coors in format ['x1 y1', 'x2 y2',....,'x99 y99']
        """

        coords = list_coord.group(1)
        polygon = coords.split(',')
        points = []

        for i in range(0, len(polygon)):
            x, y = polygon[i].split(' ')
            point = QgsPointXY(float(x), float(y))
            points.append(point)
        return points


    def get_headers(self, qtable):
        headers = []
        for x in range(0, qtable.model().columnCount()):
            headers.append(qtable.model().headerData(x, Qt.Horizontal))
        return headers


    def lot_manager(self):
        """ Button 75: Lot manager """

        # Create the dialog
        self.dlg_lot_man = LotManagement()
        self.load_settings(self.dlg_lot_man)
        self.load_user_values(self.dlg_lot_man)

        self.dlg_lot_man.tbl_lots.setSelectionBehavior(QAbstractItemView.SelectRows)
        self.populate_combo_filters(self.dlg_lot_man.cmb_actuacio, 'ext_workorder_type')
        rows = self.get_values_from_catalog('om_typevalue', 'lot_cat_status')
        if rows:
            rows.insert(0, ['', ''])
            utils_giswater.set_item_data(self.dlg_lot_man.cmb_estat, rows, 1, sort_combo=False)
            
        table_object = "v_ui_om_visit_lot"
        # set timeStart and timeEnd as the min/max dave values get from model
        current_date = QDate.currentDate()
        sql = ('SELECT MIN("Data inici planificada"), MAX("Data final planificada")'
               ' FROM {}.{}'.format(self.schema_name, table_object))
        row = self.controller.get_row(sql, commit=self.autocommit)
        if row:
            if row[0]:
                self.dlg_lot_man.date_event_from.setDate(row[0])
            if row[1]:
                self.dlg_lot_man.date_event_to.setDate(row[1])
            else:
                self.dlg_lot_man.date_event_to.setDate(current_date)

        # Set a model with selected filter. Attach that model to selected table
        self.fill_table_object(self.dlg_lot_man.tbl_lots, self.schema_name + "." + table_object)
        self.set_table_columns(self.dlg_lot_man, self.dlg_lot_man.tbl_lots, table_object)

        # manage open and close the dialog
        self.dlg_lot_man.rejected.connect(partial(self.save_user_values, self.dlg_lot_man))
        self.dlg_lot_man.btn_accept.clicked.connect(partial(self.open_lot, self.dlg_lot_man, self.dlg_lot_man.tbl_lots))
        self.dlg_lot_man.btn_cancel.clicked.connect(partial(self.close_dialog, self.dlg_lot_man))

        # Set signals
        self.dlg_lot_man.btn_path.clicked.connect(partial(self.select_path, self.dlg_lot_man))
        self.dlg_lot_man.btn_export.clicked.connect(
            partial(self.export_model_to_csv, self.dlg_lot_man, self.dlg_lot_man.tbl_lots, '', self.lot_date_format))
        self.dlg_lot_man.tbl_lots.doubleClicked.connect(partial(self.open_lot, self.dlg_lot_man, self.dlg_lot_man.tbl_lots))
        self.dlg_lot_man.btn_open.clicked.connect(partial(self.open_lot, self.dlg_lot_man, self.dlg_lot_man.tbl_lots))
        self.dlg_lot_man.btn_delete.clicked.connect(partial(self.delete_lot, self.dlg_lot_man.tbl_lots))

        # Set filter events
        self.dlg_lot_man.txt_codi_ot.textChanged.connect(self.filter_lot)
        self.dlg_lot_man.cmb_actuacio.currentIndexChanged.connect(self.filter_lot)
        self.dlg_lot_man.txt_address.textChanged.connect(self.filter_lot)
        self.dlg_lot_man.cmb_estat.currentIndexChanged.connect(self.filter_lot)
        self.dlg_lot_man.chk_assignacio.stateChanged.connect(self.filter_lot)
        self.dlg_lot_man.date_event_from.dateChanged.connect(self.filter_lot)
        self.dlg_lot_man.date_event_to.dateChanged.connect(self.filter_lot)

        # Open form
        self.open_dialog(self.dlg_lot_man, dlg_name="visit_management")

    def lot_selector(self):

        self.dlg_lot_sel = Multirow_selector()
        self.load_settings(self.dlg_lot_sel)

        self.dlg_lot_sel.btn_ok.clicked.connect(partial(self.close_dialog, self.dlg_lot_sel))
        self.dlg_lot_sel.rejected.connect(partial(self.close_dialog, self.dlg_lot_sel))
        self.dlg_lot_sel.rejected.connect(partial(self.save_settings, self.dlg_lot_sel))
        self.dlg_lot_sel.setWindowTitle("Selector de lots")
        utils_giswater.setWidgetText(self.dlg_lot_sel, 'lbl_filter', self.controller.tr('Filtrar per: Lot id', context_name='labels'))
        utils_giswater.setWidgetText(self.dlg_lot_sel, 'lbl_unselected', self.controller.tr('Lots disponibles:', context_name='labels'))
        utils_giswater.setWidgetText(self.dlg_lot_sel, 'lbl_selected', self.controller.tr('Lots seleccionats', context_name='labels'))

        tableleft = "om_visit_lot"
        tableright = "selector_lot"
        field_id_left = "id"
        field_id_right = "lot_id"
        hide_left = [1, 2, 3, 4, 5, 6, 7, 8, 9, 10, 11, 12, 13, 14, 15, 16, 17]
        hide_right = [0, 1, 2]

        self.multi_row_selector(self.dlg_lot_sel, tableleft, tableright, field_id_left, field_id_right, name='id', hide_left=hide_left, hide_right=hide_right)
        self.dlg_lot_sel.btn_select.clicked.connect(partial(self.set_visible_lot_layers, True))
        self.dlg_lot_sel.btn_unselect.clicked.connect(partial(self.set_visible_lot_layers, True))

        # Open dialog
        self.open_dialog(self.dlg_lot_sel, maximize_button=False)


    def set_visible_lot_layers(self, zoom=False):
        """ Set visible lot layers """

        # Refresh extension of layer
        layer = self.controller.get_layer_by_tablename("ve_lot_x_gully")
        if layer:
            self.controller.set_layer_visible(layer)
            if zoom:
                # Refresh extension of layer
                layer.updateExtents()
                # Zoom to executed mincut
                self.iface.setActiveLayer(layer)
                self.iface.zoomToActiveLayer()


    def save_user_values(self, dialog):
        cur_user = self.controller.get_current_user()
        csv_path = utils_giswater.getWidgetText(dialog, dialog.txt_path)
        self.controller.plugin_settings_set_value(dialog.objectName() + cur_user, csv_path)


    def load_user_values(self, dialog):
        cur_user = self.controller.get_current_user()
        csv_path = self.controller.plugin_settings_value(dialog.objectName() + cur_user)
        utils_giswater.setWidgetText(dialog, dialog.txt_path, str(csv_path))


    def select_path(self, dialog):
        csv_path = utils_giswater.getWidgetText(dialog, dialog.txt_path)
        # Set default value if necessary
        if csv_path is None or csv_path == '':
            csv_path = self.plugin_dir

        # Get directory of that file
        folder_path = os.path.dirname(csv_path)
        if not os.path.exists(folder_path):
            folder_path = os.path.dirname(__file__)
        os.chdir(folder_path)
        message = self.controller.tr("Select CSV file")
        if Qgis.QGIS_VERSION_INT < 29900:
            csv_path = QFileDialog.getSaveFileName(None, message, "", '*.csv')
        else:
            csv_path, filter_ = QFileDialog.getSaveFileName(None, message, "", '*.csv')

        self.controller.set_path_from_qfiledialog(dialog.txt_path, csv_path)


    def export_model_to_csv(self, dialog, qtable, columns=(''), date_format='yyyy-MM-dd'):
        """
        :param columns: tuple of columns to not export ('column1', 'column2', '...')
        """
        csv_path = utils_giswater.getWidgetText(dialog, dialog.txt_path)
        all_rows = []
        row = []
        # Get headers from model
        for h in range(0, qtable.model().columnCount()):
            if qtable.model().headerData(h, Qt.Horizontal) not in columns:
                row.append(str(qtable.model().headerData(h, Qt.Horizontal)))
        all_rows.append(row)

        # Get all rows from model
        for r in range(0, qtable.model().rowCount()):
            row = []
            for c in range(0, qtable.model().columnCount()):
                if qtable.model().headerData(c, Qt.Horizontal) not in columns:
                    value = qtable.model().data(qtable.model().index(r, c))
                    if str(value) == 'NULL':
                        value = ''
                    elif type(value) == QDate:
                        value = value.toString(date_format)
                    row.append(value)

            all_rows.append(row)

        # Write list into csv file
        try:
            if os.path.exists(csv_path):
                msg = "Are you sure you want to overwrite this file?"
                answer = self.controller.ask_question(msg, "Overwrite")
                if answer:
                    self.write_to_csv(csv_path, all_rows)
            else:
                self.write_to_csv(csv_path, all_rows)
        except:
            msg = "File path doesn't exist or you dont have permission or file is opened"
            self.controller.show_warning(msg)
            pass


    def write_to_csv(self,  folder_path=None, all_rows=None):

        with open(folder_path, "w") as output:
            writer = csv.writer(output, lineterminator='\n')
            writer.writerows(all_rows)
        message = "El fitxer csv ha estat importat correctament"
        self.controller.show_info(message)


    def populate_combo_filters(self, combo, table_name, fields="id, idval"):
        sql = ("SELECT " + str(fields) + ""
               " FROM " + self.schema_name + "." + str(table_name) + ""
               " ORDER BY idval")
        rows = self.controller.get_rows(sql, commit=True)
        rows.append(['', ''])
        utils_giswater.set_item_data(combo, rows, 1)


    def delete_lot(self, qtable):
        """ Delete selected lots"""
        selected_list = qtable.selectionModel().selectedRows()
        if len(selected_list) == 0:
            message = "Any record selected"
            self.controller.show_warning(message)
            return
        for x in range(0, len(selected_list)):
            row = selected_list[x].row()
            _id = qtable.model().record(row).value('id')
            feature_type = qtable.model().record(row).value('feature_type')
            sql = ("DELETE FROM " + self.schema_name + ".om_visit_lot_x_" + str(feature_type) + " "
                   " WHERE lot_id = '" + str(_id) + "'; \n "
                   "DELETE FROM " + self.schema_name + ".om_visit_lot "
                   " WHERE id ='"+str(_id)+"'")
            self.controller.execute_sql(sql)
        self.filter_lot()


    def open_lot(self, dialog, qtable):
        """ Open object form with selected record of the table """

        selected_list = qtable.selectionModel().selectedRows()
        if len(selected_list) == 0:
            message = "Any record selected"
            self.controller.show_warning(message)
            return

        row = selected_list[0].row()

        # Get object_id from selected row
        selected_object_id = qtable.model().record(row).value('id')
        visitclass_id = qtable.model().record(row).value('visitclass_id')

        # Close this dialog and open selected object
        dialog.close()
        sql = ("INSERT INTO " + self.schema_name + ".selector_lot(lot_id, cur_user) "
               " VALUES("+str(selected_object_id)+", current_user) "
               " ON CONFLICT DO NOTHING;")
        self.controller.execute_sql(sql)
        # set previous dialog
        # if hasattr(self, 'previous_dialog'):
        self.manage_lot(selected_object_id, is_new=False, visitclass_id=visitclass_id)


    def filter_lot(self):
        """ Filter om_visit in self.dlg_lot_man.tbl_lots based on (id AND text AND between dates) """

        serie = utils_giswater.getWidgetText(self.dlg_lot_man, self.dlg_lot_man.txt_codi_ot)
        actuacio = utils_giswater.get_item_data(self.dlg_lot_man, self.dlg_lot_man.cmb_actuacio, 0)
        adreca = utils_giswater.getWidgetText(self.dlg_lot_man, self.dlg_lot_man.txt_address, False, False)
        status = utils_giswater.get_item_data(self.dlg_lot_man, self.dlg_lot_man.cmb_estat, 1, add_quote=True)
        assignat = utils_giswater.isChecked(self.dlg_lot_man, self.dlg_lot_man.chk_assignacio)

        visit_start = self.dlg_lot_man.date_event_from.date()
        visit_end = self.dlg_lot_man.date_event_to.date()

        if visit_start > visit_end:
            message = "Selected date interval is not valid"
            self.controller.show_warning(message)
            return

        # Create interval dates
        format_low = self.lot_date_format + ' 00:00:00.000'
        format_high = self.lot_date_format + ' 23:59:59.999'
        interval = "'{}'::timestamp AND '{}'::timestamp".format(
            visit_start.toString(format_low), visit_end.toString(format_high))

        expr_filter = ("(\"Data inici planificada\" BETWEEN {0} OR \"Data inici planificada\" IS NULL) "
                       "AND (\"Data final planificada\" BETWEEN {0} OR \"Data final planificada\" IS NULL)".format(interval))
        if serie != 'null':
            expr_filter += " AND \"Serie\" ILIKE '%" + str(serie) + "%'"
        if actuacio != '':
            expr_filter += " AND \"Tipus actuacio\" ILIKE '%" + str(actuacio) + "%' "
        if adreca != '':
            expr_filter += " AND adreca ILIKE '%" + str(adreca) + "%' "
        if status != '':
            expr_filter += " AND \"Estat\"::TEXT ILIKE '%" + str(status) + "%'"
        if assignat:
            expr_filter += " AND \"Serie\" IS NULL "

        # Refresh model with selected filter
        self.dlg_lot_man.tbl_lots.model().setFilter(expr_filter)
        self.dlg_lot_man.tbl_lots.model().select()
<|MERGE_RESOLUTION|>--- conflicted
+++ resolved
@@ -21,17 +21,14 @@
 from qgis.PyQt.QtCore import QDate, QSortFilterProxyModel, Qt
 from qgis.PyQt.QtGui import QColor, QStandardItem, QStandardItemModel
 from qgis.PyQt.QtSql import QSqlTableModel
-<<<<<<< HEAD
-from qgis.core import QgsGeometry, QgsFeatureRequest
-=======
 from qgis.PyQt.QtWidgets import QAbstractItemView, QAction, QCheckBox, QComboBox, QCompleter, QFileDialog, QHBoxLayout
 from qgis.PyQt.QtWidgets import QLineEdit, QTableView, QToolButton, QWidget
-
-from qgis.core import QgsFeatureRequest, QgsGeometry, QgsPoint
->>>>>>> a0a50aec
+from qgis.core import QgsFeatureRequest, QgsGeometry
 from qgis.gui import QgsRubberBand
 
-import csv, os, re
+import csv
+import os
+import re
 from functools import partial
 
 import utils_giswater
@@ -153,6 +150,7 @@
         self.dlg_lot.tbl_relation.doubleClicked.connect(partial(self.zoom_to_feature, self.dlg_lot.tbl_relation))
         self.dlg_lot.tbl_visit.doubleClicked.connect(partial(self.zoom_to_feature, self.dlg_lot.tbl_visit))
         self.dlg_lot.btn_open_visit.clicked.connect(partial(self.open_visit, self.dlg_lot.tbl_visit))
+
         # TODO pending to make function delete_visit
         # self.dlg_lot.btn_delete_visit.clicked.connect(partial(self.delete_visit, self.dlg_lot.tbl_visit))
         ignore_columns = ('visitcat_id', 'ext_code', 'webclient_id', 'expl_id', 'the_geom', 'is_done', 'status')
@@ -195,6 +193,7 @@
 
     def manage_cmb_status(self):
         """ Control of status_lot and widgets according to the selected status_lot """
+
         value = utils_giswater.get_item_data(self.dlg_lot, self.dlg_lot.cmb_status, 0)
         # Set all options enabled
         all_index = ['1', '2', '3', '4', '5', '6', '7']
@@ -218,6 +217,7 @@
 
     def set_checkbox_values(self):
         """ Set checkbox with the same values as the validate column """
+
         model = self.dlg_lot.tbl_relation.model()
         for x in range(0, model.rowCount()):
             index = model.index(x, self.cmb_position-1)
@@ -232,6 +232,7 @@
 
     def validate_all(self, qtable):
         """ Set all QComboBox with validated option """
+
         model = qtable.model()
         for x in range(0, model.rowCount()):
             index = qtable.model().index(x, self.cmb_position)
@@ -240,7 +241,8 @@
 
 
     def manage_team(self):
-        """ Open dialog of teams"""
+        """ Open dialog of teams """
+
         self.max_team_id = self.get_max_id('cat_team')
         self.dlg_basic_table = BasicTable()
         self.load_settings(self.dlg_basic_table)
@@ -259,16 +261,18 @@
 
     def populate_cmb_team(self):
         """ Fill ComboBox cmb_assigned_to """
-        sql = ("SELECT id, idval"
-               " FROM " + self.schema_name + ".cat_team "
-               " WHERE active is True "
-               " ORDER BY idval")
-        users = self.controller.get_rows(sql, commit=True)
-        if users:
-            utils_giswater.set_item_data(self.dlg_lot.cmb_assigned_to, users, 1)
+
+        sql = ("SELECT id, idval "
+               "FROM " + self.schema_name + ".cat_team "
+               "WHERE active is True "
+               "ORDER BY idval")
+        rows = self.controller.get_rows(sql, commit=True)
+        if rows:
+            utils_giswater.set_item_data(self.dlg_lot.cmb_assigned_to, rows, 1)
 
 
     def cancel_changes(self, qtable):
+
         model = qtable.model()
         model.revertAll()
         model.database().rollback()
@@ -276,6 +280,7 @@
 
     def add_row(self, qtable):
         """ Append new record to model with correspondent id """
+
         self.max_team_id += 1
         model = qtable.model()
         record = model.record()
@@ -284,23 +289,25 @@
 
 
     def get_max_id(self, table_name):
+
         sql = ("SELECT MAX(id) FROM " + self.schema_name + "." + table_name)
         row = self.controller.get_row(sql, commit=True)
         if row:
             return int(row[0])
+
         return 0
 
 
     def save_basic_table(self, qtable):
+
         model = qtable.model()
         if model.submitAll():
             self.close_dialog(self.dlg_basic_table)
             self.populate_cmb_team()
-        else:
-            print("KO ")
 
 
     def manage_widget_lot(self, lot_id):
+
         # Fill ComboBox cmb_ot
         sql = ("SELECT ext_workorder.ct, ext_workorder.class_id,  ext_workorder.wotype_id, ext_workorder.wotype_name, "
                " ext_workorder.address, ext_workorder.serie, ext_workorder.visitclass_id "
@@ -313,7 +320,6 @@
             ct = self.controller.get_row(_sql, commit=True)
             sql += " OR ext_workorder.serie = '"+str(ct[0])+"'"
         sql += " order by ct"
-
         rows = self.controller.get_rows(sql, commit=True)
 
         self.list_to_show = ['']  # List to show
@@ -329,13 +335,15 @@
 
     def filter_by_list(self, widget):
         """ The combination of this function and the function self.set_model_by_list(List, QCombobox),
-        make the QCombobox can filter by text as if it were a ILIKE"""
+        make the QCombobox can filter by text as if it were a ILIKE """
+
         self.proxy_model.setFilterFixedString(widget.currentText())
 
 
     def set_model_by_list(self, string_list, widget):
         """ The combination of this function and the function self.filter_by_list(QCombobox),
-        make the QCombobox can filter by text as if it were a ILIKE"""
+        make the QCombobox can filter by text as if it were a ILIKE """
+
         model = QStringListModel()
         model.setStringList(string_list)
         self.proxy_model = QSortFilterProxyModel()
@@ -357,7 +365,8 @@
 
 
     def check_dates_consistency(self):
-        """ Check that the date 'from' is lees than the date 'to'"""
+        """ Check that the date 'from' is lees than the date 'to' """
+
         # Get dates as text
         startdate = utils_giswater.getWidgetText(self.dlg_lot, self.dlg_lot.startdate)
         enddate = utils_giswater.getWidgetText(self.dlg_lot, self.dlg_lot.enddate, False, False)
@@ -380,6 +389,7 @@
 
 
     def set_ot_fields(self, index):
+
         item = self.list_to_work[index]
         utils_giswater.setWidgetText(self.dlg_lot, self.dlg_lot.txt_ot_type, item[0])
         utils_giswater.setWidgetText(self.dlg_lot, self.dlg_lot.txt_wotype_id, item[2])
@@ -392,6 +402,7 @@
         """ Disable or enabled action according option selected into QComboBox cmb_status
             5=EXECUTAT, 6=REVISAT, 7=CANCEL.LAT
         """
+
         # Set actions enabled
         self.dlg_lot.action_selector.setEnabled(True)
         self.dlg_lot.btn_feature_insert.setEnabled(True)
@@ -463,7 +474,6 @@
                " INNER JOIN " + self.schema_name + ".config_api_visit "
                " ON config_api_visit.visitclass_id = om_visit_class_x_wo.visitclass_id "
                " WHERE ismultifeature is False AND feature_type IS NOT null")
-
         visitclass_ids = self.controller.get_rows(sql, commit=True)
         if visitclass_ids:
             visitclass_ids.append(['', '', '', ''])
@@ -501,9 +511,9 @@
 
 
     def event_feature_type_selected(self, dialog):
-        """Manage selection change in feature_type combo box.
+        """ Manage selection change in feature_type combo box.
         THis means that have to set completer for feature_id QTextLine and
-        setup model for features to select table."""
+        setup model for features to select table """
 
         # 1) set the model linked to selecte features
         # 2) check if there are features related to the current visit
@@ -557,7 +567,7 @@
     def set_values(self, lot_id):
 
         sql = ("SELECT * FROM " + self.schema_name + ".om_visit_lot "
-               " WHERE id ='"+str(lot_id)+"'")
+               "WHERE id ='"+str(lot_id)+"'")
         lot = self.controller.get_row(sql, commit=True)
         if lot:
             value = str(lot['serie']) + " " + str(lot['class_id'])
@@ -602,6 +612,7 @@
 
 
     def update_id_list(self):
+
         feature_type = utils_giswater.get_item_data(self.dlg_lot, self.dlg_lot.feature_type, 1).lower()
         list_ids = self.get_table_values(self.tbl_relation, feature_type)
         for id_ in list_ids:
@@ -631,6 +642,7 @@
 
 
     def selection_changed_by_expr(self, dialog, layer, geom_type):
+
         self.canvas.selectionChanged.connect(partial(self.manage_selection, dialog,  layer, geom_type))
 
 
@@ -690,7 +702,6 @@
         standard_model = self.tbl_relation.model()
         feature_id = utils_giswater.getWidgetText(self.dlg_lot, self.dlg_lot.feature_id)
         lot_id = utils_giswater.getWidgetText(self.dlg_lot, self.lot_id)
-
         layer_name = 'v_edit_' + utils_giswater.get_item_data(self.dlg_lot, self.dlg_lot.feature_type, 0).lower()
         field_id = utils_giswater.get_item_data(self.dlg_lot, self.dlg_lot.feature_type, 0).lower() + str('_id')
         layer = self.controller.get_layer_by_tablename(layer_name)
@@ -716,7 +727,8 @@
 
 
     def get_feature_by_id(self, layer, id_, field_id):
-        expr = ""+str(field_id) + "='" + str(id_) + "'"
+
+        expr = "" + str(field_id) +  "= '" + str(id_) + "'"
         features = layer.getFeatures(QgsFeatureRequest().setFilterExpression(expr))
         for feature in features:
             if feature[field_id] == id_:
@@ -726,6 +738,7 @@
 
     def insert_single_checkbox(self, qtable):
         """ Create one QCheckBox and put into QTableView at position @self.cmb_position """
+
         cell_widget = QWidget()
         chk = QCheckBox()
         lay_out = QHBoxLayout(cell_widget)
@@ -775,6 +788,7 @@
 
     def selection_init(self, dialog):
         """ Set canvas map tool to an instance of class 'MultipleSelection' """
+
         self.disconnect_signal_selection_changed()
         self.iface.actionSelect().trigger()
         self.connect_signal_selection_changed(dialog)
@@ -782,16 +796,17 @@
 
     def connect_signal_selection_changed(self, dialog):
         """ Connect signal selectionChanged """
+
         try:
             self.canvas.selectionChanged.connect(partial(self.manage_selection, dialog,  self.layer_lot, self.geom_type))
-        except Exception:
+        except:
             pass
 
 
     def set_tab_dis_enabled(self):
+
         feature_type = utils_giswater.get_item_data(self.dlg_lot, self.dlg_lot.cmb_visit_class, 2)
         index = 0
-
         for x in range(0, self.dlg_lot.tab_widget.count()):
             if self.dlg_lot.tab_widget.widget(x).objectName() == 'RelationsTab':
                 index = x
@@ -806,9 +821,10 @@
 
     def set_dates(self):
         """ Set Max and Min date """
+
         table_name = utils_giswater.get_item_data(self.dlg_lot, self.dlg_lot.cmb_visit_class, 3)
-        sql = ("SELECT MIN(startdate), MAX(enddate)"
-               " FROM {}.{}".format(self.schema_name, table_name))
+        sql = ("SELECT MIN(startdate), MAX(enddate) "
+               "FROM {}.{}".format(self.schema_name, table_name))
         row = self.controller.get_row(sql)
         if row:
             if row[0]:
@@ -896,13 +912,11 @@
         self.put_combobox(self.dlg_lot.tbl_visit, rows)
 
 
-
     def put_combobox(self, qtable, rows):
         """ Set one column of a QtableView as QCheckBox with values from database. """
 
         # Fill ComboBox cmb_status
         status_list = self.get_values_from_catalog('om_typevalue', 'visit_cat_status')
-
         if status_list is None:
             return
 
@@ -917,6 +931,7 @@
 
 
     def update_status(self, combo, qtable, pos_x):
+
         elem = combo.itemData(combo.currentIndex())
         i = qtable.model().index(pos_x, self.cmb_position)
         qtable.model().setData(i, elem[0])
@@ -925,10 +940,11 @@
 
 
     def populate_table_relations(self, lot_id):
+
         standard_model = self.tbl_relation.model()
         feature_type = utils_giswater.get_item_data(self.dlg_lot, self.dlg_lot.cmb_visit_class, 2).lower()
-        sql = ("SELECT * FROM " + self.schema_name + ".ve_lot_x_" + str(feature_type) + ""
-               " WHERE lot_id ='"+str(lot_id)+"'")
+        sql = ("SELECT * FROM " + self.schema_name + ".ve_lot_x_" + str(feature_type) + " "
+               "WHERE lot_id ='"+str(lot_id)+"'")
         rows = self.controller.get_rows(sql, commit=True)
         self.set_table_columns(self.dlg_lot, self.dlg_lot.tbl_relation, "ve_lot_x_" + str(feature_type),
                                isQStandardItemModel=True)
@@ -966,6 +982,7 @@
                            isQStandardItemModel=True)
 
     def save_lot(self):
+
         lot = {}
         index = self.dlg_lot.cmb_ot.currentIndex()
         item = self.list_to_work[index]
@@ -975,6 +992,7 @@
             msg = "Selecciona una OT"
             self.controller.show_info_box(msg, "Warning")
             return
+
         lot['startdate'] = utils_giswater.getWidgetText(self.dlg_lot, self.dlg_lot.startdate, False, False)
         lot['enddate'] = utils_giswater.getWidgetText(self.dlg_lot, self.dlg_lot.enddate, False, False)
         lot['team_id'] = utils_giswater.get_item_data(self.dlg_lot, self.dlg_lot.cmb_assigned_to, 0, True)
@@ -1024,9 +1042,10 @@
 
 
     def save_relations(self, lot, lot_id):
+
         # Manage relations
         sql = ("DELETE FROM " + self.schema_name + ".om_visit_lot_x_"+lot['feature_type'] + " "
-               " WHERE lot_id = '"+str(lot_id)+"'; \n")
+               "WHERE lot_id = '"  +str(lot_id) + "'; \n")
         model_rows = self.read_standaritemmodel(self.tbl_relation)
 
         # Save relations
@@ -1044,16 +1063,17 @@
             keys = keys[:-2]
             values = values[:-2]
             sql += ("INSERT INTO " + self.schema_name + ".om_visit_lot_x_" + lot['feature_type'] + "("+keys+") "
-                    " VALUES (" + values + "); \n")
+                    "VALUES (" + values + "); \n")
         status = self.controller.execute_sql(sql)
         return status
 
 
     def save_visits(self, lot_id):
+
         # Manage visits
         table_name = utils_giswater.get_item_data(self.dlg_lot, self.dlg_lot.cmb_visit_class, 3)
-        sql = ("DELETE FROM " + self.schema_name + "."+str(table_name)+" "
-               " WHERE lot_id = '"+str(lot_id)+"'; \n")
+        sql = ("DELETE FROM " + self.schema_name + "." + str(table_name) + " "
+               "WHERE lot_id = ' " +str(lot_id) + "'; \n")
         model_rows = self.read_standaritemmodel(self.dlg_lot.tbl_visit)
         for item in model_rows:
             keys = " "
@@ -1067,8 +1087,8 @@
                         values += "$$" + value + "$$, "
             keys = keys[:-2]
             values = values[:-2]
-            sql += ("INSERT INTO " + self.schema_name + "."+str(table_name)+" " "("+keys+") "
-                    " VALUES (" + values + "); \n")
+            sql += ("INSERT INTO " + self.schema_name + "." + str(table_name) + " " "("+keys+") "
+                    "VALUES (" + values + "); \n")
         status = self.controller.execute_sql(sql)
         return status
 
@@ -1093,17 +1113,20 @@
 
 
     def reset_rb_list(self, rb_list):
+
         self.rb_red.reset()
         for rb in rb_list:
             rb.reset()
 
 
     def hilight_features(self, rb_list):
+
         self.reset_rb_list(rb_list)
         feature_type = utils_giswater.get_item_data(self.dlg_lot, self.visit_class, 2).lower()
         layer = self.iface.activeLayer()
         if not layer:
             return
+
         field_id = feature_type + "_id"
         for _id in self.ids:
             feature = self.get_feature_by_id(layer, _id, field_id)
@@ -1160,6 +1183,7 @@
 
 
     def manage_rejected(self):
+
         self.disconnect_signal_selection_changed()
         layer = self.iface.activeLayer()
         if layer:
@@ -1171,6 +1195,7 @@
 
     def draw_polyline(self, points, color=QColor(255, 0, 0, 100), width=5, duration_time=None):
         """ Draw 'line' over canvas following list of points """
+
         self.rb_red.reset()
         rb = self.rb_red
         rb.setToGeometry(QgsGeometry.fromPolyline(points), None)
@@ -1196,6 +1221,7 @@
 
 
     def get_headers(self, qtable):
+
         headers = []
         for x in range(0, qtable.model().columnCount()):
             headers.append(qtable.model().headerData(x, Qt.Horizontal))
@@ -1209,7 +1235,6 @@
         self.dlg_lot_man = LotManagement()
         self.load_settings(self.dlg_lot_man)
         self.load_user_values(self.dlg_lot_man)
-
         self.dlg_lot_man.tbl_lots.setSelectionBehavior(QAbstractItemView.SelectRows)
         self.populate_combo_filters(self.dlg_lot_man.cmb_actuacio, 'ext_workorder_type')
         rows = self.get_values_from_catalog('om_typevalue', 'lot_cat_status')
@@ -1260,6 +1285,7 @@
         # Open form
         self.open_dialog(self.dlg_lot_man, dlg_name="visit_management")
 
+
     def lot_selector(self):
 
         self.dlg_lot_sel = Multirow_selector()
@@ -1304,18 +1330,21 @@
 
 
     def save_user_values(self, dialog):
+
         cur_user = self.controller.get_current_user()
         csv_path = utils_giswater.getWidgetText(dialog, dialog.txt_path)
         self.controller.plugin_settings_set_value(dialog.objectName() + cur_user, csv_path)
 
 
     def load_user_values(self, dialog):
+
         cur_user = self.controller.get_current_user()
         csv_path = self.controller.plugin_settings_value(dialog.objectName() + cur_user)
         utils_giswater.setWidgetText(dialog, dialog.txt_path, str(csv_path))
 
 
     def select_path(self, dialog):
+
         csv_path = utils_giswater.getWidgetText(dialog, dialog.txt_path)
         # Set default value if necessary
         if csv_path is None or csv_path == '':
@@ -1339,6 +1368,7 @@
         """
         :param columns: tuple of columns to not export ('column1', 'column2', '...')
         """
+
         csv_path = utils_giswater.getWidgetText(dialog, dialog.txt_path)
         all_rows = []
         row = []
@@ -1387,16 +1417,18 @@
 
 
     def populate_combo_filters(self, combo, table_name, fields="id, idval"):
-        sql = ("SELECT " + str(fields) + ""
-               " FROM " + self.schema_name + "." + str(table_name) + ""
-               " ORDER BY idval")
+
+        sql = ("SELECT " + str(fields) + " "
+               "FROM " + self.schema_name + "." + str(table_name) + " "
+               "ORDER BY idval")
         rows = self.controller.get_rows(sql, commit=True)
         rows.append(['', ''])
         utils_giswater.set_item_data(combo, rows, 1)
 
 
     def delete_lot(self, qtable):
-        """ Delete selected lots"""
+        """ Delete selected lots """
+
         selected_list = qtable.selectionModel().selectedRows()
         if len(selected_list) == 0:
             message = "Any record selected"
