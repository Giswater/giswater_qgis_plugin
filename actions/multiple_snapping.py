--- conflicted
+++ resolved
@@ -7,11 +7,7 @@
 
 # -*- coding: utf-8 -*-
 from qgis.core import QgsMapLayerRegistry, QgsFeatureRequest, QgsPoint, QgsRectangle, QGis
-<<<<<<< HEAD
-from qgis.gui import QgsMapTool, QgsMapCanvasSnapper, QgsRubberBand
-=======
 from qgis.gui import QgsMapTool, QgsMapCanvasSnapper, QgsRubberBand, QgsVertexMarker
->>>>>>> 302c15bc
 from PyQt4.QtCore import Qt, pyqtSignal, QPoint
 from PyQt4.QtGui import QApplication, QColor
 
