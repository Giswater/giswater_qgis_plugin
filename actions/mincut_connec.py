"""
This file is part of Giswater 2.0
The program is free software: you can redistribute it and/or modify it under the terms of the GNU 
General Public License as published by the Free Software Foundation, either version 3 of the License, 
or (at your option) any later version.
"""

# -*- coding: utf-8 -*-
from PyQt4.QtCore import pyqtSignal, QPoint, QRect, Qt
from PyQt4.QtGui import QColor
from qgis.core import QgsPoint, QgsRectangle, QGis
from qgis.gui import QgsMapTool, QgsRubberBand, QgsVertexMarker, QgsMapCanvasSnapper


class MincutConnec(QgsMapTool):

    canvasClicked = pyqtSignal()


    def __init__(self, iface, controller):
        """ Class constructor """

        self.iface = iface
        self.canvas = self.iface.mapCanvas()
        self.controller = controller
        # Call superclass constructor and set current action
        QgsMapTool.__init__(self, self.canvas)

        self.dragging = False

        # Vertex marker       
        color = QColor(255, 100, 255)
        self.vertex_marker = QgsVertexMarker(self.canvas)
        self.vertex_marker.setIconType(QgsVertexMarker.ICON_CIRCLE)
        self.vertex_marker.setColor(color)
        self.vertex_marker.setIconSize(15)
        self.vertex_marker.setPenWidth(3)          

        # Rubber band
        self.rubber_band = QgsRubberBand(self.canvas, QGis.Line)
        self.rubber_band.setColor(color)
        self.rubber_band.setWidth(1)             

        # Select rectangle
        self.select_rect = QRect()

        # TODO: Parametrize
        self.connec_group = ["Wjoin", "Tap" , "Fountain", "Greentap"]
        #self.snapperManager = SnappingConfigManager(self.iface)
        self.snapper = QgsMapCanvasSnapper(self.canvas)


    def activate(self):
        pass


    def canvasPressEvent(self, event):   #@UnusedVariable
        self.select_rect.setRect(0, 0, 0, 0)
        self.rubber_band.reset()


    def canvasMoveEvent(self, event):
        """ With left click the digitizing is finished """

        if event.buttons() == Qt.LeftButton:
            if not self.dragging:
                self.dragging = True
                self.select_rect.setTopLeft(event.pos())
            self.select_rect.setBottomRight(event.pos())
            self.set_rubber_band()

        else:
            # Hide highlight
            self.vertex_marker.hide()

            # Get the click
            x = event.pos().x()
            y = event.pos().y()
            event_point = QPoint(x, y)

            # Snapping
            (retval, result) = self.snapper.snapToBackgroundLayers(event_point)  # @UnusedVariable

            # That's the snapped point
            if result:
                # Check feature
                for snap_point in result:
                    element_type = snap_point.layer.name()
                    if element_type in self.connec_group:
                        # Get the point
                        point = QgsPoint(snap_point.snappedVertex)
                        # Add marker
                        self.vertex_marker.setCenter(point)
                        self.vertex_marker.show()
                        break


    def canvasReleaseEvent(self, event):
        """ With left click the digitizing is finished """

        if event.button() == Qt.LeftButton:

            # Get the click
            x = event.pos().x()
            y = event.pos().y()
            event_point = QPoint(x, y)

            # Not dragging, just simple selection
            if not self.dragging:
                
                # Snap to node
                (retval, result) = self.snapper.snapToBackgroundLayers(event_point)  # @UnusedVariable

                # That's the snapped point
                if result:
                    # Check feature
                    for snapped_point in result:
                        element_type = snapped_point.layer.name()
                        if element_type in self.connec_group:
                            feat_type = 'connec'
                        else:
                            continue

                        point = QgsPoint(snapped_point.snappedVertex)  # @UnusedVariable
                        # layer.removeSelection()
                        # layer.select([result[0].snappedAtGeometry])

                        #snapped_point.layer.removeSelection()
                        snapped_point.layer.select([snapped_point.snappedAtGeometry])
                        
            else:

                # Set valid values for rectangle's width and height
                if self.select_rect.width() == 1:
                    self.select_rect.setLeft(self.select_rect.left() + 1)

                if self.select_rect.height() == 1:
                    self.select_rect.setBottom(self.select_rect.bottom() + 1)

                self.set_rubber_band()               
                self.select_multiple_features(self.selected_rectangle)
                self.dragging = False

            # Refresh map canvas
            self.rubber_band.reset()
<<<<<<< HEAD
            self.iface.mapCanvas().refreshAllLayers()
            for layer in self.iface.mapCanvas().layers():
                layer.triggerRepaint()
=======
            self.refresh_map_canvas()
>>>>>>> 302c15bc


    def set_rubber_band(self):

        # Coordinates transform
        transform = self.canvas.getCoordinateTransform()

        # Coordinates
        ll = transform.toMapCoordinates(self.select_rect.left(), self.select_rect.bottom())
        lr = transform.toMapCoordinates(self.select_rect.right(), self.select_rect.bottom())
        ul = transform.toMapCoordinates(self.select_rect.left(), self.select_rect.top())
        ur = transform.toMapCoordinates(self.select_rect.right(), self.select_rect.top())

        # Rubber band
        self.rubber_band.reset()
        self.rubber_band.addPoint(ll, False)
        self.rubber_band.addPoint(lr, False)
        self.rubber_band.addPoint(ur, False)
        self.rubber_band.addPoint(ul, False)
        self.rubber_band.addPoint(ll, True)

        self.selected_rectangle = QgsRectangle(ll, ur)


    def select_multiple_features(self, rectangle):
       
        if self.connec_group is None:
            return

        if QGis.QGIS_VERSION_INT >= 21600:

            # Selection for all connec group layers
            for layer_name in self.connec_group:
                # Get layer by his name
                layer = self.controller.get_layer_by_layername(layer_name, log_info=True)
                if layer:
                    self.group_pointers_connec.append(layer)                   
                    layer.selectByRect(rectangle)

        else:
            for layer_name in self.connec_group:
                self.iface.setActiveLayer(layer)                
                layer.removeSelection()
                layer.select(rectangle, True)
<|MERGE_RESOLUTION|>--- conflicted
+++ resolved
@@ -143,13 +143,7 @@
 
             # Refresh map canvas
             self.rubber_band.reset()
-<<<<<<< HEAD
-            self.iface.mapCanvas().refreshAllLayers()
-            for layer in self.iface.mapCanvas().layers():
-                layer.triggerRepaint()
-=======
             self.refresh_map_canvas()
->>>>>>> 302c15bc
 
 
     def set_rubber_band(self):
