# -*- coding: utf-8 -*-
"""
This file is part of Giswater 2.0
The program is free software: you can redistribute it and/or modify it under the terms of the GNU
General Public License as published by the Free Software Foundation, either version 3 of the License,
or (at your option) any later version.
"""

from PyQt4.QtCore import Qt, QDate, pyqtSignal, QObject
from PyQt4.QtGui import QAbstractItemView, QDialogButtonBox, QCompleter, QLineEdit, QTableView, QStringListModel
from PyQt4.QtGui import QTextEdit, QPushButton, QComboBox, QTabWidget
import os
import sys
import subprocess
import webbrowser
from functools import partial


import utils_giswater
from giswater.dao.om_visit_event import OmVisitEvent
from giswater.dao.om_visit import OmVisit
from giswater.dao.om_visit_x_arc import OmVisitXArc
from giswater.dao.om_visit_x_connec import OmVisitXConnec
from giswater.dao.om_visit_x_node import OmVisitXNode
from giswater.dao.om_visit_x_gully import OmVisitXGully
from giswater.dao.om_visit_parameter import OmVisitParameter
from giswater.ui_manager import AddVisit
from giswater.ui_manager import EventStandard
from giswater.ui_manager import EventUDarcStandard
from giswater.ui_manager import EventUDarcRehabit
from giswater.ui_manager import VisitManagement
from giswater.actions.parent_manage import ParentManage
from giswater.actions.manage_document import ManageDocument


class ManageVisit(ParentManage, QObject):

    # event emitted when a new Visit is added when GUI is closed/accepted
    visit_added = pyqtSignal(int)

    def __init__(self, iface, settings, controller, plugin_dir):
        """ Class to control 'Add visit' of toolbar 'edit' """
        QObject.__init__(self)
        ParentManage.__init__(self, iface, settings, controller, plugin_dir)


    def manage_visit(self, visit_id=None, geom_type=None, feature_id=None, single_tool=True, expl_id=None):
        """ Button 64. Add visit.
        if visit_id => load record related to the visit_id
        if geom_type => lock geom_type in relations tab
        if feature_id => load related feature basing on geom_type in relation
        if single_tool notify that the tool is used called from another dialog."""

        # parameter to set if the dialog is working as single tool or integrated in another tool
        self.single_tool_mode = single_tool

        # turnoff autocommit of this and base class. Commit will be done at dialog button box level management
        self.autocommit = True

        # bool to distinguish if we entered to edit an exisiting Visit or creating a new one
        self.it_is_new_visit = (not visit_id)

        # set vars to manage if GUI have to lock the relation
        self.locked_geom_type = geom_type
        self.locked_feature_id = feature_id

        # Create the dialog and signals and related ORM Visit class
        self.current_visit = OmVisit(self.controller)
        self.dlg_add_visit = AddVisit()
        self.load_settings(self.dlg_add_visit)

        # Get expl_id from previus dialog
        self.expl_id = expl_id


        # Get layers of every geom_type
        self.reset_lists()
        self.reset_layers()
        self.layers['arc'] = self.controller.get_group_layers('arc')
        self.layers['node'] = self.controller.get_group_layers('node')
        self.layers['connec'] = self.controller.get_group_layers('connec')
        self.layers['element'] = self.controller.get_group_layers('element')
        # Remove 'gully' for 'WS'
        if self.controller.get_project_type() != 'ws':
            self.layers['gully'] = self.controller.get_group_layers('gully')
          
        # Reset geometry  
        self.x = None
        self.y = None

        # Set icons
        self.set_icon(self.dlg_add_visit.btn_feature_insert, "111")
        self.set_icon(self.dlg_add_visit.btn_feature_delete, "112")
        self.set_icon(self.dlg_add_visit.btn_feature_snapping, "137")
        self.set_icon(self.dlg_add_visit.btn_doc_insert, "111")
        self.set_icon(self.dlg_add_visit.btn_doc_delete, "112")
        self.set_icon(self.dlg_add_visit.btn_doc_new, "134")
        self.set_icon(self.dlg_add_visit.btn_open_doc, "170")
        self.set_icon(self.dlg_add_visit.btn_add_geom, "133")
        
        # tab events
        self.tabs = self.dlg_add_visit.findChild(QTabWidget, 'tab_widget')
        self.button_box = self.dlg_add_visit.findChild(QDialogButtonBox, 'button_box')
        if visit_id is None:
            self.button_box.button(QDialogButtonBox.Ok).setEnabled(False)

        # Tab 'Data'/'Visit'
        self.visit_id = self.dlg_add_visit.findChild(QLineEdit, "visit_id")
        self.user_name = self.dlg_add_visit.findChild(QLineEdit, "user_name")
        self.ext_code = self.dlg_add_visit.findChild(QLineEdit, "ext_code")
        self.visitcat_id = self.dlg_add_visit.findChild(QComboBox, "visitcat_id")

        # Tab 'Relations'
        self.feature_type = self.dlg_add_visit.findChild(QComboBox, "feature_type")
        self.tbl_relation = self.dlg_add_visit.findChild(QTableView, "tbl_relation")

        # tab 'Event'
        self.tbl_event = self.dlg_add_visit.findChild(QTableView, "tbl_event")
        self.parameter_type_id = self.dlg_add_visit.findChild(QComboBox, "parameter_type_id")
        self.parameter_id = self.dlg_add_visit.findChild(QComboBox, "parameter_id")

        # tab 'Document'
        self.doc_id = self.dlg_add_visit.findChild(QLineEdit, "doc_id")
        self.btn_doc_insert = self.dlg_add_visit.findChild(QPushButton, "btn_doc_insert")
        self.btn_doc_delete = self.dlg_add_visit.findChild(QPushButton, "btn_doc_delete")
        self.btn_doc_new = self.dlg_add_visit.findChild(QPushButton, "btn_doc_new")
        self.btn_open_doc = self.dlg_add_visit.findChild(QPushButton, "btn_open_doc")
        self.tbl_document = self.dlg_add_visit.findChild(QTableView, "tbl_document")
        self.tbl_document.setSelectionBehavior(QAbstractItemView.SelectRows)

        self.set_selectionbehavior(self.dlg_add_visit)
        # Set current date and time
        current_date = QDate.currentDate()
        self.dlg_add_visit.startdate.setDate(current_date)
        self.dlg_add_visit.enddate.setDate(current_date)

        # set User name get from controller login
        if self.controller.user and self.user_name:
            self.user_name.setText(str(self.controller.user))

        # set the start tab to be shown (e.g. VisitTab)
        self.current_tab_index = self.tab_index('VisitTab')
        self.tabs.setCurrentIndex(self.current_tab_index)

        # Set signals
        self.dlg_add_visit.rejected.connect(self.manage_rejected)
        self.dlg_add_visit.rejected.connect(partial(self.close_dialog, self.dlg_add_visit))
        self.dlg_add_visit.accepted.connect(self.manage_accepted)
        self.dlg_add_visit.btn_event_insert.clicked.connect(self.event_insert)
        self.dlg_add_visit.btn_event_delete.clicked.connect(self.event_delete)
        self.dlg_add_visit.btn_event_update.clicked.connect(self.event_update)
        self.dlg_add_visit.btn_feature_insert.clicked.connect(partial(self.insert_feature, self.dlg_add_visit, self.tbl_relation))
        self.dlg_add_visit.btn_feature_delete.clicked.connect(partial(self.delete_records, self.dlg_add_visit, self.tbl_relation))
        self.dlg_add_visit.btn_feature_snapping.clicked.connect(partial(self.selection_init, self.dlg_add_visit, self.tbl_relation))
        self.tabs.currentChanged.connect(partial(self.manage_tab_changed, self.dlg_add_visit))
        self.visit_id.textChanged.connect(partial(self.manage_visit_id_change, self.dlg_add_visit))
        self.dlg_add_visit.btn_doc_insert.clicked.connect(self.document_insert)
        self.dlg_add_visit.btn_doc_delete.clicked.connect(self.document_delete)
        self.dlg_add_visit.btn_doc_new.clicked.connect(self.manage_document)
        self.dlg_add_visit.btn_open_doc.clicked.connect(self.document_open)
        self.tbl_document.doubleClicked.connect(partial(self.document_open))
        self.dlg_add_visit.btn_add_geom.clicked.connect(self.add_point)

        # Fill combo boxes of the form and related events
        self.feature_type.currentIndexChanged.connect(partial(self.event_feature_type_selected, self.dlg_add_visit))
        self.parameter_type_id.currentIndexChanged.connect(partial(self.set_parameter_id_combo, self.dlg_add_visit))
        self.fill_combos(visit_id=visit_id)

        # Set autocompleters of the form
        self.set_completers()

        # Show id of visit. If not set, infer a new value
        if not visit_id:
            visit_id = self.current_visit.max_pk(commit=self.autocommit) + 1
        self.visit_id.setText(str(visit_id))

        # manage relation locking
        if self.locked_geom_type:
            self.set_locked_relation()

        # Open the dialog
        self.open_dialog(self.dlg_add_visit, dlg_name="add_visit")


    def set_locked_relation(self):
        """Set geom_type and listed feature_id in tbl_relation to lock it => disable related tab."""
        
        # disable tab
        index = self.tab_index('RelationsTab')
        self.tabs.setTabEnabled(index, True)

        # set geometry_type
        feature_type_index = self.feature_type.findText(self.locked_geom_type.upper())
        if feature_type_index < 0:
            return

        # set default combo box value = trigger model and selection of related features
        if self.feature_type.currentIndex() != feature_type_index:
            self.feature_type.setCurrentIndex(feature_type_index)
        else:
            self.feature_type.currentIndexChanged.emit(feature_type_index)

        # load feature if in tbl_relation
        # select list of related features
        # Set 'expr_filter' with features that are in the list
        expr_filter = '"{}_id" IN ({})'.format(self.geom_type, self.locked_feature_id)

        # Check expression
        (is_valid, expr) = self.check_expression(expr_filter)   #@UnusedVariable
        if not is_valid:
            return

        # do selection allowing the tbl_relation to be linked to canvas selectionChanged
        self.disconnect_signal_selection_changed()
        self.connect_signal_selection_changed(self.dlg_add_visit, self.tbl_relation)
        self.select_features_by_ids(self.geom_type, expr)
        self.disconnect_signal_selection_changed()


    def manage_accepted(self):
        """Do all action when closed the dialog with Ok.
        e.g. all necessary commits and cleanings.
        A) Trigger SELECT gw_fct_om_visit_multiplier (visit_id, feature_type)
        for multiple visits management."""
        # tab Visit
        if self.current_tab_index == self.tab_index('VisitTab'):
            self.manage_leave_visit_tab()

        # notify that a new visit has been added
        self.visit_added.emit(self.current_visit.id)

        # Remove all previous selections
        self.remove_selection()
        
        # Update geometry field (if user have selected a point)
        if self.x:
            self.update_geom()

        self.refresh_map_canvas()


    def update_geom(self):
        """ Update geometry field """

        srid = self.controller.plugin_settings_value('srid')
        sql = ("UPDATE " + str(self.schema_name) + ".om_visit"
               " SET the_geom = ST_SetSRID(ST_MakePoint(" + str(self.x) + "," + str(self.y) + "), " + str(srid) + ")"
               " WHERE id = " + str(self.current_visit.id))
        self.controller.execute_sql(sql, log_sql=True)


    def manage_rejected(self):
        """Do all action when closed the dialog with Cancel or X.
        e.g. all necessary rollbacks and cleanings."""

        if hasattr(self, 'xyCoordinates_conected'):
            if self.xyCoordinates_conected:
                self.canvas.xyCoordinates.disconnect()
                self.xyCoordinates_conected = False
        self.canvas.setMapTool(self.previous_map_tool)
        # removed current working visit. This should cascade removing of all related records
        if hasattr(self, 'it_is_new_visit') and self.it_is_new_visit:
            self.current_visit.delete()
            
        # Remove all previous selections            
        self.remove_selection()            


    def tab_index(self, tab_name):
        """Get the index of a tab basing on objectName."""
        
        for idx in range(self.tabs.count()):
            if self.tabs.widget(idx).objectName() == tab_name:
                return idx
        return -1


    def manage_visit_id_change(self, dialog, text):
        """manage action when the visit id is changed.
        A) Update current Visit record
        B) Fill the GUI values of the current visit
        C) load all related events in the relative table
        D) load all related documents in the relative table."""

        # A) Update current Visit record
        self.current_visit.id = int(text)
        exist = self.current_visit.fetch()
        if exist:
            # B) Fill the GUI values of the current visit
            self.fill_widget_with_fields(self.dlg_add_visit, self.current_visit, self.current_visit.field_names())

        # C) load all related events in the relative table
        self.filter = "visit_id = '" + str(text) + "'"
        table_name = self.schema_name + ".om_visit_event"
        self.fill_table_object(self.tbl_event, table_name, self.filter)
        self.set_configuration(dialog, self.tbl_event, table_name)
        self.manage_events_changed()

        # D) load all related documents in the relative table
        table_name = self.schema_name + ".v_ui_doc_x_visit"
        self.fill_table_object(self.tbl_document, self.schema_name + ".v_ui_doc_x_visit", self.filter)
        self.set_configuration(dialog, self.tbl_document, table_name)

        # E) load all related Relations in the relative table
        self.set_feature_type_by_visit_id()


    def set_feature_type_by_visit_id(self):
        """Set the feature_type in Relation tab basing on visit_id.
        The steps to follow are:
        1) check geometry type looking what table contain records related with visit_id
        2) set gemetry type."""
        
        feature_type = None
        feature_type_index = None
        for index in range(self.feature_type.count()):
            # feture_type combobox is filled before the visit_id is changed
            # it will contain all the geometry type allows basing on project type
            geometry_type = self.feature_type.itemText(index).lower()
            table_name = 'om_visit_x_' + geometry_type
            sql = ("SELECT id FROM {0}.{1} WHERE visit_id = '{2}'".format(
                self.schema_name, table_name, self.current_visit.id))
            rows = self.controller.get_rows(sql, commit=self.autocommit)
            if not rows or not rows[0]:
                continue

            feature_type = geometry_type
            feature_type_index = index
            break

        # if no related records found do nothing
        if not feature_type:
            return

        # set default combo box value = trigger model and selection
        # of related features
        if self.feature_type.currentIndex() != feature_type_index:
            self.feature_type.setCurrentIndex(feature_type_index)
        else:
            self.feature_type.currentIndexChanged.emit(feature_type_index)


    def manage_leave_visit_tab(self):
        """ manage all the action when leaving the VisitTab
        A) Manage sync between GUI values and Visit record in DB."""

        # A) fill Visit basing on GUI values
        self.current_visit.id = int(self.visit_id.text())
        self.current_visit.startdate = utils_giswater.getCalendarDate(self.dlg_add_visit, self.dlg_add_visit.startdate)
        self.current_visit.enddate = utils_giswater.getCalendarDate(self.dlg_add_visit, self.dlg_add_visit.enddate)
        self.current_visit.user_name = self.user_name.text()
        self.current_visit.ext_code = self.ext_code.text()
        self.current_visit.visitcat_id = utils_giswater.get_item_data(self.dlg_add_visit, self.dlg_add_visit.visitcat_id, 0)
        self.current_visit.descript = utils_giswater.getWidgetText(self.dlg_add_visit, 'descript', False, False)
        self.current_visit.is_done = utils_giswater.isChecked(self.dlg_add_visit, 'is_done')
        if self.expl_id:
            self.current_visit.expl_id = self.expl_id
            
        # update or insert but without closing the transaction: autocommit=False
        self.current_visit.upsert(commit=self.autocommit)


    def update_relations(self, dialog):
        """Save current selected features in tbl_relations. Steps are:
        A) remove all old relations related with current visit_id.
        B) save new relations get from that listed in tbl_relations."""
        
        # A) remove all old relations related with current visit_id.
        db_record = None
        for index in range(self.feature_type.count()):
            # feture_type combobox contain all the geometry type 
            # allows basing on project type
            geometry_type = self.feature_type.itemText(index).lower()

            # TODO: the next "if" code can be substituded with something like:
            # exec("db_record = OmVisitX{}{}(self.controller)".format(geometry_type[0].upper(), geometry_type[1:]))"
            if geometry_type == 'arc':
                db_record = OmVisitXArc(self.controller)
            if geometry_type == 'node':
                db_record = OmVisitXNode(self.controller)
            if geometry_type == 'connec':
                db_record = OmVisitXConnec(self.controller)
            if geometry_type == 'gully':
                db_record = OmVisitXGully(self.controller)

            # remove all actual saved records related with visit_id
            where_clause = "visit_id = '{}'".format(self.visit_id.text())

            db_record.delete(where_clause=where_clause, commit=self.autocommit)

        # do nothing if model is None or no element is present
        if not self.tbl_relation.model() or not self.tbl_relation.model().rowCount():
            return

        # set the current db_record tyope to do insert of new records
        # all the new records belong to the same geom_type
        # TODO: the next "if" code can be substituded with something like:
        # exec("db_record = OmVisitX{}{}(self.controller)".format(geometry_type[0].upper(), geometry_type[1:]))"
        if self.geom_type == 'arc':
            db_record = OmVisitXArc(self.controller)
        if self.geom_type == 'node':
            db_record = OmVisitXNode(self.controller)
        if self.geom_type == 'connec':
            db_record = OmVisitXConnec(self.controller)
        if self.geom_type == 'gully':
            db_record = OmVisitXGully(self.controller)

        # for each showed element of a specific geom_type create an db entry
        column_name = self.geom_type + "_id"
        for row in range(self.tbl_relation.model().rowCount()):
            # get modelIndex to get data
            index = self.tbl_relation.model().index(row, 0)

            # set common fields
            db_record.id = db_record.max_pk() + 1
            db_record.visit_id = int(self.visit_id.text())

            # set value for column <geom_type>_id
            setattr(db_record, column_name, index.data())

            # than save the showed records
            db_record.upsert(commit=self.autocommit)

        self.enable_feature_type(dialog)


    def manage_tab_changed(self, dialog, index):
        """Do actions when tab is exit and entered.
        Actions depend on tab index"""
        
        # manage leaving tab
        # tab Visit
        if self.current_tab_index == self.tab_index('VisitTab'):
            self.manage_leave_visit_tab()
            # need to create the relation record that is done only
            # changing tab
            if self.locked_geom_type:
                self.update_relations(dialog)

        # tab Relation
        if self.current_tab_index == self.tab_index('RelationsTab'):
            self.update_relations(dialog)

        # manage arriving tab
        # tab Visit
        self.current_tab_index = index
        if index == self.tab_index('VisitTab'):
            pass
        # tab Relation
        if index == self.tab_index('RelationsTab'):
            pass
        # tab Event
        if index == self.tab_index('EventTab'):
            self.entered_event_tab(dialog)
        # tab Document
        if index == self.tab_index('DocumentTab'):
            pass


    def entered_event_tab(self, dialog):
        """Manage actions when the Event tab is entered."""
        self.set_parameter_id_combo(dialog)


    def set_parameter_id_combo(self, dialog):
        """set parameter_id combo basing on current selections."""
        dialog.parameter_id.clear()
        sql = ("SELECT id, descript"
               " FROM " + self.schema_name + ".om_visit_parameter"
               " WHERE UPPER (parameter_type) = '" + self.parameter_type_id.currentText().upper() + "'"
               " AND UPPER (feature_type) = '" + self.feature_type.currentText().upper() + "'")
        sql += " ORDER BY id"
        rows = self.controller.get_rows(sql, log_sql=True, commit=self.autocommit)

        if rows:
            utils_giswater.set_item_data(dialog.parameter_id, rows, 1)


    def config_relation_table(self, dialog):
        """Set all actions related to the table, model and selectionModel.
        It's necessary a centralised call because base class can create a None model
        where all callbacks are lost ance can't be registered."""

        # configure model visibility
        table_name = "v_edit_" + self.geom_type
        self.set_configuration(dialog, self.tbl_relation, table_name)


    def event_feature_type_selected(self, dialog):
        """Manage selection change in feature_type combo box.
        THis means that have to set completer for feature_id QTextLine and
        setup model for features to select table."""
        
        # 1) set the model linked to selecte features
        # 2) check if there are features related to the current visit
        # 3) if so, select them => would appear in the table associated to the model
        self.geom_type = self.feature_type.currentText().lower()
        viewname = "v_edit_" + self.geom_type
        self.set_completer_feature_id(dialog.feature_id, self.geom_type, viewname)

        # set table model and completer
        # set a fake where expression to avoid to set model to None
        fake_filter = '{}_id IN ("-1")'.format(self.geom_type)
        self.set_table_model(dialog, self.tbl_relation, self.geom_type, fake_filter)

        # set the callback to setup all events later
        # its not possible to setup listener in this moment beacouse set_table_model without
        # a valid expression parameter return a None model => no events can be triggered
        self.lazy_configuration(self.tbl_relation, self.config_relation_table)

        # check if there are features related to the current visit
        if not self.visit_id.text():
            return

        table_name = 'om_visit_x_' + self.geom_type
        sql = ("SELECT {0}_id FROM {1}.{2} WHERE visit_id = '{3}'".format(
            self.geom_type, self.schema_name, table_name, int(self.visit_id.text())))
        rows = self.controller.get_rows(sql, commit=self.autocommit)
        if not rows or not rows[0]:
            return
        ids = [x[0] for x in rows]

        # select list of related features
        # Set 'expr_filter' with features that are in the list
        expr_filter = '"{}_id" IN ({})'.format(self.geom_type, ','.join(ids))

        # Check expression
        (is_valid, expr) = self.check_expression(expr_filter)   #@UnusedVariable
        if not is_valid:
            return

        # do selection allowing the tbl_relation to be linked to canvas selectionChanged
        self.disconnect_signal_selection_changed()
        self.connect_signal_selection_changed(dialog, self.tbl_relation)
        self.select_features_by_ids(self.geom_type, expr)
        self.disconnect_signal_selection_changed()


    def edit_visit(self, geom_type=None, feature_id=None):
        """ Button 65: Edit visit """

        # Create the dialog
        self.dlg_man = VisitManagement()
        self.load_settings(self.dlg_man)
        # save previous dialog and set new one.
        # previous dialog will be set exiting the current one
        # self.previous_dialog = utils_giswater.dialog()
        self.dlg_man.tbl_visit.setSelectionBehavior(QAbstractItemView.SelectRows)

        if geom_type is None:
            # Set a model with selected filter. Attach that model to selected table
            utils_giswater.setWidgetText(self.dlg_man, self.dlg_man.lbl_filter, 'Filter by ext_code')
            filed_to_filter = "ext_code"
            table_object = "v_ui_om_visit"
            expr_filter = ""
            self.fill_table_object(self.dlg_man.tbl_visit, self.schema_name + "." + table_object)
            self.set_table_columns(self.dlg_man, self.dlg_man.tbl_visit, table_object)
        else:
            # Set a model with selected filter. Attach that model to selected table
            utils_giswater.setWidgetText(self.dlg_man, self.dlg_man.lbl_filter, 'Filter by code')
            filed_to_filter = "code"
            table_object = "v_ui_om_visitman_x_" + str(geom_type)
            expr_filter = geom_type + "_id = '" + feature_id + "'"
            # Refresh model with selected filter            
            self.fill_table_object(self.dlg_man.tbl_visit, self.schema_name + "." + table_object, expr_filter)
            self.set_table_columns(self.dlg_man, self.dlg_man.tbl_visit, table_object)

        # manage save and rollback when closing the dialog
        self.dlg_man.rejected.connect(partial(self.close_dialog, self.dlg_man))
        self.dlg_man.accepted.connect(partial(self.open_selected_object, self.dlg_man, self.dlg_man.tbl_visit, table_object))

        # Set dignals
        self.dlg_man.tbl_visit.doubleClicked.connect(
            partial(self.open_selected_object, self.dlg_man, self.dlg_man.tbl_visit, table_object))
        self.dlg_man.btn_open.clicked.connect(
            partial(self.open_selected_object, self.dlg_man, self.dlg_man.tbl_visit, table_object))
        self.dlg_man.btn_delete.clicked.connect(
            partial(self.delete_selected_object, self.dlg_man.tbl_visit, table_object))
        self.dlg_man.txt_filter.textChanged.connect(
            partial(self.filter_visit, self.dlg_man, self.dlg_man.tbl_visit, self.dlg_man.txt_filter, table_object, expr_filter, filed_to_filter))

        # set timeStart and timeEnd as the min/max dave values get from model
        current_date = QDate.currentDate()        
        sql = ("SELECT MIN(startdate), MAX(enddate)"
               " FROM {}.{}".format(self.schema_name, 'om_visit'))
        row = self.controller.get_row(sql, log_info=False, commit=self.autocommit)
        if row:
            if row[0]:
                self.dlg_man.date_event_from.setDate(row[0])
            if row[1]:
                self.dlg_man.date_event_to.setDate(row[1])
            else:
                self.dlg_man.date_event_to.setDate(current_date)

        # set date events
        self.dlg_man.date_event_from.dateChanged.connect(partial(self.filter_visit, self.dlg_man, self.dlg_man.tbl_visit, self.dlg_man.txt_filter, table_object, expr_filter, filed_to_filter))
        self.dlg_man.date_event_to.dateChanged.connect(partial(self.filter_visit, self.dlg_man, self.dlg_man.tbl_visit, self.dlg_man.txt_filter, table_object, expr_filter, filed_to_filter))


        # Open form
        self.open_dialog(self.dlg_man, dlg_name="visit_management")


    def filter_visit(self, dialog, widget_table, widget_txt, table_object, expr_filter, filed_to_filter):
        """ Filter om_visit in self.dlg_man.tbl_visit based on (id AND text AND between dates)"""
        object_id = utils_giswater.getWidgetText(dialog, widget_txt)
        visit_start = dialog.date_event_from.date()
        visit_end = dialog.date_event_to.date()
        if visit_start > visit_end:
            message = "Selected date interval is not valid"
            self.controller.show_warning(message)
            return

        # Create interval dates
        format_low = 'yyyy-MM-dd 00:00:00.000'
        format_high = 'yyyy-MM-dd 23:59:59.999'
        interval = "'{}'::timestamp AND '{}'::timestamp".format(
            visit_start.toString(format_low), visit_end.toString(format_high))

        if table_object == "v_ui_om_visit":
            expr_filter += ("(startdate BETWEEN {0}) AND (enddate BETWEEN {0})".format(interval))
            if object_id != 'null':
                expr_filter += " AND "+filed_to_filter+"::TEXT ILIKE '%" + str(object_id) + "%'"
        else:
            expr_filter += ("AND (visit_start BETWEEN {0}) AND (visit_end BETWEEN {0})".format(interval))
            if object_id != 'null':
                expr_filter += " AND "+filed_to_filter+"::TEXT ILIKE '%" + str(object_id) + "%'"

        # Refresh model with selected filter
        widget_table.model().setFilter(expr_filter)
        widget_table.model().select()



    def fill_combos(self, visit_id=None):
        """ Fill combo boxes of the form """

        # Visit tab
        # Fill ComboBox visitcat_id
        # save result in self.visitcat_ids to get id depending on selected combo
        sql = ("SELECT id, name"
               " FROM " + self.schema_name + ".om_visit_cat"
               " WHERE active is true"
               " ORDER BY name")
        self.visitcat_ids = self.controller.get_rows(sql, commit=self.autocommit)
        
        if self.visitcat_ids:
            utils_giswater.set_item_data(self.dlg_add_visit.visitcat_id, self.visitcat_ids, 1)
            # now get default value to be show in visitcat_id
            sql = ("SELECT value"
                " FROM " + self.schema_name + ".config_param_user"
                " WHERE parameter = 'visitcat_vdefault' AND cur_user = current_user")
            row = self.controller.get_row(sql, commit=self.autocommit)
            if row:
                # if int then look for default row ans set it
                try:
                    utils_giswater.set_combo_itemData(self.dlg_add_visit.visitcat_id, row[0], 0)
                    for i in range(0, self.dlg_add_visit.visitcat_id.count()):
                        elem = self.dlg_add_visit.visitcat_id.itemData(i)
                        if str(row[0]) == str(elem[0]):                         
                            utils_giswater.setWidgetText(self.dlg_add_visit.visitcat_id, (elem[1]))
                except TypeError:
                    pass
                except ValueError:
                    pass
            elif visit_id is not None:
                sql = ("SELECT visitcat_id"
                       " FROM " + self.schema_name + ".om_visit"
                       " WHERE id ='" + str(visit_id) + "' ")
                id_visitcat = self.controller.get_row(sql)
                sql = ("SELECT id, name"
                       " FROM " + self.schema_name + ".om_visit_cat"
                       " WHERE active is true AND id ='"+str(id_visitcat[0])+"' "
                       " ORDER BY name")
                row = self.controller.get_row(sql)
                utils_giswater.set_combo_itemData(self.dlg_add_visit.visitcat_id, str(row[1]), 1)
<<<<<<< HEAD
=======

>>>>>>> f99456f9
        # Relations tab
        # fill feature_type
        sql = ("SELECT id"
               " FROM " + self.schema_name + ".sys_feature_type"
               " WHERE net_category = 1"
               " ORDER BY id")
        rows = self.controller.get_rows(sql, commit=self.autocommit)
        utils_giswater.fillComboBox(self.dlg_add_visit, "feature_type", rows, allow_nulls=False)

        # Event tab
        # Fill ComboBox parameter_type_id
        sql = ("SELECT id"
               " FROM " + self.schema_name + ".om_visit_parameter_type"
               " ORDER BY id")
        parameter_type_ids = self.controller.get_rows(sql, commit=self.autocommit)
        utils_giswater.fillComboBox(self.dlg_add_visit, "parameter_type_id", parameter_type_ids, allow_nulls=False)

        # now get default value to be show in parameter_type_id
        sql = ("SELECT value"
               " FROM " + self.schema_name + ".config_param_user"
               " WHERE parameter = 'om_param_type_vdefault' AND cur_user = current_user")
        row = self.controller.get_row(sql, commit=self.autocommit)
        if row:
            # if int then look for default row ans set it
            try:
                parameter_type_id = int(row[0])
                combo_value = parameter_type_ids[parameter_type_id]
                combo_index = self.parameter_type_id.findText(combo_value)
                self.parameter_type_id.setCurrentIndex(combo_index)
            except TypeError:
                pass
            except ValueError:
                pass


    def set_completers(self):
        """ Set autocompleters of the form """

        # Adding auto-completion to a QLineEdit - visit_id
        self.completer = QCompleter()
        self.dlg_add_visit.visit_id.setCompleter(self.completer)
        model = QStringListModel()

        sql = "SELECT DISTINCT(id) FROM " + self.schema_name + ".om_visit"
        rows = self.controller.get_rows(sql, commit=self.autocommit)
        values = []
        if rows:
            for row in rows:
                values.append(str(row[0]))

        model.setStringList(values)
        self.completer.setModel(model)

        # Adding auto-completion to a QLineEdit - document_id
        self.completer = QCompleter()
        self.dlg_add_visit.doc_id.setCompleter(self.completer)
        model = QStringListModel()

        sql = "SELECT DISTINCT(id) FROM " + self.schema_name + ".v_ui_document"
        rows = self.controller.get_rows(sql, commit=self.autocommit)
        values = []
        if rows:
            for row in rows:
                values.append(str(row[0]))

        model.setStringList(values)
        self.completer.setModel(model)


    def manage_document(self, qtable):
        """Access GUI to manage documents e.g Execute action of button 34 """
        
        visit_id = utils_giswater.getText(self.dlg_add_visit, self.dlg_add_visit.visit_id)        
        manage_document = ManageDocument(self.iface, self.settings, self.controller, self.plugin_dir, single_tool=False)
        dlg_docman = manage_document.manage_document(tablename='visit', qtable=self.dlg_add_visit.tbl_document, item_id=visit_id)
        utils_giswater.remove_tab_by_tabName(dlg_docman.tabWidget, 'tab_rel')        
        dlg_docman.btn_accept.clicked.connect(partial(self.set_completer_object, dlg_docman, 'doc'))


    def event_insert(self):
        """Add and event basing on form asociated to the selected parameter_id."""
        
        # check a paramet3er_id is selected (can be that no value is available)
        parameter_id = utils_giswater.get_item_data(self.dlg_add_visit, self.dlg_add_visit.parameter_id, 0)
        parameter_text = utils_giswater.get_item_data(self.dlg_add_visit, self.dlg_add_visit.parameter_id, 1)

        if not parameter_id:
            message = "You need to select a valid parameter id"
            self.controller.show_info_box(message)
            return

        # get form asociated
        sql = ("SELECT form_type"
               " FROM " + self.schema_name + ".om_visit_parameter"
               " WHERE id = '" + str(parameter_id) + "'")
        row = self.controller.get_row(sql, commit=False)
        form_type = str(row[0])

        if form_type == 'event_ud_arc_standard':
            self.dlg_event = EventUDarcStandard()
            self.load_settings(self.dlg_event)
            # disable position_x fields because not allowed in multiple view
            self.populate_position_id()
        elif form_type == 'event_ud_arc_rehabit':
            self.dlg_event = EventUDarcRehabit()
            self.load_settings(self.dlg_event)
            self.populate_position_id()

            # disable position_x fields because not allowed in multiple view
            self.dlg_event.position_id.setEnabled(True)
            self.dlg_event.position_value.setEnabled(True)
        elif form_type == 'event_standard':
            self.dlg_event = EventStandard()
            self.load_settings(self.dlg_event)
        else:
            message = "Unrecognised form type"
            self.controller.show_info_box(message, parameter=form_type)
            return

        # because of multiple view disable add picture and view gallery
        self.dlg_event.btn_add_picture.setEnabled(False)
        self.dlg_event.btn_view_gallery.setEnabled(False)

        # set fixed values
        self.dlg_event.parameter_id.setText(parameter_text)

        self.dlg_event.setWindowFlags(Qt.WindowStaysOnTopHint)
        ret = self.dlg_event.exec_()

        # check return
        if not ret:
            # clicked cancel
            return

        # create an empty Event
        event = OmVisitEvent(self.controller)
        event.id = event.max_pk() + 1
        event.parameter_id = parameter_id
        event.visit_id = int(self.visit_id.text())

        for field_name in event.field_names():
            if not hasattr(self.dlg_event, field_name):
                continue
            if type(getattr(self.dlg_event, field_name)) is QLineEdit:
                if field_name == 'parameter_id':
                    value = parameter_id
                else:
                    value = getattr(self.dlg_event, field_name).text()
            if type(getattr(self.dlg_event, field_name)) is QTextEdit:
                value = getattr(self.dlg_event, field_name).toPlainText()
            if type(getattr(self.dlg_event, field_name)) is QComboBox:
                value = utils_giswater.get_item_data(self.dlg_event, getattr(self.dlg_event, field_name), index=0)

            if value:
                setattr(event, field_name, value)

        # save new event
        event.upsert()

        # update Table
        self.tbl_event.model().select()
        self.manage_events_changed()


    def manage_events_changed(self):
        """Action when at a Event model is changed.
        A) if some record is available => enable OK button of VisitDialog"""
        state = (self.tbl_event.model().rowCount() > 0)
        self.button_box.button(QDialogButtonBox.Ok).setEnabled(state)


    def event_update(self):
        """Update selected event."""
        
        if not self.tbl_event.selectionModel().hasSelection():
            message = "Any record selected"
            self.controller.show_info_box(message)
            return
        # check a parameter_id is selected (can be that no value is available)
        parameter_id = utils_giswater.get_item_data(self.dlg_add_visit, self.dlg_add_visit.parameter_id, 0)

        # Get selected rows
        # TODO: use tbl_event.model().fieldIndex(event.pk()) to be pk name independent
        # 0 is the column of the pk 0 'id'        
        selected_list = self.tbl_event.selectionModel().selectedRows(0)  
        if selected_list == 0:
            message = "Any record selected"
            self.controller.show_info_box(message)
            return

        elif len(selected_list) > 1:
            message = "More then one event selected. Select just one"
            self.controller.show_warning(message)
            return

        # fetch the record
        event = OmVisitEvent(self.controller)
        event.id = selected_list[0].data()
        if not event.fetch(commit=self.autocommit):
            return

        # get parameter_id code to select the widget useful to edit the event
        om_event_parameter = OmVisitParameter(self.controller)
        om_event_parameter.id = event.parameter_id
        if not om_event_parameter.fetch(commit=self.autocommit):
            return

        if om_event_parameter.form_type == 'event_ud_arc_standard':
            _value = self.dlg_add_visit.tbl_event.model().record(0).value('value')
            position_value = self.dlg_add_visit.tbl_event.model().record(0).value('position_value')
            text = self.dlg_add_visit.tbl_event.model().record(0).value('text')
            self.dlg_event = EventUDarcStandard()
            self.load_settings(self.dlg_event)
            # disable position_x fields because not allowed in multiple view
            self.populate_position_id()
            # set fixed values
            self.dlg_event.value.setText(_value)
            self.dlg_event.position_value.setText(str(position_value))
            utils_giswater.setWidgetText(self.dlg_event, text, text)
            self.dlg_event.position_id.setEnabled(False)
            self.dlg_event.position_value.setEnabled(False)

        elif om_event_parameter.form_type == 'event_ud_arc_rehabit':
            position_value = self.dlg_add_visit.tbl_event.model().record(0).value('position_value')
            value1 = self.dlg_add_visit.tbl_event.model().record(0).value('value1')
            value2 = self.dlg_add_visit.tbl_event.model().record(0).value('value2')
            geom1 = self.dlg_add_visit.tbl_event.model().record(0).value('geom1')
            geom2 = self.dlg_add_visit.tbl_event.model().record(0).value('geom2')
            geom3 = self.dlg_add_visit.tbl_event.model().record(0).value('geom3')
            text = self.dlg_add_visit.tbl_event.model().record(0).value('text')
            self.dlg_event = EventUDarcRehabit()
            self.load_settings(self.dlg_event)
            self.populate_position_id()
            self.dlg_event.position_value.setText(str(position_value))
            self.dlg_event.value1.setText(str(value1))
            self.dlg_event.value2.setText(str(value2))
            self.dlg_event.geom1.setText(str(geom1))
            self.dlg_event.geom2.setText(str(geom2))
            self.dlg_event.geom3.setText(str(geom3))
            utils_giswater.setWidgetText(self.dlg_event, text, text)
            # disable position_x fields because not allowed in multiple view
            self.dlg_event.position_id.setEnabled(True)
            self.dlg_event.position_value.setEnabled(True)

        elif om_event_parameter.form_type == 'event_standard':
            _value = self.dlg_add_visit.tbl_event.model().record(0).value('value')
            text = self.dlg_add_visit.tbl_event.model().record(0).value('text')
            self.dlg_event = EventStandard()
            self.load_settings(self.dlg_event)
            self.dlg_event.value.setText(_value)
            utils_giswater.setWidgetText(self.dlg_event, text, text)

        # because of multiple view disable add picture and view gallery
        self.dlg_event.btn_add_picture.setEnabled(False)
        self.dlg_event.btn_view_gallery.setEnabled(False)

        # fill widget values if the values are present
        for field_name in event.field_names():
            if not hasattr(self.dlg_event, field_name):
                continue
            if type(getattr(self.dlg_event, field_name)) is QLineEdit:
                value = getattr(self.dlg_event, field_name).text()
            if type(getattr(self.dlg_event, field_name)) is QTextEdit:
                value = getattr(self.dlg_event, field_name).toPlainText()
            if type(getattr(self.dlg_event, field_name)) is QComboBox:
                value = utils_giswater.get_item_data(self.dlg_event, getattr(self.dlg_event, field_name), index=0)
            if value and str(value) != 'NULL':
                setattr(event, field_name, value)

        # set fixed values
        self.dlg_event.parameter_id.setText(parameter_id)

        self.dlg_event.setWindowFlags(Qt.WindowStaysOnTopHint)
        if self.dlg_event.exec_():
            # set record values basing on widget
            for field_name in event.field_names():
                if not hasattr(self.dlg_event, field_name):
                    continue
                if type(getattr(self.dlg_event, field_name)) is QLineEdit:
                    value = getattr(self.dlg_event, field_name).text()
                if type(getattr(self.dlg_event, field_name)) is QTextEdit:
                    value = getattr(self.dlg_event, field_name).toPlainText()
                if type(getattr(self.dlg_event, field_name)) is QComboBox:
                    value = utils_giswater.get_item_data(self.dlg_event, getattr(self.dlg_event, field_name), index=0)
                if value and str(value) != 'NULL':
                    setattr(event, field_name, value)

            # update the record
            event.upsert(commit=self.autocommit)

        # update Table
        self.tbl_event.model().select()
        self.tbl_event.setModel(self.tbl_event.model())
        self.manage_events_changed()


    def event_delete(self):
        """Delete a selected event."""
        
        if not self.tbl_event.selectionModel().hasSelection():
            message = "Any record selected"
            self.controller.show_info_box(message)
            return

        # a fake event to get some ancyllary data
        event = OmVisitEvent(self.controller)

        # Get selected rows
        # TODO: use tbl_event.model().fieldIndex(event.pk()) to be pk name independent
        # 0 is the column of the pk 0 'id'        
        selected_list = self.tbl_event.selectionModel().selectedRows(0)
        selected_id = []
        for index in selected_list:
            selected_id.append(str(index.data()))
        list_id = ','.join(selected_id)

        # ask for deletion
        message = "Are you sure you want to delete these records?"
        title = "Delete records"
        answer = self.controller.ask_question(message, title, list_id)
        if not answer:
            return

        # do the action
        if not event.delete(pks=selected_id, commit=self.autocommit):
            message = "Error deleting records"
            self.controller.show_warning(message)
            return

        message = "Records deleted"
        self.controller.show_info(message)

        # update Table
        self.tbl_event.model().select()
        self.manage_events_changed()


    def document_open(self):
        """Open selected document."""
        
        # Get selected rows
        field_index = self.tbl_document.model().fieldIndex('path')
        selected_list = self.dlg_add_visit.tbl_document.selectionModel().selectedRows(field_index)
        if not selected_list:
            message = "Any record selected"
            self.controller.show_info_box(message)
            return
        elif len(selected_list) > 1:
            message = "More then one document selected. Select just one document."
            self.controller.show_warning(message)
            return

        path = selected_list[0].data()
        # Check if file exist
        if os.path.exists(path):
            # Open the document
            if sys.platform == "win32":
                os.startfile(path)
            else:
                opener = "open" if sys.platform == "darwin" else "xdg-open"
                subprocess.call([opener, path])
        else:
            webbrowser.open(path)


    def document_delete(self):
        """Delete record from selected rows in tbl_document."""
        
        # Get selected rows. 0 is the column of the pk 0 'id'
        selected_list = self.tbl_document.selectionModel().selectedRows(0)  
        if len(selected_list) == 0:
            message = "Any record selected"
            self.controller.show_info_box(message)
            return

        selected_id = []
        for index in selected_list:
            doc_id = index.data()
            selected_id.append(str(doc_id))
        message = "Are you sure you want to delete these records?"
        title = "Delete records"
        answer = self.controller.ask_question(message, title, ','.join(selected_id))
        if answer:
            sql = ("DELETE FROM " + self.schema_name + ".doc_x_visit"
                   " WHERE id IN ({})".format(','.join(selected_id)))
            status = self.controller.execute_sql(sql)
            if not status:
                message = "Error deleting data"
                self.controller.show_warning(message)
                return
            else:
                message = "Event deleted"
                self.controller.show_info(message)
                self.dlg_add_visit.tbl_document.model().select()


    def document_insert(self):
        """Insert a docmet related to the current visit."""
        
        doc_id = self.doc_id.text()
        visit_id = self.visit_id.text()
        if not doc_id:
            message = "You need to insert doc_id"
            self.controller.show_warning(message)
            return
        if not visit_id:
            message = "You need to insert visit_id"
            self.controller.show_warning(message)
            return

        # Insert into new table
        sql = ("INSERT INTO " + self.schema_name + ".doc_x_visit (doc_id, visit_id)"
               " VALUES ('" + str(doc_id) + "', " + str(visit_id) + ")")
        status = self.controller.execute_sql(sql, commit=self.autocommit)
        if status:
            message = "Document inserted successfully"
            self.controller.show_info(message)

        self.dlg_add_visit.tbl_document.model().select()


    def set_configuration(self, dialog, widget, table_name):
        """Configuration of tables. Set visibility and width of columns."""

        widget = utils_giswater.getWidget(dialog, widget)
        if not widget:
            return

        # Set width and alias of visible columns
        columns_to_delete = []
        sql = ("SELECT column_index, width, alias, status"
               " FROM " + self.schema_name + ".config_client_forms"
               " WHERE table_id = '" + table_name + "'"
               " ORDER BY column_index")
        rows = self.controller.get_rows(sql, log_info=False, commit=self.autocommit)
        if not rows:
            return

        for row in rows:
            if not row['status']:
                columns_to_delete.append(row['column_index'] - 1)
            else:
                width = row['width']
                if width is None:
                    width = 100
                widget.setColumnWidth(row['column_index'] - 1, width)
                widget.model().setHeaderData(
                    row['column_index'] - 1, Qt.Horizontal, row['alias'])

        # Set order
        widget.model().setSort(0, Qt.AscendingOrder)
        widget.model().select()

        # Delete columns
        for column in columns_to_delete:
            widget.hideColumn(column)


    def populate_position_id(self):
        node_list = []
        node_1 = self.dlg_add_visit.tbl_relation.model().record(0).value('node_1')
        node_2 = self.dlg_add_visit.tbl_relation.model().record(0).value('node_2')
        node_list.append([node_1, "node 1: " + str(node_1)])
        node_list.append([node_2, "node 2: " + str(node_2)])
        utils_giswater.set_item_data(self.dlg_event.position_id, node_list, 1, True, False)

<|MERGE_RESOLUTION|>--- conflicted
+++ resolved
@@ -674,10 +674,7 @@
                        " ORDER BY name")
                 row = self.controller.get_row(sql)
                 utils_giswater.set_combo_itemData(self.dlg_add_visit.visitcat_id, str(row[1]), 1)
-<<<<<<< HEAD
-=======
-
->>>>>>> f99456f9
+
         # Relations tab
         # fill feature_type
         sql = ("SELECT id"
