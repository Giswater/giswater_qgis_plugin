"""
This file is part of Giswater 2.0
The program is free software: you can redistribute it and/or modify it under the terms of the GNU
General Public License as published by the Free Software Foundation, either version 3 of the License,
or (at your option) any later version.
"""

# -*- coding: utf-8 -*-
from PyQt4.Qt import QDate
<<<<<<< HEAD
from PyQt4.QtCore import Qt
from PyQt4.QtGui import QCompleter, QStringListModel, QDateEdit, QLineEdit
from qgis.gui import QgsMapToolEmitPoint            # @UnresolvedImport
=======
from PyQt4.QtGui import QDateEdit, QCheckBox
>>>>>>> 456be40c

import os
import sys
from datetime import datetime
from functools import partial

plugin_path = os.path.abspath(os.path.join(os.path.dirname(__file__), '..'))
sys.path.append(plugin_path)
import utils_giswater

from ui.config_edit import ConfigEdit                   # @UnresolvedImport
from ui.topology_tools import TopologyTools             # @UnresolvedImport
from actions.manage_element import ManageElement        # @UnresolvedImport
from actions.manage_document import ManageDocument      # @UnresolvedImport
from actions.manage_visit import ManageVisit            # @UnresolvedImport

from parent import ParentAction


class Edit(ParentAction):

    def __init__(self, iface, settings, controller, plugin_dir):
        """ Class to control toolbar 'edit' """
                
        ParentAction.__init__(self, iface, settings, controller, plugin_dir)          
        self.manage_document = ManageDocument(iface, settings, controller, plugin_dir)        
        self.manage_element = ManageElement(iface, settings, controller, plugin_dir)
        self.manage_visit = ManageVisit(iface, settings, controller, plugin_dir)


    def set_project_type(self, project_type):
        self.project_type = project_type


    def edit_add_feature(self, layername):
        """ Button 01, 02: Add 'node' or 'arc' """
                
        # Set active layer and triggers action Add Feature
        layer = self.controller.get_layer_by_layername(layername)
        if layer:
            self.iface.setActiveLayer(layer)
            layer.startEditing()
            self.iface.actionAddFeature().trigger()
<<<<<<< HEAD
=======
        else:
            message = "Selected layer name not found"
            self.controller.show_warning(message, parameter=layername)
>>>>>>> 456be40c
        
        
    def edit_arc_topo_repair(self):
        """ Button 19: Topology repair """
        
        # Create dialog to check wich topology functions we want to execute
        self.dlg = TopologyTools()
        if self.project_type == 'ws':
            self.dlg.tab_review.removeTab(1)
            
        # Set signals
        self.dlg.btn_accept.clicked.connect(self.edit_arc_topo_repair_accept)
        self.dlg.btn_cancel.clicked.connect(self.close_dialog)

        # Manage i18n of the form and open it
        self.controller.translate_form(self.dlg, 'topology_tools')
        self.dlg.exec_()


    def edit_arc_topo_repair_accept(self):
        """ Button 19: Executes functions that are selected """

        # Review/Utils
        if self.dlg.check_node_orphan.isChecked():
            sql = "SELECT "+self.schema_name+".gw_fct_anl_node_orphan();"
            self.controller.execute_sql(sql)
        if self.dlg.check_node_duplicated.isChecked():
            sql = "SELECT "+self.schema_name+".gw_fct_anl_node_duplicated();"
            self.controller.execute_sql(sql)
        if self.dlg.check_topology_coherence.isChecked():
            sql = "SELECT "+self.schema_name+".gw_fct_anl_node_topological_consistency();"
            self.controller.execute_sql(sql)
        if self.dlg.check_arc_same_start_end.isChecked():
            sql = "SELECT "+self.schema_name+".gw_fct_anl_arc_same_startend();"
            self.controller.execute_sql(sql)
        if self.dlg.check_arcs_without_nodes_start_end.isChecked():
            sql = "SELECT "+self.schema_name+".gw_fct_anl_arc_no_startend_node();"
            self.controller.execute_sql(sql)
        if self.dlg.check_connec_duplicated.isChecked():
            sql = "SELECT "+self.schema_name+".gw_fct_anl_connec_duplicated();"
            self.controller.execute_sql(sql)

        # Review/UD
        if self.dlg.check_node_sink.isChecked():
            sql = "SELECT "+self.schema_name+".gw_fct_anl_node_sink();"
            self.controller.execute_sql(sql)
        if self.dlg.check_node_flow_regulator.isChecked():
            sql = "SELECT "+self.schema_name+".gw_fct_anl_node_flowregulator();"
            self.controller.execute_sql(sql)
        if self.dlg.check_node_exit_upper_node_entry.isChecked():
            sql = "SELECT "+self.schema_name+".gw_fct_anl_node_exit_upper_intro();"
            self.controller.execute_sql(sql)
        if self.dlg.check_arc_intersection_without_node.isChecked():
            sql = "SELECT "+self.schema_name+".gw_fct_anl_arc_intersection();"
            self.controller.execute_sql(sql)
        if self.dlg.check_inverted_arcs.isChecked():
            sql = "SELECT "+self.schema_name+".gw_fct_anl_arc_inverted();"
            self.controller.execute_sql(sql)

        # Builder
        if self.dlg.check_create_nodes_from_arcs.isChecked():
            sql = "SELECT "+self.schema_name+".gw_fct_built_nodefromarc();"
            self.controller.execute_sql(sql)

        # Repair
        if self.dlg.check_arc_searchnodes.isChecked():
            sql = "SELECT "+self.schema_name+".gw_fct_repair_arc_searchnodes();"
            self.controller.execute_sql(sql)

        # Close the dialog
        self.close_dialog()

        # Refresh map canvas
        self.refresh_map_canvas()


    def edit_add_element(self):
        """ Button 33: Add element """       
        self.manage_element.manage_element()


    def edit_add_file(self):
        """ Button 34: Add document """   
        self.manage_document.manage_document()
        
        
<<<<<<< HEAD
        # If element already exist perform an UPDATE
        if row:
            answer = self.controller.ask_question("Are you sure you want change the data?")
            if answer:
                sql = "UPDATE " + self.schema_name + ".element"
                sql += " SET elementcat_id = '" + elementcat_id + "', state = '" + state + "', location_type = '" + location_type + "'"
                sql += ", workcat_id_end = '" + workcat_id_end + "', workcat_id = '" + workcat_id + "', buildercat_id = '" + buildercat_id + "', ownercat_id = '" + ownercat_id + "'"
                sql += ", rotation = '" + rotation + "',comment = '" + comment + "', annotation = '" + annotation + "', observ = '" + observ + "', link = '" + link + "', verified = '" + verified + "'"
                sql += ", the_geom = ST_SetSRID(ST_MakePoint(" + str(self.x) + "," + str(self.y) + "), " + str(srid) +")"
                sql += " WHERE element_id = '" + element_id + "'"              
                status = self.controller.execute_sql(sql)
                if status:
                    self.ed_add_to_feature("element", element_id)
                    message = "Values has been updated"
                    self.controller.show_info(message)

        # If element doesn't exist perform an INSERT
        else:
            sql = "INSERT INTO " + self.schema_name + ".element (element_id, elementcat_id, state, location_type"
            sql += ", workcat_id, buildercat_id, ownercat_id, rotation, comment, annotation, observ, link, verified, workcat_id_end, the_geom) "
            sql += " VALUES ('" + element_id + "', '" + elementcat_id + "', '" + state + "', '" + location_type + "', '"
            sql += workcat_id + "', '" + buildercat_id + "', '" + ownercat_id + "', '" + rotation + "', '" + comment + "', '"
            sql += annotation + "','" + observ + "','" + link + "','" + verified + "','" + workcat_id_end + "',"
            sql += "ST_SetSRID(ST_MakePoint(" + str(self.x) + "," + str(self.y) + "), " + str(srid) +")"         
            status = self.controller.execute_sql(sql)
            if status:
                self.ed_add_to_feature("element", element_id)
                message = "Values has been updated"
                self.controller.show_info(message)
            if not status:
                message = "Error inserting element in table, you need to review data"
                self.controller.show_warning(message)
                return

        self.close_dialog(self.dlg)
        
        self.refresh_map_canvas()


    def ed_add_to_feature(self, table_name, value_id):
        """ Add document or element to selected features """

        # Get schema and table name of selected layer
        layer_source = self.controller.get_layer_source(self.layer)
        uri_table = layer_source['table']
        if uri_table is None:
            msg = "Error getting table name from selected layer"
            self.controller.show_warning(msg)
            return

        elem_type = None
        field_id = None

        if self.table_arc in uri_table:
            elem_type = "arc"
            field_id = "arc_id"
        if self.table_node in uri_table:
            elem_type = "node"
            field_id = "node_id"
        if self.table_connec in uri_table:
            elem_type = "connec"
            field_id = "connec_id"
        if self.table_gully in uri_table:
            elem_type = "gully"
            field_id = "gully_id"

        if self.table_man_arc in uri_table:
            elem_type = "arc"
            field_id = "arc_id"
        if self.table_man_node in uri_table:
            elem_type = "node"
            field_id = "node_id"
        if self.table_man_connec in uri_table:
            elem_type = "connec"
            field_id = "connec_id"
        if self.table_man_gully in uri_table:
            elem_type = "gully"
            field_id = "gully_id"

        if self.table_wjoin in uri_table:
            elem_type = "connec"
            field_id = "connec_id"
        if self.table_tap in uri_table:
            elem_type = "connec"
            field_id = "connec_id"
        if self.table_greentap in uri_table:
            elem_type = "connec"
            field_id = "connec_id"
        if self.table_fountain in uri_table:
            elem_type = "connec"
            field_id = "connec_id"

        if self.table_tank in uri_table:
            elem_type = "node"
            field_id = "node_id"
        if self.table_pump in uri_table:
            elem_type = "node"
            field_id = "node_id"
        if self.table_source in uri_table:
            elem_type = "node"
            field_id = "node_id"
        if self.table_meter in uri_table:
            elem_type = "node"
            field_id = "node_id"
        if self.table_junction in uri_table:
            elem_type = "node"
            field_id = "node_id"
        if self.table_waterwell in uri_table:
            elem_type = "node"
            field_id = "node_id"
        if self.table_reduction in uri_table:
            elem_type = "node"
            field_id = "node_id"
        if self.table_hydrant in uri_table:
            elem_type = "node"
            field_id = "node_id"
        if self.table_valve in uri_table:
            elem_type = "node"
            field_id = "node_id"
        if self.table_manhole in uri_table:
            elem_type = "node"
            field_id = "node_id"

        if self.table_chamber in uri_table:
            elem_type = "node"
            field_id = "node_id"
        if self.table_chamber_pol in uri_table:
            elem_type = "node"
            field_id = "node_id"
        if self.table_netgully in uri_table:
            elem_type = "node"
            field_id = "node_id"
        if self.table_netgully_pol in uri_table:
            elem_type = "node"
            field_id = "node_id"
        if self.table_netinit in uri_table:
            elem_type = "node"
            field_id = "node_id"
        if self.table_wjump in uri_table:
            elem_type = "node"
            field_id = "node_id"
        if self.table_wwtp in uri_table:
            elem_type = "node"
            field_id = "node_id"
        if self.table_wwtp_pol in uri_table:
            elem_type = "node"
            field_id = "node_id"
        if self.table_storage in uri_table:
            elem_type = "node"
            field_id = "node_id"
        if self.table_storage_pol in uri_table:
            elem_type = "node"
            field_id = "node_id"
        if self.table_outfall in uri_table:
            elem_type = "node"
            field_id = "node_id"

        if self.table_varc in uri_table:
            elem_type = "arc"
            field_id = "arc_id"
        if self.table_siphon in uri_table:
            elem_type = "arc"
            field_id = "arc_id"
        if self.table_conduit in uri_table:
            elem_type = "arc"
            field_id = "arc_id"
        if self.table_waccel in uri_table:
            elem_type = "arc"
            field_id = "arc_id"
        if 'v_edit_man_pipe' in uri_table:
            elem_type = "arc"
            field_id = "arc_id"

        if field_id is None:
            self.controller.show_info("Current active layer is different than selected features")
            return

        # Get selected features
        features = self.layer.selectedFeatures()
        for feature in features:
            elem_id = feature.attribute(field_id)

            sql = "SELECT * FROM " + self.schema_name + "." + table_name + "_x_" + elem_type
            sql += " WHERE " + field_id + " = '" + elem_id + "' AND " + value_id + " = " + table_name + "_id"
            row = self.dao.get_row(sql)
            if row is None:
                sql = "INSERT INTO " + self.schema_name + "." + table_name + "_x_" + elem_type + " (" + field_id + ", " + table_name + "_id) "
                sql += " VALUES ('" + elem_id + "', '" + value_id + "')"
                self.controller.execute_sql(sql)


    def edit_check(self):
        """ Initial check for buttons 33 and 34 """

        # Check if at least one node is checked
        self.layer = self.iface.activeLayer()
        if self.layer is None:
            message = "You have to select a layer"
            self.controller.show_info(message)
            return False

        count = self.layer.selectedFeatureCount()
        if count == 0:
            message = "You have to select at least one feature!"
            self.controller.show_info(message)
            return False

        return True
=======
    def edit_add_visit(self):
        """ Button 64. Add visit """       
        self.manage_visit.manage_visit()
>>>>>>> 456be40c


    def add_new_doc(self):
        """ Call function of button Add document """
        self.edit_add_file()
        
        
    def edit_config_edit(self):
        """ Button 98: Open a dialog showing data from table 'config_param_user' """

        # Create the dialog and signals
        self.dlg = ConfigEdit()
        utils_giswater.setDialog(self.dlg)
        self.load_settings(self.dlg)
        self.dlg.btn_accept.pressed.connect(self.edit_config_edit_accept)
        self.dlg.btn_cancel.pressed.connect(partial(self.close_dialog, self.dlg))
        self.dlg.rejected.connect(partial(self.save_settings, self.dlg))
        
        # Set values from widgets of type QComboBox and dates
        sql = "SELECT DISTINCT(name) FROM " + self.schema_name + ".value_state ORDER BY name"
        rows = self.controller.get_rows(sql)
        utils_giswater.fillComboBox("state_vdefault", rows)
        sql = "SELECT id FROM " + self.schema_name + ".cat_work ORDER BY id"
        rows = self.controller.get_rows(sql)
        utils_giswater.fillComboBox("workcat_vdefault", rows)
        sql = "SELECT id FROM " + self.schema_name + ".value_verified ORDER BY id"
        rows = self.controller.get_rows(sql)
        utils_giswater.fillComboBox("verified_vdefault", rows)

        sql = 'SELECT value FROM ' + self.schema_name + '.config_param_user'
        sql += ' WHERE "cur_user" = current_user AND parameter = ' + "'builtdate_vdefault'"
        row = self.controller.get_row(sql)
        if row is not None:
            date_value = datetime.strptime(row[0], '%Y-%m-%d')
        else:
            date_value = QDate.currentDate()
        utils_giswater.setCalendarDate("builtdate_vdefault", date_value)

        sql = 'SELECT value FROM ' + self.schema_name + '.config_param_user'
        sql += ' WHERE "cur_user" = current_user AND parameter = ' + "'enddate_vdefault'"
        row = self.controller.get_row(sql)
        if row is not None:
            date_value = datetime.strptime(row[0], '%Y-%m-%d')
        else:
            date_value = QDate.currentDate()
        utils_giswater.setCalendarDate("enddate_vdefault", date_value)

        sql = "SELECT id FROM " + self.schema_name + ".cat_arc ORDER BY id"
        rows = self.controller.get_rows(sql)
        utils_giswater.fillComboBox("arccat_vdefault", rows)
        sql = "SELECT id FROM " + self.schema_name + ".cat_node ORDER BY id"
        rows = self.controller.get_rows(sql)
        utils_giswater.fillComboBox("nodecat_vdefault", rows)
        sql = "SELECT id FROM " + self.schema_name + ".cat_connec ORDER BY id"
        rows = self.controller.get_rows(sql)
        utils_giswater.fillComboBox("connecat_vdefault", rows)
        sql = "SELECT id FROM " + self.schema_name + ".cat_element ORDER BY id"
        rows = self.controller.get_rows(sql)
        utils_giswater.fillComboBox("elementcat_vdefault", rows)  
        sql = "SELECT DISTINCT(name) FROM " + self.schema_name + ".exploitation ORDER BY name"
        rows = self.controller.get_rows(sql)
        utils_giswater.fillComboBox("exploitation_vdefault", rows)              
        sql = "SELECT DISTINCT(name) FROM " + self.schema_name + ".ext_municipality ORDER BY name"
        rows = self.controller.get_rows(sql)
        utils_giswater.fillComboBox("municipality_vdefault", rows)
        sql = "SELECT DISTINCT(name) FROM " + self.schema_name + ".om_visit_cat ORDER BY name"
        rows = self.controller.get_rows(sql)
        utils_giswater.fillComboBox("visitcat_vdefault", rows)
<<<<<<< HEAD
        sql = 'SELECT value FROM ' + self.schema_name + '.config_param_user'
        sql += ' WHERE "cur_user" = current_user AND parameter = ' + "'virtual_layer_polygon'"
        row = self.controller.get_row(sql)
        utils_giswater.setText(self.dlg.virtual_layer_polygon, row)
        sql = 'SELECT value FROM ' + self.schema_name + '.config_param_user'
        sql += ' WHERE "cur_user" = current_user AND parameter = ' + "'virtual_layer_point'"
        row = self.controller.get_row(sql)
        utils_giswater.setText(self.dlg.virtual_layer_point, row)
        sql = 'SELECT value FROM ' + self.schema_name + '.config_param_user'
        sql += ' WHERE "cur_user" = current_user AND parameter = ' + "'virtual_layer_line'"
        row = self.controller.get_row(sql)
        utils_giswater.setText(self.dlg.virtual_layer_line, row)

=======
>>>>>>> 456be40c

        # UD
        sql = "SELECT id FROM " + self.schema_name + ".node_type ORDER BY id"
        rows = self.controller.get_rows(sql)
        utils_giswater.fillComboBox("nodetype_vdefault", rows)
        sql = "SELECT id FROM " + self.schema_name + ".arc_type ORDER BY id"
        rows = self.controller.get_rows(sql)
        utils_giswater.fillComboBox("arctype_vdefault", rows)
        sql = "SELECT id FROM " + self.schema_name + ".connec_type ORDER BY id"
        rows = self.controller.get_rows(sql)
        utils_giswater.fillComboBox("connectype_vdefault", rows)

        # Set current values
        sql = ("SELECT parameter, value FROM " + self.schema_name + ".config_param_user"
               " WHERE cur_user = current_user")
        rows = self.controller.get_rows(sql)
        for row in rows:
            utils_giswater.setWidgetText(str(row[0]), str(row[1]))
            utils_giswater.setChecked("chk_" + str(row[0]), True)

        # TODO PARAMETRIZAR ESTO!!!!!
        # Manage parameters 'state_vdefault', 'exploitation_vdefault', 'municipality_vdefault', 'visitcat_vdefault'
        sql = "SELECT name FROM " + self.schema_name + ".value_state WHERE id::text = "
        sql += "(SELECT value FROM " + self.schema_name + ".config_param_user WHERE parameter = 'state_vdefault')::text"
        row = self.controller.get_row(sql)
        if row:
            utils_giswater.setWidgetText("state_vdefault", str(row[0]))

        sql = "SELECT name FROM " + self.schema_name + ".exploitation WHERE expl_id::text = "
        sql += "(SELECT value FROM " + self.schema_name + ".config_param_user WHERE parameter = 'exploitation_vdefault')::text"
        row = self.controller.get_row(sql)
        if row:
            utils_giswater.setWidgetText("exploitation_vdefault", str(row[0]))

        sql = "SELECT name FROM " + self.schema_name + ".ext_municipality WHERE muni_id::text = "
        sql += "(SELECT value FROM " + self.schema_name + ".config_param_user WHERE parameter = 'municipality_vdefault')::text"
        row = self.controller.get_row(sql)
        if row:
            utils_giswater.setWidgetText("municipality_vdefault", str(row[0]))

        sql = "SELECT name FROM " + self.schema_name + ".om_visit_cat WHERE id::text = "
        sql += "(SELECT value FROM " + self.schema_name + ".config_param_user WHERE parameter = 'visitcat_vdefault')::text"
        row = self.controller.get_row(sql)
        if row:
            utils_giswater.setWidgetText("visitcat_vdefault", str(row[0]))

        if self.project_type == 'ws':
            self.dlg.tab_config.removeTab(1)
            self.dlg.tab_config.removeTab(1)
        elif self.project_type == 'ud':
            self.dlg.tab_config.removeTab(1)

        self.dlg.exec_()


    def edit_config_edit_accept(self):
        # TODO PARAMETRIZAR ESTO!!!!!HACER UN BUCLE QUE RECORRA LOS WIDGETS
        if utils_giswater.isChecked("chk_state_vdefault"):
            self.insert_or_update_config_param_curuser(self.dlg.state_vdefault, "state_vdefault", "config_param_user")
        else:
            self.delete_row("state_vdefault", "config_param_user")
        if utils_giswater.isChecked("chk_workcat_vdefault"):
            self.insert_or_update_config_param_curuser(self.dlg.workcat_vdefault, "workcat_vdefault", "config_param_user")
        else:
            self.delete_row("workcat_vdefault", "config_param_user")
        if utils_giswater.isChecked("chk_verified_vdefault"):
            self.insert_or_update_config_param_curuser(self.dlg.verified_vdefault, "verified_vdefault", "config_param_user")
        else:
            self.delete_row("verified_vdefault", "config_param_user")
        if utils_giswater.isChecked("chk_builtdate_vdefault"):
            self.insert_or_update_config_param_curuser(self.dlg.builtdate_vdefault, "builtdate_vdefault", "config_param_user")
        else:
            self.delete_row("builtdate_vdefault", "config_param_user")
        if utils_giswater.isChecked("chk_enddate_vdefault"):
            self.insert_or_update_config_param_curuser(self.dlg.enddate_vdefault, "enddate_vdefault", "config_param_user")
        else:
            self.delete_row("enddate_vdefault", "config_param_user")
        if utils_giswater.isChecked("chk_arccat_vdefault"):
            self.insert_or_update_config_param_curuser(self.dlg.arccat_vdefault, "arccat_vdefault", "config_param_user")
        else:
            self.delete_row("arccat_vdefault", "config_param_user")
        if utils_giswater.isChecked("chk_nodecat_vdefault"):
            self.insert_or_update_config_param_curuser(self.dlg.nodecat_vdefault, "nodecat_vdefault", "config_param_user")
        else:
            self.delete_row("nodecat_vdefault", "config_param_user")
        if utils_giswater.isChecked("chk_connecat_vdefault"):
            self.insert_or_update_config_param_curuser(self.dlg.connecat_vdefault, "connecat_vdefault", "config_param_user")
        else:
            self.delete_row("connecat_vdefault", "config_param_user")
        if utils_giswater.isChecked("chk_elementcat_vdefault"):
            self.insert_or_update_config_param_curuser(self.dlg.elementcat_vdefault, "elementcat_vdefault", "config_param_user")
        else:
            self.delete_row("elementcat_vdefault", "config_param_user")
        if utils_giswater.isChecked("chk_exploitation_vdefault"):
            self.insert_or_update_config_param_curuser(self.dlg.exploitation_vdefault, "exploitation_vdefault", "config_param_user")
        else:
            self.delete_row("exploitation_vdefault", "config_param_user")
        if utils_giswater.isChecked("chk_municipality_vdefault"):
            self.insert_or_update_config_param_curuser(self.dlg.municipality_vdefault, "municipality_vdefault", "config_param_user")
        else:
            self.delete_row("municipality_vdefault", "config_param_user")
        if utils_giswater.isChecked("chk_visitcat_vdefault"):
            self.insert_or_update_config_param_curuser(self.dlg.visitcat_vdefault, "visitcat_vdefault", "config_param_user")
        else:
            self.delete_row("visitcat_vdefault", "config_param_user")
<<<<<<< HEAD

        if utils_giswater.isChecked("chk_virtual_layer_polygon"):
            self.insert_or_update_config_param_curuser(self.dlg.virtual_layer_polygon, "virtual_layer_polygon", "config_param_user")
        else:
            self.delete_row("virtual_layer_polygon", "config_param_user")
        if utils_giswater.isChecked("chk_virtual_layer_point"):
            self.insert_or_update_config_param_curuser(self.dlg.virtual_layer_point, "virtual_layer_point", "config_param_user")
        else:
            self.delete_row("virtual_layer_point", "config_param_user")
        if utils_giswater.isChecked("chk_virtual_layer_line"):
            self.insert_or_update_config_param_curuser(self.dlg.virtual_layer_line, "virtual_layer_line", "config_param_user")
        else:
            self.delete_row("virtual_layer_line", "config_param_user")


=======
        if utils_giswater.isChecked("chk_dim_tooltip"):
            self.insert_or_update_config_param_curuser("chk_dim_tooltip", "dim_tooltip", "config_param_user")
        else:
            self.delete_row("dim_tooltip", "config_param_user")            
>>>>>>> 456be40c

        # UD
        if utils_giswater.isChecked("chk_nodetype_vdefault"):
            sql = "SELECT name FROM " + self.schema_name + ".value_state WHERE id::text = "
            sql += "(SELECT value FROM " + self.schema_name + ".config_param_user WHERE parameter = 'exploitation_vdefault')::text"
            row = self.controller.get_row(sql)
            if row:
                utils_giswater.setWidgetText("exploitation_vdefault", str(row[0]))
            self.insert_or_update_config_param_curuser(self.dlg.nodetype_vdefault, "nodetype_vdefault", "config_param_user")
        else:
            self.delete_row("nodetype_vdefault", "config_param_user")
        if utils_giswater.isChecked("chk_arctype_vdefault"):
            self.insert_or_update_config_param_curuser(self.dlg.arctype_vdefault, "arctype_vdefault", "config_param_user")
        else:
            self.delete_row("arctype_vdefault", "config_param_user")
        if utils_giswater.isChecked("chk_connectype_vdefault"):
            self.insert_or_update_config_param_curuser(self.dlg.connectype_vdefault, "connectype_vdefault", "config_param_user")
        else:
            self.delete_row("connectype_vdefault", "config_param_user")

        message = "Values has been updated"
        self.controller.show_info(message)
        self.close_dialog(self.dlg)


    def insert_or_update_config_param_curuser(self, widget, parameter, tablename):
        """ Insert or update value of @parameter in @tablename with current_user control """

        sql = ("SELECT parameter FROM " + self.schema_name + "." + tablename + ""
               " WHERE cur_user = current_user AND parameter = '" + str(parameter) + "'")
        exist_param = self.controller.get_row(sql)

<<<<<<< HEAD
        if type(widget) != QDateEdit:
            if utils_giswater.getWidgetText(widget) != "":
                if exist_param:
                    sql = "UPDATE " + self.schema_name + "." + tablename + " SET value = "
                    if widget.objectName() == 'state_vdefault':
                        sql += "(SELECT id FROM " + self.schema_name + ".value_state WHERE name = '" + str(utils_giswater.getWidgetText(widget)) + "')"
                        sql += " WHERE parameter = 'state_vdefault' "
                    elif widget.objectName() == 'exploitation_vdefault':
                        sql += "(SELECT expl_id FROM " + self.schema_name + ".exploitation WHERE name = '" + str(utils_giswater.getWidgetText(widget)) + "')"
                        sql += " WHERE parameter = 'exploitation_vdefault' "
                    elif widget.objectName() == 'municipality_vdefault':
                        sql += "(SELECT muni_id FROM " + self.schema_name + ".ext_municipality WHERE name = '" + str(utils_giswater.getWidgetText(widget)) + "')"
                        sql += " WHERE parameter = 'municipality_vdefault' "
                    elif widget.objectName() == 'visitcat_vdefault':
                        sql += "(SELECT id FROM " + self.schema_name + ".om_visit_cat WHERE name = '" + str(utils_giswater.getWidgetText(widget)) + "')"
                        sql += " WHERE parameter = 'visitcat_vdefault' "
                    else:
                        sql += "'" + str(utils_giswater.getWidgetText(widget)) + "' WHERE parameter = '" + parameter + "'"
                else:
                    sql = 'INSERT INTO ' + self.schema_name + '.' + tablename + '(parameter, value, cur_user)'
                    if widget.objectName() == 'state_vdefault':
                        sql += " VALUES ('" + parameter + "', (SELECT id FROM " + self.schema_name + ".value_state WHERE name ='" + str(utils_giswater.getWidgetText(widget)) + "'), current_user)"
                    elif widget.objectName() == 'exploitation_vdefault':
                        sql += " VALUES ('" + parameter + "', (SELECT expl_id FROM " + self.schema_name + ".exploitation WHERE name ='" + str(utils_giswater.getWidgetText(widget)) + "'), current_user)"
                    elif widget.objectName() == 'municipality_vdefault':
                        sql += " VALUES ('" + parameter + "', (SELECT muni_id FROM " + self.schema_name + ".ext_municipality WHERE name ='" + str(utils_giswater.getWidgetText(widget)) + "'), current_user)"
                    elif widget.objectName() == 'visitcat_vdefault':
                        sql += " VALUES ('" + parameter + "', (SELECT id FROM " + self.schema_name + ".om_visit_cat WHERE name ='" + str(utils_giswater.getWidgetText(widget)) + "'), current_user)"
                    else:
                        sql += " VALUES ('" + parameter + "', '" + str(utils_giswater.getWidgetText(widget)) + "', current_user)"
=======
        widget = utils_giswater.getWidget(widget)
        if not widget:
            return      
            
        if type(widget) == QDateEdit or type(widget) == QCheckBox:
            
            self.controller.log_info(str("aa"))          
            if type(widget) == QDateEdit:
                widget_value = widget.dateTime().toString('yyyy-MM-dd')            
            else:
                widget_value = utils_giswater.isChecked(widget)
                
            if exist_param:
                sql = ("UPDATE " + self.schema_name + "." + tablename + ""
                       " SET value = '" + str(widget_value) + "' WHERE parameter = '" + parameter + "'")
            else:
                sql = ("INSERT INTO " + self.schema_name + "." + tablename + "(parameter, value, cur_user)"
                       " VALUES ('" + parameter + "', '" + str(widget_value) + "', current_user)")                
                
>>>>>>> 456be40c
        else:
          
            if widget.currentText() == "":
                return
            
            if exist_param:
                sql = "UPDATE " + self.schema_name + "." + tablename + " SET value = "
                if widget.objectName() == 'state_vdefault':
                    sql += "(SELECT id FROM " + self.schema_name + ".value_state WHERE name = '" + widget.currentText() + "')"
                    sql += " WHERE parameter = 'state_vdefault' "
                elif widget.objectName() == 'exploitation_vdefault':
                    sql += "(SELECT expl_id FROM " + self.schema_name + ".exploitation WHERE name = '" + widget.currentText() + "')"
                    sql += " WHERE parameter = 'exploitation_vdefault' "
                elif widget.objectName() == 'municipality_vdefault':
                    sql += "(SELECT muni_id FROM " + self.schema_name + ".ext_municipality WHERE name = '" + widget.currentText() + "')"
                    sql += " WHERE parameter = 'municipality_vdefault' "
                elif widget.objectName() == 'visitcat_vdefault':
                    sql += "(SELECT id FROM " + self.schema_name + ".om_visit_cat WHERE name = '" + widget.currentText() + "')"
                    sql += " WHERE parameter = 'visitcat_vdefault' "
                else:
                    sql += "'" + widget.currentText() + "' WHERE parameter = '" + parameter + "'"
            else:
                sql = 'INSERT INTO ' + self.schema_name + '.' + tablename + '(parameter, value, cur_user)'
                if widget.objectName() == 'state_vdefault':
                    sql += " VALUES ('" + parameter + "', (SELECT id FROM " + self.schema_name + ".value_state WHERE name ='" + widget.currentText() + "'), current_user)"
                elif widget.objectName() == 'exploitation_vdefault':
                    sql += " VALUES ('" + parameter + "', (SELECT expl_id FROM " + self.schema_name + ".exploitation WHERE name ='" + widget.currentText() + "'), current_user)"
                elif widget.objectName() == 'municipality_vdefault':
                    sql += " VALUES ('" + parameter + "', (SELECT muni_id FROM " + self.schema_name + ".ext_municipality WHERE name ='" + widget.currentText() + "'), current_user)"
                elif widget.objectName() == 'visitcat_vdefault':
                    sql += " VALUES ('" + parameter + "', (SELECT id FROM " + self.schema_name + ".om_visit_cat WHERE name ='" + widget.currentText() + "'), current_user)"
                else:
                    sql += " VALUES ('" + parameter + "', '" + widget.currentText() + "', current_user)"

        self.controller.execute_sql(sql)


    def delete_row(self,  parameter, tablename):
        """ Delete value of @parameter in @tablename with current_user control """        
        sql = 'DELETE FROM ' + self.schema_name + '.' + tablename
        sql += ' WHERE "cur_user" = current_user AND parameter = ' + "'" + parameter + "'"
        self.controller.execute_sql(sql)


    def populate_combo(self, widget, table_name, field_name="id"):
        """ Executes query and fill combo box """

        sql = "SELECT " + field_name
        sql += " FROM " + self.schema_name + "." + table_name + " ORDER BY " + field_name
        rows = self.dao.get_rows(sql)
        utils_giswater.fillComboBox(widget, rows)
        if len(rows) > 0:
            utils_giswater.setCurrentIndex(widget, 1)
<<<<<<< HEAD


    def edit_dimensions(self):
        """ Button 39: Dimensioning """

        layer = self.controller.get_layer_by_tablename("v_edit_dimensions", show_warning=True)        
        if layer:
            self.iface.setActiveLayer(layer)
            layer.startEditing()
            # Implement the Add Feature button
            self.iface.actionAddFeature().trigger()
        
=======
>>>>>>> 456be40c
        <|MERGE_RESOLUTION|>--- conflicted
+++ resolved
@@ -7,13 +7,8 @@
 
 # -*- coding: utf-8 -*-
 from PyQt4.Qt import QDate
-<<<<<<< HEAD
-from PyQt4.QtCore import Qt
-from PyQt4.QtGui import QCompleter, QStringListModel, QDateEdit, QLineEdit
-from qgis.gui import QgsMapToolEmitPoint            # @UnresolvedImport
-=======
-from PyQt4.QtGui import QDateEdit, QCheckBox
->>>>>>> 456be40c
+from PyQt4.QtGui import QDateEdit
+from PyQt4.QtGui import QCheckBox
 
 import os
 import sys
@@ -57,12 +52,9 @@
             self.iface.setActiveLayer(layer)
             layer.startEditing()
             self.iface.actionAddFeature().trigger()
-<<<<<<< HEAD
-=======
         else:
             message = "Selected layer name not found"
             self.controller.show_warning(message, parameter=layername)
->>>>>>> 456be40c
         
         
     def edit_arc_topo_repair(self):
@@ -149,220 +141,9 @@
         self.manage_document.manage_document()
         
         
-<<<<<<< HEAD
-        # If element already exist perform an UPDATE
-        if row:
-            answer = self.controller.ask_question("Are you sure you want change the data?")
-            if answer:
-                sql = "UPDATE " + self.schema_name + ".element"
-                sql += " SET elementcat_id = '" + elementcat_id + "', state = '" + state + "', location_type = '" + location_type + "'"
-                sql += ", workcat_id_end = '" + workcat_id_end + "', workcat_id = '" + workcat_id + "', buildercat_id = '" + buildercat_id + "', ownercat_id = '" + ownercat_id + "'"
-                sql += ", rotation = '" + rotation + "',comment = '" + comment + "', annotation = '" + annotation + "', observ = '" + observ + "', link = '" + link + "', verified = '" + verified + "'"
-                sql += ", the_geom = ST_SetSRID(ST_MakePoint(" + str(self.x) + "," + str(self.y) + "), " + str(srid) +")"
-                sql += " WHERE element_id = '" + element_id + "'"              
-                status = self.controller.execute_sql(sql)
-                if status:
-                    self.ed_add_to_feature("element", element_id)
-                    message = "Values has been updated"
-                    self.controller.show_info(message)
-
-        # If element doesn't exist perform an INSERT
-        else:
-            sql = "INSERT INTO " + self.schema_name + ".element (element_id, elementcat_id, state, location_type"
-            sql += ", workcat_id, buildercat_id, ownercat_id, rotation, comment, annotation, observ, link, verified, workcat_id_end, the_geom) "
-            sql += " VALUES ('" + element_id + "', '" + elementcat_id + "', '" + state + "', '" + location_type + "', '"
-            sql += workcat_id + "', '" + buildercat_id + "', '" + ownercat_id + "', '" + rotation + "', '" + comment + "', '"
-            sql += annotation + "','" + observ + "','" + link + "','" + verified + "','" + workcat_id_end + "',"
-            sql += "ST_SetSRID(ST_MakePoint(" + str(self.x) + "," + str(self.y) + "), " + str(srid) +")"         
-            status = self.controller.execute_sql(sql)
-            if status:
-                self.ed_add_to_feature("element", element_id)
-                message = "Values has been updated"
-                self.controller.show_info(message)
-            if not status:
-                message = "Error inserting element in table, you need to review data"
-                self.controller.show_warning(message)
-                return
-
-        self.close_dialog(self.dlg)
-        
-        self.refresh_map_canvas()
-
-
-    def ed_add_to_feature(self, table_name, value_id):
-        """ Add document or element to selected features """
-
-        # Get schema and table name of selected layer
-        layer_source = self.controller.get_layer_source(self.layer)
-        uri_table = layer_source['table']
-        if uri_table is None:
-            msg = "Error getting table name from selected layer"
-            self.controller.show_warning(msg)
-            return
-
-        elem_type = None
-        field_id = None
-
-        if self.table_arc in uri_table:
-            elem_type = "arc"
-            field_id = "arc_id"
-        if self.table_node in uri_table:
-            elem_type = "node"
-            field_id = "node_id"
-        if self.table_connec in uri_table:
-            elem_type = "connec"
-            field_id = "connec_id"
-        if self.table_gully in uri_table:
-            elem_type = "gully"
-            field_id = "gully_id"
-
-        if self.table_man_arc in uri_table:
-            elem_type = "arc"
-            field_id = "arc_id"
-        if self.table_man_node in uri_table:
-            elem_type = "node"
-            field_id = "node_id"
-        if self.table_man_connec in uri_table:
-            elem_type = "connec"
-            field_id = "connec_id"
-        if self.table_man_gully in uri_table:
-            elem_type = "gully"
-            field_id = "gully_id"
-
-        if self.table_wjoin in uri_table:
-            elem_type = "connec"
-            field_id = "connec_id"
-        if self.table_tap in uri_table:
-            elem_type = "connec"
-            field_id = "connec_id"
-        if self.table_greentap in uri_table:
-            elem_type = "connec"
-            field_id = "connec_id"
-        if self.table_fountain in uri_table:
-            elem_type = "connec"
-            field_id = "connec_id"
-
-        if self.table_tank in uri_table:
-            elem_type = "node"
-            field_id = "node_id"
-        if self.table_pump in uri_table:
-            elem_type = "node"
-            field_id = "node_id"
-        if self.table_source in uri_table:
-            elem_type = "node"
-            field_id = "node_id"
-        if self.table_meter in uri_table:
-            elem_type = "node"
-            field_id = "node_id"
-        if self.table_junction in uri_table:
-            elem_type = "node"
-            field_id = "node_id"
-        if self.table_waterwell in uri_table:
-            elem_type = "node"
-            field_id = "node_id"
-        if self.table_reduction in uri_table:
-            elem_type = "node"
-            field_id = "node_id"
-        if self.table_hydrant in uri_table:
-            elem_type = "node"
-            field_id = "node_id"
-        if self.table_valve in uri_table:
-            elem_type = "node"
-            field_id = "node_id"
-        if self.table_manhole in uri_table:
-            elem_type = "node"
-            field_id = "node_id"
-
-        if self.table_chamber in uri_table:
-            elem_type = "node"
-            field_id = "node_id"
-        if self.table_chamber_pol in uri_table:
-            elem_type = "node"
-            field_id = "node_id"
-        if self.table_netgully in uri_table:
-            elem_type = "node"
-            field_id = "node_id"
-        if self.table_netgully_pol in uri_table:
-            elem_type = "node"
-            field_id = "node_id"
-        if self.table_netinit in uri_table:
-            elem_type = "node"
-            field_id = "node_id"
-        if self.table_wjump in uri_table:
-            elem_type = "node"
-            field_id = "node_id"
-        if self.table_wwtp in uri_table:
-            elem_type = "node"
-            field_id = "node_id"
-        if self.table_wwtp_pol in uri_table:
-            elem_type = "node"
-            field_id = "node_id"
-        if self.table_storage in uri_table:
-            elem_type = "node"
-            field_id = "node_id"
-        if self.table_storage_pol in uri_table:
-            elem_type = "node"
-            field_id = "node_id"
-        if self.table_outfall in uri_table:
-            elem_type = "node"
-            field_id = "node_id"
-
-        if self.table_varc in uri_table:
-            elem_type = "arc"
-            field_id = "arc_id"
-        if self.table_siphon in uri_table:
-            elem_type = "arc"
-            field_id = "arc_id"
-        if self.table_conduit in uri_table:
-            elem_type = "arc"
-            field_id = "arc_id"
-        if self.table_waccel in uri_table:
-            elem_type = "arc"
-            field_id = "arc_id"
-        if 'v_edit_man_pipe' in uri_table:
-            elem_type = "arc"
-            field_id = "arc_id"
-
-        if field_id is None:
-            self.controller.show_info("Current active layer is different than selected features")
-            return
-
-        # Get selected features
-        features = self.layer.selectedFeatures()
-        for feature in features:
-            elem_id = feature.attribute(field_id)
-
-            sql = "SELECT * FROM " + self.schema_name + "." + table_name + "_x_" + elem_type
-            sql += " WHERE " + field_id + " = '" + elem_id + "' AND " + value_id + " = " + table_name + "_id"
-            row = self.dao.get_row(sql)
-            if row is None:
-                sql = "INSERT INTO " + self.schema_name + "." + table_name + "_x_" + elem_type + " (" + field_id + ", " + table_name + "_id) "
-                sql += " VALUES ('" + elem_id + "', '" + value_id + "')"
-                self.controller.execute_sql(sql)
-
-
-    def edit_check(self):
-        """ Initial check for buttons 33 and 34 """
-
-        # Check if at least one node is checked
-        self.layer = self.iface.activeLayer()
-        if self.layer is None:
-            message = "You have to select a layer"
-            self.controller.show_info(message)
-            return False
-
-        count = self.layer.selectedFeatureCount()
-        if count == 0:
-            message = "You have to select at least one feature!"
-            self.controller.show_info(message)
-            return False
-
-        return True
-=======
     def edit_add_visit(self):
         """ Button 64. Add visit """       
         self.manage_visit.manage_visit()
->>>>>>> 456be40c
 
 
     def add_new_doc(self):
@@ -431,7 +212,6 @@
         sql = "SELECT DISTINCT(name) FROM " + self.schema_name + ".om_visit_cat ORDER BY name"
         rows = self.controller.get_rows(sql)
         utils_giswater.fillComboBox("visitcat_vdefault", rows)
-<<<<<<< HEAD
         sql = 'SELECT value FROM ' + self.schema_name + '.config_param_user'
         sql += ' WHERE "cur_user" = current_user AND parameter = ' + "'virtual_layer_polygon'"
         row = self.controller.get_row(sql)
@@ -444,9 +224,6 @@
         sql += ' WHERE "cur_user" = current_user AND parameter = ' + "'virtual_layer_line'"
         row = self.controller.get_row(sql)
         utils_giswater.setText(self.dlg.virtual_layer_line, row)
-
-=======
->>>>>>> 456be40c
 
         # UD
         sql = "SELECT id FROM " + self.schema_name + ".node_type ORDER BY id"
@@ -503,7 +280,8 @@
 
 
     def edit_config_edit_accept(self):
-        # TODO PARAMETRIZAR ESTO!!!!!HACER UN BUCLE QUE RECORRA LOS WIDGETS
+        
+        # TODO: Parametrize it. Loop through all widgets
         if utils_giswater.isChecked("chk_state_vdefault"):
             self.insert_or_update_config_param_curuser(self.dlg.state_vdefault, "state_vdefault", "config_param_user")
         else:
@@ -552,7 +330,6 @@
             self.insert_or_update_config_param_curuser(self.dlg.visitcat_vdefault, "visitcat_vdefault", "config_param_user")
         else:
             self.delete_row("visitcat_vdefault", "config_param_user")
-<<<<<<< HEAD
 
         if utils_giswater.isChecked("chk_virtual_layer_polygon"):
             self.insert_or_update_config_param_curuser(self.dlg.virtual_layer_polygon, "virtual_layer_polygon", "config_param_user")
@@ -567,13 +344,10 @@
         else:
             self.delete_row("virtual_layer_line", "config_param_user")
 
-
-=======
         if utils_giswater.isChecked("chk_dim_tooltip"):
             self.insert_or_update_config_param_curuser("chk_dim_tooltip", "dim_tooltip", "config_param_user")
         else:
             self.delete_row("dim_tooltip", "config_param_user")            
->>>>>>> 456be40c
 
         # UD
         if utils_giswater.isChecked("chk_nodetype_vdefault"):
@@ -606,45 +380,12 @@
                " WHERE cur_user = current_user AND parameter = '" + str(parameter) + "'")
         exist_param = self.controller.get_row(sql)
 
-<<<<<<< HEAD
-        if type(widget) != QDateEdit:
-            if utils_giswater.getWidgetText(widget) != "":
-                if exist_param:
-                    sql = "UPDATE " + self.schema_name + "." + tablename + " SET value = "
-                    if widget.objectName() == 'state_vdefault':
-                        sql += "(SELECT id FROM " + self.schema_name + ".value_state WHERE name = '" + str(utils_giswater.getWidgetText(widget)) + "')"
-                        sql += " WHERE parameter = 'state_vdefault' "
-                    elif widget.objectName() == 'exploitation_vdefault':
-                        sql += "(SELECT expl_id FROM " + self.schema_name + ".exploitation WHERE name = '" + str(utils_giswater.getWidgetText(widget)) + "')"
-                        sql += " WHERE parameter = 'exploitation_vdefault' "
-                    elif widget.objectName() == 'municipality_vdefault':
-                        sql += "(SELECT muni_id FROM " + self.schema_name + ".ext_municipality WHERE name = '" + str(utils_giswater.getWidgetText(widget)) + "')"
-                        sql += " WHERE parameter = 'municipality_vdefault' "
-                    elif widget.objectName() == 'visitcat_vdefault':
-                        sql += "(SELECT id FROM " + self.schema_name + ".om_visit_cat WHERE name = '" + str(utils_giswater.getWidgetText(widget)) + "')"
-                        sql += " WHERE parameter = 'visitcat_vdefault' "
-                    else:
-                        sql += "'" + str(utils_giswater.getWidgetText(widget)) + "' WHERE parameter = '" + parameter + "'"
-                else:
-                    sql = 'INSERT INTO ' + self.schema_name + '.' + tablename + '(parameter, value, cur_user)'
-                    if widget.objectName() == 'state_vdefault':
-                        sql += " VALUES ('" + parameter + "', (SELECT id FROM " + self.schema_name + ".value_state WHERE name ='" + str(utils_giswater.getWidgetText(widget)) + "'), current_user)"
-                    elif widget.objectName() == 'exploitation_vdefault':
-                        sql += " VALUES ('" + parameter + "', (SELECT expl_id FROM " + self.schema_name + ".exploitation WHERE name ='" + str(utils_giswater.getWidgetText(widget)) + "'), current_user)"
-                    elif widget.objectName() == 'municipality_vdefault':
-                        sql += " VALUES ('" + parameter + "', (SELECT muni_id FROM " + self.schema_name + ".ext_municipality WHERE name ='" + str(utils_giswater.getWidgetText(widget)) + "'), current_user)"
-                    elif widget.objectName() == 'visitcat_vdefault':
-                        sql += " VALUES ('" + parameter + "', (SELECT id FROM " + self.schema_name + ".om_visit_cat WHERE name ='" + str(utils_giswater.getWidgetText(widget)) + "'), current_user)"
-                    else:
-                        sql += " VALUES ('" + parameter + "', '" + str(utils_giswater.getWidgetText(widget)) + "', current_user)"
-=======
         widget = utils_giswater.getWidget(widget)
         if not widget:
             return      
             
         if type(widget) == QDateEdit or type(widget) == QCheckBox:
-            
-            self.controller.log_info(str("aa"))          
+                      
             if type(widget) == QDateEdit:
                 widget_value = widget.dateTime().toString('yyyy-MM-dd')            
             else:
@@ -657,7 +398,6 @@
                 sql = ("INSERT INTO " + self.schema_name + "." + tablename + "(parameter, value, cur_user)"
                        " VALUES ('" + parameter + "', '" + str(widget_value) + "', current_user)")                
                 
->>>>>>> 456be40c
         else:
           
             if widget.currentText() == "":
@@ -711,19 +451,4 @@
         utils_giswater.fillComboBox(widget, rows)
         if len(rows) > 0:
             utils_giswater.setCurrentIndex(widget, 1)
-<<<<<<< HEAD
-
-
-    def edit_dimensions(self):
-        """ Button 39: Dimensioning """
-
-        layer = self.controller.get_layer_by_tablename("v_edit_dimensions", show_warning=True)        
-        if layer:
-            self.iface.setActiveLayer(layer)
-            layer.startEditing()
-            # Implement the Add Feature button
-            self.iface.actionAddFeature().trigger()
-        
-=======
->>>>>>> 456be40c
         