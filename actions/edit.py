"""
This file is part of Giswater 2.0
The program is free software: you can redistribute it and/or modify it under the terms of the GNU
General Public License as published by the Free Software Foundation, either version 3 of the License,
or (at your option) any later version.
"""

<<<<<<< HEAD
# -*- coding: utf-8 -*-         
from actions.manage_element import ManageElement        
from actions.manage_document import ManageDocument      
=======
# -*- coding: utf-8 -*-
from PyQt4.Qt import QDate
from PyQt4.QtGui import QDateEdit

import os
import sys
from datetime import datetime
from functools import partial

plugin_path = os.path.abspath(os.path.join(os.path.dirname(__file__), '..'))
sys.path.append(plugin_path)
import utils_giswater

from ui.config_edit import ConfigEdit                   
from ui.topology_tools import TopologyTools             
from actions.manage_element import ManageElement        
from actions.manage_document import ManageDocument      
from actions.manage_workcat_end import ManageWorkcatEnd
>>>>>>> d095d273
from parent import ParentAction


class Edit(ParentAction):

    def __init__(self, iface, settings, controller, plugin_dir):
        """ Class to control toolbar 'edit' """
                
        ParentAction.__init__(self, iface, settings, controller, plugin_dir)
        self.manage_document = ManageDocument(iface, settings, controller, plugin_dir)
        self.manage_element = ManageElement(iface, settings, controller, plugin_dir)
<<<<<<< HEAD
        
=======
        self.manage_workcat_end = ManageWorkcatEnd(iface, settings, controller, plugin_dir)
>>>>>>> d095d273

    def set_project_type(self, project_type):
        self.project_type = project_type


    def edit_add_feature(self, layername):
        """ Button 01, 02: Add 'node' or 'arc' """
                
        # Set active layer and triggers action Add Feature
        layer = self.controller.get_layer_by_layername(layername)
        if layer:
            self.iface.setActiveLayer(layer)
            layer.startEditing()
            self.iface.actionAddFeature().trigger()
        else:
            message = "Selected layer name not found"
            self.controller.show_warning(message, parameter=layername)


    def edit_add_element(self):
        """ Button 33: Add element """       
        self.manage_element.manage_element()


    def edit_add_file(self):
        """ Button 34: Add document """   
        self.manage_document.manage_document()


    def add_new_doc(self):
        """ Call function of button Add document """
        self.edit_add_file()
        
    
    def edit_document(self):
        """ Button 66: Edit document """          
        self.manage_document.edit_document()        
        
            
    def edit_element(self):
        """ Button 67: Edit element """          
        self.manage_element.edit_element()
<<<<<<< HEAD

=======

    def edit_end_feature(self):
        """ Button 68: Edit end feature """
        self.manage_workcat_end.manage_workcat_end()


    def edit_config_edit(self):
        """ Button 98: Open a dialog showing data from table 'config_param_user' """

        # Create the dialog and signals
        self.dlg = ConfigEdit()
        utils_giswater.setDialog(self.dlg)
        self.load_settings(self.dlg)
        self.dlg.btn_accept.pressed.connect(self.edit_config_edit_accept)
        self.dlg.btn_cancel.pressed.connect(partial(self.close_dialog, self.dlg))
        self.dlg.rejected.connect(partial(self.save_settings, self.dlg))
        
        # Set values from widgets of type QComboBox and dates
        sql = "SELECT DISTINCT(name) FROM " + self.schema_name + ".value_state ORDER BY name"
        rows = self.controller.get_rows(sql)
        utils_giswater.fillComboBox("state_vdefault", rows,False)
        sql = "SELECT DISTINCT(name) FROM " + self.schema_name + ".value_state_type ORDER BY name"
        rows = self.controller.get_rows(sql)
        utils_giswater.fillComboBox("statetype_vdefault", rows,False)
        sql = "SELECT id FROM " + self.schema_name + ".cat_work ORDER BY id"
        rows = self.controller.get_rows(sql)
        utils_giswater.fillComboBox("workcat_vdefault", rows,False)
        sql = "SELECT id FROM " + self.schema_name + ".value_verified ORDER BY id"
        rows = self.controller.get_rows(sql)
        utils_giswater.fillComboBox("verified_vdefault", rows,False)

        sql = ("SELECT value FROM " + self.schema_name + ".config_param_user"
               " WHERE cur_user = current_user AND parameter = 'builtdate_vdefault'")
        row = self.controller.get_row(sql)
        if row is not None:
            date_value = datetime.strptime(row[0], '%Y-%m-%d')
        else:
            date_value = QDate.currentDate()
        utils_giswater.setCalendarDate("builtdate_vdefault", date_value)

        sql = ("SELECT value FROM " + self.schema_name + ".config_param_user"
               " WHERE cur_user = current_user AND parameter = 'enddate_vdefault'")
        row = self.controller.get_row(sql)
        if row is not None:
            date_value = datetime.strptime(row[0], '%Y-%m-%d')
        else:
            date_value = QDate.currentDate()
        utils_giswater.setCalendarDate("enddate_vdefault", date_value)

        sql = "SELECT id FROM " + self.schema_name + ".cat_arc ORDER BY id"
        rows = self.controller.get_rows(sql)
        utils_giswater.fillComboBox("arccat_vdefault", rows,False)
        sql = "SELECT id FROM " + self.schema_name + ".cat_node ORDER BY id"
        rows = self.controller.get_rows(sql)
        utils_giswater.fillComboBox("nodecat_vdefault", rows,False)
        sql = "SELECT id FROM " + self.schema_name + ".cat_connec ORDER BY id"
        rows = self.controller.get_rows(sql)
        utils_giswater.fillComboBox("connecat_vdefault", rows,False)
        sql = "SELECT id FROM " + self.schema_name + ".cat_element ORDER BY id"
        rows = self.controller.get_rows(sql)
        utils_giswater.fillComboBox("elementcat_vdefault", rows,False)
        sql = "SELECT DISTINCT(name) FROM " + self.schema_name + ".exploitation ORDER BY name"
        rows = self.controller.get_rows(sql)
        utils_giswater.fillComboBox("exploitation_vdefault", rows,False)
        sql = "SELECT DISTINCT(name) FROM " + self.schema_name + ".ext_municipality ORDER BY name"
        rows = self.controller.get_rows(sql)
        utils_giswater.fillComboBox("municipality_vdefault", rows,False)
        sql = "SELECT DISTINCT(name) FROM " + self.schema_name + ".sector ORDER BY name"
        rows = self.controller.get_rows(sql)
        utils_giswater.fillComboBox("sector_vdefault", rows,False)
        sql = "SELECT DISTINCT(id) FROM " + self.schema_name + ".cat_pavement ORDER BY id"
        rows = self.controller.get_rows(sql)
        utils_giswater.fillComboBox("pavementcat_vdefault", rows,False)
        sql = "SELECT DISTINCT(id) FROM " + self.schema_name + ".cat_soil ORDER BY id"
        rows = self.controller.get_rows(sql)
        utils_giswater.fillComboBox("soilcat_vdefault", rows,False)
        #sql = "SELECT DISTINCT(name) FROM " + self.schema_name + ".om_visit_cat ORDER BY name"
        #rows = self.controller.get_rows(sql)postgres
        #utils_giswater.fillComboBox("visitcat_vdefault", rows)
        sql = ("SELECT value FROM " + self.schema_name + ".config_param_user"
               " WHERE cur_user = current_user AND parameter = 'virtual_layer_polygon'")
        row = self.controller.get_row(sql)
        utils_giswater.setText(self.dlg.virtual_layer_polygon, row)
        sql = ("SELECT value FROM " + self.schema_name + ".config_param_user"
               " WHERE cur_user = current_user AND parameter = 'virtual_layer_point'")        
        row = self.controller.get_row(sql)
        utils_giswater.setText(self.dlg.virtual_layer_point, row)
        sql = ("SELECT value FROM " + self.schema_name + ".config_param_user"
               " WHERE cur_user = current_user AND parameter = 'virtual_layer_line'")           
        row = self.controller.get_row(sql)
        utils_giswater.setText(self.dlg.virtual_layer_line, row)

        # WS
        sql = "SELECT id FROM " + self.schema_name + ".cat_presszone ORDER BY id"
        rows = self.controller.get_rows(sql)
        utils_giswater.fillComboBox("presszone_vdefault", rows,False)
        self.populate_combo_ws(self.dlg.wtpcat_vdefault, "ETAP")
        self.populate_combo_ws("hydrantcat_vdefault", "HYDRANT")
        self.populate_combo_ws("filtercat_vdefault", "FILTER")
        self.populate_combo_ws("pumpcat_vdefault", "PUMP")
        self.populate_combo_ws("waterwellcat_vdefault", "WATERWELL")
        self.populate_combo_ws("metercat_vdefault", "METER")
        self.populate_combo_ws("tankcat_vdefault", "TANK")
        self.populate_combo_ws("manholecat_vdefault", "MANHOLE")
        self.populate_combo_ws("valvecat_vdefault", "VALVE")
        self.populate_combo_ws("registercat_vdefault", "REGISTER")
        self.populate_combo_ws("sourcecat_vdefault", "SOURCE")
        self.populate_combo_ws("junctioncat_vdefault", "JUNCTION")
        self.populate_combo_ws("expansiontankcat_vdefault", "EXPANSIONTANK")
        self.populate_combo_ws("netwjoincat_vdefault", "NETWJOIN")
        self.populate_combo_ws("reductioncat_vdefault", "REDUCTION")
        self.populate_combo_ws("netelementcat_vdefault", "NETELEMENT")
        self.populate_combo_ws("netsamplepointcat_vdefault", "NETSAMPLEPOINT")
        self.populate_combo_ws("flexunioncat_vdefault", "FLEXUNION")

        # UD
        sql = "SELECT id FROM " + self.schema_name + ".node_type ORDER BY id"
        rows = self.controller.get_rows(sql)
        utils_giswater.fillComboBox("nodetype_vdefault", rows)
        sql = "SELECT id FROM " + self.schema_name + ".arc_type ORDER BY id"
        rows = self.controller.get_rows(sql)
        utils_giswater.fillComboBox("arctype_vdefault", rows)
        sql = "SELECT id FROM " + self.schema_name + ".connec_type ORDER BY id"
        rows = self.controller.get_rows(sql)
        utils_giswater.fillComboBox("connectype_vdefault", rows)

        # Set current values
        sql = ("SELECT parameter, value FROM " + self.schema_name + ".config_param_user"
               " WHERE cur_user = current_user")
        rows = self.controller.get_rows(sql)
        for row in rows:
            utils_giswater.setWidgetText(str(row[0]), str(row[1]))
            utils_giswater.setChecked("chk_" + str(row[0]), True)

        # TODO: Parametrize it
        self.utils_sql("name", "value_state", "id", "state_vdefault")
        self.utils_sql("name", "exploitation", "expl_id", "exploitation_vdefault")
        self.utils_sql("name", "ext_municipality", "muni_id", "municipality_vdefault")
        self.utils_sql("id", "cat_soil", "id", "soilcat_vdefault")

        if self.project_type == 'ws':
            self.dlg.config_tab_vdefault.removeTab(2)
        elif self.project_type == 'ud':
            self.dlg.config_tab_vdefault.removeTab(1)

        self.dlg.exec_()


    def edit_config_edit_accept(self):
        
        # TODO: Parametrize it. Loop through all widgets
        if utils_giswater.isChecked("chk_state_vdefault"):
            self.insert_or_update_config_param_curuser(self.dlg.state_vdefault, "state_vdefault", "config_param_user")
        else:
            self.delete_row("state_vdefault", "config_param_user")
        if utils_giswater.isChecked("chk_statetype_vdefault"):
            self.insert_or_update_config_param_curuser(self.dlg.statetype_vdefault, "statetype_vdefault","config_param_user")
        else:
            self.delete_row("statetype_vdefault", "config_param_user")
        if utils_giswater.isChecked("chk_workcat_vdefault"):
            self.insert_or_update_config_param_curuser(self.dlg.workcat_vdefault, "workcat_vdefault", "config_param_user")
        else:
            self.delete_row("workcat_vdefault", "config_param_user")
        if utils_giswater.isChecked("chk_verified_vdefault"):
            self.insert_or_update_config_param_curuser(self.dlg.verified_vdefault, "verified_vdefault", "config_param_user")
        else:
            self.delete_row("verified_vdefault", "config_param_user")
        if utils_giswater.isChecked("chk_builtdate_vdefault"):
            self.insert_or_update_config_param_curuser(self.dlg.builtdate_vdefault, "builtdate_vdefault", "config_param_user")
        else:
            self.delete_row("builtdate_vdefault", "config_param_user")
        if utils_giswater.isChecked("chk_enddate_vdefault"):
            self.insert_or_update_config_param_curuser(self.dlg.enddate_vdefault, "enddate_vdefault", "config_param_user")
        else:
            self.delete_row("enddate_vdefault", "config_param_user")
        if utils_giswater.isChecked("chk_arccat_vdefault"):
            self.insert_or_update_config_param_curuser(self.dlg.arccat_vdefault, "arccat_vdefault", "config_param_user")
        else:
            self.delete_row("arccat_vdefault", "config_param_user")
        if utils_giswater.isChecked("chk_nodecat_vdefault"):
            self.insert_or_update_config_param_curuser(self.dlg.nodecat_vdefault, "nodecat_vdefault", "config_param_user")
        else:
            self.delete_row("nodecat_vdefault", "config_param_user")
        if utils_giswater.isChecked("chk_connecat_vdefault"):
            self.insert_or_update_config_param_curuser(self.dlg.connecat_vdefault, "connecat_vdefault", "config_param_user")
        else:
            self.delete_row("connecat_vdefault", "config_param_user")
        if utils_giswater.isChecked("chk_elementcat_vdefault"):
            self.insert_or_update_config_param_curuser(self.dlg.elementcat_vdefault, "elementcat_vdefault", "config_param_user")
        else:
            self.delete_row("elementcat_vdefault", "config_param_user")
        if utils_giswater.isChecked("chk_exploitation_vdefault"):
            self.insert_or_update_config_param_curuser(self.dlg.exploitation_vdefault, "exploitation_vdefault", "config_param_user")
        else:
            self.delete_row("exploitation_vdefault", "config_param_user")
        if utils_giswater.isChecked("chk_municipality_vdefault"):
            self.insert_or_update_config_param_curuser(self.dlg.municipality_vdefault, "municipality_vdefault", "config_param_user")
        else:
            self.delete_row("municipality_vdefault", "config_param_user")
        if utils_giswater.isChecked("chk_sector_vdefault"):
            self.insert_or_update_config_param_curuser(self.dlg.sector_vdefault, "sector_vdefault", "config_param_user")
        else:
            self.delete_row("sector_vdefault", "config_param_user")
        if utils_giswater.isChecked("chk_pavementcat_vdefault"):
            self.insert_or_update_config_param_curuser(self.dlg.pavementcat_vdefault, "pavementcat_vdefault","config_param_user")
        else:
            self.delete_row("pavementcat_vdefault", "config_param_user")
        if utils_giswater.isChecked("chk_soilcat_vdefault"):
            self.insert_or_update_config_param_curuser(self.dlg.soilcat_vdefault, "soilcat_vdefault","config_param_user")
        else:
            self.delete_row("soilcat_vdefault", "config_param_user")
        if utils_giswater.isChecked("chk_visitcat_vdefault"):
            self.insert_or_update_config_param_curuser(self.dlg.visitcat_vdefault, "visitcat_vdefault", "config_param_user")
        else:
            self.delete_row("visitcat_vdefault", "config_param_user")

        if utils_giswater.isChecked("chk_virtual_layer_polygon"):
            self.insert_or_update_config_param_curuser(self.dlg.virtual_layer_polygon, "virtual_layer_polygon", "config_param_user")
        else:
            self.delete_row("virtual_layer_polygon", "config_param_user")
        if utils_giswater.isChecked("chk_virtual_layer_point"):
            self.insert_or_update_config_param_curuser(self.dlg.virtual_layer_point, "virtual_layer_point", "config_param_user")
        else:
            self.delete_row("virtual_layer_point", "config_param_user")
        if utils_giswater.isChecked("chk_virtual_layer_line"):
            self.insert_or_update_config_param_curuser(self.dlg.virtual_layer_line, "virtual_layer_line", "config_param_user")
        else:
            self.delete_row("virtual_layer_line", "config_param_user")

        if utils_giswater.isChecked("chk_dim_tooltip"):
            self.insert_or_update_config_param_curuser("chk_dim_tooltip", "dim_tooltip", "config_param_user")
        else:
            self.delete_row("dim_tooltip", "config_param_user")

        # WS
        if utils_giswater.isChecked("chk_presszone_vdefault"):
            self.insert_or_update_config_param_curuser(self.dlg.wtpcat_vdefault, "presszone_vdefault","config_param_user")
        else:
            self.delete_row("presszone_vdefault", "config_param_user")
        if utils_giswater.isChecked("chk_wtpcat_vdefault"):
            self.insert_or_update_config_param_curuser(self.dlg.wtpcat_vdefault, "wtpcat_vdefault","config_param_user")
        else:
            self.delete_row("wtpcat_vdefault", "config_param_user")
        if utils_giswater.isChecked("chk_netsamplepointcat_vdefault"):
            self.insert_or_update_config_param_curuser(self.dlg.netsamplepointcat_vdefault,"netsamplepointcat_vdefault", "config_param_user")
        else:
            self.delete_row("netsamplepointcat_vdefault", "config_param_user")
        if utils_giswater.isChecked("chk_netelementcat_vdefault"):
            self.insert_or_update_config_param_curuser(self.dlg.netelementcat_vdefault, "netelementcat_vdefault","config_param_user")
        else:
            self.delete_row("netelementcat_vdefault", "config_param_user")
        if utils_giswater.isChecked("chk_flexunioncat_vdefault"):
            self.insert_or_update_config_param_curuser(self.dlg.flexunioncat_vdefault, "flexunioncat_vdefault","config_param_user")
        else:
            self.delete_row("flexunioncat_vdefault", "config_param_user")
        if utils_giswater.isChecked("chk_tankcat_vdefault"):
            self.insert_or_update_config_param_curuser(self.dlg.tankcat_vdefault, "tankcat_vdefault","config_param_user")
        else:
            self.delete_row("tankcat_vdefault", "config_param_user")
        if utils_giswater.isChecked("chk_hydrantcat_vdefault"):
            self.insert_or_update_config_param_curuser(self.dlg.hydrantcat_vdefault, "hydrantcat_vdefault","config_param_user")
        else:
            self.delete_row("hydrantcat_vdefault", "config_param_user")
        if utils_giswater.isChecked("chk_junctioncat_vdefault"):
            self.insert_or_update_config_param_curuser(self.dlg.junctioncat_vdefault, "junctioncat_vdefault","config_param_user")
        else:
            self.delete_row("junctioncat_vdefault", "config_param_user")
        if utils_giswater.isChecked("chk_pumpcat_vdefault"):
            self.insert_or_update_config_param_curuser(self.dlg.pumpcat_vdefault, "pumpcat_vdefault","config_param_user")
        else:
            self.delete_row("pumpcat_vdefault", "config_param_user")
        if utils_giswater.isChecked("chk_reductioncat_vdefault"):
            self.insert_or_update_config_param_curuser(self.dlg.reductioncat_vdefault, "reductioncat_vdefault","config_param_user")
        else:
            self.delete_row("reductioncat_vdefault", "config_param_user")
        if utils_giswater.isChecked("chk_valvecat_vdefault"):
            self.insert_or_update_config_param_curuser(self.dlg.valvecat_vdefault, "valvecat_vdefault","config_param_user")
        else:
            self.delete_row("valvecat_vdefault", "config_param_user")
        if utils_giswater.isChecked("chk_manholecat_vdefault"):
            self.insert_or_update_config_param_curuser(self.dlg.manholecat_vdefault, "manholecat_vdefault","config_param_user")
        else:
            self.delete_row("manholecat_vdefault", "config_param_user")
        if utils_giswater.isChecked("chk_metercat_vdefault"):
            self.insert_or_update_config_param_curuser(self.dlg.metercat_vdefault, "metercat_vdefault","config_param_user")
        else:
            self.delete_row("metercat_vdefault", "config_param_user")
        if utils_giswater.isChecked("chk_sourcecat_vdefault"):
            self.insert_or_update_config_param_curuser(self.dlg.sourcecat_vdefault, "sourcecat_vdefault","config_param_user")
        else:
            self.delete_row("sourcecat_vdefault", "config_param_user")
        if utils_giswater.isChecked("chk_waterwellcat_vdefault"):
            self.insert_or_update_config_param_curuser(self.dlg.waterwellcat_vdefault, "waterwellcat_vdefault","config_param_user")
        else:
            self.delete_row("waterwellcat_vdefault", "config_param_user")
        if utils_giswater.isChecked("chk_filtercat_vdefault"):
            self.insert_or_update_config_param_curuser(self.dlg.filtercat_vdefault, "filtercat_vdefault","config_param_user")
        else:
            self.delete_row("filtercat_vdefault", "config_param_user")
        if utils_giswater.isChecked("chk_registercat_vdefault"):
            self.insert_or_update_config_param_curuser(self.dlg.registercat_vdefault, "registercat_vdefault","config_param_user")
        else:
            self.delete_row("registercat_vdefault", "config_param_user")
        if utils_giswater.isChecked("chk_netwjoincat_vdefault"):
            self.insert_or_update_config_param_curuser(self.dlg.netwjoincat_vdefault, "netwjoincat_vdefault","config_param_user")
        else:
            self.delete_row("netwjoincat_vdefault", "config_param_user")
        if utils_giswater.isChecked("chk_expansiontankcat_vdefault"):
            self.insert_or_update_config_param_curuser(self.dlg.expansiontankcat_vdefault,"expansiontankcat_vdefault", "config_param_user")
        else:
            self.delete_row("expansiontankcat_vdefault", "config_param_user")
            
        # UD
        if utils_giswater.isChecked("chk_nodetype_vdefault"):
            sql = ("SELECT name FROM " + self.schema_name + ".value_state WHERE id::text = "
                   " (SELECT value FROM " + self.schema_name + ".config_param_user "
                   " WHERE cur_user = current_user AND parameter = 'exploitation_vdefault')::text")
            row = self.controller.get_row(sql)
            if row:
                utils_giswater.setWidgetText("exploitation_vdefault", str(row[0]))
            self.insert_or_update_config_param_curuser(self.dlg.nodetype_vdefault, "nodetype_vdefault", "config_param_user")
        else:
            self.delete_row("nodetype_vdefault", "config_param_user")
        if utils_giswater.isChecked("chk_arctype_vdefault"):
            self.insert_or_update_config_param_curuser(self.dlg.arctype_vdefault, "arctype_vdefault", "config_param_user")
        else:
            self.delete_row("arctype_vdefault", "config_param_user")
        if utils_giswater.isChecked("chk_connectype_vdefault"):
            self.insert_or_update_config_param_curuser(self.dlg.connectype_vdefault, "connectype_vdefault", "config_param_user")
        else:
            self.delete_row("connectype_vdefault", "config_param_user")

        message = "Values has been updated"
        self.controller.show_info(message)
        self.close_dialog(self.dlg)


    def insert_or_update_config_param_curuser(self, widget, parameter, tablename):
        """ Insert or update value of @parameter in @tablename with current_user control """

        sql = ("SELECT parameter FROM " + self.schema_name + "." + tablename + ""
               " WHERE cur_user = current_user AND parameter = '" + str(parameter) + "'")
        exist_param = self.controller.get_row(sql)

        if type(widget) != QDateEdit:
            
            if utils_giswater.getWidgetText(widget) != "":
                if exist_param:
                    sql = "UPDATE " + self.schema_name + "." + tablename + " SET value = "
                    if widget.objectName() == 'state_vdefault':
                        sql += "(SELECT id FROM " + self.schema_name + ".value_state"
                        sql += " WHERE name = '" + str(utils_giswater.getWidgetText(widget)) + "')"
                        sql += " WHERE cur_user = current_user AND parameter = 'state_vdefault'"
                    elif widget.objectName() == 'exploitation_vdefault':
                        sql += "(SELECT expl_id FROM " + self.schema_name + ".exploitation"
                        sql += " WHERE name = '" + str(utils_giswater.getWidgetText(widget)) + "')"
                        sql += " WHERE cur_user = current_user AND parameter = 'exploitation_vdefault'"
                    elif widget.objectName() == 'municipality_vdefault':
                        sql += "(SELECT muni_id FROM " + self.schema_name + ".ext_municipality"
                        sql += " WHERE name = '" + str(utils_giswater.getWidgetText(widget)) + "')"
                        sql += " WHERE cur_user = current_user AND parameter = 'municipality_vdefault'"
                    elif widget.objectName() == 'visitcat_vdefault':
                        sql += "(SELECT id FROM " + self.schema_name + ".om_visit_cat"
                        sql += " WHERE name = '" + str(utils_giswater.getWidgetText(widget)) + "')"
                        sql += " WHERE cur_user = current_user AND parameter = 'visitcat_vdefault'"
                    else:
                        sql += "'" + str(utils_giswater.getWidgetText(widget)) + "'"
                        sql += " WHERE cur_user = current_user AND parameter = '" + parameter + "'"
                else:
                    sql = "INSERT INTO " + self.schema_name + "." + tablename + "(parameter, value, cur_user)"
                    if widget.objectName() == 'state_vdefault':
                        sql += " VALUES ('" + parameter + "',"
                        sql += " (SELECT id FROM " + self.schema_name + ".value_state"
                        sql += " WHERE name = '" + str(utils_giswater.getWidgetText(widget)) + "'), current_user)"
                    elif widget.objectName() == 'exploitation_vdefault':
                        sql += " VALUES ('" + parameter + "',"
                        sql += " (SELECT expl_id FROM " + self.schema_name + ".exploitation"
                        sql += " WHERE name = '" + str(utils_giswater.getWidgetText(widget)) + "'), current_user)"
                    elif widget.objectName() == 'municipality_vdefault':
                        sql += " VALUES ('" + parameter + "'," 
                        sql += " (SELECT muni_id FROM " + self.schema_name + ".ext_municipality"
                        sql += " WHERE name ='" + str(utils_giswater.getWidgetText(widget)) + "'), current_user)"
                    elif widget.objectName() == 'visitcat_vdefault':
                        sql += " VALUES ('" + parameter + "',"
                        sql += " (SELECT id FROM " + self.schema_name + ".om_visit_cat"
                        sql += " WHERE name = '" + str(utils_giswater.getWidgetText(widget)) + "'), current_user)"
                    else:
                        sql += " VALUES ('" + parameter + "', '" + str(utils_giswater.getWidgetText(widget)) + "', current_user)"
        
        else:
            _date = widget.dateTime().toString('yyyy-MM-dd')
            if exist_param:
                sql = ("UPDATE " + self.schema_name + "." + tablename + " SET value = "
                       "'" + str(_date) + "' WHERE parameter = '" + parameter + "'")
            else:
                sql = ("INSERT INTO " + self.schema_name + "." + tablename + "(parameter, value, cur_user)"
                       " VALUES ('" + parameter + "', '" + _date + "', current_user)")

        self.controller.execute_sql(sql)

        
    def delete_row(self,  parameter, tablename):
        """ Delete value of @parameter in @tablename with current_user control """        
        sql = ("DELETE FROM " + self.schema_name + "." + tablename + ""
               " WHERE cur_user = current_user AND parameter = '" + parameter + "';")
        self.controller.execute_sql(sql)


    def populate_combo(self, widget, table_name, field_name="id"):
        """ Executes query and fill combo box """

        sql = ("SELECT " + field_name + ""
               " FROM " + self.schema_name + "." + table_name + " ORDER BY " + field_name)
        rows = self.controller.get_rows(sql)
        utils_giswater.fillComboBox(widget, rows)
        if len(rows) > 0:
            utils_giswater.setCurrentIndex(widget, 1)


    def populate_combo_ws(self, widget, type):
        
        sql = ("SELECT cat_node.id FROM " + self.schema_name + ".cat_node"
               " INNER JOIN " + self.schema_name + ".node_type ON cat_node.nodetype_id = node_type.id"
               " WHERE node_type.type = '" + type + "'")
        rows = self.controller.get_rows(sql)
        utils_giswater.fillComboBox(widget, rows,False)


    def utils_sql(self,sel, table, atribute, value):
        
        sql = ("SELECT " + sel + " FROM " + self.schema_name + "." + table + ""
               " WHERE " + atribute + "::text = "
               " (SELECT value FROM " + self.schema_name + ".config_param_user"
               " WHERE cur_user = current_user AND parameter = '" + value + "')::text")
        row = self.controller.get_row(sql, log_sql=True)
        if row:
            utils_giswater.setWidgetText(value, str(row[0]))
            
>>>>>>> d095d273
            <|MERGE_RESOLUTION|>--- conflicted
+++ resolved
@@ -5,30 +5,10 @@
 or (at your option) any later version.
 """
 
-<<<<<<< HEAD
-# -*- coding: utf-8 -*-         
+# -*- coding: utf-8 -*-          
 from actions.manage_element import ManageElement        
 from actions.manage_document import ManageDocument      
-=======
-# -*- coding: utf-8 -*-
-from PyQt4.Qt import QDate
-from PyQt4.QtGui import QDateEdit
-
-import os
-import sys
-from datetime import datetime
-from functools import partial
-
-plugin_path = os.path.abspath(os.path.join(os.path.dirname(__file__), '..'))
-sys.path.append(plugin_path)
-import utils_giswater
-
-from ui.config_edit import ConfigEdit                   
-from ui.topology_tools import TopologyTools             
-from actions.manage_element import ManageElement        
-from actions.manage_document import ManageDocument      
-from actions.manage_workcat_end import ManageWorkcatEnd
->>>>>>> d095d273
+from actions.manage_workcat_end import ManageWorkcatEnd      
 from parent import ParentAction
 
 
@@ -40,11 +20,8 @@
         ParentAction.__init__(self, iface, settings, controller, plugin_dir)
         self.manage_document = ManageDocument(iface, settings, controller, plugin_dir)
         self.manage_element = ManageElement(iface, settings, controller, plugin_dir)
-<<<<<<< HEAD
-        
-=======
         self.manage_workcat_end = ManageWorkcatEnd(iface, settings, controller, plugin_dir)
->>>>>>> d095d273
+
 
     def set_project_type(self, project_type):
         self.project_type = project_type
@@ -87,446 +64,10 @@
     def edit_element(self):
         """ Button 67: Edit element """          
         self.manage_element.edit_element()
-<<<<<<< HEAD
 
-=======
 
     def edit_end_feature(self):
         """ Button 68: Edit end feature """
         self.manage_workcat_end.manage_workcat_end()
 
-
-    def edit_config_edit(self):
-        """ Button 98: Open a dialog showing data from table 'config_param_user' """
-
-        # Create the dialog and signals
-        self.dlg = ConfigEdit()
-        utils_giswater.setDialog(self.dlg)
-        self.load_settings(self.dlg)
-        self.dlg.btn_accept.pressed.connect(self.edit_config_edit_accept)
-        self.dlg.btn_cancel.pressed.connect(partial(self.close_dialog, self.dlg))
-        self.dlg.rejected.connect(partial(self.save_settings, self.dlg))
-        
-        # Set values from widgets of type QComboBox and dates
-        sql = "SELECT DISTINCT(name) FROM " + self.schema_name + ".value_state ORDER BY name"
-        rows = self.controller.get_rows(sql)
-        utils_giswater.fillComboBox("state_vdefault", rows,False)
-        sql = "SELECT DISTINCT(name) FROM " + self.schema_name + ".value_state_type ORDER BY name"
-        rows = self.controller.get_rows(sql)
-        utils_giswater.fillComboBox("statetype_vdefault", rows,False)
-        sql = "SELECT id FROM " + self.schema_name + ".cat_work ORDER BY id"
-        rows = self.controller.get_rows(sql)
-        utils_giswater.fillComboBox("workcat_vdefault", rows,False)
-        sql = "SELECT id FROM " + self.schema_name + ".value_verified ORDER BY id"
-        rows = self.controller.get_rows(sql)
-        utils_giswater.fillComboBox("verified_vdefault", rows,False)
-
-        sql = ("SELECT value FROM " + self.schema_name + ".config_param_user"
-               " WHERE cur_user = current_user AND parameter = 'builtdate_vdefault'")
-        row = self.controller.get_row(sql)
-        if row is not None:
-            date_value = datetime.strptime(row[0], '%Y-%m-%d')
-        else:
-            date_value = QDate.currentDate()
-        utils_giswater.setCalendarDate("builtdate_vdefault", date_value)
-
-        sql = ("SELECT value FROM " + self.schema_name + ".config_param_user"
-               " WHERE cur_user = current_user AND parameter = 'enddate_vdefault'")
-        row = self.controller.get_row(sql)
-        if row is not None:
-            date_value = datetime.strptime(row[0], '%Y-%m-%d')
-        else:
-            date_value = QDate.currentDate()
-        utils_giswater.setCalendarDate("enddate_vdefault", date_value)
-
-        sql = "SELECT id FROM " + self.schema_name + ".cat_arc ORDER BY id"
-        rows = self.controller.get_rows(sql)
-        utils_giswater.fillComboBox("arccat_vdefault", rows,False)
-        sql = "SELECT id FROM " + self.schema_name + ".cat_node ORDER BY id"
-        rows = self.controller.get_rows(sql)
-        utils_giswater.fillComboBox("nodecat_vdefault", rows,False)
-        sql = "SELECT id FROM " + self.schema_name + ".cat_connec ORDER BY id"
-        rows = self.controller.get_rows(sql)
-        utils_giswater.fillComboBox("connecat_vdefault", rows,False)
-        sql = "SELECT id FROM " + self.schema_name + ".cat_element ORDER BY id"
-        rows = self.controller.get_rows(sql)
-        utils_giswater.fillComboBox("elementcat_vdefault", rows,False)
-        sql = "SELECT DISTINCT(name) FROM " + self.schema_name + ".exploitation ORDER BY name"
-        rows = self.controller.get_rows(sql)
-        utils_giswater.fillComboBox("exploitation_vdefault", rows,False)
-        sql = "SELECT DISTINCT(name) FROM " + self.schema_name + ".ext_municipality ORDER BY name"
-        rows = self.controller.get_rows(sql)
-        utils_giswater.fillComboBox("municipality_vdefault", rows,False)
-        sql = "SELECT DISTINCT(name) FROM " + self.schema_name + ".sector ORDER BY name"
-        rows = self.controller.get_rows(sql)
-        utils_giswater.fillComboBox("sector_vdefault", rows,False)
-        sql = "SELECT DISTINCT(id) FROM " + self.schema_name + ".cat_pavement ORDER BY id"
-        rows = self.controller.get_rows(sql)
-        utils_giswater.fillComboBox("pavementcat_vdefault", rows,False)
-        sql = "SELECT DISTINCT(id) FROM " + self.schema_name + ".cat_soil ORDER BY id"
-        rows = self.controller.get_rows(sql)
-        utils_giswater.fillComboBox("soilcat_vdefault", rows,False)
-        #sql = "SELECT DISTINCT(name) FROM " + self.schema_name + ".om_visit_cat ORDER BY name"
-        #rows = self.controller.get_rows(sql)postgres
-        #utils_giswater.fillComboBox("visitcat_vdefault", rows)
-        sql = ("SELECT value FROM " + self.schema_name + ".config_param_user"
-               " WHERE cur_user = current_user AND parameter = 'virtual_layer_polygon'")
-        row = self.controller.get_row(sql)
-        utils_giswater.setText(self.dlg.virtual_layer_polygon, row)
-        sql = ("SELECT value FROM " + self.schema_name + ".config_param_user"
-               " WHERE cur_user = current_user AND parameter = 'virtual_layer_point'")        
-        row = self.controller.get_row(sql)
-        utils_giswater.setText(self.dlg.virtual_layer_point, row)
-        sql = ("SELECT value FROM " + self.schema_name + ".config_param_user"
-               " WHERE cur_user = current_user AND parameter = 'virtual_layer_line'")           
-        row = self.controller.get_row(sql)
-        utils_giswater.setText(self.dlg.virtual_layer_line, row)
-
-        # WS
-        sql = "SELECT id FROM " + self.schema_name + ".cat_presszone ORDER BY id"
-        rows = self.controller.get_rows(sql)
-        utils_giswater.fillComboBox("presszone_vdefault", rows,False)
-        self.populate_combo_ws(self.dlg.wtpcat_vdefault, "ETAP")
-        self.populate_combo_ws("hydrantcat_vdefault", "HYDRANT")
-        self.populate_combo_ws("filtercat_vdefault", "FILTER")
-        self.populate_combo_ws("pumpcat_vdefault", "PUMP")
-        self.populate_combo_ws("waterwellcat_vdefault", "WATERWELL")
-        self.populate_combo_ws("metercat_vdefault", "METER")
-        self.populate_combo_ws("tankcat_vdefault", "TANK")
-        self.populate_combo_ws("manholecat_vdefault", "MANHOLE")
-        self.populate_combo_ws("valvecat_vdefault", "VALVE")
-        self.populate_combo_ws("registercat_vdefault", "REGISTER")
-        self.populate_combo_ws("sourcecat_vdefault", "SOURCE")
-        self.populate_combo_ws("junctioncat_vdefault", "JUNCTION")
-        self.populate_combo_ws("expansiontankcat_vdefault", "EXPANSIONTANK")
-        self.populate_combo_ws("netwjoincat_vdefault", "NETWJOIN")
-        self.populate_combo_ws("reductioncat_vdefault", "REDUCTION")
-        self.populate_combo_ws("netelementcat_vdefault", "NETELEMENT")
-        self.populate_combo_ws("netsamplepointcat_vdefault", "NETSAMPLEPOINT")
-        self.populate_combo_ws("flexunioncat_vdefault", "FLEXUNION")
-
-        # UD
-        sql = "SELECT id FROM " + self.schema_name + ".node_type ORDER BY id"
-        rows = self.controller.get_rows(sql)
-        utils_giswater.fillComboBox("nodetype_vdefault", rows)
-        sql = "SELECT id FROM " + self.schema_name + ".arc_type ORDER BY id"
-        rows = self.controller.get_rows(sql)
-        utils_giswater.fillComboBox("arctype_vdefault", rows)
-        sql = "SELECT id FROM " + self.schema_name + ".connec_type ORDER BY id"
-        rows = self.controller.get_rows(sql)
-        utils_giswater.fillComboBox("connectype_vdefault", rows)
-
-        # Set current values
-        sql = ("SELECT parameter, value FROM " + self.schema_name + ".config_param_user"
-               " WHERE cur_user = current_user")
-        rows = self.controller.get_rows(sql)
-        for row in rows:
-            utils_giswater.setWidgetText(str(row[0]), str(row[1]))
-            utils_giswater.setChecked("chk_" + str(row[0]), True)
-
-        # TODO: Parametrize it
-        self.utils_sql("name", "value_state", "id", "state_vdefault")
-        self.utils_sql("name", "exploitation", "expl_id", "exploitation_vdefault")
-        self.utils_sql("name", "ext_municipality", "muni_id", "municipality_vdefault")
-        self.utils_sql("id", "cat_soil", "id", "soilcat_vdefault")
-
-        if self.project_type == 'ws':
-            self.dlg.config_tab_vdefault.removeTab(2)
-        elif self.project_type == 'ud':
-            self.dlg.config_tab_vdefault.removeTab(1)
-
-        self.dlg.exec_()
-
-
-    def edit_config_edit_accept(self):
-        
-        # TODO: Parametrize it. Loop through all widgets
-        if utils_giswater.isChecked("chk_state_vdefault"):
-            self.insert_or_update_config_param_curuser(self.dlg.state_vdefault, "state_vdefault", "config_param_user")
-        else:
-            self.delete_row("state_vdefault", "config_param_user")
-        if utils_giswater.isChecked("chk_statetype_vdefault"):
-            self.insert_or_update_config_param_curuser(self.dlg.statetype_vdefault, "statetype_vdefault","config_param_user")
-        else:
-            self.delete_row("statetype_vdefault", "config_param_user")
-        if utils_giswater.isChecked("chk_workcat_vdefault"):
-            self.insert_or_update_config_param_curuser(self.dlg.workcat_vdefault, "workcat_vdefault", "config_param_user")
-        else:
-            self.delete_row("workcat_vdefault", "config_param_user")
-        if utils_giswater.isChecked("chk_verified_vdefault"):
-            self.insert_or_update_config_param_curuser(self.dlg.verified_vdefault, "verified_vdefault", "config_param_user")
-        else:
-            self.delete_row("verified_vdefault", "config_param_user")
-        if utils_giswater.isChecked("chk_builtdate_vdefault"):
-            self.insert_or_update_config_param_curuser(self.dlg.builtdate_vdefault, "builtdate_vdefault", "config_param_user")
-        else:
-            self.delete_row("builtdate_vdefault", "config_param_user")
-        if utils_giswater.isChecked("chk_enddate_vdefault"):
-            self.insert_or_update_config_param_curuser(self.dlg.enddate_vdefault, "enddate_vdefault", "config_param_user")
-        else:
-            self.delete_row("enddate_vdefault", "config_param_user")
-        if utils_giswater.isChecked("chk_arccat_vdefault"):
-            self.insert_or_update_config_param_curuser(self.dlg.arccat_vdefault, "arccat_vdefault", "config_param_user")
-        else:
-            self.delete_row("arccat_vdefault", "config_param_user")
-        if utils_giswater.isChecked("chk_nodecat_vdefault"):
-            self.insert_or_update_config_param_curuser(self.dlg.nodecat_vdefault, "nodecat_vdefault", "config_param_user")
-        else:
-            self.delete_row("nodecat_vdefault", "config_param_user")
-        if utils_giswater.isChecked("chk_connecat_vdefault"):
-            self.insert_or_update_config_param_curuser(self.dlg.connecat_vdefault, "connecat_vdefault", "config_param_user")
-        else:
-            self.delete_row("connecat_vdefault", "config_param_user")
-        if utils_giswater.isChecked("chk_elementcat_vdefault"):
-            self.insert_or_update_config_param_curuser(self.dlg.elementcat_vdefault, "elementcat_vdefault", "config_param_user")
-        else:
-            self.delete_row("elementcat_vdefault", "config_param_user")
-        if utils_giswater.isChecked("chk_exploitation_vdefault"):
-            self.insert_or_update_config_param_curuser(self.dlg.exploitation_vdefault, "exploitation_vdefault", "config_param_user")
-        else:
-            self.delete_row("exploitation_vdefault", "config_param_user")
-        if utils_giswater.isChecked("chk_municipality_vdefault"):
-            self.insert_or_update_config_param_curuser(self.dlg.municipality_vdefault, "municipality_vdefault", "config_param_user")
-        else:
-            self.delete_row("municipality_vdefault", "config_param_user")
-        if utils_giswater.isChecked("chk_sector_vdefault"):
-            self.insert_or_update_config_param_curuser(self.dlg.sector_vdefault, "sector_vdefault", "config_param_user")
-        else:
-            self.delete_row("sector_vdefault", "config_param_user")
-        if utils_giswater.isChecked("chk_pavementcat_vdefault"):
-            self.insert_or_update_config_param_curuser(self.dlg.pavementcat_vdefault, "pavementcat_vdefault","config_param_user")
-        else:
-            self.delete_row("pavementcat_vdefault", "config_param_user")
-        if utils_giswater.isChecked("chk_soilcat_vdefault"):
-            self.insert_or_update_config_param_curuser(self.dlg.soilcat_vdefault, "soilcat_vdefault","config_param_user")
-        else:
-            self.delete_row("soilcat_vdefault", "config_param_user")
-        if utils_giswater.isChecked("chk_visitcat_vdefault"):
-            self.insert_or_update_config_param_curuser(self.dlg.visitcat_vdefault, "visitcat_vdefault", "config_param_user")
-        else:
-            self.delete_row("visitcat_vdefault", "config_param_user")
-
-        if utils_giswater.isChecked("chk_virtual_layer_polygon"):
-            self.insert_or_update_config_param_curuser(self.dlg.virtual_layer_polygon, "virtual_layer_polygon", "config_param_user")
-        else:
-            self.delete_row("virtual_layer_polygon", "config_param_user")
-        if utils_giswater.isChecked("chk_virtual_layer_point"):
-            self.insert_or_update_config_param_curuser(self.dlg.virtual_layer_point, "virtual_layer_point", "config_param_user")
-        else:
-            self.delete_row("virtual_layer_point", "config_param_user")
-        if utils_giswater.isChecked("chk_virtual_layer_line"):
-            self.insert_or_update_config_param_curuser(self.dlg.virtual_layer_line, "virtual_layer_line", "config_param_user")
-        else:
-            self.delete_row("virtual_layer_line", "config_param_user")
-
-        if utils_giswater.isChecked("chk_dim_tooltip"):
-            self.insert_or_update_config_param_curuser("chk_dim_tooltip", "dim_tooltip", "config_param_user")
-        else:
-            self.delete_row("dim_tooltip", "config_param_user")
-
-        # WS
-        if utils_giswater.isChecked("chk_presszone_vdefault"):
-            self.insert_or_update_config_param_curuser(self.dlg.wtpcat_vdefault, "presszone_vdefault","config_param_user")
-        else:
-            self.delete_row("presszone_vdefault", "config_param_user")
-        if utils_giswater.isChecked("chk_wtpcat_vdefault"):
-            self.insert_or_update_config_param_curuser(self.dlg.wtpcat_vdefault, "wtpcat_vdefault","config_param_user")
-        else:
-            self.delete_row("wtpcat_vdefault", "config_param_user")
-        if utils_giswater.isChecked("chk_netsamplepointcat_vdefault"):
-            self.insert_or_update_config_param_curuser(self.dlg.netsamplepointcat_vdefault,"netsamplepointcat_vdefault", "config_param_user")
-        else:
-            self.delete_row("netsamplepointcat_vdefault", "config_param_user")
-        if utils_giswater.isChecked("chk_netelementcat_vdefault"):
-            self.insert_or_update_config_param_curuser(self.dlg.netelementcat_vdefault, "netelementcat_vdefault","config_param_user")
-        else:
-            self.delete_row("netelementcat_vdefault", "config_param_user")
-        if utils_giswater.isChecked("chk_flexunioncat_vdefault"):
-            self.insert_or_update_config_param_curuser(self.dlg.flexunioncat_vdefault, "flexunioncat_vdefault","config_param_user")
-        else:
-            self.delete_row("flexunioncat_vdefault", "config_param_user")
-        if utils_giswater.isChecked("chk_tankcat_vdefault"):
-            self.insert_or_update_config_param_curuser(self.dlg.tankcat_vdefault, "tankcat_vdefault","config_param_user")
-        else:
-            self.delete_row("tankcat_vdefault", "config_param_user")
-        if utils_giswater.isChecked("chk_hydrantcat_vdefault"):
-            self.insert_or_update_config_param_curuser(self.dlg.hydrantcat_vdefault, "hydrantcat_vdefault","config_param_user")
-        else:
-            self.delete_row("hydrantcat_vdefault", "config_param_user")
-        if utils_giswater.isChecked("chk_junctioncat_vdefault"):
-            self.insert_or_update_config_param_curuser(self.dlg.junctioncat_vdefault, "junctioncat_vdefault","config_param_user")
-        else:
-            self.delete_row("junctioncat_vdefault", "config_param_user")
-        if utils_giswater.isChecked("chk_pumpcat_vdefault"):
-            self.insert_or_update_config_param_curuser(self.dlg.pumpcat_vdefault, "pumpcat_vdefault","config_param_user")
-        else:
-            self.delete_row("pumpcat_vdefault", "config_param_user")
-        if utils_giswater.isChecked("chk_reductioncat_vdefault"):
-            self.insert_or_update_config_param_curuser(self.dlg.reductioncat_vdefault, "reductioncat_vdefault","config_param_user")
-        else:
-            self.delete_row("reductioncat_vdefault", "config_param_user")
-        if utils_giswater.isChecked("chk_valvecat_vdefault"):
-            self.insert_or_update_config_param_curuser(self.dlg.valvecat_vdefault, "valvecat_vdefault","config_param_user")
-        else:
-            self.delete_row("valvecat_vdefault", "config_param_user")
-        if utils_giswater.isChecked("chk_manholecat_vdefault"):
-            self.insert_or_update_config_param_curuser(self.dlg.manholecat_vdefault, "manholecat_vdefault","config_param_user")
-        else:
-            self.delete_row("manholecat_vdefault", "config_param_user")
-        if utils_giswater.isChecked("chk_metercat_vdefault"):
-            self.insert_or_update_config_param_curuser(self.dlg.metercat_vdefault, "metercat_vdefault","config_param_user")
-        else:
-            self.delete_row("metercat_vdefault", "config_param_user")
-        if utils_giswater.isChecked("chk_sourcecat_vdefault"):
-            self.insert_or_update_config_param_curuser(self.dlg.sourcecat_vdefault, "sourcecat_vdefault","config_param_user")
-        else:
-            self.delete_row("sourcecat_vdefault", "config_param_user")
-        if utils_giswater.isChecked("chk_waterwellcat_vdefault"):
-            self.insert_or_update_config_param_curuser(self.dlg.waterwellcat_vdefault, "waterwellcat_vdefault","config_param_user")
-        else:
-            self.delete_row("waterwellcat_vdefault", "config_param_user")
-        if utils_giswater.isChecked("chk_filtercat_vdefault"):
-            self.insert_or_update_config_param_curuser(self.dlg.filtercat_vdefault, "filtercat_vdefault","config_param_user")
-        else:
-            self.delete_row("filtercat_vdefault", "config_param_user")
-        if utils_giswater.isChecked("chk_registercat_vdefault"):
-            self.insert_or_update_config_param_curuser(self.dlg.registercat_vdefault, "registercat_vdefault","config_param_user")
-        else:
-            self.delete_row("registercat_vdefault", "config_param_user")
-        if utils_giswater.isChecked("chk_netwjoincat_vdefault"):
-            self.insert_or_update_config_param_curuser(self.dlg.netwjoincat_vdefault, "netwjoincat_vdefault","config_param_user")
-        else:
-            self.delete_row("netwjoincat_vdefault", "config_param_user")
-        if utils_giswater.isChecked("chk_expansiontankcat_vdefault"):
-            self.insert_or_update_config_param_curuser(self.dlg.expansiontankcat_vdefault,"expansiontankcat_vdefault", "config_param_user")
-        else:
-            self.delete_row("expansiontankcat_vdefault", "config_param_user")
-            
-        # UD
-        if utils_giswater.isChecked("chk_nodetype_vdefault"):
-            sql = ("SELECT name FROM " + self.schema_name + ".value_state WHERE id::text = "
-                   " (SELECT value FROM " + self.schema_name + ".config_param_user "
-                   " WHERE cur_user = current_user AND parameter = 'exploitation_vdefault')::text")
-            row = self.controller.get_row(sql)
-            if row:
-                utils_giswater.setWidgetText("exploitation_vdefault", str(row[0]))
-            self.insert_or_update_config_param_curuser(self.dlg.nodetype_vdefault, "nodetype_vdefault", "config_param_user")
-        else:
-            self.delete_row("nodetype_vdefault", "config_param_user")
-        if utils_giswater.isChecked("chk_arctype_vdefault"):
-            self.insert_or_update_config_param_curuser(self.dlg.arctype_vdefault, "arctype_vdefault", "config_param_user")
-        else:
-            self.delete_row("arctype_vdefault", "config_param_user")
-        if utils_giswater.isChecked("chk_connectype_vdefault"):
-            self.insert_or_update_config_param_curuser(self.dlg.connectype_vdefault, "connectype_vdefault", "config_param_user")
-        else:
-            self.delete_row("connectype_vdefault", "config_param_user")
-
-        message = "Values has been updated"
-        self.controller.show_info(message)
-        self.close_dialog(self.dlg)
-
-
-    def insert_or_update_config_param_curuser(self, widget, parameter, tablename):
-        """ Insert or update value of @parameter in @tablename with current_user control """
-
-        sql = ("SELECT parameter FROM " + self.schema_name + "." + tablename + ""
-               " WHERE cur_user = current_user AND parameter = '" + str(parameter) + "'")
-        exist_param = self.controller.get_row(sql)
-
-        if type(widget) != QDateEdit:
-            
-            if utils_giswater.getWidgetText(widget) != "":
-                if exist_param:
-                    sql = "UPDATE " + self.schema_name + "." + tablename + " SET value = "
-                    if widget.objectName() == 'state_vdefault':
-                        sql += "(SELECT id FROM " + self.schema_name + ".value_state"
-                        sql += " WHERE name = '" + str(utils_giswater.getWidgetText(widget)) + "')"
-                        sql += " WHERE cur_user = current_user AND parameter = 'state_vdefault'"
-                    elif widget.objectName() == 'exploitation_vdefault':
-                        sql += "(SELECT expl_id FROM " + self.schema_name + ".exploitation"
-                        sql += " WHERE name = '" + str(utils_giswater.getWidgetText(widget)) + "')"
-                        sql += " WHERE cur_user = current_user AND parameter = 'exploitation_vdefault'"
-                    elif widget.objectName() == 'municipality_vdefault':
-                        sql += "(SELECT muni_id FROM " + self.schema_name + ".ext_municipality"
-                        sql += " WHERE name = '" + str(utils_giswater.getWidgetText(widget)) + "')"
-                        sql += " WHERE cur_user = current_user AND parameter = 'municipality_vdefault'"
-                    elif widget.objectName() == 'visitcat_vdefault':
-                        sql += "(SELECT id FROM " + self.schema_name + ".om_visit_cat"
-                        sql += " WHERE name = '" + str(utils_giswater.getWidgetText(widget)) + "')"
-                        sql += " WHERE cur_user = current_user AND parameter = 'visitcat_vdefault'"
-                    else:
-                        sql += "'" + str(utils_giswater.getWidgetText(widget)) + "'"
-                        sql += " WHERE cur_user = current_user AND parameter = '" + parameter + "'"
-                else:
-                    sql = "INSERT INTO " + self.schema_name + "." + tablename + "(parameter, value, cur_user)"
-                    if widget.objectName() == 'state_vdefault':
-                        sql += " VALUES ('" + parameter + "',"
-                        sql += " (SELECT id FROM " + self.schema_name + ".value_state"
-                        sql += " WHERE name = '" + str(utils_giswater.getWidgetText(widget)) + "'), current_user)"
-                    elif widget.objectName() == 'exploitation_vdefault':
-                        sql += " VALUES ('" + parameter + "',"
-                        sql += " (SELECT expl_id FROM " + self.schema_name + ".exploitation"
-                        sql += " WHERE name = '" + str(utils_giswater.getWidgetText(widget)) + "'), current_user)"
-                    elif widget.objectName() == 'municipality_vdefault':
-                        sql += " VALUES ('" + parameter + "'," 
-                        sql += " (SELECT muni_id FROM " + self.schema_name + ".ext_municipality"
-                        sql += " WHERE name ='" + str(utils_giswater.getWidgetText(widget)) + "'), current_user)"
-                    elif widget.objectName() == 'visitcat_vdefault':
-                        sql += " VALUES ('" + parameter + "',"
-                        sql += " (SELECT id FROM " + self.schema_name + ".om_visit_cat"
-                        sql += " WHERE name = '" + str(utils_giswater.getWidgetText(widget)) + "'), current_user)"
-                    else:
-                        sql += " VALUES ('" + parameter + "', '" + str(utils_giswater.getWidgetText(widget)) + "', current_user)"
-        
-        else:
-            _date = widget.dateTime().toString('yyyy-MM-dd')
-            if exist_param:
-                sql = ("UPDATE " + self.schema_name + "." + tablename + " SET value = "
-                       "'" + str(_date) + "' WHERE parameter = '" + parameter + "'")
-            else:
-                sql = ("INSERT INTO " + self.schema_name + "." + tablename + "(parameter, value, cur_user)"
-                       " VALUES ('" + parameter + "', '" + _date + "', current_user)")
-
-        self.controller.execute_sql(sql)
-
-        
-    def delete_row(self,  parameter, tablename):
-        """ Delete value of @parameter in @tablename with current_user control """        
-        sql = ("DELETE FROM " + self.schema_name + "." + tablename + ""
-               " WHERE cur_user = current_user AND parameter = '" + parameter + "';")
-        self.controller.execute_sql(sql)
-
-
-    def populate_combo(self, widget, table_name, field_name="id"):
-        """ Executes query and fill combo box """
-
-        sql = ("SELECT " + field_name + ""
-               " FROM " + self.schema_name + "." + table_name + " ORDER BY " + field_name)
-        rows = self.controller.get_rows(sql)
-        utils_giswater.fillComboBox(widget, rows)
-        if len(rows) > 0:
-            utils_giswater.setCurrentIndex(widget, 1)
-
-
-    def populate_combo_ws(self, widget, type):
-        
-        sql = ("SELECT cat_node.id FROM " + self.schema_name + ".cat_node"
-               " INNER JOIN " + self.schema_name + ".node_type ON cat_node.nodetype_id = node_type.id"
-               " WHERE node_type.type = '" + type + "'")
-        rows = self.controller.get_rows(sql)
-        utils_giswater.fillComboBox(widget, rows,False)
-
-
-    def utils_sql(self,sel, table, atribute, value):
-        
-        sql = ("SELECT " + sel + " FROM " + self.schema_name + "." + table + ""
-               " WHERE " + atribute + "::text = "
-               " (SELECT value FROM " + self.schema_name + ".config_param_user"
-               " WHERE cur_user = current_user AND parameter = '" + value + "')::text")
-        row = self.controller.get_row(sql, log_sql=True)
-        if row:
-            utils_giswater.setWidgetText(value, str(row[0]))
-            
->>>>>>> d095d273
             