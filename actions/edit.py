--- conflicted
+++ resolved
@@ -188,20 +188,19 @@
             Combo to select new node_type.id
             Combo to select new cat_node.id
         """
-<<<<<<< HEAD
-=======
-        
->>>>>>> d5ed2a5a
+
         # Uncheck all actions (buttons) except this one
         self.controller.check_actions(False)
         self.controller.check_action(True, 28)
-        # Check if at least one node is checked
+        
+        # Check if any active layer
         layer = self.iface.activeLayer()
         if layer is None:
             message = "You have to select a layer"
             self.controller.show_info(message, context_name='ui_message')
-            return False
-
+            return
+
+        # Check if at least one node is checked          
         count = layer.selectedFeatureCount()
         if count == 0:
             message = "You have to select at least one feature!"
@@ -212,19 +211,10 @@
             self.controller.show_info(message)
 
         # Get selected features (nodes)
-<<<<<<< HEAD
-        features = layer.selectedFeatures()
-        feature = features[0]
-
-        # Get node_id form current node
-        self.node_id = feature.attribute('node_id')
-        # Get node_type from current node
-=======
         feature = layer.selectedFeatures()[0]
         
         # Get node_id and nodetype_id from current node
         self.node_id = feature.attribute('node_id')
->>>>>>> d5ed2a5a
         node_type = feature.attribute('nodetype_id')
 
         # Create the dialog, fill node_type and define its signals
@@ -235,12 +225,7 @@
         dlg.node_type_type_new.currentIndexChanged.connect(self.edit_change_elem_type_get_value)
         dlg.node_node_type_new.currentIndexChanged.connect(self.edit_change_elem_type_get_value_2)
         dlg.btn_accept.pressed.connect(self.edit_change_elem_type_accept)
-<<<<<<< HEAD
-        dlg.btn_cancel.pressed.connect(dlg.close)
-=======
         dlg.btn_cancel.pressed.connect(dlg.close)        
-           
->>>>>>> d5ed2a5a
 
         # Fill 1st combo boxes-new system node type
         sql = "SELECT DISTINCT(type) FROM "+self.schema_name+".node_type ORDER BY type"
