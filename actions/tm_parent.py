"""
This file is part of Giswater 3
The program is free software: you can redistribute it and/or modify it under the terms of the GNU
General Public License as published by the Free Software Foundation, either version 3 of the License,
or (at your option) any later version.
"""
# -*- coding: utf-8 -*-
<<<<<<< HEAD
from qgis.core import QgsExpression
from qgis.PyQt.QtCore import QStringListModel, Qt, QDate
=======

from qgis.core import QgsExpression, QgsVectorLayer
from qgis.PyQt.QtCore import QStringListModel, Qt,QDate
>>>>>>> 4249e987
from qgis.PyQt.QtGui import QCursor, QIcon, QPixmap
from qgis.PyQt.QtSql import QSqlTableModel
from qgis.PyQt.QtWidgets import QApplication, QComboBox, QCompleter, QTableView

import configparser
import os
import sys
from functools import partial

if 'nt' in sys.builtin_module_names:
    import ctypes

from .. import utils_giswater
from ..ui_manager import GwDialog, GwMainWindow


class TmParentAction(object):

    def __init__(self, iface, settings, controller, plugin_dir):
        """ Class constructor """

        # Initialize instance attributes
        self.tree_manage_version = "1.0"
        self.iface = iface
        self.canvas = self.iface.mapCanvas()
        self.settings = settings
        self.controller = controller
        self.plugin_dir = plugin_dir
        self.dao = self.controller.dao
        self.schema_name = self.controller.schema_name
        self.project_type = None
        self.file_gsw = None
        self.gsw_settings = None
        self.lazy_widget = None


    def set_controller(self, controller):
        """ Set controller class """

        self.controller = controller
        self.schema_name = self.controller.schema_name


    def get_plugin_version(self):
        """ Get plugin version from metadata.txt file """

        # Check if metadata file exists
        metadata_file = os.path.join(self.plugin_dir, 'metadata.txt')
        if not os.path.exists(metadata_file):
            message = "Metadata file not found" + metadata_file
            self.controller.show_warning(message, parameter=metadata_file)
            return None

        metadata = configparser.ConfigParser()
        metadata.read(metadata_file)
        plugin_version = metadata.get('general', 'version')
        if plugin_version is None:
            message = "Plugin version not found"
            self.controller.show_warning(message)

        return plugin_version


    def load_settings(self, dialog=None):
        """ Load QGIS settings related with dialog position and size """

        if dialog is None:
            dialog = self.dlg

        try:
            screens = ctypes.windll.user32
            screen_x = screens.GetSystemMetrics(78)
            screen_y = screens.GetSystemMetrics(79)
            x = self.controller.plugin_settings_value(dialog.objectName() + "_x")
            y = self.controller.plugin_settings_value(dialog.objectName() + "_y")
            width = self.controller.plugin_settings_value(dialog.objectName() + "_width", dialog.property('width'))
            height = self.controller.plugin_settings_value(dialog.objectName() + "_height", dialog.property('height'))

            if int(x) < 0 or int(y) < 0:
                dialog.resize(int(width), int(height))
            else:
                if int(x) > screen_x:
                    x = int(screen_x) - int(width)
                if int(y) > screen_y:
                    y = int(screen_y)
                dialog.setGeometry(int(x), int(y), int(width), int(height))
        except:
            pass


    def save_settings(self, dialog=None):
        """ Save QGIS settings related with dialog position and size """

        if dialog is None:
            dialog = self.dlg

        self.controller.plugin_settings_set_value(dialog.objectName() + "_width", dialog.width())
        self.controller.plugin_settings_set_value(dialog.objectName() + "_height", dialog.height())
        self.controller.plugin_settings_set_value(dialog.objectName() + "_x", dialog.pos().x() + 8)
        self.controller.plugin_settings_set_value(dialog.objectName() + "_y", dialog.pos().y() + 31)


    def open_dialog(self, dlg=None, dlg_name=None, info=True, maximize_button=True, stay_on_top=True):
        """ Open dialog """

        # Check database connection before opening dialog
        if not self.controller.check_db_connection():
            return

        if dlg is None or type(dlg) is bool:
            dlg = self.dlg

        # Manage i18n of the dialog
        if dlg_name:
            self.controller.manage_translation(dlg_name, dlg)

        # Manage stay on top, maximize/minimize button and information button
        # if info is True maximize flag will be ignored
        # To enable maximize button you must set info to False
        flags = Qt.WindowCloseButtonHint
        if info:
            flags |= Qt.WindowSystemMenuHint | Qt.WindowContextHelpButtonHint
        else:
            if maximize_button:
                flags |= Qt.WindowMinMaxButtonsHint

        if stay_on_top:
            flags |= Qt.WindowStaysOnTopHint

        dlg.setWindowFlags(flags)

        # Open dialog
        if issubclass(type(dlg), GwDialog):
            dlg.open()
        elif issubclass(type(dlg), GwMainWindow):
            dlg.show()
        else:
            dlg.show()


    def close_dialog(self, dlg=None):
        """ Close dialog """

        try:
            self.save_settings(dlg)
            dlg.close()
            map_tool = self.canvas.mapTool()
            # If selected map tool is from the plugin, set 'Pan' as current one
            if map_tool.toolName() == '':
                self.iface.actionPan().trigger()
        except AttributeError:
            pass


    def hide_colums(self, widget, comuns_to_hide):
        for i in range(0, len(comuns_to_hide)):
            widget.hideColumn(comuns_to_hide[i])


    def set_icon(self, widget, icon):
        """ Set @icon to selected @widget """

        # Get icons folder
        icons_folder = os.path.join(self.plugin_dir, 'icons')
        icon_path = os.path.join(icons_folder, str(icon) + ".png")
        if os.path.exists(icon_path):
            widget.setIcon(QIcon(icon_path))
        else:
            self.controller.log_info("File not found", parameter=icon_path)


    def check_expression(self, expr_filter, log_info=False):
        """ Check if expression filter @expr_filter is valid """

        if log_info:
            self.controller.log_info(expr_filter)
        expr = QgsExpression(expr_filter)
        if expr.hasParserError():
            message = "Expression Error"
            self.controller.log_warning(message, parameter=expr_filter)
            return False, expr

        return True, expr


    def set_table_columns(self, dialog, widget, table_name, project_type=None):
        """ Configuration of tables. Set visibility and width of columns """

        widget = utils_giswater.getWidget(dialog, widget)
        if not widget:
            return

        # Set width and alias of visible columns
        columns_to_delete = []
        sql = (f"SELECT columnindex, width, alias, status"
               f" FROM config_form_tableview"
               f" WHERE tablename = '{table_name}'")
        if project_type is not None:
            sql += f" AND project_type = '{project_type}' "
        sql += " ORDER BY column_index"

        rows = self.controller.get_rows(sql, log_info=False)
        if not rows:
            return

        for row in rows:
            if not row['status']:
                columns_to_delete.append(row['columnindex'] - 1)
            else:
                width = row['width']
                if width is not None:
                    widget.setColumnWidth(row['columnindex'] - 1, width)
                widget.model().setHeaderData(row['columnindex'] - 1, Qt.Horizontal, row['alias'])

        widget.model().select()

        # Delete columns
        for column in columns_to_delete:
            widget.hideColumn(column)


    def set_completer_object(self, tablename, widget, field_search):
        """ Set autocomplete of widget @table_object + "_id"
            getting id's from selected @table_object
        """

        if not widget:
            return

        # Set SQL
        sql = (f"SELECT DISTINCT({field_search})"
               f" FROM {tablename}"
               f" ORDER BY {field_search}")
        rows = self.controller.get_rows(sql)
        if rows is None:
            return

        for i in range(0, len(rows)):
            aux = rows[i]
            rows[i] = aux[0]

        # Set completer and model: add autocomplete in the widget
        self.completer = QCompleter()
        self.completer.setCaseSensitivity(Qt.CaseInsensitive)
        self.completer.setCompletionMode(0)
        widget.setCompleter(self.completer)
        model = QStringListModel()
        model.setStringList(rows)
        self.completer.setModel(model)


    def refresh_map_canvas(self, restore_cursor=False):
        """ Refresh all layers present in map canvas """

        self.canvas.refreshAllLayers()
        for layer_refresh in self.canvas.layers():
            layer_refresh.triggerRepaint()

        if restore_cursor:
            self.set_cursor_restore()


    def set_cursor_restore(self):
        """ Restore to previous cursors """
        QApplication.restoreOverrideCursor()


    def get_cursor_multiple_selection(self):
        """ Set cursor for multiple selection """

        path_folder = os.path.join(os.path.dirname(__file__), os.pardir)
        path_cursor = os.path.join(path_folder, 'icons', '201.png')
        if os.path.exists(path_cursor):
            cursor = QCursor(QPixmap(path_cursor))
        else:
            cursor = QCursor(Qt.ArrowCursor)

        return cursor


    def fill_table(self, qtable, table_name, set_edit_triggers=QTableView.NoEditTriggers, expr_filter=None):
        """ Fill table @widget filtering query by @workcat_id
            Set a model with selected filter.
            Attach that model to selected table
            @setEditStrategy:
             0: OnFieldChange
             1: OnRowChange
             2: OnManualSubmit
        """

        expr = None
        if expr_filter:
            # Check expression
            (is_valid, expr) = self.check_expression(expr_filter)  # @UnusedVariable
            if not is_valid:
                return expr

        # Set a model with selected filter expression
        if self.schema_name not in table_name:
            table_name = self.schema_name + "." + table_name

        # Set model
        model = QSqlTableModel()
        model.setTable(table_name)
        model.setEditStrategy(QSqlTableModel.OnManualSubmit)
        model.setSort(0, 0)
        model.select()

        # When change some field we need to refresh Qtableview and filter by psector_id
        qtable.setEditTriggers(set_edit_triggers)

        # Check for errors
        if model.lastError().isValid():
            self.controller.show_warning(model.lastError().text())
        # Attach model to table view
        if expr:
            qtable.setModel(model)
            qtable.model().setFilter(expr_filter)
        else:
            qtable.setModel(model)

        return expr


    def get_feature_by_id(self, layer, id, field_id):

        features = layer.getFeatures()
        for feature in features:
            if feature[field_id] == id:
                return feature

        return False


    def put_combobox(self, qtable, rows, combo_values, field, combo_pos, col_update):
        """ Set one column of a QtableView as QComboBox with values from database.
        :param qtable: QTableView to fill
        :param rows: List of items to set QComboBox (["..", "..."])
        :param combo_values: List of items to populate QComboBox (["..", "..."])
        :param field: Field to set QComboBox (String)
        :param combo_pos: Position of the column where we want to put the QComboBox (integer)
        :param col_update: Column to update into QTableView.Model() (integer)
        :return:
        """
        self.controller.log_info(str())
        for x, row in enumerate(rows):
            combo = QComboBox()
            combo.setSizeAdjustPolicy(2)
            # Populate QComboBox
            utils_giswater.set_item_data(combo, combo_values, 1)
            # Set QCombobox to wanted item
            utils_giswater.set_combo_itemData(combo, str(row[field]), 0)
            # Get index and put QComboBox into QTableView at index position
            idx = qtable.model().index(x, combo_pos)
            qtable.setIndexWidget(idx, combo)
            combo.currentIndexChanged.connect(partial(self.update_real_field, qtable, combo, x, combo_pos, col_update))


    def update_real_field(self, qtable, combo, pos_x, combo_pos, col_update):
        """ Update values from QComboBox to QTableView
        :param qtable: QTableView Where update values
         :param combo: QComboBox from which we will take the value
        :param pos_x: Position of the row where we want to update value (integer)
        :param combo_pos: Position of the column where we want to put the QComboBox (integer)
        :param col_update: Column to update into QTableView.Model() (integer)
        :return:
        """

        elem = combo.itemData(combo.currentIndex())
        i = qtable.model().index(pos_x, combo_pos)
        qtable.model().setData(i, elem[0])
        i = qtable.model().index(pos_x, col_update)
        qtable.model().setData(i, elem[0])


    def create_body(self, form='', feature='', filter_fields='', extras=None):
        """ Create and return parameters as body to functions"""

        client = f'$${{"client":{{"device":4, "infoType":1, "lang":"ES"}}, '
        form = '"form":{' + form + '}, '
        feature = '"feature":{' + feature + '}, '
        filter_fields = '"filterFields":{' + filter_fields + '}'
        page_info = '"pageInfo":{}'
        data = '"data":{' + filter_fields + ', ' + page_info
        if extras is not None:
            data += ', ' + extras
        data += f'}}}}$$'
        body = "" + client + form + feature + data

        return body


    def set_dates_from_to(self, widget_from, widget_to, table_name, field_from, field_to):

        sql = ("SELECT MIN(LEAST(" + field_from + ", " + field_to + ")),"
               " MAX(GREATEST(" + field_from + ", " + field_to + "))"
               " FROM " + table_name + "")
        row = self.controller.get_row(sql, log_sql=False)
        current_date = QDate.currentDate()
        if row:
            if row[0]:
                widget_from.setDate(row[0])
            else:
                widget_from.setDate(current_date)
            if row[1]:
                widget_to.setDate(row[1])
            else:
                widget_to.setDate(current_date)


    def remove_selection(self):
        """ Remove selected features of all layers """

        for layer in self.canvas.layers():
            if type(layer) is QgsVectorLayer:
                layer.removeSelection()
        self.canvas.refresh()

        for a in self.iface.attributesToolBar().actions():
            if a.objectName() == 'mActionDeselectAll':
                a.trigger()
                break<|MERGE_RESOLUTION|>--- conflicted
+++ resolved
@@ -5,14 +5,8 @@
 or (at your option) any later version.
 """
 # -*- coding: utf-8 -*-
-<<<<<<< HEAD
-from qgis.core import QgsExpression
-from qgis.PyQt.QtCore import QStringListModel, Qt, QDate
-=======
-
 from qgis.core import QgsExpression, QgsVectorLayer
 from qgis.PyQt.QtCore import QStringListModel, Qt,QDate
->>>>>>> 4249e987
 from qgis.PyQt.QtGui import QCursor, QIcon, QPixmap
 from qgis.PyQt.QtSql import QSqlTableModel
 from qgis.PyQt.QtWidgets import QApplication, QComboBox, QCompleter, QTableView
