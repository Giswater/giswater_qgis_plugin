--- conflicted
+++ resolved
@@ -5,7 +5,6 @@
 or (at your option) any later version.
 """
 # -*- coding: utf-8 -*-
-
 from qgis.PyQt.QtCore import QDate
 from qgis.PyQt.QtWidgets import QAbstractItemView, QTableView
 from qgis.PyQt.QtSql import QSqlTableModel
@@ -977,17 +976,12 @@
         self.dlg_incident_manager.btn_image.clicked.connect(
             partial(self.open_image, self.dlg_incident_manager.tbl_incident))
         self.dlg_incident_manager.btn_close.clicked.connect(partial(self.close_dialog, self.dlg_incident_manager))
-<<<<<<< HEAD
         self.dlg_incident_manager.date_from.dateChanged.connect(
             partial(self.update_table, self.dlg_incident_manager, self.dlg_incident_manager.tbl_incident, table_name))
         self.dlg_incident_manager.date_to.dateChanged.connect(
             partial(self.update_table, self.dlg_incident_manager, self.dlg_incident_manager.tbl_incident, table_name))
-=======
         self.dlg_incident_manager.btn_close.clicked.connect(partial(self.remove_selection))
         self.dlg_incident_manager.rejected.connect(partial(self.remove_selection))
-        self.dlg_incident_manager.date_from.dateChanged.connect(partial(self.update_table, self.dlg_incident_manager, self.dlg_incident_manager.tbl_incident, table_name))
-        self.dlg_incident_manager.date_to.dateChanged.connect(partial(self.update_table, self.dlg_incident_manager, self.dlg_incident_manager.tbl_incident, table_name))
->>>>>>> 4249e987
         self.dlg_incident_manager.tbl_incident.selectionModel().selectionChanged.connect(
             partial(self.enable_widget_x_qtable, self.dlg_incident_manager.tbl_incident,
                     self.dlg_incident_manager.btn_image, 'incident_foto'))
@@ -1044,10 +1038,6 @@
             partial(self.enable_widget_x_qtable, self.dlg_incident_manager.tbl_incident,
                     self.dlg_incident_manager.btn_discard, 'status', value='1 - GENERADA'))
 
-<<<<<<< HEAD
-    def fill_table_incident(self, qtable, table_name, expr_filter=None):
-=======
->>>>>>> 4249e987
 
     def fill_table_incident(self, qtable, table_name, expr_filter=None):
 
@@ -1170,13 +1160,10 @@
 
             campaign_id = utils_giswater.get_item_data(
                 self.dlg_incident_planning, self.dlg_incident_planning.campaign_id, 0)
-<<<<<<< HEAD
-=======
 
             # Set last campaign_id
             self.controller.plugin_settings_set_value('incident_campaign_id', campaign_id)
 
->>>>>>> 4249e987
             work_id = utils_giswater.get_item_data(self.dlg_incident_planning, self.dlg_incident_planning.work_id, 0)
             priority_id = utils_giswater.get_item_data(
                 self.dlg_incident_planning, self.dlg_incident_planning.priority_id, 0)
