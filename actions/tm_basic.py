"""
This file is part of tree_manage 1.0
The program is free software: you can redistribute it and/or modify it under the terms of the GNU 
General Public License as published by the Free Software Foundation, either version 3 of the License, 
or (at your option) any later version.
"""

# -*- coding: utf-8 -*-
from functools import partial
import webbrowser

from qgis.PyQt.QtCore import QDate
from qgis.PyQt.QtWidgets import QAbstractItemView, QTableView
from qgis.PyQt.QtSql import QSqlTableModel
from qgis.core import QgsFeatureRequest
from .parent import ParentAction
from .tm_parent import TmParentAction
from .tm_manage_visit import TmManageVisit
from .tm_planning_unit import TmPlanningUnit
from ..ui.tm.month_manage import MonthManage
from ..ui.tm.month_selector import MonthSelector
from ..ui.tm.new_prices import NewPrices
from ..ui.tm.price_management import PriceManagement
from ..ui.tm.tree_manage import TreeManage
from ..ui.tm.tree_selector import TreeSelector
from ..ui.tm.incident_manager import IncidentManager
from ..ui_manager import IncidentPlanning

from .. import utils_giswater


class TmBasic(TmParentAction):
    
    def __init__(self, iface, settings, controller, plugin_dir):
        """ Class to control toolbar 'basic' """
        
        TmParentAction.__init__(self, iface, settings, controller, plugin_dir)
        self.manage_visit = TmManageVisit(iface, settings, controller, plugin_dir)
        self.selected_camp = None
        self.campaign_id = None
        self.campaign_name = None
        self.rows_cmb_poda_type = None
        self.rows_cmb_builder = None
        self.parent = ParentAction(iface, settings, controller, plugin_dir)

    def set_tree_manage(self, tree_manage):
        self.tree_manage = tree_manage


    def basic_new_prices(self, dialog=None):
        """ Button 303: Price generator """
        
        # Close previous dialog
        if dialog is not None:
            self.close_dialog(dialog)
        self.dlg_new_campaign = NewPrices()
        self.load_settings(self.dlg_new_campaign)

        # Set default dates
        current_year = QDate.currentDate().year()
        start_date = QDate.fromString(str(int(current_year)) + '-11-01', 'yyyy-MM-dd')
        self.dlg_new_campaign.start_date.setDate(start_date)
        end_date = QDate.fromString(str(int(current_year)+1) + '-10-31', 'yyyy-MM-dd')
        self.dlg_new_campaign.end_date.setDate(end_date)

        table_name = 'cat_campaign'
        field_id = 'id'
        field_name = 'name'
        self.dlg_new_campaign.rejected.connect(partial(self.close_dialog, self.dlg_new_campaign))
        self.dlg_new_campaign.btn_cancel.clicked.connect(partial(self.close_dialog, self.dlg_new_campaign))
        self.dlg_new_campaign.btn_accept.clicked.connect(partial(self.manage_new_price_catalog))
        
        self.populate_cmb_years(table_name, field_id, field_name,  self.dlg_new_campaign.cbx_years)
        self.set_completer_object(table_name, self.dlg_new_campaign.txt_campaign, field_name)
        
        if self.rows_cmb_poda_type is None:
            self.update_cmb_poda_type()     

        if self.rows_cmb_builder is None:
            self.update_cmb_builder()

        self.open_dialog(self.dlg_new_campaign)


    def manage_new_price_catalog(self):

        table_name = "cat_price"
        new_camp = self.dlg_new_campaign.txt_campaign.text()

        if new_camp is None or new_camp == '':
            msg = "Has de possar l'any corresponent"
            self.controller.show_warning(msg)
            return
        sql = (f"SELECT id FROM cat_campaign "
               f" WHERE name = '{new_camp}'")
        row = self.controller.get_row(sql)

        # If campaign not exist, create new one
        if row is None:
            start_date = utils_giswater.getCalendarDate(self.dlg_new_campaign, self.dlg_new_campaign.start_date)
            end_date = utils_giswater.getCalendarDate(self.dlg_new_campaign, self.dlg_new_campaign.end_date)
            sql = (f"INSERT INTO cat_campaign(name, start_date, end_date) "
                   f" VALUES('{new_camp}', '{start_date}', '{end_date}');")
            self.controller.execute_sql(sql)
            sql = "SELECT currval('cat_campaign_id_seq');"
            row = self.controller.get_row(sql)
            
            # Update contents of variable 'self.cmb_poda_type'
            self.update_cmb_poda_type()
          
        # Get id_campaign            
        id_new_camp = str(row[0])

        # Check if want copy any campaign or do new price list
        copy_years = self.dlg_new_campaign.chk_campaign.isChecked()
        if copy_years:
            id_old_camp = utils_giswater.get_item_data(self.dlg_new_campaign, self.dlg_new_campaign.cbx_years)
            # If checkbox is checked but don't have any campaign selected do return.
            if id_old_camp == -1:
                msg = "No tens cap any seleccionat, desmarca l'opcio de copiar preus"
                self.controller.show_warning(msg)
                return
        else:
            id_old_camp = 0

        sql = (f"SELECT DISTINCT(campaign_id) FROM {table_name} "
               f" WHERE campaign_id = '{id_new_camp}'")
        row = self.controller.get_row(sql)

        if not row or row is None:
            sql = f"SELECT create_price('{id_new_camp}','{id_old_camp}')"
            self.controller.execute_sql(sql)
        else:
            message = f"Estas a punt de sobreescriure els preus de la campanya {new_camp} "
            answer = self.controller.ask_question(message, "Warning")
            if not answer:
                return
            else:
                sql = f"SELECT create_price('{id_new_camp}','{id_old_camp}')"
                self.controller.execute_sql(sql)

        # Close perevious dialog
        self.close_dialog(self.dlg_new_campaign)
        self.manage_prices(id_new_camp)


    def manage_prices(self, id_camp, dialog=None):

        dlg_prices_management = PriceManagement()
        self.load_settings(dlg_prices_management)
        if id_camp is None:
            id_camp = self.get_campaing_id(dialog)
            dlg_prices_management.rejected.connect(partial(self.check_prices, dialog))

        # Set dialog and signals
        dlg_prices_management.btn_close.clicked.connect(partial(self.close_dialog, dlg_prices_management))
        dlg_prices_management.rejected.connect(partial(self.close_dialog, dlg_prices_management))
        
        # Populate QTableView
        table_view = 'v_edit_price'
        self.fill_table_prices(dlg_prices_management.tbl_price_list, table_view, id_camp, set_edit_triggers=QTableView.DoubleClicked)
        self.set_table_columns(dlg_prices_management, dlg_prices_management.tbl_price_list, table_view, 'basic_cat_price')

        self.open_dialog(dlg_prices_management)


    def update_cmb_poda_type(self):

        sql = ("SELECT DISTINCT(work_id), work_name"
               " FROM v_plan_mu"
               " ORDER BY work_name")
        self.rows_cmb_poda_type = self.controller.get_rows(sql)
        
        if not self.rows_cmb_poda_type:
            self.controller.log_info("Error in update_cmb_poda_type")           

    def update_cmb_builder(self):

        sql = ("SELECT DISTINCT(id), name"
               " FROM cat_builder"
               " ORDER BY name")
        self.rows_cmb_builder = self.controller.get_rows(sql)
        
        if not self.rows_cmb_builder:
            self.controller.log_info("Error in update_cmb_builder")


    def fill_table_prices(self, qtable, table_view, new_camp, set_edit_triggers=QTableView.NoEditTriggers):
        """ Set a model with selected filter and attach it to selected table
        @setEditStrategy: 0: OnFieldChange, 1: OnRowChange, 2: OnManualSubmit
        """
        if self.schema_name not in table_view:
            table_view = self.schema_name + "." + table_view

        # Set model
        model = QSqlTableModel()
        model.setTable(table_view)
        model.setEditStrategy(QSqlTableModel.OnFieldChange)
        model.setSort(2, 0)
        model.select()

        qtable.setEditTriggers(set_edit_triggers)
        
        # Check for errors
        if model.lastError().isValid():
            self.controller.show_warning(model.lastError().text())
            return
        
        # Attach model to table view
        expr = f"campaign_id = '{new_camp}'"
        qtable.setModel(model)
        qtable.model().setFilter(expr)


    def main_tree_manage(self):
        """ Button 301: Tree selector """

        dlg_tree_manage = TreeManage()
        self.load_settings(dlg_tree_manage)
        dlg_tree_manage.btn_accept.setEnabled(False)
        table_name = 'cat_campaign'
        field_id = 'id'
        field_name = 'name'
        self.populate_cmb_years(table_name,  field_id, field_name, dlg_tree_manage.cbx_campaigns)
        self.populate_cmb_years(table_name,  field_id, field_name, dlg_tree_manage.cbx_pendientes)

        dlg_tree_manage.rejected.connect(partial(self.close_dialog, dlg_tree_manage))
        dlg_tree_manage.btn_cancel.clicked.connect(partial(self.close_dialog, dlg_tree_manage))
        dlg_tree_manage.btn_accept.clicked.connect(partial(self.get_year, dlg_tree_manage))
        dlg_tree_manage.btn_update_price.clicked.connect(partial(self.get_campaing_id, dlg_tree_manage))
        dlg_tree_manage.btn_update_price.clicked.connect(partial(self.manage_prices, None, dlg_tree_manage))
        dlg_tree_manage.txt_campaign.textChanged.connect(partial(self.check_prices, dlg_tree_manage))

        self.set_completer_object(table_name, dlg_tree_manage.txt_campaign, field_name)
        self.open_dialog(dlg_tree_manage)


    def check_prices(self, dialog):
        sql = (f"SELECT * FROM v_edit_price " 
              f"WHERE name = '{dialog.txt_campaign.text()}'"
               f" AND price is null")
        rows = self.controller.get_rows(sql)
        if not rows:
            dialog.btn_accept.setEnabled(True)
        else:
            dialog.btn_accept.setEnabled(False)


    def populate_cmb_years(self, table_name, field_id, field_name, combo, reverse=False):

        sql = (f"SELECT DISTINCT({field_id})::text, {field_name}::text"
               f" FROM {table_name}"
               f" WHERE {field_name}::text != ''")
        rows = self.controller.get_rows(sql)
        if rows is None:
            return

        utils_giswater.set_item_data(combo, rows, 1, reverse)


    def get_campaing_id(self, dialog):
        sql = (f"SELECT id FROM cat_campaign "
               f" WHERE name = '{dialog.txt_campaign.text()}'")
        row = self.controller.get_row(sql)
        if row is None:
            message = "No hi ha preus per aquest any"
            self.controller.show_warning(message)
            return None
        self.campaign_id = row[0]
        return row[0]

    
    def get_year(self, dialog):
               
        update = False
        self.selected_camp = None

        if dialog.txt_campaign.text() != '':
            status = self.get_campaing_id(dialog)
            if not status: return None
            sql = f"DELETE FROM selector_planning WHERE cur_user=current_user;"
            sql += f"INSERT INTO selector_planning VALUES ('{status}', current_user);"
            self.controller.execute_sql(sql, log_sql=True)
            if utils_giswater.isChecked(dialog, dialog.chk_campaign) and utils_giswater.get_item_data(dialog, dialog.cbx_campaigns, 0) != -1:
                self.selected_camp = utils_giswater.get_item_data(dialog, dialog.cbx_campaigns, 0)
                sql = (f"SELECT DISTINCT(campaign_id) FROM planning"
                       f" WHERE campaign_id ='{self.selected_camp}'")
                row = self.controller.get_row(sql)
                if row:
                    update = True
            else:
                self.selected_camp = self.campaign_id

            self.campaign_name = dialog.txt_campaign.text()
            self.close_dialog(dialog)
            bool_dic = {False: "false", True: "true"}
            cmb_pending = utils_giswater.get_item_data(dialog, dialog.cbx_pendientes)
            chk_pending = utils_giswater.isChecked(dialog, dialog.chk_pendiente)
            cmb_campaign = utils_giswater.get_item_data(dialog, dialog.cbx_campaigns)
            chk_campaign = utils_giswater.isChecked(dialog, dialog.chk_campaign)
            extras = f'"parameters":{{'
            extras += f'"txt_campaign":{self.campaign_id}, '
            extras += f'"cbx_pendientes":{cmb_pending}, '
            extras += f'"chk_pendiente":{bool_dic[chk_pending]}, '
            extras += f'"cbx_campaigns":{cmb_campaign}, '
            extras += f'"chk_campaign":{bool_dic[chk_campaign]}}}'
            body = self.parent.create_body(extras=extras)
            sql = ("SELECT tm_fct_copy_planning($${" + body + "}$$)::text")
            row = self.controller.get_row(sql)
            self.tree_selector(update)

        else:
            message = "Any recuperat es obligatori"
            self.controller.show_warning(message)
        
        self.controller.log_info("get_year_end")
        

    def tree_selector(self, update=False):

        dlg_selector = TreeSelector()
        self.load_settings(dlg_selector)
        dlg_selector.setWindowTitle("Tree selector")
        dlg_selector.lbl_year.setText(self.campaign_name)
        dlg_selector.all_rows.setSelectionBehavior(QAbstractItemView.SelectRows)
        dlg_selector.selected_rows.setSelectionBehavior(QAbstractItemView.SelectRows)

        tableleft = 'v_plan_mu'
        tableright = 'planning'
        table_view = 'v_plan_mu_year'
        id_table_left = 'mu_id'
        id_table_right = 'mu_id'
        
        # Get data to fill combo from memory
        if self.rows_cmb_poda_type is None:
            self.update_cmb_poda_type()   

        utils_giswater.set_item_data(dlg_selector.cmb_poda_type, self.rows_cmb_poda_type, 1, sort_combo=False)

        # Get data to fill combo from memory
        if self.rows_cmb_builder is None:
            self.update_cmb_builder()   

        utils_giswater.set_item_data(dlg_selector.cmb_builder, self.rows_cmb_builder, 1, sort_combo=False)

        filter_builder = [['','']]
        for item in self.rows_cmb_builder:
            filter_builder.append(item)
        utils_giswater.set_item_data(dlg_selector.cmb_filter_builder, filter_builder, 1, sort_combo=False)

        # Populate QTableView
        self.fill_table(dlg_selector, table_view, set_edit_triggers=QTableView.NoEditTriggers, update=True)
        if update:
            self.insert_into_planning(tableright)

        # Need fill table before set table columns, and need re-fill table for upgrade fields
        self.set_table_columns(dlg_selector, dlg_selector.selected_rows, table_view, 'basic_year_right')
        self.fill_table(dlg_selector, table_view, set_edit_triggers=QTableView.NoEditTriggers)

        self.fill_main_table(dlg_selector, tableleft)
        self.set_table_columns(dlg_selector, dlg_selector.all_rows, tableleft, 'basic_year_left')

        # Set signals
        dlg_selector.chk_permanent.stateChanged.connect(partial(self.force_chk_current, dlg_selector))
        dlg_selector.btn_select.clicked.connect(partial(self.rows_selector, dlg_selector, id_table_left, tableright, id_table_right, tableleft, table_view))
        dlg_selector.all_rows.doubleClicked.connect(partial(self.rows_selector, dlg_selector, id_table_left, tableright, id_table_right, tableleft, table_view))
        dlg_selector.btn_unselect.clicked.connect(partial(self.rows_unselector, dlg_selector, tableright, id_table_right, tableleft, table_view))
        dlg_selector.selected_rows.doubleClicked.connect(partial(self.rows_unselector, dlg_selector, tableright, id_table_right, tableleft, table_view))
        dlg_selector.txt_search.textChanged.connect(partial(self.fill_main_table, dlg_selector, tableleft, set_edit_triggers=QTableView.NoEditTriggers))
        dlg_selector.txt_selected_filter.textChanged.connect(partial(self.fill_table, dlg_selector, table_view, set_edit_triggers=QTableView.NoEditTriggers))
        dlg_selector.cmb_filter_builder.currentIndexChanged.connect(partial(self.fill_table, dlg_selector, table_view, set_edit_triggers=QTableView.NoEditTriggers))
        dlg_selector.btn_close.clicked.connect(partial(self.close_dialog, dlg_selector))
        dlg_selector.btn_close.clicked.connect(partial(self.close_dialog, dlg_selector))
        dlg_selector.rejected.connect(partial(self.close_dialog, dlg_selector))  
        
        self.open_dialog(dlg_selector)
        

    def force_chk_current(self, dialog):

        if dialog.chk_permanent.isChecked():
            dialog.chk_current.setChecked(True)


    def fill_main_table(self, dialog, table_name, set_edit_triggers=QTableView.NoEditTriggers, refresh_model=True):
        """ Set a model with selected filter and attach it to selected table
        @setEditStrategy: 0: OnFieldChange, 1: OnRowChange, 2: OnManualSubmit
        """

        if self.schema_name not in table_name:
            table_name = self.schema_name + "." + table_name

        # Set model
        model = QSqlTableModel()
        model.setTable(table_name)
        model.setEditStrategy(QSqlTableModel.OnFieldChange)
        
        dialog.all_rows.setEditTriggers(set_edit_triggers)
        # Check for errors
        if model.lastError().isValid():
            self.controller.show_warning(model.lastError().text())
            return

        # Get all ids from Qtable selected_rows
        id_all_selected_rows = self.select_all_rows(dialog.selected_rows, 'mu_id')

        # Convert id_all_selected_rows to string
        ids = "0, "
        for x in range(0, len(id_all_selected_rows)):
            ids += str(id_all_selected_rows[x]) + ", "
        ids = ids[:-2] + ""
        expr = (f" mu_name ILIKE '%{dialog.txt_search.text()}%'"
                f" AND mu_id NOT IN ({ids})"
                f" AND campaign_id = {self.campaign_id}"
                f" OR (campaign_id IS null AND mu_id NOT IN ({ids}))")
        (is_valid, exp) = self.check_expression(expr)
        if not is_valid:
<<<<<<< HEAD
            print("IS NOT VALID")
=======
>>>>>>> 030fa9ca
            return
        model.setFilter(expr)
        
        # Refresh model?
        if refresh_model:               
            model.select()
                    
        # Attach model to table view
        dialog.all_rows.setModel(model)
             


    def fill_table(self, dialog, table_view, set_edit_triggers=QTableView.NoEditTriggers, update=False):
        """ Set a model with selected filter and attach it to selected table
        @setEditStrategy: 0: OnFieldChange, 1: OnRowChange, 2: OnManualSubmit
        """

        if self.schema_name not in table_view:
            table_view = self.schema_name + "." + table_view

        # Set model
        model = QSqlTableModel()
        model.setTable(table_view)
        model.setEditStrategy(QSqlTableModel.OnManualSubmit)
        model.setSort(2, 0)
        model.select()
                
        dialog.selected_rows.setEditTriggers(set_edit_triggers)
        
        # Check for errors
        if model.lastError().isValid():
            self.controller.show_warning(model.lastError().text())
        builder = utils_giswater.get_item_data(dialog, dialog.cmb_filter_builder, 1)
        # Create expresion
        expr = f" mu_name ILIKE '%{dialog.txt_selected_filter.text()}%'"
        if builder:
            expr += f" AND builder ILIKE '%{builder}%'"

        if self.selected_camp is not None:
            expr += f" AND campaign_id = '{self.campaign_id}'"
            if update:
                expr += f" OR campaign_id = '{self.selected_camp}'"
 
        # Attach model to table or view
        dialog.selected_rows.setModel(model)
        dialog.selected_rows.model().setFilter(expr)

        # Set year to plan to all rows in list
        for x in range(0, model.rowCount()):
            i = int(dialog.selected_rows.model().fieldIndex('campaign_id'))
            index = dialog.selected_rows.model().index(x, i)
            model.setData(index, self.campaign_id)
            
        self.calculate_total_price(dialog, self.campaign_id)


    def calculate_total_price(self, dialog, year):
        """ Update QLabel @lbl_total_price with sum of all price in @select_rows """
        
        selected_list = dialog.selected_rows.model()
        if selected_list is None:
            return
        total = 0
        
        # Sum all price
        for x in range(0, selected_list.rowCount()):
            if str(dialog.selected_rows.model().record(x).value('campaign_id')) == str(year):
                if str(dialog.selected_rows.model().record(x).value('price')) != 'NULL':
                    total += float(dialog.selected_rows.model().record(x).value('price'))
                    
        utils_giswater.setText(dialog, dialog.lbl_total_price, str(total))


    def insert_into_planning(self, tableright):
        
        sql = (f"SELECT * FROM {tableright} "
               f"WHERE campaign_id::text = '{self.selected_camp}'")
        rows = self.controller.get_rows(sql)

        if not rows:
            return
        
        for row in rows:
            insert_values = ""
            function_values = ""
            if row['mu_id'] is not None:
                insert_values += f"'{row['mu_id']}', "
                function_values += f"{int(row['mu_id'])}, "
            else:
                insert_values += 'null, '
            if row['work_id'] is not None:
                insert_values += f"'{row['work_id']}', "
                function_values += f"{row['work_id']}, "
            else:
                insert_values += 'null, '
            if str(row['price']) != 'NULL':
                insert_values += f"'{row['price']}', "
            else:
                insert_values += 'null, '
            insert_values += f"'{self.campaign_id}', "
            insert_values = insert_values[:len(insert_values) - 2]
            function_values += f"{self.campaign_id}, "
            function_values = function_values[:len(function_values) - 2]
            # Check if mul_id and year_ already exists in planning
            sql = (f"SELECT  mu_id  "
                   f" FROM {tableright}"
                   f" WHERE mu_id = '{row['mu_id']}'"
                   f" AND campaign_id ='{self.campaign_id}'")
            row = self.controller.get_row(sql)
            if row is None:
                sql = (f"INSERT INTO {tableright}"
                       f" (mu_id, work_id, price, campaign_id) "
                       f" VALUES ({insert_values});")
                sql += f"\nSELECT set_plan_price({function_values});"
                self.controller.execute_sql(sql)


    def rows_selector(self, dialog, id_table_left, table_view, id_table_right, tableleft, tableright):
        """ Copy the selected lines in the qtable_all_rows and in the table
        :param dialog: QDialog
        :param id_table_left: Field id of table left
        :param tableright: Name of table or view used to populate QtableView on right side
        :param id_table_right: Field id of table right
        :param tableleft: Name of table or view used to populate QtableView on left side
        :param table_view: Table or view where find and insert values
        :return:
        """
        # tableleft = 'v_plan_mu'
        # tableright = 'planning'
        # table_view = 'v_plan_mu_year'
        
        left_selected_list = dialog.all_rows.selectionModel().selectedRows()
        if len(left_selected_list) == 0:
            message = "Cap registre seleccionat"
            self.controller.show_warning(message)
            return
        
        # Get all selected ids
        field_list = []
        for i in range(0, len(left_selected_list)):
            row = left_selected_list[i].row()
            id_ = dialog.all_rows.model().record(row).value(id_table_left)
            field_list.append(id_)

        # Select all rows and get all id
        self.select_all_rows(dialog.selected_rows, id_table_right)
        if utils_giswater.isChecked(dialog, dialog.chk_current):
            current_poda_type = utils_giswater.get_item_data(dialog, dialog.cmb_poda_type, 0)
            # current_poda_name = utils_giswater.get_item_data(dialog, dialog.cmb_poda_type, 1)
            if current_poda_type is None:
                message = "No heu seleccionat cap poda"
                self.controller.show_warning(message)
                return
            
        if utils_giswater.isChecked(dialog, dialog.chk_permanent):
            for i in range(0, len(left_selected_list)):
                row = left_selected_list[i].row()
                sql = (f"UPDATE cat_mu "
                       f" SET work_id = '{current_poda_type}'"
                       f" WHERE id = '{dialog.all_rows.model().record(row).value('mu_id')}'")
                self.controller.execute_sql(sql)
        builder = utils_giswater.get_item_data(dialog, dialog.cmb_builder, 0)
        for i in range(0, len(left_selected_list)):
            row = left_selected_list[i].row()
            values = ""
            function_values = ""
            if dialog.all_rows.model().record(row).value('mu_id') is not None:
                values += f"{dialog.all_rows.model().record(row).value('mu_id')}, "
                function_values += f"{dialog.all_rows.model().record(row).value('mu_id')}, "
            else:
                values += 'null, '

            if dialog.all_rows.model().record(row).value('work_id') is not None:
                if utils_giswater.isChecked(dialog, dialog.chk_current):
                    values += f"{current_poda_type}, "
                    function_values += f"{current_poda_type}, "
                else:
                    values += f"{dialog.all_rows.model().record(row).value('work_id')}, "
                    function_values += f"{dialog.all_rows.model().record(row).value('work_id')}, "
            else:
                values += 'null, '

            values += f"{self.campaign_id}, "
            values += f"{builder}, "
            values = values[:len(values) - 2]
            function_values += f"{self.campaign_id}, "
            function_values = function_values[:len(function_values) - 2]

            # Check if mul_id and year_ already exists in planning
            sql = (f"SELECT {id_table_right}"
                   f" FROM {table_view}"
                   f" WHERE {id_table_right} = '{field_list[i]}'"
                   f" AND campaign_id = '{self.campaign_id}';")
            row = self.controller.get_row(sql, log_sql=True)

            if row is not None:
                # if exist - show warning
                message = "Aquest registre ja esta seleccionat"
                self.controller.show_info_box(message, "Info", parameter=str(field_list[i]))
            else:
                sql = (f"INSERT INTO {table_view}"
                       f" (mu_id, work_id, campaign_id, builder_id) VALUES ({values})")
                self.controller.execute_sql(sql)
                sql = f"SELECT set_plan_price({function_values})"
                self.controller.execute_sql(sql, log_sql=True)

        # Refresh tables
        self.fill_table(dialog, tableright, set_edit_triggers=QTableView.NoEditTriggers)
        self.fill_main_table(dialog, tableleft)


    def rows_unselector(self, dialog, tableright, field_id_right, tableleft, table_view):

        sql = (f"DELETE FROM {tableright}"
               f" WHERE campaign_id = '{self.campaign_id}' AND {field_id_right} = ")
        selected_list = dialog.selected_rows.selectionModel().selectedRows()
        if len(selected_list) == 0:
            message = "Cap registre seleccionat"
            self.controller.show_warning(message)
            return
        
        field_list = []
        for i in range(0, len(selected_list)):
            row = selected_list[i].row()
            id_ = str(dialog.selected_rows.model().record(row).value(field_id_right))
            field_list.append(id_)
        for i in range(0, len(field_list)):
            _sql = sql + f"'{field_list[i]}'"
            self.controller.execute_sql(_sql, log_sql=True)
            
        # Refresh tables
        self.fill_table(dialog, table_view, set_edit_triggers=QTableView.NoEditTriggers)
        self.fill_main_table(dialog, tableleft)


    def basic_month_manage(self):
        """ Button 302: Planned year manage """
        
        month_manage = MonthManage()

        self.load_settings(month_manage)
        month_manage.setWindowTitle("Planificador mensual")

        table_name = 'planning'
        self.set_completer_object(table_name, month_manage.txt_plan_code, 'plan_code')
        table_name = 'cat_campaign'
        field_id = 'id'
        field_name = 'name'
        self.populate_cmb_years(table_name, field_id, field_name, month_manage.cbx_years, reverse=True)

        month_manage.rejected.connect(partial(self.close_dialog, month_manage))
        month_manage.btn_cancel.clicked.connect(partial(self.close_dialog, month_manage))
        month_manage.btn_accept.clicked.connect(partial(self.get_planned_camp, month_manage))

        month_manage.exec_()


    def get_planned_camp(self, dialog):

        if str(utils_giswater.getWidgetText(dialog, dialog.txt_plan_code)) == 'null':
            message = "El camp text a no pot estar vuit"
            self.controller.show_warning(message)
            return

        self.plan_code = utils_giswater.getWidgetText(dialog, dialog.txt_plan_code)
        self.planned_camp_id = utils_giswater.get_item_data(dialog, dialog.cbx_years, 0)
        self.planned_camp_name = utils_giswater.get_item_data(dialog, dialog.cbx_years, 1)
        sql = f"DELETE FROM selector_planning WHERE cur_user=current_user;"
        sql += f"INSERT INTO selector_planning VALUES ('{self.planned_camp_id}', current_user);"
        self.controller.execute_sql(sql, log_sql=True)

        if self.planned_camp_id == -1:
            message = "No hi ha cap any planificat"
            self.controller.show_warning(message)
            return
        
        sql = f"DELETE FROM selector_planning WHERE cur_user=current_user;"
        sql += f"INSERT INTO selector_planning VALUES ('{self.planned_camp_id}', current_user);"
        self.controller.execute_sql(sql, log_sql=True)

        self.controller.log_info(str(self.planned_camp_id))
        self.close_dialog(dialog)
        self.month_selector()


    def month_selector(self):
        
        month_selector = MonthSelector()
        
        self.load_settings(month_selector)
        month_selector.all_rows.setSelectionBehavior(QAbstractItemView.SelectRows)
        month_selector.selected_rows.setSelectionBehavior(QAbstractItemView.SelectRows)
        month_selector.setWindowTitle("Planificador mensual")

        # Set label with selected text from previus dialog
        month_selector.lbl_plan_code.setText(self.plan_code)
        month_selector.lbl_year.setText(self.planned_camp_name)

        sql = (f"SELECT start_date, end_date FROM cat_campaign "
               f" WHERE id ='{self.planned_camp_id}'")
        row = self.controller.get_row(sql)
        if row is not None:
            start_date = QDate.fromString(str(row[0]), 'yyyy-MM-dd')
            end_date = QDate.fromString(str(row[1]), 'yyyy-MM-dd')
        else:
            start_date = QDate.currentDate()
            end_date = QDate.currentDate().addYears(1)

        utils_giswater.setCalendarDate(month_selector, month_selector.date_inici, start_date)
        utils_giswater.setCalendarDate(month_selector, month_selector.date_fi, end_date)

        view_name = 'v_plan_mu_year'
        tableleft = 'planning'
        id_table_left = 'mu_id'

        # Left QTableView
        expr = " AND ( plan_code is NULL OR plan_code = '')"

        self.fill_table_planned_month(month_selector.all_rows, month_selector.txt_search, view_name, expr)
        month_selector.txt_search.textChanged.connect(
            partial(self.fill_table_planned_month, month_selector.all_rows, month_selector.txt_search, view_name, expr, QTableView.NoEditTriggers))
        month_selector.btn_select.clicked.connect(
            partial(self.month_selector_row, month_selector, id_table_left, tableleft, view_name))
        self.set_table_columns(month_selector, month_selector.all_rows, view_name, 'basic_month_left')

        # Right QTableView
        expr = " AND plan_code = '" + self.plan_code + "'"

        self.fill_table_planned_month(month_selector.selected_rows, month_selector.txt_selected_filter, view_name, expr)
        month_selector.txt_selected_filter.textChanged.connect(
            partial(self.fill_table_planned_month, month_selector.selected_rows, month_selector.txt_selected_filter, view_name, expr, QTableView.NoEditTriggers))
        month_selector.btn_unselect.clicked.connect(
            partial(self.month_unselector_row, month_selector, id_table_left, tableleft, view_name))
        self.set_table_columns(month_selector, month_selector.selected_rows, view_name, 'basic_month_right')

        self.calculate_total_price(month_selector, self.planned_camp_id)

        # Get data to fill combo from memory
        self.update_cmb_builder()
        utils_giswater.set_item_data(month_selector.cmb_builder, self.rows_cmb_builder, 1, sort_combo=False)

        month_selector.btn_close.clicked.connect(partial(self.close_dialog, month_selector))
        month_selector.rejected.connect(partial(self.close_dialog, month_selector))

        month_selector.exec_()


    def month_selector_row(self, dialog, id_table_left, tableleft, view_name):
        
        left_selected_list = dialog.all_rows.selectionModel().selectedRows()
        if len(left_selected_list) == 0:
            message = "Cap registre seleccionat"
            self.controller.show_warning(message)
            return

        # Get all selected ids
        field_list = []
        for i in range(0, len(left_selected_list)):
            row = left_selected_list[i].row()
            id_ = dialog.all_rows.model().record(row).value(id_table_left)
            field_list.append(id_)

        # Get dates
        plan_month_start = utils_giswater.getCalendarDate(dialog, dialog.date_inici)
        plan_month_end = utils_giswater.getCalendarDate(dialog, dialog.date_fi)
        chk_builder = utils_giswater.isChecked(dialog, dialog.chk_builder)
        builder = utils_giswater.get_item_data(dialog, dialog.cmb_builder)
        # Update values
        for i in range(0, len(left_selected_list)):
            row = left_selected_list[i].row()
            sql = (f"UPDATE {tableleft} "
                   f" SET plan_code ='{self.plan_code}', "
                   f" plan_month_start = '{plan_month_start}', "
                   f" plan_month_end = '{plan_month_end}' ")
            if chk_builder:
                sql += f", builder_id = {builder} "
            sql += (f" WHERE id='{dialog.all_rows.model().record(row).value('id')}'"
                    f" AND mu_id ='{dialog.all_rows.model().record(row).value('mu_id')}'"
                    f" AND campaign_id = '{self.planned_camp_id}'")
            self.controller.execute_sql(sql)

        # Refresh QTableViews and recalculate price
        expr = " AND ( plan_code is NULL OR plan_code = '')"
        self.fill_table_planned_month(dialog.all_rows, dialog.txt_search, view_name, expr)
        expr = f" AND plan_code = '{self.plan_code}'"
        self.fill_table_planned_month(dialog.selected_rows, dialog.txt_selected_filter, view_name, expr)
        self.calculate_total_price(dialog, self.planned_camp_id)


    def month_unselector_row(self, dialog, id_table_left, tableleft, view_name):
        
        left_selected_list = dialog.selected_rows.selectionModel().selectedRows()
        if len(left_selected_list) == 0:
            message = "Cap registre seleccionat"
            self.controller.show_warning(message)
            return

        # Get all selected ids
        field_list = []
        for i in range(0, len(left_selected_list)):
            row = left_selected_list[i].row()
            id_ = dialog.selected_rows.model().record(row).value(id_table_left)
            field_list.append(id_)
        chk_builder = utils_giswater.isChecked(dialog, dialog.chk_builder)
        builder = utils_giswater.get_item_data(dialog, dialog.cmb_builder)
        for i in range(0, len(left_selected_list)):
            row = left_selected_list[i].row()
            sql = (f"UPDATE {tableleft} "
                   f" SET plan_code = null, "
                   f" plan_month_start = null, "
                   f" plan_month_end = null ")
            if chk_builder:
                sql += f", builder_id = {builder} "
            sql += (f" WHERE mu_id = '{dialog.selected_rows.model().record(row).value('mu_id')}'"
                    f" AND campaign_id = '{self.planned_camp_id}'")
            self.controller.execute_sql(sql)

        # Refresh QTableViews and recalculate price
        expr = " AND ( plan_code is NULL OR plan_code = '')"
        self.fill_table_planned_month(dialog.all_rows, dialog.txt_search, view_name, expr)
        expr = f" AND plan_code = '{self.plan_code}'"
        self.fill_table_planned_month(dialog.selected_rows, dialog.txt_selected_filter, view_name, expr)
        self.calculate_total_price(dialog, self.planned_camp_id)


    def fill_table_planned_month(self, qtable, txt_filter, tableright, expression=None, set_edit_triggers=QTableView.NoEditTriggers):
        """ Set a model with selected filter and attach it to selected table
        @setEditStrategy: 0: OnFieldChange, 1: OnRowChange, 2: OnManualSubmit
        """
        if self.schema_name not in tableright:
            tableright = f"{self.schema_name}.{tableright}"

        # Set model
        model = QSqlTableModel()
        model.setTable(tableright)
        model.setEditStrategy(QSqlTableModel.OnManualSubmit)
        model.setSort(2, 0)
        model.select()
        qtable.setEditTriggers(set_edit_triggers)
        # Check for errors
        if model.lastError().isValid():
            self.controller.show_warning(model.lastError().text())

        # Create expresion
        expr = (f" mu_name ILIKE '%{txt_filter.text()}%' "
                f" AND campaign_id = '{self.planned_camp_id}' ")

        if expression is not None:
            expr += expression

        qtable.setModel(model)
        qtable.model().setFilter(expr)


    def select_all_rows(self, qtable, id, clear_selection=True):
        """ Return list of index in @qtable """
                       
        # Select all rows and get all id
        qtable.selectAll()
        right_selected_list = qtable.selectionModel().selectedRows()
        right_field_list = []
        for i in range(0, len(right_selected_list)):
            row = right_selected_list[i].row()
            id_ = qtable.model().record(row).value(id)
            right_field_list.append(id_)
        if clear_selection:
            qtable.clearSelection()
                    
        return right_field_list


    def get_table_columns(self, tablename):

        # Get columns name in order of the table
        sql = (f"SELECT column_name FROM information_schema.columns"
               f" WHERE table_name = '{tablename}'"
               f" AND table_schema = '" + self.schema_name.replace('"', '') + "'"
               f" ORDER BY ordinal_position")
        column_names = self.controller.get_rows(sql)
        return column_names


    def accept_changes(self, dialog, tableleft):
        
        model = dialog.selected_rows.model()
        model.database().transaction()
        if model.submitAll():
            model.database().commit()
            dialog.selected_rows.selectAll()
            id_all_selected_rows = dialog.selected_rows.selectionModel().selectedRows()
            for x in range(0, len(id_all_selected_rows)):
                row = id_all_selected_rows[x].row()
                if dialog.selected_rows.model().record(row).value('work_id') is not None:
                    work_id = str(dialog.selected_rows.model().record(row).value('work_id'))
                    mu_id = str(dialog.selected_rows.model().record(row).value('mu_id'))
                    sql = (f"UPDATE {tableleft}"
                           f" SET work_id = '{work_id}' "
                           f" WHERE mu_id = '{mu_id}'")
                    self.controller.execute_sql(sql)
        else:
            model.database().rollback()


    def cancel_changes(self, dialog):

        model = dialog.selected_rows.model()
        model.revertAll()
        model.database().rollback()


    def add_visit(self):
        """ Button 304: Add visit """
        
        self.manage_visit.manage_visit()
        

    def open_planning_unit(self):

        plan_unit = TmPlanningUnit(self.iface, self.settings, self.controller, self.plugin_dir)
        plan_unit.open_form()


    def open_incident_manager(self):
        """ Button 309: Add visit """

        self.dlg_incident_manager = IncidentManager()
        self.load_settings(self.dlg_incident_manager)

        sql = "SELECT id, idval FROM om_visit_typevalue WHERE typevalue = 'incident_status'"
        rows = self.controller.get_rows(sql, log_sql=True)
        utils_giswater.set_item_data(self.dlg_incident_manager.cmb_status, rows, 1, add_empty=True)

        self.set_dates_from_to(self.dlg_incident_manager.date_from, self.dlg_incident_manager.date_to,
                               'v_ui_om_visit_incident', 'incident_date', 'incident_date')

        # Poulate TableView
        utils_giswater.set_qtv_config(self.dlg_incident_manager.tbl_incident, edit_triggers=QTableView.NoEditTriggers)
        table_name = "v_ui_om_visit_incident"
        self.update_table(self.dlg_incident_manager, self.dlg_incident_manager.tbl_incident, table_name)

        # Signals
        self.dlg_incident_manager.txt_visit_id.textChanged.connect(partial(self.update_table, self.dlg_incident_manager, self.dlg_incident_manager.tbl_incident, table_name))
        self.dlg_incident_manager.cmb_status.currentIndexChanged.connect(partial(self.update_table, self.dlg_incident_manager, self.dlg_incident_manager.tbl_incident, table_name))
        self.dlg_incident_manager.btn_process.clicked.connect(partial(self.open_incident_planning, 'PROCESS'))
        self.dlg_incident_manager.btn_discard.clicked.connect(partial(self.open_incident_planning, 'DISCARD'))
        self.dlg_incident_manager.btn_zoom.clicked.connect(partial(self.zoom_to_element))
        self.dlg_incident_manager.btn_image.clicked.connect(partial(self.open_image, self.dlg_incident_manager.tbl_incident))
        self.dlg_incident_manager.btn_close.clicked.connect(partial(self.close_dialog, self.dlg_incident_manager))
        self.dlg_incident_manager.date_from.dateChanged.connect(partial(self.update_table, self.dlg_incident_manager, self.dlg_incident_manager.tbl_incident, table_name))
        self.dlg_incident_manager.date_to.dateChanged.connect(partial(self.update_table, self.dlg_incident_manager, self.dlg_incident_manager.tbl_incident, table_name))
        self.dlg_incident_manager.tbl_incident.selectionModel().selectionChanged.connect(
            partial(self.enable_widget_x_qtable, self.dlg_incident_manager.tbl_incident,
                    self.dlg_incident_manager.btn_image, 'incident_foto'))

        # Open form
        self.dlg_incident_manager.setWindowTitle("Incident Manager")
        self.dlg_incident_manager.exec_()


    def update_table(self, dialog, qtable, table_name):

        visit_id = utils_giswater.getWidgetText(dialog, dialog.txt_visit_id)
        status_id = utils_giswater.get_item_data(dialog, dialog.cmb_status, 1)
        visit_start = dialog.date_from.date()
        visit_end = dialog.date_to.date()

        date_from = visit_start.toString('ddMMyyyy')
        date_to = visit_end.toString('ddMMyyyy')

        if date_from > date_to:
            message = "Selected date interval is not valid"
            self.controller.show_warning(message)
            return

        expr_filter = f"1=1 "

        format_low = 'dd-MM-yyyy' + ' 00:00:00.000'
        format_high = 'dd-MM-yyyy' + ' 23:59:59.999'
        interval = "'" + str(visit_start.toString(format_low)) + "'::timestamp AND '" + str(
            visit_end.toString(format_high)) + "'::timestamp"

        # expr_filter = " AND (incident_date BETWEEN " + str(interval) + ")"

        # if visit_id not in (None, '', 'null'): expr_filter += f" AND visit_id::text LIKE '%{visit_id}%'"
        if status_id: expr_filter += f" AND status ='{status_id}'"

        self.fill_table_incident(qtable, table_name, expr_filter=expr_filter)

        self.get_id_list()

        # Set selection model
        self.dlg_incident_manager.tbl_incident.selectionModel().selectionChanged.connect(
            partial(self.enable_widget_x_qtable, self.dlg_incident_manager.tbl_incident,
                    self.dlg_incident_manager.btn_image, 'incident_foto'))


    def fill_table_incident(self, qtable, table_name,  expr_filter=None):

        expr = None
        if expr_filter:
            # Check expression
            (is_valid, expr) = self.check_expression(expr_filter)  # @UnusedVariable
            if not is_valid:
                return expr

        # Set a model with selected filter expression
        if self.schema_name not in table_name:
            table_name = self.schema_name + "." + table_name

        # Set model
        model = QSqlTableModel()
        model.setTable(table_name)
        model.setEditStrategy(QSqlTableModel.OnFieldChange)
        model.setSort(0, 0)
        model.select()

        # Check for errors
        if model.lastError().isValid():
            self.controller.show_warning(model.lastError().text())
        # Attach model to table view
        if expr:
            qtable.setModel(model)
            qtable.model().setFilter(expr_filter)
        else:
            qtable.setModel(model)

        return expr


    def get_id_list(self):

        self.ids = []
        column_index = utils_giswater.get_col_index_by_col_name(self.dlg_incident_manager.tbl_incident, 'node_id')
        for x in range(0, self.dlg_incident_manager.tbl_incident.model().rowCount()):
            _id = self.dlg_incident_manager.tbl_incident.model().data(self.dlg_incident_manager.tbl_incident.model().index(x, column_index))
            self.ids.append(_id)


    def open_incident_planning(self, action):

        self.dlg_incident_planning = IncidentPlanning()
        self.load_settings(self.dlg_incident_planning)


        #Hide widgets
        if action == 'DISCARD':
            self.dlg_incident_planning.lbl_campaign_id.setVisible(False)
            self.dlg_incident_planning.lbl_work_id.setVisible(False)
            self.dlg_incident_planning.lbl_builder_id.setVisible(False)
            self.dlg_incident_planning.lbl_priority_id.setVisible(False)
            self.dlg_incident_planning.campaign_id.setVisible(False)
            self.dlg_incident_planning.work_id.setVisible(False)
            self.dlg_incident_planning.builder_id.setVisible(False)
            self.dlg_incident_planning.priority_id.setVisible(False)
        else:
            sql = "SELECT id, name FROM cat_campaign"
            rows = self.controller.get_rows(sql, log_sql=True)
            utils_giswater.set_item_data(self.dlg_incident_planning.campaign_id, rows, 1)
            sql = "SELECT id, name FROM cat_work"
            rows = self.controller.get_rows(sql, add_empty_row=True)
            utils_giswater.set_item_data(self.dlg_incident_planning.work_id, rows, 1)
            sql = "SELECT id, name FROM cat_builder"
            rows = self.controller.get_rows(sql, add_empty_row=True)
            utils_giswater.set_item_data(self.dlg_incident_planning.builder_id, rows, 1)
            sql = "SELECT id, name FROM cat_priority"
            rows = self.controller.get_rows(sql, add_empty_row=True)
            utils_giswater.set_item_data(self.dlg_incident_planning.priority_id, rows, 1)

        # Get record selected
        selected_list = self.dlg_incident_manager.tbl_incident.selectionModel().selectedRows()
        if len(selected_list) == 0:
            message = "Any record selected"
            self.controller.show_warning(message)
            return
        elif len(selected_list) > 1:
            message = "More than one record selected"
            self.controller.show_warning(message)
            return

        row = selected_list[0].row()

        # Get object_id from selected row
        self.visit_id = self.dlg_incident_manager.tbl_incident.model().record(row).value("visit_id")
        self.node_id = self.dlg_incident_manager.tbl_incident.model().record(row).value("node_id")
        self.incident_date = self.dlg_incident_manager.tbl_incident.model().record(row).value("incident_date")
        self.incident_user = self.dlg_incident_manager.tbl_incident.model().record(row).value("incident_user")
        self.parameter_id = self.dlg_incident_manager.tbl_incident.model().record(row).value("parameter_id")
        self.incident_comment = self.dlg_incident_manager.tbl_incident.model().record(row).value("incident_comment")
        if self.incident_comment in (None, 'null', 'NULL'):
            self.incident_comment = ''
        utils_giswater.setWidgetText(self.dlg_incident_planning, self.dlg_incident_planning.visit_id, self.visit_id)
        utils_giswater.setWidgetText(self.dlg_incident_planning, self.dlg_incident_planning.node_id, self.node_id)
        utils_giswater.setCalendarDate(self.dlg_incident_planning, self.dlg_incident_planning.incident_date, self.incident_date)
        utils_giswater.setWidgetText(self.dlg_incident_planning, self.dlg_incident_planning.incident_user, self.incident_user)
        utils_giswater.setWidgetText(self.dlg_incident_planning, self.dlg_incident_planning.parameter_id, self.parameter_id)
        utils_giswater.setWidgetText(self.dlg_incident_planning, self.dlg_incident_planning.incident_comment, self.incident_comment)
        utils_giswater.setWidgetText(self.dlg_incident_planning, self.dlg_incident_planning.process_user, self.controller.get_current_user())

        utils_giswater.setCalendarDate(self.dlg_incident_planning, self.dlg_incident_planning.process_date, None)

        # Set signals
        self.dlg_incident_planning.btn_cancel.clicked.connect(partial(self.close_dialog, self.dlg_incident_planning))
        self.dlg_incident_planning.btn_accept.clicked.connect(partial(self.manage_incident_planning, action))

        self.open_dialog(self.dlg_incident_planning)


    def manage_incident_planning(self, action):

        if action == 'PROCESS':

            campaign_id = utils_giswater.get_item_data(self.dlg_incident_planning, self.dlg_incident_planning.campaign_id, 0)
            work_id =utils_giswater.get_item_data(self.dlg_incident_planning, self.dlg_incident_planning.work_id, 0)
            priority_id = utils_giswater.get_item_data(self.dlg_incident_planning, self.dlg_incident_planning.priority_id, 0)
            builder_id = utils_giswater.get_item_data(self.dlg_incident_planning, self.dlg_incident_planning.builder_id, 0)

            if self.visit_id in ('', None, 'null') or campaign_id in ('', None, 'null') or work_id in ('', None, 'null')\
                    or priority_id in ('', None, 'null') or builder_id in ('', None, 'null'):
                message = "Some parameters are missing."
                self.controller.show_info(message)
                return

            extras = f'"visit_id":{self.visit_id}'
            extras += f', "campaign_id":{campaign_id}'
            extras += f', "work_id":{work_id}'
            body = self.create_body(extras=extras)
            result = self.controller.get_json('tm_fct_incident_check_plan', body, log_sql=True)

            if result['message']['level'] == 1:
                message = str(result['body']['data'] ['info']) + '\n' + "Continue?"
                answer = self.controller.ask_question(message)
                if not answer:
                    return

            extras = f'"action":"{action}"'
            extras += f', "visit_id":{self.visit_id}'
            extras += f', "process_date":"{utils_giswater.getCalendarDate(self.dlg_incident_planning, self.dlg_incident_planning.process_date)}"'
            extras += f', "campaign_id":{utils_giswater.get_item_data(self.dlg_incident_planning, self.dlg_incident_planning.campaign_id, 0)}'
            extras += f', "builder_id":{utils_giswater.get_item_data(self.dlg_incident_planning, self.dlg_incident_planning.builder_id, 0)}'
            extras += f', "priority_id":{utils_giswater.get_item_data(self.dlg_incident_planning, self.dlg_incident_planning.priority_id, 0)}'
            extras += f', "work_id":{utils_giswater.get_item_data(self.dlg_incident_planning, self.dlg_incident_planning.work_id, 0)}'
            extras += f', "incident_comment":"{utils_giswater.getWidgetText(self.dlg_incident_planning, self.dlg_incident_planning.incident_comment)}"'
            body = self.create_body(extras=extras)

            result = self.controller.get_json('tm_fct_incident', body, log_sql=True)

        elif action == 'DISCARD':
            extras = f'"action":"{action}"'
            extras += f', "visit_id":{self.visit_id}'
            extras += f', "process_date":"{utils_giswater.getCalendarDate(self.dlg_incident_planning, self.dlg_incident_planning.process_date)}"'
            extras += f', "incident_comment":"{utils_giswater.getWidgetText(self.dlg_incident_planning, self.dlg_incident_planning.incident_comment)}"'
            body = self.create_body(extras=extras)

            result = self.controller.get_json('tm_fct_incident', body, log_sql=True)

        if result['status'] == "Accepted":
            self.close_dialog(self.dlg_incident_planning)
            self.update_table(self.dlg_incident_manager, self.dlg_incident_manager.tbl_incident,"v_ui_om_visit_incident")


    def zoom_to_element(self):

        # Get record selected
        selected_list = self.dlg_incident_manager.tbl_incident.selectionModel().selectedRows()
        if len(selected_list) == 0:
            message = "Any record selected"
            self.controller.show_warning(message)
            return
        elif len(selected_list) > 1:
            message = "More than one record selected"
            self.controller.show_warning(message)
            return

        row = selected_list[0].row()

        # Get object_id from selected row
        node_id = self.dlg_incident_manager.tbl_incident.model().record(row).value("node_id")

        # Select node of shortest path on v_edit_node for ZOOM SELECTION
        expr_filter = f"node_id IN ({node_id})"
        (is_valid, expr) = self.check_expression(expr_filter, True)  # @UnusedVariable

        if not is_valid:
            return

        self.layer_node = self.controller.get_layer_by_tablename("v_edit_node")
        it = self.layer_node.getFeatures(QgsFeatureRequest(expr))
        self.id_list = [i.id() for i in it]
        self.layer_node.selectByIds(self.id_list)

        # Center shortest path in canvas - ZOOM SELECTION
        self.canvas.zoomToSelected(self.layer_node)


    def open_image(self, qtable):

        selected_list = qtable.selectionModel().selectedRows()

        if selected_list == 0 or str(selected_list) == '[]':
            message = "Any load selected"
            self.controller.show_info_box(message)
            return

        elif len(selected_list) > 1:
            message = "More then one event selected. Select just one"
            self.controller.show_warning(message)
            return

        index = selected_list[0]
        row = index.row()
        column_index = utils_giswater.get_col_index_by_col_name(qtable, 'visit_id')
        visit_id = index.sibling(row, column_index).data()

        sql = ("SELECT value FROM om_visit_event_photo WHERE visit_id = " + str(visit_id))
        rows = self.controller.get_rows(sql, commit=True)
        # TODO:: Open manage photos when visit have more than one
        if rows:
            for row in rows:
                webbrowser.open(row[0])
        else:
            message = "This incident has no linked image"
            self.controller.show_info(message)


    def enable_widget_x_qtable(self, qtable, widget, column_name):

        selected_list = qtable.selectionModel().selectedRows()
        if selected_list:
            row = selected_list[0].row()

            # Get object_id from selected row
            result = self.dlg_incident_manager.tbl_incident.model().record(row).value(column_name)
            # Set enabled
            utils_giswater.setWidgetEnabled(self.dlg_incident_manager, widget, result)


<|MERGE_RESOLUTION|>--- conflicted
+++ resolved
@@ -415,10 +415,6 @@
                 f" OR (campaign_id IS null AND mu_id NOT IN ({ids}))")
         (is_valid, exp) = self.check_expression(expr)
         if not is_valid:
-<<<<<<< HEAD
-            print("IS NOT VALID")
-=======
->>>>>>> 030fa9ca
             return
         model.setFilter(expr)
         
