"""
This file is part of Giswater 2.0
The program is free software: you can redistribute it and/or modify it under the terms of the GNU
General Public License as published by the Free Software Foundation, either version 3 of the License,
or (at your option) any later version.
"""

# -*- coding: utf-8 -*-
from qgis.core import  QgsComposition
from PyQt4.QtGui import QAbstractItemView, QDoubleValidator,QIntValidator, QTableView, QKeySequence, QCompleter, QStringListModel
from PyQt4.QtGui import QCheckBox, QLineEdit, QComboBox, QDateEdit, QLabel
from PyQt4.QtSql import QSqlQueryModel, QSqlTableModel
from PyQt4.QtCore import Qt
from PyQt4.QtSql import QSqlTableModel

import os
import sys
import csv
import operator
from functools import partial

import utils_giswater
from ui_manager import Plan_psector
from ui_manager import Psector_rapport
from actions.parent_manage import ParentManage
from actions.multiple_selection import MultipleSelection
from actions.manage_document import ManageDocument


class ManageNewPsector(ParentManage):

    def __init__(self, iface, settings, controller, plugin_dir):
        """ Class to control 'New Psector' of toolbar 'master' """
        ParentManage.__init__(self, iface, settings, controller, plugin_dir)


    def new_psector(self, psector_id=None, plan_om=None):
        """ Buttons 45 and 81: New psector """
        
        # Create the dialog and signals
        self.dlg = Plan_psector()
        utils_giswater.setDialog(self.dlg)
        self.load_settings(self.dlg)
        self.plan_om = str(plan_om)
        self.dlg.setWindowTitle(self.plan_om + " psector")
        
        # Capture the current layer to return it at the end of the operation
        cur_active_layer = self.iface.activeLayer()
        self.set_selectionbehavior(self.dlg)
        self.project_type = self.controller.get_project_type()

        # Get layers of every geom_type
        self.list_elemets = {}
        self.reset_lists()
        self.reset_layers()
        self.layers['arc'] = self.controller.get_group_layers('arc')
        self.layers['node'] = self.controller.get_group_layers('node')
        self.update = False  # if false: insert; if true: update

        # Remove all previous selections
        self.remove_selection(True)

        # Set icons
        self.set_icon(self.dlg.btn_insert, "111")
        self.set_icon(self.dlg.btn_delete, "112")
        self.set_icon(self.dlg.btn_snapping, "137")
        self.set_icon(self.dlg.btn_doc_insert, "111")
        self.set_icon(self.dlg.btn_doc_delete, "112")
        self.set_icon(self.dlg.btn_doc_new, "34")
        self.set_icon(self.dlg.btn_open_doc, "170")

        table_object = "psector"

        # tab General elements
        self.psector_id = self.dlg.findChild(QLineEdit, "psector_id")
        self.cmb_psector_type = self.dlg.findChild(QComboBox, "psector_type")
        self.cmb_expl_id = self.dlg.findChild(QComboBox, "expl_id")
        self.cmb_sector_id = self.dlg.findChild(QComboBox, "sector_id")
        self.cmb_result_id = self.dlg.findChild(QComboBox, "result_id")
        self.dlg.lbl_result_id.setVisible(True)
        self.cmb_result_id.setVisible(True)
        scale = self.dlg.findChild(QLineEdit, "scale")
        scale.setValidator(QDoubleValidator())
        rotation = self.dlg.findChild(QLineEdit, "rotation")
        rotation.setValidator(QDoubleValidator())
        atlas_id = self.dlg.findChild(QLineEdit, "atlas_id")
        atlas_id.setValidator(QIntValidator())

        self.populate_combos(self.dlg.psector_type, 'name', 'id', self.plan_om + '_psector_cat_type', False)
        self.populate_combos(self.cmb_expl_id, 'name', 'expl_id', 'exploitation', False)
        self.populate_combos(self.cmb_sector_id, 'name', 'sector_id', 'sector', False)

        if self.plan_om == 'om':
            self.populate_result_id(self.dlg.result_id, self.plan_om + '_result_cat')
        elif self.plan_om == 'plan':
            self.dlg.lbl_result_id.setVisible(False)
            self.cmb_result_id.setVisible(False)

        self.priority = self.dlg.findChild(QComboBox, "priority")
        sql = "SELECT DISTINCT(id) FROM " + self.schema_name + ".value_priority ORDER BY id"
        rows = self.controller.get_rows(sql)
        utils_giswater.fillComboBox("priority", rows, False)

        # tab Bugdet
        total_arc = self.dlg.findChild(QLineEdit, "total_arc")
        self.double_validator(total_arc)
        total_node = self.dlg.findChild(QLineEdit, "total_node")
        self.double_validator(total_node)
        total_other = self.dlg.findChild(QLineEdit, "total_other")
        self.double_validator(total_other)
        pem = self.dlg.findChild(QLineEdit, "pem")
        self.double_validator(pem)
        pec_pem = self.dlg.findChild(QLineEdit, "pec_pem")
        self.double_validator(pec_pem)
        pec = self.dlg.findChild(QLineEdit, "pec")
        self.double_validator(pec)
        pec_vat = self.dlg.findChild(QLineEdit, "pec_vat")
        self.double_validator(pec_vat)
        pca = self.dlg.findChild(QLineEdit, "pca")
        self.double_validator(pca)
        gexpenses = self.dlg.findChild(QLineEdit, "gexpenses")
        self.double_validator(gexpenses)
        vat = self.dlg.findChild(QLineEdit, "vat")
        self.double_validator(vat)
        other = self.dlg.findChild(QLineEdit, "other")
        self.double_validator(other)

        self.enable_tabs(False)
        self.enable_buttons(False)

        # Tables
        # tab Elements
        self.qtbl_arc = self.dlg.findChild(QTableView, "tbl_psector_x_arc")
        self.qtbl_arc.setSelectionBehavior(QAbstractItemView.SelectRows)
        self.qtbl_node = self.dlg.findChild(QTableView, "tbl_psector_x_node")
        self.qtbl_node.setSelectionBehavior(QAbstractItemView.SelectRows)
        all_rows = self.dlg.findChild(QTableView, "all_rows")
        all_rows.setSelectionBehavior(QAbstractItemView.SelectRows)
        selected_rows = self.dlg.findChild(QTableView, "selected_rows")
        selected_rows.setSelectionBehavior(QAbstractItemView.SelectRows)

        # if a row is selected from mg_psector_mangement(button 46 or button 81)
        # Si psector_id contiene "1" o "0" python lo toma como boolean, si es True, quiere decir que no contiene valor
        # y por lo tanto es uno nuevo. Convertimos ese valor en 0 ya que ningun id va a ser 0. de esta manera si psector_id
        # tiene un valor distinto de 0, es que el sector ya existe y queremos hacer un update.
        if isinstance(psector_id, bool):
            psector_id = 0
        self.delete_psector_selector(self.plan_om + '_psector_selector')

        if psector_id != 0:
            self.enable_tabs(True)
            self.enable_buttons(True)
            self.dlg.name.setEnabled(False)
            self.fill_table(self.qtbl_arc, self.plan_om + "_psector_x_arc", set_edit_triggers=QTableView.DoubleClicked)
            self.set_table_columns(self.qtbl_arc, self.plan_om + "_psector_x_arc")
            self.fill_table(self.qtbl_node, self.plan_om + "_psector_x_node", set_edit_triggers=QTableView.DoubleClicked)
            self.set_table_columns(self.qtbl_node, self.plan_om + "_psector_x_node")
            sql = ("SELECT psector_id, name, psector_type, expl_id, sector_id, priority, descript, text1, text2,"
                   " observ, atlas_id, scale, rotation, active "
                   " FROM " + self.schema_name + "." + self.plan_om + "_psector"
                   " WHERE psector_id = " + str(psector_id))
            row = self.controller.get_row(sql)
            if not row:
                return
            
            self.psector_id.setText(str(row['psector_id']))
            utils_giswater.set_combo_itemData(self.cmb_psector_type, row['psector_type'], 0)
            utils_giswater.set_combo_itemData(self.cmb_expl_id, row['expl_id'], 0)
            utils_giswater.set_combo_itemData(self.cmb_sector_id, row['sector_id'], 0)

            utils_giswater.setRow(row)
            utils_giswater.setChecked("active", row['active'])
            utils_giswater.fillWidget("name")
            utils_giswater.fillWidget("descript")
            index = self.priority.findText(row["priority"], Qt.MatchFixedString)
            if index >= 0:
                self.priority.setCurrentIndex(index)
            utils_giswater.fillWidget("text1")
            utils_giswater.fillWidget("text2")
            utils_giswater.fillWidget("observ")
            utils_giswater.fillWidget("atlas_id")
            utils_giswater.fillWidget("scale")
            utils_giswater.fillWidget("rotation")

            # Fill tables tbl_arc_plan, tbl_node_plan, tbl_v_plan/om_other_x_psector with selected filter
            expr = " psector_id = " + str(psector_id)
            self.qtbl_arc.model().setFilter(expr)
            self.qtbl_arc.model().select()

            expr = " psector_id = " + str(psector_id)
            self.qtbl_node.model().setFilter(expr)
            self.qtbl_node.model().select()

            self.populate_budget(psector_id)
            self.update = True
            if utils_giswater.getWidgetText(self.dlg.psector_id) != 'null':
                sql = ("DELETE FROM "+ self.schema_name + "."+self.plan_om + "_psector_selector "
                       " WHERE cur_user= current_user")
                self.controller.execute_sql(sql)
                self.insert_psector_selector(self.plan_om + '_psector_selector', 'psector_id', utils_giswater.getWidgetText(self.dlg.psector_id))
            if self.plan_om == 'plan':
                sql = ("DELETE FROM " + self.schema_name + ".selector_psector"
                       " WHERE cur_user = current_user AND psector_id='" +utils_giswater.getWidgetText(self.dlg.psector_id) + "'")
                self.controller.execute_sql(sql)
                self.insert_psector_selector('selector_psector', 'psector_id', utils_giswater.getWidgetText(self.dlg.psector_id))

            # tab 'Document'
            self.doc_id = self.dlg.findChild(QLineEdit, "doc_id")
            self.tbl_document = self.dlg.findChild(QTableView, "tbl_document")
<<<<<<< HEAD
            filter = "psector_id = '" + str(psector_id) + "'"
            self.fill_table_doc(self.tbl_document, self.schema_name + ".v_ui_doc_x_psector", filter)
=======
            filter_ = "psector_id = '" + str(psector_id) + "'"
            self.fill_table_doc(self.tbl_document, self.schema_name + ".v_ui_doc_x_psector", filter_)
>>>>>>> 380b7ff2
            self.tbl_document.doubleClicked.connect(partial(self.document_open))

        sql = ("SELECT state_id FROM " + self.schema_name + ".selector_state WHERE cur_user = current_user")
        rows = self.controller.get_rows(sql)
        self.all_states = rows
        self.delete_psector_selector('selector_state')
        self.insert_psector_selector('selector_state', 'state_id', '1')

        # Set signals
        self.dlg.btn_accept.pressed.connect(partial(self.insert_or_update_new_psector, "v_edit_" + self.plan_om + '_psector', True))
        self.dlg.tabWidget.currentChanged.connect(partial(self.check_tab_position))
        self.dlg.btn_cancel.pressed.connect(partial(self.close_psector, cur_active_layer))
        self.dlg.psector_type.currentIndexChanged.connect(partial(self.populate_result_id, self.dlg.result_id, self.plan_om + '_result_cat'))
        self.dlg.rejected.connect(partial(self.close_psector, cur_active_layer))

        self.lbl_descript = self.dlg.findChild(QLabel, "lbl_descript")
        self.dlg.all_rows.clicked.connect(partial(self.show_description))
        self.dlg.btn_select.clicked.connect(partial(self.update_total, self.dlg.selected_rows))
        self.dlg.btn_unselect.clicked.connect(partial(self.update_total, self.dlg.selected_rows))
        self.dlg.btn_insert.pressed.connect(partial(self.insert_feature, table_object, True))
        self.dlg.btn_delete.pressed.connect(partial(self.delete_records, table_object, True))
        self.dlg.btn_delete.setShortcut(QKeySequence(Qt.Key_Delete))
        self.dlg.btn_snapping.pressed.connect(partial(self.selection_init, table_object, True))

        self.dlg.btn_rapports.pressed.connect(partial(self.open_dlg_rapports, self.dlg))
        self.dlg.tab_feature.currentChanged.connect(partial(self.tab_feature_changed, table_object))
        self.dlg.name.textChanged.connect(partial(self.enable_relation_tab, self.plan_om + '_psector'))
        self.dlg.txt_name.textChanged.connect(partial(self.query_like_widget_text, self.dlg.txt_name, 
            self.dlg.all_rows, 'v_price_compost', 'v_edit_'+self.plan_om + '_psector_x_other', "id"))

        self.dlg.gexpenses.returnPressed.connect(partial(self.calulate_percents, self.plan_om + '_psector', psector_id, 'gexpenses'))
        self.dlg.vat.returnPressed.connect(partial(self.calulate_percents, self.plan_om + '_psector', psector_id, 'vat'))
        self.dlg.other.returnPressed.connect(partial(self.calulate_percents, self.plan_om + '_psector', psector_id, 'other'))

        self.dlg.btn_doc_insert.pressed.connect(self.document_insert)
        self.dlg.btn_doc_delete.pressed.connect(self.document_delete)
        self.dlg.btn_doc_new.pressed.connect(self.manage_document)
        self.dlg.btn_open_doc.pressed.connect(self.document_open)

        self.set_completer()

        sql = ("SELECT other, gexpenses, vat FROM " + self.schema_name + "." + self.plan_om + "_psector "
               " WHERE psector_id = '" + str(psector_id) + "'")
        row = self.controller.get_row(sql)
        if row:
            utils_giswater.setWidgetText(self.dlg.other, row[0])
            utils_giswater.setWidgetText(self.dlg.gexpenses, row[1])
            utils_giswater.setWidgetText(self.dlg.vat, row[2])

        # Adding auto-completion to a QLineEdit for default feature
        self.geom_type = "arc"
        viewname = "v_edit_" + self.geom_type
        self.set_completer_feature_id(self.geom_type, viewname)

        # Set default tab 'arc'
        self.dlg.tab_feature.setCurrentIndex(0)
        self.geom_type = "arc"
        self.tab_feature_changed(table_object)

        # Open dialog
        self.open_dialog(self.dlg, maximize_button=False)     


    def update_total(self, qtable):
        """ Show description of product plan/om _psector as label """
        
        selected_list = qtable.model()
        if selected_list is None:
            return
        total = 0
        psector_id = utils_giswater.getWidgetText('psector_id')
        for x in range(0, selected_list.rowCount()):
            if int(qtable.model().record(x).value('psector_id')) == int(psector_id):
                if str(qtable.model().record(x).value('total_budget')) != 'NULL':
                    total += float(qtable.model().record(x).value('total_budget'))
        utils_giswater.setText('lbl_total', str(total))


    def open_dlg_rapports(self, previous_dialog):

        default_file_name = utils_giswater.getWidgetText(previous_dialog.name)

        self.dlg_psector_rapport = Psector_rapport()
        utils_giswater.setDialog(self.dlg_psector_rapport)
        self.load_settings(self.dlg_psector_rapport)

        utils_giswater.setWidgetText('txt_composer_path', default_file_name + " comp.pdf")
        utils_giswater.setWidgetText('txt_csv_detail_path', default_file_name + " detail.csv")
        utils_giswater.setWidgetText('txt_csv_path', default_file_name + ".csv")

        self.dlg_psector_rapport.btn_cancel.pressed.connect(partial(self.set_prev_dialog, self.dlg_psector_rapport, previous_dialog))
        self.dlg_psector_rapport.btn_ok.pressed.connect(partial(self.generate_rapports, previous_dialog, self.dlg_psector_rapport))
        self.dlg_psector_rapport.btn_path.pressed.connect(partial(self.get_folder_dialog, self.dlg_psector_rapport.txt_path))

        utils_giswater.setWidgetText(self.dlg_psector_rapport.txt_path, 
            self.controller.plugin_settings_value('psector_rapport_path'))
        utils_giswater.setChecked(self.dlg_psector_rapport.chk_composer, 
            bool(self.controller.plugin_settings_value('psector_rapport_chk_composer')))
        utils_giswater.setChecked(self.dlg_psector_rapport.chk_csv_detail, 
            self.controller.plugin_settings_value('psector_rapport_chk_csv_detail'))
        utils_giswater.setChecked(self.dlg_psector_rapport.chk_csv, 
            self.controller.plugin_settings_value('psector_rapport_chk_csv'))
        if utils_giswater.getWidgetText(self.dlg_psector_rapport.txt_path) == 'null':
            if 'nt' in sys.builtin_module_names:
                plugin_dir = os.path.expanduser("~\Documents")
            else:
                plugin_dir = os.path.expanduser("~")
            utils_giswater.setWidgetText(self.dlg_psector_rapport.txt_path, plugin_dir)
        self.populate_cmb_templates()
        # Open dialog
        self.open_dialog(self.dlg_psector_rapport, maximize_button=False)     


    def populate_cmb_templates(self):
        
        composers = self.iface.activeComposers()
        index = 0
        records = []
        for comp_view in composers:
            elem = [index, comp_view.composerWindow().windowTitle()]
            records.append(elem)
            index = index +1
        utils_giswater.set_item_data(self.dlg_psector_rapport.cmb_templates, records, 1)
        sql = ("SELECT value FROM " + self.schema_name + ".config_param_user "
               " WHERE parameter = 'composer_" + self.plan_om + "_vdefault' AND cur_user= current_user")
        row = self.controller.get_row(sql)
        if not row:
            return
        utils_giswater.setWidgetText(self.dlg_psector_rapport.cmb_templates, row[0])


    def set_prev_dialog(self, current_dialog, previous_dialog):
        """ Close current dialog and set previous dialog as current dialog"""
        self.close_dialog(current_dialog)
        utils_giswater.setDialog(previous_dialog)


    def generate_rapports(self, previous_dialog, dialog):
        
        self.controller.plugin_settings_set_value("psector_rapport_path", utils_giswater.getWidgetText('txt_path'))
        self.controller.plugin_settings_set_value("psector_rapport_chk_composer", utils_giswater.isChecked('chk_composer'))
        self.controller.plugin_settings_set_value("psector_rapport_chk_csv_detail", utils_giswater.isChecked('chk_csv_detail'))
        self.controller.plugin_settings_set_value("psector_rapport_chk_csv", utils_giswater.isChecked('chk_csv'))
        folder_path = utils_giswater.getWidgetText(dialog.txt_path)
        if folder_path is None or folder_path == 'null' or not os.path.exists(folder_path):
            self.get_folder_dialog(dialog.txt_path)
            folder_path = utils_giswater.getWidgetText(dialog.txt_path)
            
        # Generate Composer
        if utils_giswater.isChecked(dialog.chk_composer):
            file_name = utils_giswater.getWidgetText('txt_composer_path')
            if file_name is None or file_name == 'null':
                message = "File name is required"
                self.controller.show_warning(message)
            if file_name.find('.pdf') is False:
                file_name += '.pdf'
            path = folder_path + '/' + file_name
            self.generate_composer(path, dialog)

        # Generate csv detail
        if utils_giswater.isChecked(dialog.chk_csv_detail):
            file_name = utils_giswater.getWidgetText('txt_csv_path')
            viewname = "v_" + self.plan_om + "_current_psector_budget_detail"
            if self.plan_om == 'om' and previous_dialog.psector_type.currentIndex == 0:
                viewname = 'v_om_current_psector_budget_detail_rec'
            elif self.plan_om == 'om' and previous_dialog.psector_type.currentIndex == 1:
                viewname = 'v_om_current_psector_budget_detail_reh'
            if file_name is None or file_name == 'null':
                message = "Price list csv file name is required"
                self.controller.show_warning(message)
            if file_name.find('.csv') is False:
                file_name += '.csv'
            path = folder_path + '/' + file_name
            self.generate_csv(path, viewname, previous_dialog)

        # Generate csv
        if utils_giswater.isChecked(dialog.chk_csv):
            file_name = utils_giswater.getWidgetText('txt_csv_detail_path')
            viewname = "v_" + self.plan_om + "_current_psector_budget"
            if file_name is None or file_name == 'null':
                message = "Price list csv file name is required"
                self.controller.show_warning(message)
            if file_name.find('.csv') is False:
                file_name += '.csv'
            path = folder_path + '/' + file_name
            self.generate_csv(path, viewname, previous_dialog)
        self.set_prev_dialog(dialog, previous_dialog)


    def generate_composer(self, path, dialog=None):

        index = utils_giswater.get_item_data(dialog.cmb_templates, 0)
        comp_view = self.iface.activeComposers()[index]
        my_comp = comp_view.composition()
        if my_comp is not None:
            my_comp.setAtlasMode(QgsComposition.PreviewAtlas)
            try:
                result = my_comp.exportAsPDF(path)
                if result:
                    message = "Document PDF created in"
                    self.controller.show_info(message, parameter=path)
                    os.startfile(path)
                else:
                    message = "Cannot create file, check if its open"
                    self.controller.show_warning(message, parameter=path)
            except:
                msg = "Cannot create file, check if selected composer is the correct composer"
                self.controller.show_warning(msg, parameter=path)


    def generate_csv(self, path, viewname, previous_dialog):

        # Get columns name in order of the table
        sql = ("SELECT column_name FROM information_schema.columns"
               " WHERE table_name = '" + "v_" + self.plan_om + "_psector'"
               " AND table_schema = '" + self.schema_name.replace('"', '') + "'"
               " ORDER BY ordinal_position")
        rows = self.controller.get_rows(sql)
        columns = []
        for i in range(0, len(rows)):
            column_name = rows[i]
            columns.append(str(column_name[0]))

        sql = ("SELECT * FROM " + self.schema_name + "." + viewname + ""
               " WHERE psector_id = '" + str(utils_giswater.getWidgetText(previous_dialog.psector_id)) + "'")
        rows = self.controller.get_rows(sql)
        all_rows = []
        all_rows.append(columns)
        for i in rows:
            all_rows.append(i)

        with open(path, "w") as output:
            writer = csv.writer(output, lineterminator='\n')
            writer.writerows(all_rows)


    def populate_budget(self, psector_id):
        
        sql = ("SELECT DISTINCT(column_name) FROM information_schema.columns"
               " WHERE table_name = 'v_" + self.plan_om + "_current_psector'")
        rows = self.controller.get_rows(sql)
        columns = []
        for i in range(0, len(rows)):
            column_name = rows[i]
            columns.append(str(column_name[0]))

        sql = ("SELECT total_arc, total_node, total_other, pem, pec, pec_vat, gexpenses, vat, other, pca"
               " FROM " + self.schema_name + ".v_" + self.plan_om + "_current_psector"
               " WHERE psector_id = '" + str(psector_id) + "'")
        row = self.controller.get_row(sql)
        if row:
            for column_name in columns:
                if column_name in row:
                    if row[column_name] is not None:
                        utils_giswater.setText(column_name, row[column_name])
                    else:
                        utils_giswater.setText(column_name, 0)

        self.calc_pec_pem()
        self.calc_pecvat_pec()
        self.calc_pca_pecvat()


    def calc_pec_pem(self):
        
        if str(utils_giswater.getWidgetText('pec')) != 'null':
            pec = float(utils_giswater.getWidgetText('pec'))
        else:
            pec = 0
        if str(utils_giswater.getWidgetText('pem')) != 'null':
            pem = float(utils_giswater.getWidgetText('pem'))
        else:
            pem = 0
        res = pec - pem
        utils_giswater.setWidgetText('pec_pem', res)


    def calc_pecvat_pec(self):

        if str(utils_giswater.getWidgetText('pec_vat')) != 'null':
            pec_vat = float(utils_giswater.getWidgetText('pec_vat'))
        else:
            pec_vat = 0
        if str(utils_giswater.getWidgetText('pec')) != 'null':
            pec = float(utils_giswater.getWidgetText('pec'))
        else:
            pec = 0
        res = pec_vat - pec
        utils_giswater.setWidgetText('pecvat_pem', res)


    def calc_pca_pecvat(self):
        
        if str(utils_giswater.getWidgetText('pca')) != 'null':
            pca = float(utils_giswater.getWidgetText('pca'))
        else:
            pca = 0
        if str(utils_giswater.getWidgetText('pec_vat')) != 'null':
            pec_vat = float(utils_giswater.getWidgetText('pec_vat'))
        else:
            pec_vat = 0
        res = pca - pec_vat
        utils_giswater.setWidgetText('pca_pecvat', res)


    def calulate_percents(self, tablename, psector_id, field):
        
        sql = ("UPDATE " + self.schema_name + "." + tablename + " "
               " SET " + field + " = '" + utils_giswater.getText(field) + "'"
               " WHERE psector_id = '" + str(psector_id) + "'")
        self.controller.execute_sql(sql)
        self.populate_budget(psector_id)


    def show_description(self):
        """ Show description of product plan/om _psector as label"""
        
        selected_list = self.dlg.all_rows.selectionModel().selectedRows()
        des = ""
        for i in range(0, len(selected_list)):
            row = selected_list[i].row()
            des = self.dlg.all_rows.model().record(row).value('descript')
        utils_giswater.setText(self.lbl_descript, des)


    def double_validator(self, widget):
        validator = QDoubleValidator(-9999999, 99, 2)
        validator.setNotation(QDoubleValidator().StandardNotation)
        widget.setValidator(validator)


    def enable_tabs(self, enabled):
        self.dlg.tabWidget.setTabEnabled(1, enabled)
        self.dlg.tabWidget.setTabEnabled(2, enabled)
        self.dlg.tabWidget.setTabEnabled(3, enabled)


    def enable_buttons(self, enabled):
        self.dlg.btn_insert.setEnabled(enabled)
        self.dlg.btn_delete.setEnabled(enabled)
        self.dlg.btn_snapping.setEnabled(enabled)


    def selection_init(self, table_object, query=True):
        """ Set canvas map tool to an instance of class 'MultipleSelection' """

        multiple_selection = MultipleSelection(self.iface, self.controller, self.layers[self.geom_type],
                                               parent_manage=self, table_object=table_object)
        self.canvas.setMapTool(multiple_selection)
        self.disconnect_signal_selection_changed()
        self.connect_signal_selection_changed(table_object, query)

        cursor = self.get_cursor_multiple_selection()
        self.canvas.setCursor(cursor)


    def connect_signal_selection_changed(self, table_object, query=True):
        """ Connect signal selectionChanged """

        try:
            self.canvas.selectionChanged.connect(partial(self.selection_changed, table_object, self.geom_type, query))
        except Exception:
            pass


    def enable_relation_tab(self, tablename):
        
        sql = ("SELECT name FROM " + self.schema_name + "." + tablename + " "
               " WHERE LOWER(name) = '" + utils_giswater.getWidgetText(self.dlg.name) + "'")
        rows = self.controller.get_rows(sql)
        if not rows:
            if self.dlg.name.text() != '':
                self.enable_tabs(True)
            else:
                self.enable_tabs(False)
        else:
            self.enable_tabs(False)


    def delete_psector_selector(self, tablename):
        sql = ("DELETE FROM " + self.schema_name + "." + tablename + ""
               " WHERE cur_user = current_user")
        self.controller.execute_sql(sql)


    def insert_psector_selector(self, tablename, field, value):
        sql = ("INSERT INTO " + self.schema_name + "." + tablename + " (" + field + ", cur_user)"
               " VALUES ('" + str(value) + "', current_user)")
        self.controller.execute_sql(sql)


    def check_tab_position(self):
        
        self.dlg.name.setEnabled(False)
        self.insert_or_update_new_psector(tablename='v_edit_'+self.plan_om + '_psector', close_dlg=False)
        self.update = True
        if self.dlg.tabWidget.currentIndex() == 2:
            tableleft = "v_price_compost"
            tableright = "v_edit_" + self.plan_om + "_psector_x_other"
            field_id_right = "price_id"
            self.price_selector(self.dlg, tableleft, tableright, field_id_right)
            self.update_total(self.dlg.selected_rows)
        elif self.dlg.tabWidget.currentIndex() == 3:
            self.populate_budget(utils_giswater.getWidgetText('psector_id'))

        sql = ("SELECT other, gexpenses, vat"
               " FROM " + self.schema_name + "." + self.plan_om + "_psector "
               " WHERE psector_id = '" + str(utils_giswater.getWidgetText('psector_id')) + "'")
        row = self.controller.get_row(sql)
        if row:
            utils_giswater.setWidgetText(self.dlg.other, row[0])
            utils_giswater.setWidgetText(self.dlg.gexpenses, row[1])
            utils_giswater.setWidgetText(self.dlg.vat, row[2])


    def populate_result_id(self, combo, table_name):

        index = self.dlg.psector_type.itemData(self.dlg.psector_type.currentIndex())
        sql = ("SELECT result_type, name FROM " + self.schema_name + "." + table_name + ""
               " WHERE result_type = " + str(index[0]) + " ORDER BY name DESC")
        rows = self.controller.get_rows(sql)
        if not rows:
            return False

        records = []
        for row in rows:
            elem = [row[0], row[1]]
            records.append(elem)

        combo.blockSignals(True)
        combo.clear()

        records_sorted = sorted(records, key=operator.itemgetter(1))
        for record in records_sorted:
            combo.addItem(record[1], record)
        combo.blockSignals(False)


    def populate_combos(self, combo, field_name, field_id, table_name, allow_nulls=True):
        
        sql = ("SELECT DISTINCT(" + field_id + "), " + field_name + ""
               " FROM " + self.schema_name + "." + table_name + " ORDER BY " + field_name)
        rows = self.dao.get_rows(sql)
        if not rows:
            return
        combo.blockSignals(True)
        combo.clear()
        if allow_nulls:
            combo.addItem("", "")
        records_sorted = sorted(rows, key=operator.itemgetter(1))
        for record in records_sorted:
            combo.addItem(record[1], record)
        combo.blockSignals(False)


    def reload_states_selector(self):
        
        self.delete_psector_selector('selector_state')
        for x in range(0, len(self.all_states)):
            sql = ("INSERT INTO " + self.schema_name + ".selector_state (state_id, cur_user)"
                   " VALUES ('" + str(self.all_states[x][0]) + "', current_user)")
            self.controller.execute_sql(sql)


    def close_psector(self, cur_active_layer=None):
        """ Close dialog and disconnect snapping """
        
        self.reload_states_selector()
        if cur_active_layer:
            self.iface.setActiveLayer(cur_active_layer)
        self.remove_selection(True)
        self.reset_model_psector("arc")
        self.reset_model_psector("node")
        self.reset_model_psector("other")
        self.close_dialog()
        self.hide_generic_layers()
        self.disconnect_snapping()
        self.disconnect_signal_selection_changed()


    def reset_model_psector(self, geom_type):
        """ Reset model of the widget """
        
        table_relation = "" + geom_type + "_plan"
        widget_name = "tbl_" + table_relation
        widget = utils_giswater.getWidget(widget_name)
        if widget:
            widget.setModel(None)


    def check_name(self, psector_name):
        """ Check if name of new psector exist or not """

        sql = ("SELECT name FROM " + self.schema_name + "." + self.plan_om + "_psector"
               " WHERE name = '" + psector_name + "'")
        row = self.controller.get_row(sql)
        if row is None:
            return False
        return True


    def insert_or_update_new_psector(self, tablename, close_dlg=False):

        psector_name = utils_giswater.getWidgetText(self.dlg.name, return_string_null=False)
        if psector_name == "":
            message = "Mandatory field is missing. Please, set a value"
            self.controller.show_warning(message, parameter='Name')
            return

        rotation = utils_giswater.getWidgetText(self.dlg.rotation, return_string_null=False)
        if rotation == "":
            utils_giswater.setWidgetText(self.dlg.rotation, 0)

        name_exist = self.check_name(psector_name)
        if name_exist and not self.update:
            message = "The name is current in use"
            self.controller.show_warning(message)
            return
        else:
            self.enable_tabs(True)
            self.enable_buttons(True)

        sql = ("SELECT column_name FROM information_schema.columns"
               " WHERE table_name = '" + "v_edit_" + self.plan_om + "_psector'"
               " AND table_schema = '" + self.schema_name.replace('"', '') + "'"
               " ORDER BY ordinal_position")
        rows = self.controller.get_rows(sql)

        columns = []
        for i in range(0, len(rows)):
            column_name = rows[i]
            columns.append(str(column_name[0]))

        if self.update:
            if columns:
                sql = "UPDATE " + self.schema_name + "." + tablename + " SET "
                for column_name in columns:
                    if column_name != 'psector_id':
                        widget_type = utils_giswater.getWidgetType(column_name)
                        if widget_type is QCheckBox:
                            value = utils_giswater.isChecked(column_name)
                        elif widget_type is QDateEdit:
                            date = self.dlg.findChild(QDateEdit, str(column_name))
                            value = date.dateTime().toString('yyyy-MM-dd HH:mm:ss')
                        elif (widget_type is QComboBox) and (column_name == 'expl_id' or column_name == 'sector_id'
                              or column_name == 'result_id' or column_name == 'psector_type'):
                            combo = utils_giswater.getWidget(column_name)
                            elem = combo.itemData(combo.currentIndex())
                            value = str(elem[0])
                        else:
                            value = utils_giswater.getWidgetText(column_name)
                        if value is None or value == 'null':
                            sql += column_name + " = null, "
                        else:
                            if type(value) is not bool:
                                value = value.replace(",", ".")
                            sql += column_name + " = '" + str(value) + "', "

                sql = sql[:len(sql) - 2]
                sql += " WHERE psector_id = '" + utils_giswater.getWidgetText(self.psector_id) + "'"

        else:
            values = "VALUES("
            if columns:
                sql = "INSERT INTO " + self.schema_name + "." + tablename + " ("
                for column_name in columns:
                    if column_name != 'psector_id':
                        widget_type = utils_giswater.getWidgetType(column_name)
                        if widget_type is not None:
                            if widget_type is QCheckBox:
                                value = str(utils_giswater.isChecked(column_name)).upper()
                            elif widget_type is QDateEdit:
                                date = self.dlg.findChild(QDateEdit, str(column_name))
                                values += date.dateTime().toString('yyyy-MM-dd HH:mm:ss') + ", "
                            elif (widget_type is QComboBox) and (column_name == 'expl_id' or column_name == 'sector_id'
                                or column_name == 'result_id' or column_name == 'psector_type'):
                                combo = utils_giswater.getWidget(column_name)
                                elem = combo.itemData(combo.currentIndex())
                                value = str(elem[0])
                            else:
                                value = utils_giswater.getWidgetText(column_name)
                            if value is None or value == 'null':
                                sql += column_name + ", "
                                values += "null, "
                            else:
                                values += "'" + value + "', "
                                sql += column_name + ", "

                sql = sql[:len(sql) - 2] + ") "
                values = values[:len(values) - 2] + ")"
                sql += values

        if not self.update:
            sql += " RETURNING psector_id"
            new_psector_id = self.controller.execute_returning(sql, search_audit=False, log_sql=True)
            utils_giswater.setText(self.dlg.psector_id, str(new_psector_id[0]))

            if new_psector_id and self.plan_om == 'plan':
                sql = ("SELECT parameter FROM " + self.schema_name + ".config_param_user "
                       " WHERE parameter = 'psector_vdefault' AND cur_user = current_user")
                row = self.controller.get_row(sql)
                if row:
                    sql = ("UPDATE " + self.schema_name + ".config_param_user "
                           " SET value = '" + str(new_psector_id[0]) + "' "
                           " WHERE parameter = 'psector_vdefault'")
                else:
                    sql = ("INSERT INTO " + self.schema_name + ".config_param_user (parameter, value, cur_user) "
                           " VALUES ('psector_vdefault', '" + str(new_psector_id[0]) + "', current_user)")
                self.controller.execute_sql(sql, log_sql=True)
        else:
            self.controller.execute_sql(sql, log_sql=True)
            
        self.dlg.tabWidget.setTabEnabled(1, True)
        self.delete_psector_selector(self.plan_om+'_psector_selector')
        self.insert_psector_selector(self.plan_om+'_psector_selector', 'psector_id', utils_giswater.getWidgetText(self.dlg.psector_id))

        if close_dlg:
            self.reload_states_selector()
            self.close_dialog()


    def price_selector(self, dialog, tableleft, tableright,  field_id_right):

        # fill QTableView all_rows
        tbl_all_rows = dialog.findChild(QTableView, "all_rows")
        tbl_all_rows.setSelectionBehavior(QAbstractItemView.SelectRows)
        self.fill_table(tbl_all_rows, tableleft)
        self.set_table_columns(tbl_all_rows, tableleft)

        # fill QTableView selected_rows
        tbl_selected_rows = dialog.findChild(QTableView, "selected_rows")
        tbl_selected_rows.setSelectionBehavior(QAbstractItemView.SelectRows)
        expr = " psector_id = '" + str(utils_giswater.getWidgetText('psector_id')) + "'"
        # Refresh model with selected filter
        self.fill_table(tbl_selected_rows, tableright, True, QTableView.DoubleClicked, expr)
        self.set_table_columns(tbl_selected_rows, tableright)

        # Button select
        dialog.btn_select.pressed.connect(partial(self.rows_selector, tbl_all_rows, tbl_selected_rows, 'id', tableright, "price_id", 'id'))
        tbl_all_rows.doubleClicked.connect(partial(self.rows_selector, tbl_all_rows, tbl_selected_rows, 'id', tableright, "price_id", 'id'))

        # Button unselect
        dialog.btn_unselect.pressed.connect(partial(self.rows_unselector, tbl_selected_rows, tableright, field_id_right))


    def rows_selector(self, tbl_all_rows, tbl_selected_rows, id_ori, tableright, id_des, field_id):
        """
            :param qtable_left: QTableView origin
            :param qtable_right: QTableView destini
            :param id_ori: Refers to the id of the source table
            :param tablename_des: table destini
            :param id_des: Refers to the id of the target table, on which the query will be made
            :param query_right:
            :param query_left:
            :param field_id:
        """

        selected_list = tbl_all_rows.selectionModel().selectedRows()

        if len(selected_list) == 0:
            message = "Any record selected"
            self.controller.show_warning(message)
            return
        expl_id = []
        for i in range(0, len(selected_list)):
            row = selected_list[i].row()
            id_ = tbl_all_rows.model().record(row).value(id_ori)
            expl_id.append(id_)

        for i in range(0, len(selected_list)):
            row = selected_list[i].row()
            values = ""
            psector_id = utils_giswater.getWidgetText('psector_id')
            values += "'" + str(psector_id) + "', "
            if tbl_all_rows.model().record(row).value('unit') != None:
                values += "'" + str(tbl_all_rows.model().record(row).value('unit')) + "', "
            else:
                values += 'null, '
            if tbl_all_rows.model().record(row).value('id') != None:
                values += "'" + str(tbl_all_rows.model().record(row).value('id')) + "', "
            else:
                values += 'null, '
            if tbl_all_rows.model().record(row).value('description') != None:
                values += "'" + str(tbl_all_rows.model().record(row).value('description')) + "', "
            else:
                values += 'null, '
            if tbl_all_rows.model().record(row).value('price') != None:
                values += "'" + str(tbl_all_rows.model().record(row).value('price')) + "', "
            else:
                values += 'null, '
            values = values[:len(values) - 2]
            self.controller.log_info(str("VALUES: ")+str(values))
            # Check if expl_id already exists in expl_selector
            sql = ("SELECT DISTINCT(" + id_des + ")"
                   " FROM " + self.schema_name + "." + tableright + ""
                   " WHERE " + id_des + " = '" + str(expl_id[i]) + "'"
                   " AND psector_id = '"+psector_id+"'")

            row = self.controller.get_row(sql, log_info=True)
            if row is not None:
                # if exist - show warning
                message = "Id already selected"
                self.controller.show_info_box(message, "Info", parameter=str(expl_id[i]))
            else:
                sql = ("INSERT INTO " + self.schema_name + "." + tableright + ""
                       " (psector_id, unit, price_id, descript, price) "
                       " VALUES (" + values + ")")
                self.controller.execute_sql(sql)

        # Refresh
        expr = " psector_id = '" + str(utils_giswater.getWidgetText('psector_id')) + "'"
        # Refresh model with selected filter
        self.fill_table(tbl_selected_rows, tableright, True, QTableView.DoubleClicked, expr)
        self.set_table_columns(tbl_selected_rows, tableright)


    def rows_unselector(self, tbl_selected_rows, tableright, field_id_right):
        
        query = ("DELETE FROM " + self.schema_name + "." + tableright + ""
               " WHERE  " + tableright + "." + field_id_right + " = ")
        selected_list = tbl_selected_rows.selectionModel().selectedRows()
        if len(selected_list) == 0:
            message = "Any record selected"
            self.controller.show_warning(message)
            return
        expl_id = []
        for i in range(0, len(selected_list)):
            row = selected_list[i].row()
            id_ = str(tbl_selected_rows.model().record(row).value(field_id_right))
            expl_id.append(id_)
        for i in range(0, len(expl_id)):
            sql = (query + "'" + str(expl_id[i]) + "'"
                   " AND psector_id = '" + utils_giswater.getWidgetText('psector_id') + "'")
            self.controller.execute_sql(sql)

        # Refresh
        expr = " psector_id = '" + str(utils_giswater.getWidgetText('psector_id')) + "'"
        # Refresh model with selected filter
        self.fill_table(tbl_selected_rows, tableright, True, QTableView.DoubleClicked, expr)
        self.set_table_columns(tbl_selected_rows, tableright)


    def query_like_widget_text(self, text_line, qtable, tableleft, tableright, field_id):
        """ Populate the QTableView by filtering through the QLineEdit"""
        
        query = utils_giswater.getWidgetText(text_line).lower()
        if query == 'null':
            query = ""
        sql = ("SELECT * FROM " + self.schema_name + "." + tableleft + " WHERE LOWER(" + field_id + ")"
               " LIKE '%"+query+"%' AND " + field_id + " NOT IN ("
               " SELECT price_id FROM " + self.schema_name + "." + tableright + ""
               " WHERE psector_id = '" + utils_giswater.getWidgetText('psector_id') + "')")
        self.fill_table_by_query(qtable, sql)


    def fill_table_by_query(self, qtable, query):
        """
        :param qtable: QTableView to show
        :param query: query to set model
        """

        model = QSqlQueryModel()
        model.setQuery(query)
        qtable.setModel(model)
        qtable.show()

        # Check for errors
        if model.lastError().isValid():
            self.controller.show_warning(model.lastError().text())



    def fill_table(self, widget, table_name, hidde=False, set_edit_triggers=QTableView.NoEditTriggers, expr=None ):
        """ Set a model with selected filter.
        Attach that model to selected table
        @setEditStrategy:
            0: OnFieldChange
            1: OnRowChange
            2: OnManualSubmit
        """

        # Set model
        model = QSqlTableModel()
        model.setTable(self.schema_name+"."+table_name)
        model.setEditStrategy(QSqlTableModel.OnFieldChange)
        model.setSort(0, 0)
        model.select()

        # When change some field we need to refresh Qtableview and filter by psector_id
        model.dataChanged.connect(partial(self.refresh_table, widget))
        model.dataChanged.connect(partial(self.update_total, widget))
        widget.setEditTriggers(set_edit_triggers)
        # Check for errors
        if model.lastError().isValid():
            self.controller.show_warning(model.lastError().text())
        # Attach model to table view
        if expr:
            widget.setModel(model)
            widget.model().setFilter(expr)
        else:
            widget.setModel(model)

        if hidde:
            self.refresh_table(widget)
        #self.set_table_columns(widget, table_name)


    def refresh_table(self, widget):
        """ Refresh qTableView 'selected_rows' """
        
        widget.selectAll()
        selected_list = widget.selectionModel().selectedRows()
        widget.clearSelection()
        for i in range(0, len(selected_list)):
            row = selected_list[i].row()
            if str(widget.model().record(row).value('psector_id')) != utils_giswater.getWidgetText('psector_id'):
                widget.hideRow(i)


    def document_insert(self):
        """Insert a docmet related to the current visit."""

        doc_id = self.doc_id.text()
        psector_id = self.psector_id.text()
        if not doc_id:
            message = "You need to insert doc_id"
            self.controller.show_warning(message)
            return
        if not psector_id:
            message = "You need to insert psector_id"
            self.controller.show_warning(message)
            return
        # Check if document already exist
        sql = ("SELECT doc_id"
               " FROM " + self.schema_name + ".doc_x_psector"
               " WHERE doc_id = '" + str(doc_id) + "' AND psector_id = '" + str(psector_id) + "'")
        row = self.controller.get_row(sql, commit=self.autocommit)
        if row:
            message = "Document already exist"
            self.controller.show_warning(message)
            return


        # Insert into new table
        sql = ("INSERT INTO " + self.schema_name + ".doc_x_psector (doc_id, psector_id)"
               " VALUES ('" + str(doc_id) + "', " + str(psector_id) + ")")
        status = self.controller.execute_sql(sql, commit=self.autocommit)
        if status:
            message = "Document inserted successfully"
            self.controller.show_info(message)

        self.dlg.tbl_document.model().select()


    def document_delete(self):
        """Delete record from selected rows in tbl_document."""

        # Get selected rows. 0 is the column of the pk 0 'id'
        selected_list = self.tbl_document.selectionModel().selectedRows(0)
        if len(selected_list) == 0:
            message = "Any record selected"
            self.controller.show_info_box(message)
            return

        selected_id = []
        for index in selected_list:
            doc_id = index.data()
            selected_id.append(str(doc_id))
        message = "Are you sure you want to delete these records?"
        title = "Delete records"
        answer = self.controller.ask_question(message, title, ','.join(selected_id))
        if answer:
            sql = ("DELETE FROM " + self.schema_name + ".doc_x_psector"
            " WHERE id IN ({})".format(','.join(selected_id)))
            status = self.controller.execute_sql(sql)
            if not status:
                message = "Error deleting data"
                self.controller.show_warning(message)
                return
            else:
                message = "Event deleted"
                self.controller.show_info(message)
                self.dlg.tbl_document.model().select()


    def manage_document(self):
        """Access GUI to manage documents e.g Execute action of button 34 """

        manage_document = ManageDocument(self.iface, self.settings, self.controller, self.plugin_dir, single_tool=False)
        dlg_docman = manage_document.manage_document()
        dlg_docman.btn_accept.pressed.connect(partial(self.set_completer_object, 'doc'))


    def document_open(self):
        """Open selected document."""

        # Get selected rows
        field_index = self.tbl_document.model().fieldIndex('path')
        selected_list = self.dlg.tbl_document.selectionModel().selectedRows(field_index)
        if not selected_list:
            message = "Any record selected"
            self.controller.show_info_box(message)
            return
        elif len(selected_list) > 1:
            message = "More then one document selected. Select just one document."
            self.controller.show_warning(message)
            return

        path = selected_list[0].data()
        # Check if file exist
        if not os.path.exists(path):
            message = "File not found"
            self.controller.show_warning(message, parameter=path)
            return

        # Open the document
        if sys.platform == "win32":
            os.startfile(path)
        else:
            opener = "open" if sys.platform == "darwin" else "xdg-open"
            subprocess.call([opener, path])


    def set_completer(self):
        """ Set autocompleter """

        # Adding auto-completion to a QLineEdit - document_id
        self.completer = QCompleter()
        self.dlg.doc_id.setCompleter(self.completer)
        model = QStringListModel()

        sql = "SELECT DISTINCT(id) FROM " + self.schema_name + ".v_ui_document"
        rows = self.controller.get_rows(sql, commit=self.autocommit)
        values = []
        if rows:
            for row in rows:
                values.append(str(row[0]))

        model.setStringList(values)
        self.completer.setModel(model)


    def fill_table_doc(self, widget, table_name, filter_):
    #def fill_table_doc(self, widget, table_name):
        """ Set a model with selected filter. Attach that model to selected table """

        # Set model
        model = QSqlTableModel()
        model.setTable(table_name)
        model.setEditStrategy(QSqlTableModel.OnManualSubmit)
        model.setFilter(filter_)
        model.select()

        # Check for errors
        if model.lastError().isValid():
            self.controller.show_warning(model.lastError().text())

        # Attach model to table view
        widget.setModel(model)
        widget.show()
<|MERGE_RESOLUTION|>--- conflicted
+++ resolved
@@ -207,13 +207,8 @@
             # tab 'Document'
             self.doc_id = self.dlg.findChild(QLineEdit, "doc_id")
             self.tbl_document = self.dlg.findChild(QTableView, "tbl_document")
-<<<<<<< HEAD
-            filter = "psector_id = '" + str(psector_id) + "'"
-            self.fill_table_doc(self.tbl_document, self.schema_name + ".v_ui_doc_x_psector", filter)
-=======
             filter_ = "psector_id = '" + str(psector_id) + "'"
             self.fill_table_doc(self.tbl_document, self.schema_name + ".v_ui_doc_x_psector", filter_)
->>>>>>> 380b7ff2
             self.tbl_document.doubleClicked.connect(partial(self.document_open))
 
         sql = ("SELECT state_id FROM " + self.schema_name + ".selector_state WHERE cur_user = current_user")
