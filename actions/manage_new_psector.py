"""
This file is part of Giswater 2.0
The program is free software: you can redistribute it and/or modify it under the terms of the GNU
General Public License as published by the Free Software Foundation, either version 3 of the License,
or (at your option) any later version.
"""

# -*- coding: utf-8 -*-
from qgis.core import  QgsComposition
from PyQt4.QtGui import QAbstractItemView, QDoubleValidator,QIntValidator, QTableView, QKeySequence
from PyQt4.QtGui import QCheckBox, QLineEdit, QComboBox, QDateEdit, QLabel
from PyQt4.QtSql import QSqlQueryModel, QSqlTableModel
from PyQt4.QtCore import Qt

import os
import sys
import csv
import operator
from functools import partial

plugin_path = os.path.abspath(os.path.join(os.path.dirname(__file__), '..'))
sys.path.append(plugin_path)

import utils_giswater

from ui.plan_psector import Plan_psector
from ui.psector_rapport import Psector_rapport
from actions.parent_manage import ParentManage
from actions.multiple_selection import MultipleSelection


class ManageNewPsector(ParentManage):

    def __init__(self, iface, settings, controller, plugin_dir):
        """ Class to control 'New Psector' of toolbar 'master' """
        ParentManage.__init__(self, iface, settings, controller, plugin_dir)


    def new_psector(self, psector_id=None, plan_om=None):
        """ Buttons 45 and 81: New psector """
        
        # Create the dialog and signals
        self.dlg = Plan_psector()
        utils_giswater.setDialog(self.dlg)
        self.plan_om = str(plan_om)
        
        # Capture the current layer to return it at the end of the operation
        cur_active_layer = self.iface.activeLayer()
        self.set_selectionbehavior(self.dlg)
        self.project_type = self.controller.get_project_type()

        # Get layers of every geom_type
        self.list_elemets = {}
        self.reset_lists()
        self.reset_layers()
        self.layers['arc'] = self.controller.get_group_layers('arc')
        self.layers['node'] = self.controller.get_group_layers('node')
        update = False  # if false: insert; if true: update

        # Remove all previous selections
        self.remove_selection(True)

        # Set icons
        self.set_icon(self.dlg.btn_insert, "111")
        self.set_icon(self.dlg.btn_delete, "112")
        self.set_icon(self.dlg.btn_snapping, "137")

        table_object = "psector"

        # tab General elements
        self.psector_id = self.dlg.findChild(QLineEdit, "psector_id")
        self.cmb_psector_type = self.dlg.findChild(QComboBox, "psector_type")
        self.cmb_expl_id = self.dlg.findChild(QComboBox, "expl_id")
        self.cmb_sector_id = self.dlg.findChild(QComboBox, "sector_id")
        self.cmb_result_id = self.dlg.findChild(QComboBox, "result_id")
        self.dlg.lbl_result_id.setVisible(True)
        self.cmb_result_id.setVisible(True)
        scale = self.dlg.findChild(QLineEdit, "scale")
        scale.setValidator(QDoubleValidator())
        rotation = self.dlg.findChild(QLineEdit, "rotation")
        rotation.setValidator(QDoubleValidator())
        atlas_id = self.dlg.findChild(QLineEdit, "atlas_id")
        atlas_id.setValidator(QIntValidator())

        self.populate_combos(self.dlg.psector_type, 'name', 'id', self.plan_om + '_psector_cat_type', False)
        self.populate_combos(self.cmb_expl_id, 'name', 'expl_id', 'exploitation', False)
        self.populate_combos(self.cmb_sector_id, 'name', 'sector_id', 'sector', False)

        if self.plan_om == 'om' and psector_id is not False:
            self.populate_result_id(self.dlg.result_id, self.plan_om + '_result_cat')
        elif self.plan_om == 'plan':
            self.dlg.lbl_result_id.setVisible(False)
            self.cmb_result_id.setVisible(False)

        self.priority = self.dlg.findChild(QComboBox, "priority")
        sql = "SELECT DISTINCT(id) FROM " + self.schema_name + ".value_priority ORDER BY id"
        rows = self.controller.get_rows(sql)
        utils_giswater.fillComboBox("priority", rows, False)

        # tab Bugdet
        total_arc = self.dlg.findChild(QLineEdit, "total_arc")
        self.double_validator(total_arc)
        total_node = self.dlg.findChild(QLineEdit, "total_node")
        self.double_validator(total_node)
        total_other = self.dlg.findChild(QLineEdit, "total_other")
        self.double_validator(total_other)
        pem = self.dlg.findChild(QLineEdit, "pem")
        self.double_validator(pem)
        pec_pem = self.dlg.findChild(QLineEdit, "pec_pem")
        self.double_validator(pec_pem)
        pec = self.dlg.findChild(QLineEdit, "pec")
        self.double_validator(pec)
        pec_vat = self.dlg.findChild(QLineEdit, "pec_vat")
        self.double_validator(pec_vat)
        pca = self.dlg.findChild(QLineEdit, "pca")
        self.double_validator(pca)
        gexpenses = self.dlg.findChild(QLineEdit, "gexpenses")
        self.double_validator(gexpenses)
        vat = self.dlg.findChild(QLineEdit, "vat")
        self.double_validator(vat)
        other = self.dlg.findChild(QLineEdit, "other")
        self.double_validator(other)

        self.enable_tabs(False)
        self.enable_buttons(False)

        # Tables
        # tab Elements
        self.qtbl_arc = self.dlg.findChild(QTableView, "tbl_psector_x_arc")
        self.qtbl_arc.setSelectionBehavior(QAbstractItemView.SelectRows)
        self.qtbl_node = self.dlg.findChild(QTableView, "tbl_psector_x_node")
        self.qtbl_node.setSelectionBehavior(QAbstractItemView.SelectRows)
        all_rows = self.dlg.findChild(QTableView, "all_rows")
        all_rows.setSelectionBehavior(QAbstractItemView.SelectRows)
        selected_rows = self.dlg.findChild(QTableView, "selected_rows")
        selected_rows.setSelectionBehavior(QAbstractItemView.SelectRows)

        # if a row is selected from mg_psector_mangement(button 46 or button 81)
        # Si psector_id contiene "1" o "0" python lo toma como boolean, si es True, quiere decir que no contiene valor
        # y por lo tanto es uno nuevo. Convertimos ese valor en 0 ya que ningun id va a ser 0. de esta manera si psector_id
        # tiene un valor distinto de 0, es que el sector ya existe y queremos hacer un update.
        if isinstance(psector_id, bool):
            psector_id = 0
        self.delete_psector_selector(self.plan_om + '_psector_selector')

        if psector_id != 0:
            self.enable_tabs(True)
            self.enable_buttons(True)
            self.dlg.name.setEnabled(False)
            self.fill_table(self.qtbl_arc, self.schema_name + "." + self.plan_om + "_psector_x_arc")
            self.fill_table(self.qtbl_node, self.schema_name + "." + self.plan_om + "_psector_x_node")

            sql = ("SELECT psector_id, name, psector_type, expl_id, sector_id, priority, descript, text1, text2,"
                   " observ, atlas_id, scale, rotation, active "
                   " FROM " + self.schema_name + "." + self.plan_om + "_psector"
                   " WHERE psector_id = " + str(psector_id))
            row = self.controller.get_row(sql)
            if not row:
                return
            
            self.psector_id.setText(str(row['psector_id']))
            utils_giswater.set_combo_itemData(self.cmb_psector_type, row['psector_type'], 0, 1)
            utils_giswater.set_combo_itemData(self.cmb_expl_id, row['expl_id'], 0, 1)
            utils_giswater.set_combo_itemData(self.cmb_sector_id, row['sector_id'], 0, 1)

            utils_giswater.setRow(row)
            utils_giswater.setChecked("active", row['active'])
            utils_giswater.fillWidget("name")
            utils_giswater.fillWidget("descript")
            index = self.priority.findText(row["priority"], Qt.MatchFixedString)
            if index >= 0:
                self.priority.setCurrentIndex(index)
            utils_giswater.fillWidget("text1")
            utils_giswater.fillWidget("text2")
            utils_giswater.fillWidget("observ")
            utils_giswater.fillWidget("atlas_id")
            utils_giswater.fillWidget("scale")
            utils_giswater.fillWidget("rotation")

            # Fill tables tbl_arc_plan, tbl_node_plan, tbl_v_plan/om_other_x_psector with selected filter
            expr = " psector_id = " + str(psector_id)
            self.qtbl_arc.model().setFilter(expr)
            self.qtbl_arc.model().select()

            expr = " psector_id = " + str(psector_id)
            self.qtbl_node.model().setFilter(expr)
            self.qtbl_node.model().select()

            self.populate_budget(psector_id)
            update = True
            if utils_giswater.getWidgetText(self.dlg.psector_id) != 'null':
                self.insert_psector_selector(self.plan_om + '_psector_selector', 'psector_id', utils_giswater.getWidgetText(self.dlg.psector_id))
            if self.plan_om == 'plan':
                sql = ("DELETE FROM " + self.schema_name + ".selector_psector"
                       " WHERE cur_user = current_user AND psector_id='" +utils_giswater.getWidgetText(self.dlg.psector_id) + "'")
                self.controller.execute_sql(sql)
                self.insert_psector_selector('selector_psector', 'psector_id', utils_giswater.getWidgetText(self.dlg.psector_id))
        sql = ("SELECT state_id FROM " + self.schema_name + ".selector_state WHERE cur_user = current_user")
        rows = self.controller.get_rows(sql)
        self.all_states = rows
        self.delete_psector_selector('selector_state')
        self.insert_psector_selector('selector_state', 'state_id', '1')

        # Set signals
        self.dlg.btn_accept.pressed.connect(
            partial(self.insert_or_update_new_psector, update, "v_edit_" + self.plan_om + '_psector', True))
        self.dlg.tabWidget.currentChanged.connect(partial(self.check_tab_position, update))
        self.dlg.btn_cancel.pressed.connect(partial(self.close_psector, cur_active_layer))
        self.dlg.psector_type.currentIndexChanged.connect(
            partial(self.populate_result_id, self.dlg.result_id, self.plan_om + '_result_cat'))
        self.dlg.rejected.connect(partial(self.close_psector, cur_active_layer))

        self.lbl_descript = self.dlg.findChild(QLabel, "lbl_descript")
        self.dlg.all_rows.clicked.connect(partial(self.show_description))
        self.dlg.btn_select.clicked.connect(partial(self.update_total, self.dlg.selected_rows))
        self.dlg.btn_unselect.clicked.connect(partial(self.update_total, self.dlg.selected_rows))
        self.dlg.btn_insert.pressed.connect(partial(self.insert_feature, table_object, True))
        self.dlg.btn_delete.pressed.connect(partial(self.delete_records, table_object, True))
        self.dlg.btn_delete.setShortcut(QKeySequence(Qt.Key_Delete))
        self.dlg.btn_snapping.pressed.connect(partial(self.selection_init, table_object, True))

        self.dlg.btn_rapports.pressed.connect(partial(self.open_dlg_rapports, self.dlg))
        self.dlg.tab_feature.currentChanged.connect(partial(self.tab_feature_changed, table_object))
        self.dlg.name.textChanged.connect(partial(self.enable_relation_tab, self.plan_om + '_psector'))
        self.dlg.txt_name.textChanged.connect(partial(self.query_like_widget_text, self.dlg.txt_name, 
            self.dlg.all_rows, 'v_price_compost', 'v_edit_'+self.plan_om + '_psector_x_other', "id"))

        self.dlg.gexpenses.returnPressed.connect(partial(self.calulate_percents, self.plan_om + '_psector', psector_id, 'gexpenses'))
        self.dlg.vat.returnPressed.connect(partial(self.calulate_percents, self.plan_om + '_psector', psector_id, 'vat'))
        self.dlg.other.returnPressed.connect(partial(self.calulate_percents, self.plan_om + '_psector', psector_id, 'other'))

        sql = ("SELECT other, gexpenses, vat FROM " + self.schema_name + "." + self.plan_om + "_psector "
               " WHERE psector_id = '" + str(psector_id) + "'")
        row = self.controller.get_row(sql)
        if row:
            utils_giswater.setWidgetText(self.dlg.other, row[0])
            utils_giswater.setWidgetText(self.dlg.gexpenses, row[1])
            utils_giswater.setWidgetText(self.dlg.vat, row[2])

        # Adding auto-completion to a QLineEdit for default feature
        self.geom_type = "arc"
        viewname = "v_edit_" + self.geom_type
        self.set_completer_feature_id(self.geom_type, viewname)

        # Set default tab 'arc'
        self.dlg.tab_feature.setCurrentIndex(0)
        self.geom_type = "arc"
        self.tab_feature_changed(table_object)
        self.dlg.setWindowFlags(Qt.WindowStaysOnTopHint)
        self.dlg.open()


    def update_total(self, qtable):
        """ Show description of product plan/om _psector as label """
        
        selected_list = qtable.model()
        if selected_list is None:
            return
        total = 0
        psector_id = utils_giswater.getWidgetText('psector_id')
        for x in range(0, selected_list.rowCount()):
            if int(qtable.model().record(x).value('psector_id')) == int(psector_id):
                total += float(qtable.model().record(x).value('total_budget'))
        utils_giswater.setText('lbl_total', str(total))


    def open_dlg_rapports(self, previous_dialog):

        default_file_name = utils_giswater.getWidgetText(previous_dialog.name)

        self.dlg_psector_rapport = Psector_rapport()
        utils_giswater.setDialog(self.dlg_psector_rapport)

        utils_giswater.setWidgetText('txt_composer_path', default_file_name + " comp.pdf")
        utils_giswater.setWidgetText('txt_csv_detail_path', default_file_name + " detail.csv")
        utils_giswater.setWidgetText('txt_csv_path', default_file_name + ".csv")

        self.dlg_psector_rapport.btn_cancel.pressed.connect(partial(self.set_prev_dialog, self.dlg_psector_rapport, previous_dialog))
        self.dlg_psector_rapport.btn_ok.pressed.connect(partial(self.generate_rapports, previous_dialog, self.dlg_psector_rapport))
        self.dlg_psector_rapport.btn_path.pressed.connect(partial(self.get_folder_dialog, self.dlg_psector_rapport.txt_path))

        utils_giswater.setWidgetText(self.dlg_psector_rapport.txt_path, 
            self.controller.plugin_settings_value('psector_rapport_path'))
        utils_giswater.setChecked(self.dlg_psector_rapport.chk_composer, 
            bool(self.controller.plugin_settings_value('psector_rapport_chk_composer')))
        utils_giswater.setChecked(self.dlg_psector_rapport.chk_csv_detail, 
            self.controller.plugin_settings_value('psector_rapport_chk_csv_detail'))
        utils_giswater.setChecked(self.dlg_psector_rapport.chk_csv, 
            self.controller.plugin_settings_value('psector_rapport_chk_csv'))
        if utils_giswater.getWidgetText(self.dlg_psector_rapport.txt_path) == 'null':
<<<<<<< HEAD
            if 'nt' in sys.builtin_module_names:
                plugin_dir = os.path.expanduser("~\Documents")
            else:
                plugin_dir = os.path.expanduser("~")
=======
            plugin_dir = os.path.expanduser("~\Documents")

>>>>>>> 57844cfa
            utils_giswater.setWidgetText(self.dlg_psector_rapport.txt_path, plugin_dir)

        self.dlg_psector_rapport.setWindowFlags(Qt.WindowStaysOnTopHint)
        self.dlg_psector_rapport.open()


    def set_prev_dialog(self, current_dialog, previous_dialog):
        """ Close current dialog and set previous dialog as current dialog"""
        self.close_dialog(current_dialog)
        utils_giswater.setDialog(previous_dialog)


    def generate_rapports(self, previous_dialog, dialog):
        
        self.controller.plugin_settings_set_value("psector_rapport_path", utils_giswater.getWidgetText('txt_path'))
        self.controller.plugin_settings_set_value("psector_rapport_chk_composer", utils_giswater.isChecked('chk_composer'))
        self.controller.plugin_settings_set_value("psector_rapport_chk_csv_detail", utils_giswater.isChecked('chk_csv_detail'))
        self.controller.plugin_settings_set_value("psector_rapport_chk_csv", utils_giswater.isChecked('chk_csv'))
        folder_path = utils_giswater.getWidgetText(dialog.txt_path)
        if folder_path is None or folder_path == 'null' or not os.path.exists(folder_path):
            self.get_folder_dialog(dialog.txt_path)
            folder_path = utils_giswater.getWidgetText(dialog.txt_path)
            
        # Generate Composer
        if utils_giswater.isChecked(dialog.chk_composer):
            file_name = utils_giswater.getWidgetText('txt_composer_path')
            if file_name is None or file_name == 'null':
                msg = "Detail pdf file name is required"
                self.controller.show_warning(msg)
            if file_name.find('.pdf') is False:
                file_name += '.pdf'
            path = folder_path + '/' + file_name
            compass_rotation = float(utils_giswater.getWidgetText(previous_dialog.rotation))
            self.generate_composer(path, compass_rotation)

        # Generate csv detail
        if utils_giswater.isChecked(dialog.chk_csv_detail):
            file_name = utils_giswater.getWidgetText('txt_csv_path')
            viewname = "v_" + self.plan_om + "_current_psector_budget_detail"
            if self.plan_om == 'om' and previous_dialog.psector_type.currentIndex == 0:
                viewname = 'v_om_current_psector_budget_detail_rec'
            elif self.plan_om == 'om' and previous_dialog.psector_type.currentIndex == 1:
                viewname = 'v_om_current_psector_budget_detail_reh'
            if file_name is None or file_name == 'null':
                msg = "Price list csv file name is required"
                self.controller.show_warning(msg)
            if file_name.find('.csv') is False:
                file_name += '.csv'
            path = folder_path + '/' + file_name
            self.generate_csv(path, viewname, previous_dialog)

        # Generate csv
        if utils_giswater.isChecked(dialog.chk_csv):
            file_name = utils_giswater.getWidgetText('txt_csv_detail_path')
            viewname = "v_" + self.plan_om + "_current_psector_budget"
            if file_name is None or file_name == 'null':
                msg = "Price list csv file name is required"
                self.controller.show_warning(msg)
            if file_name.find('.csv') is False:
                file_name += '.csv'
            path = folder_path + '/' + file_name
            self.generate_csv(path, viewname, previous_dialog)

        self.set_prev_dialog(dialog, previous_dialog)


    def generate_composer(self, path, compass_rotation):

        composers = self.iface.activeComposers()
        index = 0
        for comp_view in composers:
            if comp_view.composerWindow().windowTitle() == 'composer_plan' and self.plan_om == 'plan':
                break
            if comp_view.composerWindow().windowTitle() == 'composer_om' and self.plan_om == 'om':
                break
            index += 1

        if index > 1:
            message = 'Composer not found. Name should be "composer_plan" or "composer_om"'
            self.controller.show_warning(str(message))
            return

        comp_view = self.iface.activeComposers()[index]

        my_comp = comp_view.composition()
        if my_comp is not None:
            my_comp.setAtlasMode(QgsComposition.PreviewAtlas)
            compass = my_comp.getComposerItemById('compass')
            compass.setPictureRotation(compass_rotation)
            result = my_comp.exportAsPDF(path)
            if result:
                message = "Document PDF generat a: " + path
                self.controller.log_info(str(message))
                os.startfile(path)
            else:
                message = "Document PDF no ha pogut ser generat a: " + path +". Comprova que no esta en us"
                self.controller.show_warning(str(message))


    def generate_csv(self, path, viewname, previous_dialog):

        # Get columns name in order of the table
        sql = ("SELECT column_name FROM information_schema.columns"
               " WHERE table_name = '" + "v_" + self.plan_om + "_psector'"
               " AND table_schema = '" + self.schema_name.replace('"', '') + "'"
               " ORDER BY ordinal_position")

        rows = self.controller.get_rows(sql)
        columns = []
        for i in range(0, len(rows)):
            column_name = rows[i]
            columns.append(str(column_name[0]))

        sql = ("SELECT * FROM " + self.schema_name + "." + viewname + ""
               " WHERE psector_id = '" + str(utils_giswater.getWidgetText(previous_dialog.psector_id)) + "'")
        rows = self.controller.get_rows(sql)
        all_rows = []
        all_rows.append(columns)
        for i in rows:
            all_rows.append(i)

        with open(path, "w") as output:
            writer = csv.writer(output, lineterminator='\n')
            writer.writerows(all_rows)


    def populate_budget(self, psector_id):
        
        sql = ("SELECT DISTINCT(column_name) FROM information_schema.columns"
               " WHERE table_name = 'v_" + self.plan_om + "_current_psector'")
        rows = self.controller.get_rows(sql)
        columns = []
        for i in range(0, len(rows)):
            column_name = rows[i]
            columns.append(str(column_name[0]))

        sql = ("SELECT total_arc, total_node, total_other, pem, pec, pec_vat, gexpenses, vat, other, pca"
               " FROM " + self.schema_name + ".v_" + self.plan_om + "_current_psector"
               " WHERE psector_id = '" + str(psector_id) + "'")
        row = self.controller.get_row(sql)
        if row:
            for column_name in columns:
                if column_name in row:
                    if row[column_name] is not None:
                        utils_giswater.setText(column_name, row[column_name])
                    else:
                        utils_giswater.setText(column_name, 0)

        self.calc_pec_pem()
        self.calc_pecvat_pec()
        self.calc_pca_pecvat()


    def calc_pec_pem(self):
        
        if str(utils_giswater.getWidgetText('pec')) != 'null':
            pec = float(utils_giswater.getWidgetText('pec'))
        else:
            pec = 0
        if str(utils_giswater.getWidgetText('pem')) != 'null':
            pem = float(utils_giswater.getWidgetText('pem'))
        else:
            pem = 0
        res = pec - pem
        utils_giswater.setWidgetText('pec_pem', res)


    def calc_pecvat_pec(self):

        if str(utils_giswater.getWidgetText('pec_vat')) != 'null':
            pec_vat = float(utils_giswater.getWidgetText('pec_vat'))
        else:
            pec_vat = 0
        if str(utils_giswater.getWidgetText('pec')) != 'null':
            pec = float(utils_giswater.getWidgetText('pec'))
        else:
            pec = 0
        res = pec_vat - pec
        utils_giswater.setWidgetText('pecvat_pem', res)


    def calc_pca_pecvat(self):
        
        if str(utils_giswater.getWidgetText('pca')) != 'null':
            pca = float(utils_giswater.getWidgetText('pca'))
        else:
            pca = 0
        if str(utils_giswater.getWidgetText('pec_vat')) != 'null':
            pec_vat = float(utils_giswater.getWidgetText('pec_vat'))
        else:
            pec_vat = 0
        res = pca - pec_vat
        utils_giswater.setWidgetText('pca_pecvat', res)


    def calulate_percents(self, tablename, psector_id, field):
        
        sql = ("UPDATE " + self.schema_name + "." + tablename + " "
               " SET "+field+"='"+utils_giswater.getText(field)+"' "
               " WHERE psector_id='"+str(psector_id)+"'")
        self.controller.execute_sql(sql)
        self.populate_budget(psector_id)


    def show_description(self):
        """ Show description of product plan/om _psector as label"""
        
        selected_list = self.dlg.all_rows.selectionModel().selectedRows()
        des = ""
        for i in range(0, len(selected_list)):
            row = selected_list[i].row()
            des = self.dlg.all_rows.model().record(row).value('descript')
        utils_giswater.setText(self.lbl_descript, des)


    def double_validator(self, widget):
        validator = QDoubleValidator(-9999999, 99, 2)
        validator.setNotation(QDoubleValidator().StandardNotation)
        widget.setValidator(validator)


    def enable_tabs(self, enabled):
        self.dlg.tabWidget.setTabEnabled(1, enabled)
        self.dlg.tabWidget.setTabEnabled(2, enabled)
        self.dlg.tabWidget.setTabEnabled(3, enabled)


    def enable_buttons(self, enabled):
        self.dlg.btn_insert.setEnabled(enabled)
        self.dlg.btn_delete.setEnabled(enabled)
        self.dlg.btn_snapping.setEnabled(enabled)


    def delete_feature_at_plan_psector(self, geom_type, list_id, plan_om):
        """ Delete features_id to table plan_@geom_type_x_psector"""

        value = utils_giswater.getWidgetText(self.dlg.psector_id)
        sql = ("DELETE FROM " + self.schema_name + "." + plan_om + "_psector_x_" + geom_type + ""
               " WHERE " + geom_type + "_id IN (" + list_id + ") AND psector_id = '" + str(value) + "'")
        self.controller.execute_sql(sql)


    def selection_init(self, table_object, query=True):
        """ Set canvas map tool to an instance of class 'MultipleSelection' """

        multiple_selection = MultipleSelection(self.iface, self.controller, self.layers[self.geom_type],
                                               parent_manage=self, table_object=table_object)
        self.canvas.setMapTool(multiple_selection)
        self.disconnect_signal_selection_changed()
        self.connect_signal_selection_changed(table_object, query)

        cursor = self.get_cursor_multiple_selection()
        self.canvas.setCursor(cursor)


    def connect_signal_selection_changed(self, table_object, query=True):
        """ Connect signal selectionChanged """

        try:
            self.canvas.selectionChanged.connect(partial(self.selection_changed, table_object, self.geom_type, query))
        except Exception:
            pass


    def enable_relation_tab(self, tablename):
        
        sql = ("SELECT name FROM " + self.schema_name + "." + tablename + " "
               " WHERE LOWER(name) = '" + utils_giswater.getWidgetText(self.dlg.name) + "'")
        rows = self.controller.get_rows(sql)
        if not rows:
            if self.dlg.name.text() != '':
                self.enable_tabs(True)
            else:
                self.enable_tabs(False)
        else:
            self.enable_tabs(False)


    def delete_psector_selector(self, tablename):
        sql = ("DELETE FROM " + self.schema_name + "." + tablename + ""
               " WHERE cur_user = current_user")
        self.controller.execute_sql(sql)


    def insert_psector_selector(self, tablename, field, value):
        sql = ("INSERT INTO " + self.schema_name + "." + tablename + " (" + field + ", cur_user)"
               " VALUES ('" + str(value) + "', current_user)")
        self.controller.execute_sql(sql)


    def check_tab_position(self, update):
        
        self.dlg.name.setEnabled(False)

        if utils_giswater.getWidgetText(self.dlg.psector_id) == 'null':
            self.insert_or_update_new_psector(update, tablename='v_edit_'+self.plan_om + '_psector', close_dlg=False)
        if self.dlg.tabWidget.currentIndex() == 2:
            tableleft = "v_price_compost"
            tableright = "v_edit_" + self.plan_om + "_psector_x_other"
            field_id_left = "id"
            field_id_right = "price_id"
            self.multi_row_selector(self.dlg, tableleft, tableright, field_id_left, field_id_right)
            self.update_total(self.dlg.selected_rows)
        if self.dlg.tabWidget.currentIndex() == 3:
            self.populate_budget(utils_giswater.getWidgetText('psector_id'))

        sql = ("SELECT other, gexpenses, vat"
               " FROM " + self.schema_name + "." + self.plan_om + "_psector "
               " WHERE psector_id = '" + str(utils_giswater.getWidgetText('psector_id')) + "'")
        row = self.controller.get_row(sql)
        if row:
            utils_giswater.setWidgetText(self.dlg.other, row[0])
            utils_giswater.setWidgetText(self.dlg.gexpenses, row[1])
            utils_giswater.setWidgetText(self.dlg.vat, row[2])


    def populate_result_id(self, combo, table_name):

        index = self.dlg.psector_type.itemData(self.dlg.psector_type.currentIndex())
        sql = ("SELECT result_type, name FROM " + self.schema_name + "." + table_name + ""
               " WHERE result_type = " + str(index[0]) + " ORDER BY name DESC")
        rows = self.controller.get_rows(sql)
        if not rows:
            return False

        records = []
        for row in rows:
            elem = [row[0], row[1]]
            records.append(elem)

        combo.blockSignals(True)
        combo.clear()

        records_sorted = sorted(records, key=operator.itemgetter(1))
        for record in records_sorted:
            combo.addItem(str(record[1]), record)
        combo.blockSignals(False)


    def populate_combos(self, combo, field_name, field_id, table_name, allow_nulls=True):
        
        sql = ("SELECT DISTINCT(" + field_id + "), " + field_name + ""
               " FROM " + self.schema_name + "." + table_name + " ORDER BY " + field_name)
        rows = self.dao.get_rows(sql)
        combo.blockSignals(True)
        combo.clear()
        if allow_nulls:
            combo.addItem("", "")
        records_sorted = sorted(rows, key=operator.itemgetter(1))
        for record in records_sorted:
            combo.addItem(str(record[1]), record)
        combo.blockSignals(False)


    def reload_states_selector(self):
        
        self.delete_psector_selector('selector_state')
        for x in range(0, len(self.all_states)):
            sql = ("INSERT INTO " + self.schema_name + ".selector_state (state_id, cur_user)"
                   " VALUES ('" + str(self.all_states[x][0]) + "', current_user)")
            self.controller.execute_sql(sql)


    def close_psector(self, cur_active_layer=None):
        """ Close dialog and disconnect snapping """
        
        self.reload_states_selector()
        if cur_active_layer:
            self.iface.setActiveLayer(cur_active_layer)
        self.remove_selection(True)
        self.reset_model_psector("arc")
        self.reset_model_psector("node")
        self.reset_model_psector("other")
        self.close_dialog()
        self.hide_generic_layers()
        self.disconnect_snapping()
        self.disconnect_signal_selection_changed()


    def reset_model_psector(self, geom_type):
        """ Reset model of the widget """
        
        table_relation = "" + geom_type + "_plan"
        widget_name = "tbl_" + table_relation
        widget = utils_giswater.getWidget(widget_name)
        if widget:
            widget.setModel(None)


    def check_name(self, psector_name):
        """ Check if name of new psector exist or not """

        sql = ("SELECT name FROM " + self.schema_name + "." + self.plan_om + "_psector"
               " WHERE name = '" + psector_name + "'")
        row = self.controller.get_row(sql)
        if row is None:
            return False
        return True


    def insert_or_update_new_psector(self, update, tablename, close_dlg=False):

        psector_name = utils_giswater.getWidgetText(self.dlg.name, return_string_null=False)
        if psector_name == "":
            msg = "Mandatory field is missing. Please, set a value"
            self.controller.show_warning(msg, parameter='Name')
            return

        rotation = utils_giswater.getWidgetText(self.dlg.rotation, return_string_null=False)
        if  rotation == "":
            utils_giswater.setWidgetText(self.dlg.rotation, 0)

        name_exist = self.check_name(psector_name)
        if name_exist and not update:
            msg = "The name is current in use"
            self.controller.show_warning(msg)
            return
        else:
            self.enable_tabs(True)
            self.enable_buttons(True)

        sql = ("SELECT column_name FROM information_schema.columns"
               " WHERE table_name = '" + "v_edit_" + self.plan_om + "_psector'"
               " AND table_schema = '" + self.schema_name.replace('"', '') + "'"
               " ORDER BY ordinal_position")
        rows = self.controller.get_rows(sql)

        columns = []
        for i in range(0, len(rows)):
            column_name = rows[i]
            columns.append(str(column_name[0]))

        if update:
            if columns:
                sql = "UPDATE " + self.schema_name + "." + tablename + " SET "
                for column_name in columns:
                    if column_name != 'psector_id':
                        widget_type = utils_giswater.getWidgetType(column_name)
                        if widget_type is QCheckBox:
                            value = utils_giswater.isChecked(column_name)
                        elif widget_type is QDateEdit:
                            date = self.dlg.findChild(QDateEdit, str(column_name))
                            value = date.dateTime().toString('yyyy-MM-dd HH:mm:ss')
                        elif (widget_type is QComboBox) and (column_name == 'expl_id' or column_name == 'sector_id'
                              or column_name == 'result_id' or column_name == 'psector_type'):
                            combo = utils_giswater.getWidget(column_name)
                            elem = combo.itemData(combo.currentIndex())
                            value = str(elem[0])
                        else:
                            value = utils_giswater.getWidgetText(column_name)
                        if value is None or value == 'null':
                            sql += column_name + " = null, "
                        else:
                            if type(value) is not bool:
                                value = value.replace(",", ".")
                            sql += column_name + " = '" + str(value) + "', "

                sql = sql[:len(sql) - 2]
                sql += " WHERE psector_id = '" + utils_giswater.getWidgetText(self.psector_id) + "'"

        else:
            values = "VALUES("
            if columns:
                sql = "INSERT INTO " + self.schema_name + "." + tablename + " ("
                for column_name in columns:
                    if column_name != 'psector_id':
                        widget_type = utils_giswater.getWidgetType(column_name)
                        if widget_type is not None:
                            if widget_type is QCheckBox:
                                value = str(utils_giswater.isChecked(column_name)).upper()
                            elif widget_type is QDateEdit:
                                date = self.dlg.findChild(QDateEdit, str(column_name))
                                values += date.dateTime().toString('yyyy-MM-dd HH:mm:ss') + ", "
                            elif (widget_type is QComboBox) and (column_name == 'expl_id' or column_name == 'sector_id'
                                or column_name == 'result_id' or column_name == 'psector_type'):
                                combo = utils_giswater.getWidget(column_name)
                                elem = combo.itemData(combo.currentIndex())
                                value = str(elem[0])
                            else:
                                value = utils_giswater.getWidgetText(column_name)
                            if value is None or value == 'null':
                                sql += column_name + ", "
                                values += "null, "
                            else:
                                values += "'" + value + "', "
                                sql += column_name + ", "

                sql = sql[:len(sql) - 2] + ") "
                values = values[:len(values) - 2] + ")"
                sql += values

        if not update:
            sql += " RETURNING psector_id"
            new_psector_id = self.controller.execute_returning(sql, search_audit=False, log_sql=True)
            if new_psector_id:
                utils_giswater.setText(self.dlg.psector_id, str(new_psector_id[0]))
                sql = ("SELECT parameter FROM " + self.schema_name + ".config_param_user "
                       " WHERE parameter = 'psector_vdefault' AND cur_user = current_user")
                row = self.controller.get_row(sql)
                if row:
                    sql = ("UPDATE " + self.schema_name + ".config_param_user "
                           " SET value = '" + str(new_psector_id[0]) + "' "
                           " WHERE parameter = 'psector_vdefault'")
                else:
                    sql = ("INSERT INTO " + self.schema_name + ".config_param_user (parameter, value, cur_user) "
                           " VALUES ('psector_vdefault', '" + str(new_psector_id[0]) + "', current_user)")
                self.controller.execute_sql(sql, log_sql=True)
        else:
            self.controller.execute_sql(sql, log_sql=True)
            
        self.dlg.tabWidget.setTabEnabled(1, True)

        if self.plan_om == 'om':
            self.insert_psector_selector('om_psector_selector', 'psector_id', 
                                         utils_giswater.getWidgetText(self.dlg.psector_id))
        else:
            self.insert_psector_selector('selector_psector', 'psector_id', 
                                         utils_giswater.getWidgetText(self.dlg.psector_id))
            
        if close_dlg:
            self.reload_states_selector()
            self.close_dialog()


    def multi_row_selector(self, dialog, tableleft, tableright, field_id_left, field_id_right):

        # fill QTableView all_rows
        tbl_all_rows = dialog.findChild(QTableView, "all_rows")
        tbl_all_rows.setSelectionBehavior(QAbstractItemView.SelectRows)

        query_left = "SELECT * FROM " + self.schema_name + "." + tableleft + " WHERE id NOT IN "
        query_left += "(SELECT price_id FROM " + self.schema_name + "." + tableleft
        query_left += " RIGHT JOIN " + self.schema_name + "." + tableright + " ON " + tableleft + "." + field_id_left + " = " + tableright + "." + field_id_right + "::text)"

        self.fill_table_by_query(tbl_all_rows, query_left)
        self.hide_colums(tbl_all_rows, [2, 3])
        tbl_all_rows.setColumnWidth(0, 175)
        tbl_all_rows.setColumnWidth(1, 115)
        tbl_all_rows.setColumnWidth(4, 115)

        # fill QTableView selected_rows
        tbl_selected_rows = dialog.findChild(QTableView, "selected_rows")
        tbl_selected_rows.setSelectionBehavior(QAbstractItemView.SelectRows)
        query_right = "SELECT "+tableright + ".unit, " +tableright + "."+field_id_right+", " + tableright + ".price, " + tableright + ".measurement, " + tableright + ".total_budget"
        query_right += " FROM " + self.schema_name + "." + tableleft
        query_right += " JOIN " + self.schema_name + "." + tableright + " ON " + tableleft + "." + field_id_left + " = " + tableright + "." + field_id_right + "::text"
        query_right += " WHERE psector_id='"+utils_giswater.getWidgetText('psector_id')+"'"

        self.fill_table(tbl_selected_rows, self.schema_name+".v_edit_" + self.plan_om + "_psector_x_other", True, QTableView.DoubleClicked)
        self.hide_colums(tbl_selected_rows, [0, 1, 4, 8])
        tbl_selected_rows.setColumnWidth(2, 60)
        tbl_selected_rows.setColumnWidth(5, 60)
        tbl_selected_rows.setColumnWidth(7, 92)

        # Button select
        dialog.btn_select.pressed.connect(
            partial(self.multi_rows_selector, tbl_all_rows, tbl_selected_rows, 'id', tableright, "price_id",
                    query_left, query_right, 'id'))

        # Button unselect
        query_delete = ("DELETE FROM " + self.schema_name + "." + tableright + ""
                        " WHERE  " + tableright + "." + field_id_right + " = ")
        dialog.btn_unselect.pressed.connect(partial(self.unselector, tbl_all_rows, tbl_selected_rows, 
                                                    query_delete, query_left, query_right, field_id_right))


    def multi_rows_selector(self, qtable_left, qtable_right, id_ori,
                            tablename_des, id_des, query_left, query_right, field_id):
        """
            :param qtable_left: QTableView origin
            :param qtable_right: QTableView destini
            :param id_ori: Refers to the id of the source table
            :param tablename_des: table destini
            :param id_des: Refers to the id of the target table, on which the query will be made
            :param query_right:
            :param query_left:
            :param field_id:
        """

        selected_list = qtable_left.selectionModel().selectedRows()

        if len(selected_list) == 0:
            message = "Any record selected"
            self.controller.show_warning(message)
            return
        expl_id = []
        for i in range(0, len(selected_list)):
            row = selected_list[i].row()
            id_ = qtable_left.model().record(row).value(id_ori)
            expl_id.append(id_)

        for i in range(0, len(selected_list)):
            row = selected_list[i].row()
            values = ""
            psector_id = utils_giswater.getWidgetText('psector_id')
            values += "'" + str(psector_id) + "', "
            if qtable_left.model().record(row).value('unit') != None:
                values += "'" + str(qtable_left.model().record(row).value('unit')) + "', "
            else:
                values += 'null, '
            if qtable_left.model().record(row).value('id') != None:
                values += "'" + str(qtable_left.model().record(row).value('id')) + "', "
            else:
                values += 'null, '
            if qtable_left.model().record(row).value('description') != None:
                values += "'" + str(qtable_left.model().record(row).value('description')) + "', "
            else:
                values += 'null, '
            if qtable_left.model().record(row).value('price') != None:
                values += "'" + str(qtable_left.model().record(row).value('price')) + "', "
            else:
                values += 'null, '
            values = values[:len(values) - 2]
            # Check if expl_id already exists in expl_selector
            sql = ("SELECT DISTINCT(" + id_des + ")"
                   " FROM " + self.schema_name + "." + tablename_des + ""
                   " WHERE " + id_des + " = '" + str(expl_id[i]) + "'")
            row = self.controller.get_row(sql)
            if row:
                # if exist - show warning
                self.controller.show_info_box("Id " + str(expl_id[i]) + " is already selected!", "Info")
            else:
                sql = ("INSERT INTO " + self.schema_name + "." + tablename_des + ""
                       " (psector_id, unit, price_id, descript, price) "
                       " VALUES (" + values + ")")
                self.controller.execute_sql(sql)

        # Refresh
        self.fill_table(qtable_right, self.schema_name + ".v_edit_" + self.plan_om + "_psector_x_other", True, QTableView.DoubleClicked)
        self.fill_table_by_query(qtable_left, query_left)


    def unselector(self, qtable_left, qtable_right, query_delete, query_left, query_right, field_id_right):

        selected_list = qtable_right.selectionModel().selectedRows()
        if len(selected_list) == 0:
            message = "Any record selected"
            self.controller.show_warning(message)
            return
        expl_id = []
        for i in range(0, len(selected_list)):
            row = selected_list[i].row()
            id_ = str(qtable_right.model().record(row).value(field_id_right))
            expl_id.append(id_)
        for i in range(0, len(expl_id)):
            sql = (query_delete + "'" + str(expl_id[i]) + "'"
                   " AND psector_id = '" + utils_giswater.getWidgetText('psector_id') + "'")
            self.controller.execute_sql(sql)

        # Refresh
        self.fill_table_by_query(qtable_left, query_left)
        self.fill_table(qtable_right, self.schema_name + ".v_edit_" + self.plan_om + "_psector_x_other", True, QTableView.DoubleClicked)


    def query_like_widget_text(self, text_line, qtable, tableleft, tableright, field_id):
        """ Populate the QTableView by filtering through the QLineEdit"""
        
        query = utils_giswater.getWidgetText(text_line).lower()
        if query == 'null':
            query = ""
        sql = ("SELECT * FROM " + self.schema_name + "." + tableleft + " WHERE LOWER(" + field_id + ")"
               " LIKE '%"+query+"%' AND " + field_id + " NOT IN ("
               " SELECT price_id FROM " + self.schema_name + "." + tableright + ""
               " WHERE psector_id = '" + utils_giswater.getWidgetText('psector_id') + "')")
        self.fill_table_by_query(qtable, sql)


    def fill_table_by_query(self, qtable, query):
        """
        :param qtable: QTableView to show
        :param query: query to set model
        """

        model = QSqlQueryModel()
        model.setQuery(query)
        qtable.setModel(model)
        qtable.show()

        # Check for errors
        if model.lastError().isValid():
            self.controller.show_warning(model.lastError().text())


    def fill_table(self, widget, table_name, hidde=False, set_edit_triggers=QTableView.NoEditTriggers):
        """ Set a model with selected filter.
        Attach that model to selected table
        @setEditStrategy:
            0: OnFieldChange
            1: OnRowChange
            2: OnManualSubmit
        """

        # Set model
        model = QSqlTableModel()
        model.setTable(table_name)
        model.setEditStrategy(QSqlTableModel.OnFieldChange)
        model.setSort(0, 0)
        model.select()
        # When change some field we need to refresh Qtableview and filter by psector_id
        model.dataChanged.connect(partial(self.refresh_table, widget))
        model.dataChanged.connect(partial(self.update_total, widget))
        widget.setEditTriggers(set_edit_triggers)
        # Check for errors
        if model.lastError().isValid():
            self.controller.show_warning(model.lastError().text())
        # Attach model to table view
        widget.setModel(model)

        if hidde:
            self.refresh_table(widget)


    def refresh_table(self, widget):
        """ Refresh qTableView 'selected_rows' """
        
        widget.selectAll()
        selected_list = widget.selectionModel().selectedRows()
        widget.clearSelection()
        for i in range(0, len(selected_list)):
            row = selected_list[i].row()
            if str(widget.model().record(row).value('psector_id')) != utils_giswater.getWidgetText('psector_id'):
                widget.hideRow(i)
<|MERGE_RESOLUTION|>--- conflicted
+++ resolved
@@ -288,15 +288,10 @@
         utils_giswater.setChecked(self.dlg_psector_rapport.chk_csv, 
             self.controller.plugin_settings_value('psector_rapport_chk_csv'))
         if utils_giswater.getWidgetText(self.dlg_psector_rapport.txt_path) == 'null':
-<<<<<<< HEAD
             if 'nt' in sys.builtin_module_names:
                 plugin_dir = os.path.expanduser("~\Documents")
             else:
                 plugin_dir = os.path.expanduser("~")
-=======
-            plugin_dir = os.path.expanduser("~\Documents")
-
->>>>>>> 57844cfa
             utils_giswater.setWidgetText(self.dlg_psector_rapport.txt_path, plugin_dir)
 
         self.dlg_psector_rapport.setWindowFlags(Qt.WindowStaysOnTopHint)
