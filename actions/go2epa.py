"""
This file is part of Giswater 3
The program is free software: you can redistribute it and/or modify it under the terms of the GNU 
General Public License as published by the Free Software Foundation, either version 3 of the License, 
or (at your option) any later version.
"""
# -*- coding: utf-8 -*-
from qgis.core import Qgis, QgsApplication
from qgis.PyQt.QtCore import QDate, QStringListModel, QTime,  Qt, QRegExp
from qgis.PyQt.QtWidgets import QAbstractItemView, QWidget, QCheckBox, QDateEdit, QTimeEdit, QComboBox, QCompleter, \
    QFileDialog, QMessageBox
from qgis.PyQt.QtGui import QRegExpValidator

import csv
import json
import os
import re
import subprocess
import sys

from collections import OrderedDict
from functools import partial

from .. import utils_giswater
from .api_go2epa_options import Go2EpaOptions
from .api_parent import ApiParent
from .gw_task import GwTask
from .update_sql import UpdateSQL
from ..ui_manager import EpaResultCompareSelector, EpaResultManager, FileManager, HydrologySelector, Multirow_selector


class Go2Epa(ApiParent):

    def __init__(self, iface, settings, controller, plugin_dir):
        """ Class to control toolbar 'go2epa' """

        ApiParent.__init__(self, iface, settings, controller, plugin_dir)
        self.g2epa_opt = Go2EpaOptions(iface, settings, controller, plugin_dir)
        self.iterations = 0


    def set_project_type(self, project_type):
        self.project_type = project_type


    def go2epa(self):
        """ Button 23: Open form to set INP, RPT and project """

        self.imports_canceled = False
        # Create dialog
        self.dlg_go2epa = FileManager()
        self.load_settings(self.dlg_go2epa)
        self.load_user_values()
        if self.project_type in 'ws':
            self.dlg_go2epa.chk_export_subcatch.setVisible(False)

        # Check if user can use recursion or not
        go2epaiterative = self.settings.value('system_variables/go2epaiterative')
        if str(go2epaiterative) == "FALSE":
            self.dlg_go2epa.chk_recurrent.setVisible(False)
            self.dlg_go2epa.chk_recurrent.setChecked(False)

        self.dlg_go2epa.progressBar.setMaximum(0)
        self.dlg_go2epa.progressBar.setMinimum(0)
        self.show_widgets(False)

        # Set signals
        self.dlg_go2epa.chk_only_check.stateChanged.connect(partial(self.active_recurrent))
        self.dlg_go2epa.chk_recurrent.stateChanged.connect(partial(self.recurrent))
        self.dlg_go2epa.txt_result_name.textChanged.connect(partial(self.check_result_id))
        self.dlg_go2epa.btn_file_inp.clicked.connect(self.go2epa_select_file_inp)
        self.dlg_go2epa.btn_file_rpt.clicked.connect(self.go2epa_select_file_rpt)
        self.dlg_go2epa.btn_accept.clicked.connect(self.go2epa_accept)
        self.dlg_go2epa.btn_cancel.clicked.connect(partial(self.cancel_imports))
        self.dlg_go2epa.btn_cancel.clicked.connect(partial(self.close_dialog, self.dlg_go2epa))
        self.dlg_go2epa.rejected.connect(partial(self.close_dialog, self.dlg_go2epa))
        self.dlg_go2epa.btn_options.clicked.connect(self.epa_options)

        if self.project_type == 'ws':
            self.dlg_go2epa.btn_hs_ds.setText("Dscenario Selector")
            tableleft = "cat_dscenario"
            tableright = "inp_selector_dscenario"
            field_id_left = "dscenario_id"
            field_id_right = "dscenario_id"

            self.dlg_go2epa.btn_hs_ds.clicked.connect(
                partial(self.sector_selection, tableleft, tableright, field_id_left, field_id_right, aql=""))

        elif self.project_type == 'ud':
            self.dlg_go2epa.btn_hs_ds.setText("Hydrology selector")
            self.dlg_go2epa.btn_hs_ds.clicked.connect(self.ud_hydrology_selector)

        # Check OS and enable/disable checkbox execute EPA software
        if sys.platform != "win32":
            utils_giswater.setChecked(self.dlg_go2epa, self.dlg_go2epa.chk_exec, False)
            self.dlg_go2epa.chk_exec.setEnabled(False)
            self.dlg_go2epa.chk_exec.setText('Execute EPA software (Runs only on Windows)')


        self.set_completer_result(self.dlg_go2epa.txt_result_name, 'v_ui_rpt_cat_result', 'result_id')

        # Open dialog
        self.open_dialog(self.dlg_go2epa)


    def cancel_imports(self):

        self.counter = self.iterations
        self.imports_canceled = True


    def active_recurrent(self, state):

        if state == 2:  # Checked
            self.dlg_go2epa.chk_recurrent.setEnabled(True)
        elif state == 0:  # UnChecked
            self.dlg_go2epa.chk_recurrent.setEnabled(False)
            utils_giswater.setChecked(self.dlg_go2epa, self.dlg_go2epa.chk_recurrent, False)
            self.recurrent(0)


    def recurrent(self, state):

        if state == 0:
            utils_giswater.setChecked(self.dlg_go2epa, self.dlg_go2epa.chk_export, False)
            utils_giswater.setChecked(self.dlg_go2epa, self.dlg_go2epa.chk_export_subcatch, False)
            utils_giswater.setChecked(self.dlg_go2epa, self.dlg_go2epa.chk_exec, False)
            utils_giswater.setChecked(self.dlg_go2epa, self.dlg_go2epa.chk_import_result, False)
            self.dlg_go2epa.chk_export.setEnabled(True)
            self.dlg_go2epa.chk_export_subcatch.setEnabled(True)
            self.dlg_go2epa.chk_exec.setEnabled(True)
            self.dlg_go2epa.chk_import_result.setEnabled(True)
        elif state == 2:
            msg = ("You have activated the iterative functionality. It will take a lot of time. Check iterative "
                   "function is well configured and your python console is open. Would you like to contiue?")
            title = "Activate iterative"
            answer = self.controller.ask_question(msg, title)
            if answer:
                utils_giswater.setChecked(self.dlg_go2epa, self.dlg_go2epa.chk_export, True)
                utils_giswater.setChecked(self.dlg_go2epa, self.dlg_go2epa.chk_export_subcatch, True)
                utils_giswater.setChecked(self.dlg_go2epa, self.dlg_go2epa.chk_exec, True)
                utils_giswater.setChecked(self.dlg_go2epa, self.dlg_go2epa.chk_import_result, True)
                self.dlg_go2epa.chk_export.setEnabled(False)
                self.dlg_go2epa.chk_export_subcatch.setEnabled(False)
                self.dlg_go2epa.chk_exec.setEnabled(False)
                self.dlg_go2epa.chk_import_result.setEnabled(False)
            else:
                utils_giswater.setChecked(self.dlg_go2epa, self.dlg_go2epa.chk_recurrent, False)
                self.dlg_go2epa.chk_recurrent.setCheckState(0)



    def check_inp_chk(self, file_inp):

        if file_inp is None:
            msg = "Select valid INP file"
            self.controller.show_warning(msg, parameter=str(file_inp))
            return False


    def check_rpt(self):

        file_inp = utils_giswater.getWidgetText(self.dlg_go2epa, self.dlg_go2epa.txt_file_inp)
        file_rpt = utils_giswater.getWidgetText(self.dlg_go2epa, self.dlg_go2epa.txt_file_rpt)

        # Control execute epa software
        if utils_giswater.isChecked(self.dlg_go2epa, self.dlg_go2epa.chk_exec):
            if self.check_inp_chk(file_inp) is False:
                return False

            if file_rpt is None:
                msg = "Select valid RPT file"
                self.controller.show_warning(msg, parameter=str(file_rpt))
                return False

            if not utils_giswater.isChecked(self.dlg_go2epa, self.dlg_go2epa.chk_export):
                if not os.path.exists(file_inp):
                    msg = "File INP not found"
                    self.controller.show_warning(msg, parameter=str(file_rpt))
                    return False


    def check_fields(self):

        file_inp = utils_giswater.getWidgetText(self.dlg_go2epa, self.dlg_go2epa.txt_file_inp)
        file_rpt = utils_giswater.getWidgetText(self.dlg_go2epa, self.dlg_go2epa.txt_file_rpt)
        result_name = utils_giswater.getWidgetText(self.dlg_go2epa, self.dlg_go2epa.txt_result_name, False, False)

        # Control export INP
        if utils_giswater.isChecked(self.dlg_go2epa, self.dlg_go2epa.chk_export):
            if self.check_inp_chk(file_inp) is False:
                return False

        # Control execute epa software
        if self.check_rpt() is False:
            return False

        # Control import result
        if utils_giswater.isChecked(self.dlg_go2epa, self.dlg_go2epa.chk_import_result):
            if file_rpt is None:
                msg = "Select valid RPT file"
                self.controller.show_warning(msg, parameter=str(file_rpt))
                return False
            if not utils_giswater.isChecked(self.dlg_go2epa, self.dlg_go2epa.chk_exec):
                if not os.path.exists(file_rpt):
                    msg = "File RPT not found"
                    self.controller.show_warning(msg, parameter=str(file_rpt))
                    return False
            else:
                if self.check_rpt() is False:
                    return False

        # Control result name
        if result_name == '':
            self.dlg_go2epa.txt_result_name.setStyleSheet("border: 1px solid red")
            msg = "This parameter is mandatory. Please, set a value"
            self.controller.show_details(msg, title="Rpt fail", inf_text=None)
            return False

        sql = (f"SELECT result_id FROM rpt_cat_result "
               f"WHERE result_id = '{result_name}' LIMIT 1")
        row = self.controller.get_row(sql)
        if row:
            msg = "Result name already exists, do you want overwrite?"
            answer = self.controller.ask_question(msg, title="Alert")
            if not answer:
                return False

        return True


    def go2epa_sector_selector(self):

        tableleft = "sector"
        tableright = "inp_selector_sector"
        field_id_left = "sector_id"
        field_id_right = "sector_id"
        aql = f" AND sector_id != 0"
        self.sector_selection(tableleft, tableright, field_id_left, field_id_right, aql)


    def load_user_values(self):
        """ Load QGIS settings related with file_manager """

        cur_user = self.controller.get_current_user()

        self.dlg_go2epa.txt_result_name.setMaxLength(16)
        self.result_name = self.controller.plugin_settings_value('go2epa_RESULT_NAME' + cur_user)
        self.dlg_go2epa.txt_result_name.setText(self.result_name)
        self.file_inp = self.controller.plugin_settings_value('go2epa_FILE_INP' + cur_user)
        self.dlg_go2epa.txt_file_inp.setText(self.file_inp)
        self.file_rpt = self.controller.plugin_settings_value('go2epa_FILE_RPT' + cur_user)
        self.dlg_go2epa.txt_file_rpt.setText(self.file_rpt)

        value = self.controller.plugin_settings_value('go2epa_chk_NETWORK_GEOM' + cur_user)
        if str(value) == 'true':
            utils_giswater.setChecked(self.dlg_go2epa, self.dlg_go2epa.chk_only_check, True)
        value = self.controller.plugin_settings_value('go2epa_chk_RECURSIVE' + cur_user)
        if str(value) == 'true':
            utils_giswater.setChecked(self.dlg_go2epa, self.dlg_go2epa.chk_recurrent, True)
        value = self.controller.plugin_settings_value('go2epa_chk_INP' + cur_user)
        if str(value) == 'true':
            utils_giswater.setChecked(self.dlg_go2epa, self.dlg_go2epa.chk_export, True)
        value = self.controller.plugin_settings_value('go2epa_chk_UD' + cur_user)
        if str(value) == 'true':
            utils_giswater.setChecked(self.dlg_go2epa, self.dlg_go2epa.chk_export_subcatch, True)
        value = self.controller.plugin_settings_value('go2epa_chk_EPA' + cur_user)
        if str(value) == 'true':
            utils_giswater.setChecked(self.dlg_go2epa, self.dlg_go2epa.chk_exec, True)
        value = self.controller.plugin_settings_value('go2epa_chk_RPT' + cur_user)
        if str(value) == 'true':
            utils_giswater.setChecked(self.dlg_go2epa, self.dlg_go2epa.chk_import_result, True)


    def save_user_values(self):
        """ Save QGIS settings related with file_manager """

        cur_user = self.controller.get_current_user()
        self.controller.plugin_settings_set_value('go2epa_RESULT_NAME' + cur_user,
            utils_giswater.getWidgetText(self.dlg_go2epa, 'txt_result_name', return_string_null=False))
        self.controller.plugin_settings_set_value('go2epa_FILE_INP' + cur_user,
            utils_giswater.getWidgetText(self.dlg_go2epa, 'txt_file_inp', return_string_null=False))
        self.controller.plugin_settings_set_value('go2epa_FILE_RPT' + cur_user,
            utils_giswater.getWidgetText(self.dlg_go2epa, 'txt_file_rpt', return_string_null=False))
        self.controller.plugin_settings_set_value('go2epa_chk_NETWORK_GEOM' + cur_user,
            utils_giswater.isChecked(self.dlg_go2epa, self.dlg_go2epa.chk_only_check))
        self.controller.plugin_settings_set_value('go2epa_chk_RECURSIVE' + cur_user,
            utils_giswater.isChecked(self.dlg_go2epa, self.dlg_go2epa.chk_recurrent))
        self.controller.plugin_settings_set_value('go2epa_chk_INP' + cur_user,
            utils_giswater.isChecked(self.dlg_go2epa, self.dlg_go2epa.chk_export))
        self.controller.plugin_settings_set_value('go2epa_chk_UD' + cur_user,
            utils_giswater.isChecked(self.dlg_go2epa, self.dlg_go2epa.chk_export_subcatch))
        self.controller.plugin_settings_set_value('go2epa_chk_EPA' + cur_user,
            utils_giswater.isChecked(self.dlg_go2epa, self.dlg_go2epa.chk_exec))
        self.controller.plugin_settings_set_value('go2epa_chk_RPT' + cur_user,
            utils_giswater.isChecked(self.dlg_go2epa, self.dlg_go2epa.chk_import_result))
        

    def sector_selection(self, tableleft, tableright, field_id_left, field_id_right, aql=""):
        """ Load the tables in the selection form """

        dlg_psector_sel = Multirow_selector('dscenario')
        self.load_settings(dlg_psector_sel)
        dlg_psector_sel.btn_ok.clicked.connect(dlg_psector_sel.close)
        if tableleft == 'sector':
            dlg_psector_sel.setWindowTitle(" Sector selector")
            utils_giswater.setWidgetText(dlg_psector_sel, dlg_psector_sel.lbl_filter,
                                         self.controller.tr('Filter by: Sector name', context_name='labels'))
            utils_giswater.setWidgetText(dlg_psector_sel, dlg_psector_sel.lbl_unselected,
                                         self.controller.tr('Unselected sectors', context_name='labels'))
            utils_giswater.setWidgetText(dlg_psector_sel, dlg_psector_sel.lbl_selected,
                                         self.controller.tr('Selected sectors', context_name='labels'))
        if tableleft == 'cat_dscenario':
            dlg_psector_sel.setWindowTitle(" Dscenario selector")
            utils_giswater.setWidgetText(dlg_psector_sel, dlg_psector_sel.lbl_filter,
                                         self.controller.tr('Filter by: Dscenario name', context_name='labels'))
            utils_giswater.setWidgetText(dlg_psector_sel, dlg_psector_sel.lbl_unselected,
                                         self.controller.tr('Unselected dscenarios', context_name='labels'))
            utils_giswater.setWidgetText(dlg_psector_sel, dlg_psector_sel.lbl_selected,
                                         self.controller.tr('Selected dscenarios', context_name='labels'))

        self.multi_row_selector(dlg_psector_sel, tableleft, tableright, field_id_left, field_id_right, aql=aql)
        
        self.open_dialog(dlg_psector_sel)


    def epa_options(self):
        """ Open dialog api_epa_options.ui.ui """

        self.g2epa_opt.go2epa_options()
        return


    def ud_hydrology_selector(self):
        """ Dialog hydrology_selector.ui """

        self.dlg_hydrology_selector = HydrologySelector()
        self.load_settings(self.dlg_hydrology_selector)

        self.dlg_hydrology_selector.btn_accept.clicked.connect(self.save_hydrology)
        self.dlg_hydrology_selector.hydrology.currentIndexChanged.connect(self.update_labels)
        self.dlg_hydrology_selector.txt_name.textChanged.connect(
            partial(self.filter_cbx_by_text, "cat_hydrology", self.dlg_hydrology_selector.txt_name,
                    self.dlg_hydrology_selector.hydrology))

        sql = "SELECT DISTINCT(name), hydrology_id FROM cat_hydrology ORDER BY name"
        rows = self.controller.get_rows(sql)
        if not rows:
            message = "Any data found in table"
            self.controller.show_warning(message, parameter='cat_hydrology')
            return False

        utils_giswater.set_item_data(self.dlg_hydrology_selector.hydrology, rows)

        sql = ("SELECT DISTINCT(t1.name) FROM cat_hydrology AS t1 "
               "INNER JOIN inp_selector_hydrology AS t2 ON t1.hydrology_id = t2.hydrology_id "
               "WHERE t2.cur_user = current_user")
        row = self.controller.get_row(sql)
        if row:
            utils_giswater.setWidgetText(self.dlg_hydrology_selector, self.dlg_hydrology_selector.hydrology, row[0])
        else:
            utils_giswater.setWidgetText(self.dlg_hydrology_selector, self.dlg_hydrology_selector.hydrology, 0)

        self.update_labels()
        self.open_dialog(self.dlg_hydrology_selector)


    def save_hydrology(self):

        hydrology_id = utils_giswater.get_item_data(self.dlg_hydrology_selector, self.dlg_hydrology_selector.hydrology, 1)
        sql = ("SELECT cur_user FROM inp_selector_hydrology "
               "WHERE cur_user = current_user")
        row = self.controller.get_row(sql)
        if row:
            sql = (f"UPDATE inp_selector_hydrology "
                   f"SET hydrology_id = {hydrology_id} "
                   f"WHERE cur_user = current_user")
        else:
            sql = (f"INSERT INTO inp_selector_hydrology (hydrology_id, cur_user) "
                   f"VALUES('{hydrology_id}', current_user)")
        self.controller.execute_sql(sql)

        message = "Values has been update"
        self.controller.show_info(message)
        self.close_dialog(self.dlg_hydrology_selector)


    def update_labels(self):
        """ Show text in labels from SELECT """

        sql = (f"SELECT infiltration, text FROM cat_hydrology"
               f" WHERE name = '{self.dlg_hydrology_selector.hydrology.currentText()}'")
        row = self.controller.get_row(sql)
        if row is not None:
            utils_giswater.setText(self.dlg_hydrology_selector, self.dlg_hydrology_selector.infiltration, row[0])
            utils_giswater.setText(self.dlg_hydrology_selector, self.dlg_hydrology_selector.descript, row[1])


    def filter_cbx_by_text(self, tablename, widgettxt, widgetcbx):

        sql = (f"SELECT DISTINCT(name), hydrology_id FROM {tablename}"
               f" WHERE name LIKE '%{widgettxt.text()}%'"
               f" ORDER BY name ")
        rows = self.controller.get_rows(sql)
        if not rows:
            message = "Check the table 'cat_hydrology' "
            self.controller.show_warning(message)
            return False
        utils_giswater.set_item_data(widgetcbx, rows)
        self.update_labels()


    def go2epa_select_file_inp(self):
        """ Select INP file """

        self.file_inp = utils_giswater.getWidgetText(self.dlg_go2epa, self.dlg_go2epa.txt_file_inp)
        # Set default value if necessary
        if self.file_inp is None or self.file_inp == '':
            self.file_inp = self.plugin_dir

        # Get directory of that file
        folder_path = os.path.dirname(self.file_inp)
        if not os.path.exists(folder_path):
            folder_path = os.path.dirname(__file__)
        os.chdir(folder_path)
        message = self.controller.tr("Select INP file")
        self.file_inp, filter_ = QFileDialog.getSaveFileName(None, message, "", '*.inp')
        utils_giswater.setWidgetText(self.dlg_go2epa, self.dlg_go2epa.txt_file_inp, self.file_inp)


    def go2epa_select_file_rpt(self):
        """ Select RPT file """

        # Set default value if necessary
        if self.file_rpt is None or self.file_rpt == '':
            self.file_rpt = self.plugin_dir

        # Get directory of that file
        folder_path = os.path.dirname(self.file_rpt)
        if not os.path.exists(folder_path):
            folder_path = os.path.dirname(__file__)
        os.chdir(folder_path)
        message = self.controller.tr("Select RPT file")
        self.file_rpt, filter_ = QFileDialog.getSaveFileName(None, message, "", '*.rpt')
        utils_giswater.setWidgetText(self.dlg_go2epa, self.dlg_go2epa.txt_file_rpt, self.file_rpt)


    def insert_into_inp(self, folder_path=None, all_rows=None):

        progress = 0
        # sys.stdout.flush()
        self.dlg_go2epa.progressBar.setFormat("The INP file is begin exported...")
        self.dlg_go2epa.progressBar.setAlignment(Qt.AlignCenter)
        self.dlg_go2epa.progressBar.setValue(progress)
        # self.show_widgets(True)
        row_count = sum(1 for rows in all_rows)  # @UnusedVariable
        self.dlg_go2epa.progressBar.setMaximum(row_count)
        file1 = open(folder_path, "w")
        for row in all_rows:
            progress += 1
            self.dlg_go2epa.progressBar.setValue(progress)
            if 'text' in row and row['text'] is not None:
                line = row['text'].rstrip() + "\n"
                file1.write(line)

        file1.close()
        del file1


    def insert_rpt_into_db(self, folder_path=None):

        _file = open(folder_path, "r+")
        full_file = _file.readlines()
        progress = 0
        self.dlg_go2epa.progressBar.setFormat("The RPT file is begin imported...")
        self.dlg_go2epa.progressBar.setAlignment(Qt.AlignCenter)
        self.dlg_go2epa.progressBar.setValue(progress)

        # Create dict with sources
        sql = (f"SELECT tablename, target FROM sys_csv2pg_config "
               f"WHERE pg2csvcat_id = '11';")
        rows = self.controller.get_rows(sql)
        sources = {}
        for row in rows:
            aux = row[1].replace('{','').replace('}', '')
            item = aux.split(',')
            for i in item:
                sources[i.strip()]=row[0].strip()

        # While we don't find a match with the source, source and csv40 must be null
        source = "null"
        csv40 = "null"
        sql = ""
        row_count = sum(1 for rows in full_file)  # @UnusedVariable
        self.dlg_go2epa.progressBar.setMaximum(row_count)
        self.task_rpt_to_db = GwTask('Import RPT to database')
        QgsApplication.taskManager().addTask(self.task_rpt_to_db)
        for line_number, row in enumerate(full_file):
            self.task_rpt_to_db.setProgress((line_number * 100) / row_count)
            progress += 1
            self.dlg_go2epa.progressBar.setValue(progress)
            if '**' in row or '--' in row:
                continue

            row = row.rstrip()
            dirty_list = row.split(' ')

            # Clean unused items
            for x in range(len(dirty_list) - 1, -1, -1):
                if dirty_list[x] == '':
                    dirty_list.pop(x)

            sp_n = []
            if len(dirty_list) > 0:
                for x in range(0, len(dirty_list)):
                    if bool(re.search('[0-9][-]\d{1,2}[.]]*', str(dirty_list[x]))):
                        # when -> 0.00-2.56e+007-2.56e+007 cut into -> 0.00 -2.56e+007 -2.56e+007

                        # sp_n.append(dirty_list[x][:4])
                        # sp_n.append(dirty_list[x][4:14])
                        # sp_n.append(dirty_list[x][14:])

                        last_index = 0
                        for i, c in enumerate(dirty_list[x]):
                            if "-" == c:
                                aux = dirty_list[x][last_index:i]
                                last_index = i
                                sp_n.append(aux)
                        aux = dirty_list[x][last_index:i]
                        sp_n.append(aux)

                    elif bool(re.search('(\d\..*\.\d)', str(dirty_list[x]))):
                        # when -> 0.00859373.7500
                        if 'Version' not in dirty_list and 'VERSION' not in dirty_list:
                            self.controller.log_info(f"Error near line {line_number+1} -> {dirty_list}")
                            message = ("The rpt file has a heavy inconsistency. As a result it's not posible to import it. " 
                                  "Columns are overlaped one againts other, this is a not valid simulation. " 
                                  "Please ckeck and fix it before continue")
                            self.controller.show_message(message, 1)
                            _file.close()
                            del _file
                            return False
                    else:
                        sp_n.append(dirty_list[x])

            # Find strings into dict and set source column
            for k, v in sources.items():
                try:
                    if k in (f'{sp_n[0]} {sp_n[1]}', f'{sp_n[0]}'):
                        source = "'" + v + "'"
                        _time = re.compile('^([012]?[0-9]|2[0-3]):[0-5][0-9]:[0-5][0-9]$')
                        if _time.search(sp_n[3]):
                            csv40 = "'" + sp_n[3] + "'"
                except IndexError:
                    pass
                except Exception as e:
                    self.controller.log_info(type(e).__name__)

            if len(sp_n) > 0:
                sql += f"INSERT INTO temp_csv2pg (csv2pgcat_id, source, csv40, "
                values = f"VALUES(11, {source}, {csv40}, "
                for x in range(0, len(sp_n)):
                    if "''" not in sp_n[x]:
                        sql += f"csv{x + 1}, "
                        value = "'" + sp_n[x].strip().replace("\n", "") + "', "
                        values += value.replace("''", "null")
                    else:
                        sql += f"csv{x + 1}, "
                        values = "VALUES(null, "
                sql = sql[:-2] + ") "
                values = values[:-2] + ");\n"
                sql += values
            if progress % 500 == 0:
                self.controller.execute_sql(sql)
                sql = ""
        if sql != "":
            self.controller.execute_sql(sql)

        _file.close()
        del _file
        return True


    def show_widgets(self, visible=False):
        self.dlg_go2epa.progressBar.setVisible(visible)
        self.dlg_go2epa.lbl_counter.setVisible(visible)


    def go2epa_accept(self):
        """ Save INP, RPT and result name into GSW file """
        # Save user values
        self.save_user_values()
        
        self.dlg_go2epa.txt_infolog.clear()
        self.dlg_go2epa.txt_file_rpt.setStyleSheet(None)
        status = self.check_fields()
        if status is False:
            return

        # Get widgets values
        self.result_name = utils_giswater.getWidgetText(self.dlg_go2epa, self.dlg_go2epa.txt_result_name, False, False)
        net_geom = utils_giswater.isChecked(self.dlg_go2epa, self.dlg_go2epa.chk_only_check)
        export_inp = utils_giswater.isChecked(self.dlg_go2epa, self.dlg_go2epa.chk_export)
        export_subcatch = utils_giswater.isChecked(self.dlg_go2epa, self.dlg_go2epa.chk_export_subcatch)
        self.file_inp = utils_giswater.getWidgetText(self.dlg_go2epa, self.dlg_go2epa.txt_file_inp)
        exec_epa = utils_giswater.isChecked(self.dlg_go2epa, self.dlg_go2epa.chk_exec)
        self.file_rpt = utils_giswater.getWidgetText(self.dlg_go2epa, self.dlg_go2epa.txt_file_rpt)
        import_result = utils_giswater.isChecked(self.dlg_go2epa, self.dlg_go2epa.chk_import_result)
        is_iterative = utils_giswater.isChecked(self.dlg_go2epa, self.dlg_go2epa.chk_recurrent)

        # Check for sector selector
        if export_inp:
            sql = "SELECT sector_id FROM inp_selector_sector LIMIT 1"
            row = self.controller.get_row(sql)
            if row is None:
                msg = "You need to select some sector"
                msg_box = QMessageBox()
                msg_box.setIcon(3)
                msg_box.setWindowTitle("Warning")
                msg_box.setText(msg)
                msg_box.setWindowFlags(Qt.WindowStaysOnTopHint)
                msg_box.exec_()
                return

        # Set file to execute
        if self.project_type in 'ws':
            opener = self.plugin_dir + "/epa/ws_epanet20012.exe"
        elif self.project_type in 'ud':
            opener = self.plugin_dir + "/epa/ud_swmm50022.exe"

        self.show_widgets(True)

        counter = 0

        extras = '"iterative":"off"'
        if is_iterative:
            extras = '"iterative":"start"'
        extras += f', "resultId":"{self.result_name}"'
        extras += f', "useNetworkGeom":"{net_geom}"'
        extras += f', "dumpSubcatch":"{export_subcatch}"'
        body = self.create_body(extras=extras)

        # Start process
        _continue = True
        while _continue:
            if self.imports_canceled:
                break

            complet_result = self.controller.get_json('gw_fct_pg2epa_main', body, log_sql=True, commit=True)
            if not complet_result:
                self.controller.show_warning("NOT ROW FOR: " + sql)
                message = "Export failed"
                self.controller.show_info_box(message)
                return
<<<<<<< HEAD
            steps = f"{counter}/{complet_result['steps']}"
            utils_giswater.setWidgetText(self.dlg_go2epa, self.dlg_go2epa.lbl_counter, steps)
            counter += 1
            print(f"{counter}:{complet_result['steps']}:{complet_result['continue']}")
=======

            steps = f"{counter}/{complet_result['steps']}"
            utils_giswater.setWidgetText(self.dlg_go2epa, self.dlg_go2epa.lbl_counter, steps)
            counter += 1
            self.controller.log_info(f"{counter}:{complet_result['steps']}:{complet_result['continue']}")
>>>>>>> 030fa9ca
            _continue = False
            common_msg = ""
            message = None
            if str(complet_result['continue']).lower() == 'true':
                _continue = True

            # Export to inp file
            if export_inp is True:
                if complet_result['status'] == "Accepted":
                    self.add_layer.add_temp_layer(self.dlg_go2epa, complet_result['body']['data'], 'INP results', True, True, 1, False)

                # Get values from complet_result['body']['file'] and insert into INP file
                if 'file' not in complet_result['body']:
                    self.show_widgets(False)
                    return
                self.insert_into_inp(self.file_inp, complet_result['body']['file'])
                message = complet_result['message']['text']
                common_msg += "Export INP finished. "

            # Execute epa
            if exec_epa is True:
                if self.file_rpt == "null":
                    message = "You have to set this parameter"
                    self.controller.show_warning(message, parameter="RPT file")
                    self.show_widgets(False)
                    return

                msg = "INP file not found"
                if self.file_inp is not None:
                    if not os.path.exists(self.file_inp):
                        self.controller.show_warning(msg, parameter=str(self.file_inp))
                        return
                else:
                    self.controller.show_warning(msg, parameter=str(self.file_inp))
                    return

                self.dlg_go2epa.progressBar.setMaximum(0)
                self.dlg_go2epa.progressBar.setMinimum(0)
                self.dlg_go2epa.progressBar.setFormat("Epa software is running...")
                self.dlg_go2epa.progressBar.setAlignment(Qt.AlignCenter)

                subprocess.call([opener, self.file_inp, self.file_rpt], shell=False)
                common_msg += "EPA model finished. "

            # Import to DB
            if import_result is True:
                if os.path.exists(self.file_rpt):

                    # delete previous values of user on temp table
                    sql = ("DELETE FROM temp_csv2pg "
                           "WHERE user_name = current_user AND csv2pgcat_id = 11")
                    self.controller.execute_sql(sql)

                    # Importing file to temporal table
                    status = self.insert_rpt_into_db(self.file_rpt)
                    if not status:
                        self.show_widgets(False)
                        self.check_result_id()
                        return

                    # Call function gw_fct_rpt2pg_main
                    function_name = 'gw_fct_rpt2pg_main'
                    extras = '"iterative":"disabled"'
                    if is_iterative and _continue:
                        extras = '"iterative":"enabled"'
                    extras += f', "resultId":"{self.result_name}"'
                    extras += f', "currentStep":"{counter}"'
                    extras += f', "continue":"{_continue}"'
                    body = self.create_body(extras=extras)
                    sql = f"SELECT {function_name}({body})::text"
                    row = self.controller.get_row(sql)
                    if not row or row[0] is None:
                        self.controller.show_warning("NOT ROW FOR: " + sql)
                        message = "Import failed"
                        self.controller.show_info_box(message)
                        return
                    else:
                        rpt_result = [json.loads(row[0], object_pairs_hook=OrderedDict)]
                        if 'status' in rpt_result[0]:
                            if rpt_result[0]['status'] == "Accepted":
                                if 'body' in rpt_result[0]:
                                    if 'data' in rpt_result[0]['body']:
                                        self.add_layer.add_temp_layer(self.dlg_go2epa, rpt_result[0]['body']['data'], 'RPT results', True, True, 1, False)
                        message = rpt_result[0]['message']['text']

                    # final message
                    common_msg += "Import RPT finished."
                else:
                    msg = "Can't export rpt, File not found"
                    self.controller.show_warning(msg, parameter=self.file_rpt)

            # Create new body for next iteration
            extras = '"iterative":"ongoing"'
            extras += f', "resultId":"{self.result_name}"'
            extras += f', "useNetworkGeom":"{net_geom}"'
            extras += f', "dumpSubcatch":"{export_subcatch}"'
            body = self.create_body(extras=extras)

        if common_msg != "" and self.imports_canceled is False:
            self.controller.show_info(common_msg)
        if message is not None and self.imports_canceled is False:
            self.controller.show_info_box(message)


        self.show_widgets(False)
        self.check_result_id()


    def set_completer_result(self, widget, viewname, field_name):
        """ Set autocomplete of widget 'feature_id'
            getting id's from selected @viewname
        """

        result_name = utils_giswater.getWidgetText(self.dlg_go2epa, self.dlg_go2epa.txt_result_name)

        # Adding auto-completion to a QLineEdit
        self.completer = QCompleter()
        self.completer.setCaseSensitivity(Qt.CaseInsensitive)
        widget.setCompleter(self.completer)
        model = QStringListModel()

        sql = f"SELECT {field_name} FROM {viewname}"
        rows = self.controller.get_rows(sql)

        if rows:
            for i in range(0, len(rows)):
                aux = rows[i]
                rows[i] = str(aux[0])

            model.setStringList(rows)
            self.completer.setModel(model)
            if result_name in rows:
                self.dlg_go2epa.chk_only_check.setEnabled(True)


    def check_result_id(self):
        """ Check if selected @result_id already exists """

        result_id = utils_giswater.getWidgetText(self.dlg_go2epa, self.dlg_go2epa.txt_result_name)
        sql = (f"SELECT result_id FROM v_ui_rpt_cat_result"
               f" WHERE result_id = '{result_id}'")
        row = self.controller.get_row(sql)
        if not row:
            self.dlg_go2epa.chk_only_check.setChecked(False)
            self.dlg_go2epa.chk_only_check.setEnabled(False)
        else:
            self.dlg_go2epa.chk_only_check.setEnabled(True)


    def check_data(self):
        """ Check data executing function 'gw_fct_pg2epa' """

        sql = f"SELECT gw_fct_pg2epa('{self.project_name}', 'True');"
        row = self.controller.get_row(sql)
        if not row:
            return False

        if row[0] > 0:
            message = ("It is not possible to execute the epa model."
                       "There are errors on your project. Review it!")
            sql_details = (f"SELECT table_id, column_id, error_message"
                           f" FROM audit_check_data"
                           f" WHERE fprocesscat_id = 14 AND result_id = '{self.project_name}'")
            inf_text = "For more details execute query:\n" + sql_details
            title = "Execute epa model"
            self.controller.show_info_box(message, title, inf_text, parameter=row[0])
            self.csv_audit_check_data("audit_check_data", "audit_check_data_log.csv")
            return False

        else:
            message = "Data is ok. You can try to generate the INP file"
            title = "Execute epa model"
            self.controller.show_info_box(message, title)
            return True


    def csv_audit_check_data(self, tablename, filename):

        # Get columns name in order of the table
        rows = self.controller.get_columns_list(tablename)
        if not rows:
            message = "Table not found"
            self.controller.show_warning(message, parameter=tablename)
            return

        columns = []
        for i in range(0, len(rows)):
            column_name = rows[i]
            columns.append(str(column_name[0]))
        sql = (f"SELECT table_id, column_id, error_message"
               f" FROM {tablename}"
               f" WHERE fprocesscat_id = 14 AND result_id = '{self.project_name}'")
        rows = self.controller.get_rows(sql)
        if not rows:
            message = "No records found with selected 'result_id'"
            self.controller.show_warning(message, parameter=self.project_name)
            return

        all_rows = []
        all_rows.append(columns)
        for i in rows:
            all_rows.append(i)
        path = self.controller.get_log_folder() + filename
        try:
            with open(path, "w") as output:
                writer = csv.writer(output, lineterminator='\n')
                writer.writerows(all_rows)
            message = "File created successfully"
            self.controller.show_info(message, parameter=path)
        except IOError:
            message = "File cannot be created. Check if it is already opened"
            self.controller.show_warning(message, parameter=path)


    def save_file_parameters(self):
        """ Save INP, RPT and result name into GSW file """

        self.gsw_settings.setValue('FILE_INP', self.file_inp)
        self.gsw_settings.setValue('FILE_RPT', self.file_rpt)
        self.gsw_settings.setValue('RESULT_NAME', self.result_name)


    def go2epa_result_selector(self):
        """ Button 29: Epa result selector """

        # Create the dialog and signals
        self.dlg_go2epa_result = EpaResultCompareSelector()
        self.load_settings(self.dlg_go2epa_result)
        if self.project_type == 'ud':
            utils_giswater.remove_tab_by_tabName(self.dlg_go2epa_result.tabWidget, "tab_time")
        if self.project_type == 'ws':
            utils_giswater.remove_tab_by_tabName(self.dlg_go2epa_result.tabWidget, "tab_datetime")
        self.dlg_go2epa_result.btn_accept.clicked.connect(self.result_selector_accept)
        self.dlg_go2epa_result.btn_cancel.clicked.connect(partial(self.close_dialog, self.dlg_go2epa_result))
        self.dlg_go2epa_result.rejected.connect(partial(self.close_dialog, self.dlg_go2epa_result))

        # Set values from widgets of type QComboBox
        sql = ("SELECT DISTINCT(result_id), result_id "
               "FROM v_ui_rpt_cat_result ORDER BY result_id")
        rows = self.controller.get_rows(sql)
        utils_giswater.set_item_data(self.dlg_go2epa_result.rpt_selector_result_id, rows)
        rows = self.controller.get_rows(sql, add_empty_row=True)
        utils_giswater.set_item_data(self.dlg_go2epa_result.rpt_selector_compare_id, rows)

        if self.project_type == 'ws':

            sql = ("SELECT DISTINCT time, time FROM rpt_arc "
                   "WHERE result_id ILIKE '%%' ORDER BY time")
            rows = self.controller.get_rows(sql, add_empty_row=True)
            utils_giswater.set_item_data(self.dlg_go2epa_result.cmb_time_to_show, rows)
            utils_giswater.set_item_data(self.dlg_go2epa_result.cmb_time_to_compare, rows)

            self.dlg_go2epa_result.rpt_selector_result_id.currentIndexChanged.connect(partial(
                self.populate_time, self.dlg_go2epa_result.rpt_selector_result_id, self.dlg_go2epa_result.cmb_time_to_show))
            self.dlg_go2epa_result.rpt_selector_compare_id.currentIndexChanged.connect(partial(
                self.populate_time, self.dlg_go2epa_result.rpt_selector_compare_id, self.dlg_go2epa_result.cmb_time_to_compare))

        elif self.project_type == 'ud':

            # Populate GroupBox Selector date
            result_id = utils_giswater.get_item_data(self.dlg_go2epa_result, self.dlg_go2epa_result.rpt_selector_result_id, 0)
            sql = (f"SELECT DISTINCT(resultdate), resultdate FROM rpt_arc "
                   f"WHERE result_id = '{result_id}' "
                   f"ORDER BY resultdate")
            rows = self.controller.get_rows(sql)
            if rows is not None:
                utils_giswater.set_item_data(self.dlg_go2epa_result.cmb_sel_date, rows)
                selector_date = utils_giswater.get_item_data(self.dlg_go2epa_result, self.dlg_go2epa_result.cmb_sel_date, 0)
                sql = (f"SELECT DISTINCT(resulttime), resulttime FROM rpt_arc "
                       f"WHERE result_id = '{result_id}' "
                       f"AND resultdate = '{selector_date}' "
                       f"ORDER BY resulttime")
                rows = self.controller.get_rows(sql, add_empty_row=True)
                utils_giswater.set_item_data(self.dlg_go2epa_result.cmb_sel_time, rows)

            self.dlg_go2epa_result.rpt_selector_result_id.currentIndexChanged.connect(partial(self.populate_date_time,
                        self.dlg_go2epa_result.cmb_sel_date))

            self.dlg_go2epa_result.cmb_sel_date.currentIndexChanged.connect(partial(self.populate_time,
                                   self.dlg_go2epa_result.rpt_selector_result_id, self.dlg_go2epa_result.cmb_sel_time))


            # Populate GroupBox Selector compare
            result_id_to_comp = utils_giswater.get_item_data(self.dlg_go2epa_result,
                self.dlg_go2epa_result.rpt_selector_result_id, 0)
            sql = (f"SELECT DISTINCT(resultdate), resultdate FROM rpt_arc "
                   f"WHERE result_id = '{result_id_to_comp}' "
                   f"ORDER BY resultdate ")
            rows = self.controller.get_rows(sql)
            if rows is not None:
                utils_giswater.set_item_data(self.dlg_go2epa_result.cmb_com_date, rows)
                selector_cmp_date = utils_giswater.get_item_data(self.dlg_go2epa_result, self.dlg_go2epa_result.cmb_com_date, 0)
                sql = (f"SELECT DISTINCT(resulttime), resulttime FROM rpt_arc "
                       f"WHERE result_id = '{result_id_to_comp}' "
                       f"AND resultdate = '{selector_cmp_date}' "
                       f"ORDER BY resulttime")
                rows = self.controller.get_rows(sql, add_empty_row=True)
                utils_giswater.set_item_data(self.dlg_go2epa_result.cmb_com_time, rows)

            self.dlg_go2epa_result.rpt_selector_compare_id.currentIndexChanged.connect(partial(
                self.populate_date_time, self.dlg_go2epa_result.cmb_com_date))
            self.dlg_go2epa_result.cmb_com_date.currentIndexChanged.connect(partial(self.populate_time,
                self.dlg_go2epa_result.rpt_selector_compare_id, self.dlg_go2epa_result.cmb_com_time))

        # Get current data from tables 'rpt_selector_result' and 'rpt_selector_compare'
        sql = "SELECT result_id FROM rpt_selector_result"
        row = self.controller.get_row(sql)
        if row:
            utils_giswater.set_combo_itemData(self.dlg_go2epa_result.rpt_selector_result_id, row["result_id"], 0)
        sql = "SELECT result_id FROM rpt_selector_compare"
        row = self.controller.get_row(sql)
        if row:
            utils_giswater.set_combo_itemData(self.dlg_go2epa_result.rpt_selector_compare_id, row["result_id"], 0)

        # Open the dialog
        self.open_dialog(self.dlg_go2epa_result)


    def populate_date_time(self, combo_date):
        result_id = utils_giswater.get_item_data(self.dlg_go2epa_result, self.dlg_go2epa_result.rpt_selector_result_id,0)
        sql = (f"SELECT DISTINCT(resultdate), resultdate FROM rpt_arc "
               f"WHERE result_id = '{result_id}' "
               f"ORDER BY resultdate")
        rows = self.controller.get_rows(sql)
        utils_giswater.set_item_data(combo_date, rows)

    def populate_time(self, combo_result, combo_time):
        """ Populate combo times """

        result_id = utils_giswater.get_item_data(self.dlg_go2epa_result, combo_result)
        if self.project_type == 'ws':
            field = "time"
        else:
            field = "resulttime"

        sql = (f"SELECT DISTINCT {field}, {field} "
               f"FROM rpt_arc "
               f"WHERE result_id ILIKE '{result_id}' "
               f"ORDER BY {field};")

        rows = self.controller.get_rows(sql, add_empty_row=True)
        utils_giswater.set_item_data(combo_time, rows)


    def result_selector_accept(self):
        """ Update current values to the table """

        # Set project user
        user = self.controller.get_project_user()

        # Delete previous values
        sql = (f"DELETE FROM rpt_selector_result WHERE cur_user = '{user}';\n"
               f"DELETE FROM rpt_selector_compare WHERE cur_user = '{user}';\n")
        if self.project_type == 'ws':
            sql += (f"DELETE FROM rpt_selector_hourly WHERE cur_user = '{user}';\n"
                    f"DELETE FROM rpt_selector_hourly_compare WHERE cur_user = '{user}';\n")
        if self.project_type == 'ud':
            sql += (f"DELETE FROM rpt_selector_timestep WHERE cur_user = '{user}';\n"
                    f"DELETE FROM rpt_selector_timestep_compare WHERE cur_user = '{user}';\n")
        self.controller.execute_sql(sql)

        # Get new values from widgets of type QComboBox
        rpt_selector_result_id = utils_giswater.get_item_data(self.dlg_go2epa_result, self.dlg_go2epa_result.rpt_selector_result_id)
        rpt_selector_compare_id = utils_giswater.get_item_data(self.dlg_go2epa_result, self.dlg_go2epa_result.rpt_selector_compare_id)
        if self.project_type == 'ws':
            time_to_show = utils_giswater.get_item_data(self.dlg_go2epa_result, self.dlg_go2epa_result.cmb_time_to_show)
            time_to_compare = utils_giswater.get_item_data(self.dlg_go2epa_result, self.dlg_go2epa_result.cmb_time_to_compare)

        elif self.project_type == 'ud':
            date_to_show = utils_giswater.get_item_data(self.dlg_go2epa_result, self.dlg_go2epa_result.cmb_sel_date)
            time_to_show = utils_giswater.get_item_data(self.dlg_go2epa_result, self.dlg_go2epa_result.cmb_sel_time)
            date_to_compare = utils_giswater.get_item_data(self.dlg_go2epa_result, self.dlg_go2epa_result.cmb_com_date)
            time_to_compare = utils_giswater.get_item_data(self.dlg_go2epa_result, self.dlg_go2epa_result.cmb_com_time)

        if rpt_selector_result_id not in (None, -1, ''):
            sql = (f"INSERT INTO rpt_selector_result (result_id, cur_user)"
                   f" VALUES ('{rpt_selector_result_id}', '{user}');\n")
            self.controller.execute_sql(sql)
        if rpt_selector_compare_id not in (None, -1, ''):
            sql = (f"INSERT INTO rpt_selector_compare (result_id, cur_user)"
                   f" VALUES ('{rpt_selector_compare_id}', '{user}');\n")
            self.controller.execute_sql(sql)
        if self.project_type == 'ws':
            if time_to_show not in (None, -1, ''):
                sql = (f"INSERT INTO rpt_selector_hourly(time, cur_user)"
                       f" VALUES ('{time_to_show}', '{user}');\n")
                self.controller.execute_sql(sql)
            if time_to_compare not in (None, -1, ''):
                sql = (f"INSERT INTO rpt_selector_hourly_compare(time, cur_user)"
                       f" VALUES ('{time_to_compare}', '{user}');\n")
                self.controller.execute_sql(sql)

        if self.project_type == 'ud':
            if date_to_show not in (None, -1, ''):
                sql = (f"INSERT INTO rpt_selector_timestep(resultdate, resulttime, cur_user)"
                       f" VALUES ('{date_to_show}', '{time_to_show}', '{user}');\n")
                self.controller.execute_sql(sql)
            if date_to_compare not in (None, -1, ''):
                sql = (f"INSERT INTO rpt_selector_timestep_compare(resultdate, resulttime, cur_user)"
                       f" VALUES ('{date_to_compare}', '{time_to_compare}', '{user}');\n")
                self.controller.execute_sql(sql)

        # Show message to user
        message = "Values has been updated"
        self.controller.show_info(message)
        self.close_dialog(self.dlg_go2epa_result)


    def go2epa_options_get_data(self, tablename, dialog):
        """ Get data from selected table """

        sql = f"SELECT * FROM {tablename}"
        row = self.controller.get_row(sql)
        if not row:
            message = "Any data found in table"
            self.controller.show_warning(message, parameter=tablename)
            return None

        # Iterate over all columns and populate its corresponding widget
        columns = []
        for i in range(0, len(row)):
            column_name = self.dao.get_column_name(i)
            widget = dialog.findChild(QWidget, column_name)
            widget_type = utils_giswater.getWidgetType(dialog, widget)
            if row[column_name] is not None:
                if widget_type is QCheckBox:
                    utils_giswater.setChecked(dialog, widget, row[column_name])
                elif widget_type is QComboBox:
                    utils_giswater.set_combo_itemData(widget, row[column_name], 0)
                elif widget_type is QDateEdit:
                    dateaux = row[column_name].replace('/', '-')
                    date = QDate.fromString(dateaux, 'dd-MM-yyyy')
                    utils_giswater.setCalendarDate(dialog, widget, date)
                elif widget_type is QTimeEdit:
                    timeparts = str(row[column_name]).split(':')
                    if len(timeparts) < 3:
                        timeparts.append("0")
                    days = int(timeparts[0]) / 24
                    hours = int(timeparts[0]) % 24
                    minuts = int(timeparts[1])
                    seconds = int(timeparts[2])
                    time = QTime(hours, minuts, seconds)
                    utils_giswater.setTimeEdit(dialog, widget, time)
                    utils_giswater.setText(dialog, column_name + "_day", days)
                else:
                    utils_giswater.setWidgetText(dialog, widget, str(row[column_name]))

            columns.append(column_name)

        return columns


    def go2epa_result_manager(self):
        """ Button 25: Epa result manager """

        # Create the dialog
        self.dlg_manager = EpaResultManager()
        self.load_settings(self.dlg_manager)

        # Manage widgets
        reg_exp = QRegExp("^[A-Za-z0-9_]{1,16}$")
        self.dlg_manager.txt_result_id.setValidator(QRegExpValidator(reg_exp))

        # Fill combo box and table view
        self.fill_combo_result_id()
        self.dlg_manager.tbl_rpt_cat_result.setSelectionBehavior(QAbstractItemView.SelectRows)
        self.fill_table(self.dlg_manager.tbl_rpt_cat_result, 'v_ui_rpt_cat_result')
        self.set_table_columns(self.dlg_manager, self.dlg_manager.tbl_rpt_cat_result, 'v_ui_rpt_cat_result')

        # Set signals
        self.dlg_manager.btn_delete.clicked.connect(partial(self.multi_rows_delete, self.dlg_manager.tbl_rpt_cat_result,
                                                            'rpt_cat_result', 'result_id'))
        self.dlg_manager.btn_close.clicked.connect(partial(self.close_dialog, self.dlg_manager))
        self.dlg_manager.rejected.connect(partial(self.close_dialog, self.dlg_manager))
        self.dlg_manager.txt_result_id.editTextChanged.connect(self.filter_by_result_id)

        # Open form
        self.open_dialog(self.dlg_manager)


    def fill_combo_result_id(self):

        sql = "SELECT result_id FROM v_ui_rpt_cat_result ORDER BY result_id"
        rows = self.controller.get_rows(sql)
        utils_giswater.fillComboBox(self.dlg_manager, self.dlg_manager.txt_result_id, rows)


    def filter_by_result_id(self):

        table = self.dlg_manager.tbl_rpt_cat_result
        widget_txt = self.dlg_manager.txt_result_id
        tablename = 'v_ui_rpt_cat_result'
        result_id = utils_giswater.getWidgetText(self.dlg_manager, widget_txt)
        if result_id != 'null':
            expr = f" result_id ILIKE '%{result_id}%'"
            # Refresh model with selected filter
            table.model().setFilter(expr)
            table.model().select()
        else:
            self.fill_table(table, tablename)


    def update_sql(self):
        usql = UpdateSQL(self.iface, self.settings, self.controller, self.plugin_dir)
        usql.init_sql()
<|MERGE_RESOLUTION|>--- conflicted
+++ resolved
@@ -652,18 +652,11 @@
                 message = "Export failed"
                 self.controller.show_info_box(message)
                 return
-<<<<<<< HEAD
-            steps = f"{counter}/{complet_result['steps']}"
-            utils_giswater.setWidgetText(self.dlg_go2epa, self.dlg_go2epa.lbl_counter, steps)
-            counter += 1
-            print(f"{counter}:{complet_result['steps']}:{complet_result['continue']}")
-=======
 
             steps = f"{counter}/{complet_result['steps']}"
             utils_giswater.setWidgetText(self.dlg_go2epa, self.dlg_go2epa.lbl_counter, steps)
             counter += 1
             self.controller.log_info(f"{counter}:{complet_result['steps']}:{complet_result['continue']}")
->>>>>>> 030fa9ca
             _continue = False
             common_msg = ""
             message = None
