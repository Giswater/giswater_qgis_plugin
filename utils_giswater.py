"""
This file is part of Giswater 3.1
The program is free software: you can redistribute it and/or modify it under the terms of the GNU 
General Public License as published by the Free Software Foundation, either version 3 of the License, 
or (at your option) any later version.
"""

# -*- coding: utf-8 -*-
<<<<<<< HEAD
=======


>>>>>>> b450eb84
""" Module with utility functions to interact with dialog and its widgets """
from future import standard_library
standard_library.install_aliases()
from builtins import range

try:
    from qgis.core import Qgis
except ImportError:
    from qgis.core import QGis as Qgis

if Qgis.QGIS_VERSION_INT < 29900:
    from qgis.PyQt.QtGui import QStringListModel
else:
    from qgis.PyQt.QtCore import QStringListModel
    
from qgis.gui import QgsDateTimeEdit
<<<<<<< HEAD
from qgis.PyQt.QtWidgets import QLineEdit, QComboBox, QWidget, QDoubleSpinBox, QCheckBox, QLabel, QTextEdit, QDateEdit
from qgis.PyQt.QtGui import QPixmap, QDoubleValidator
from qgis.PyQt.QtWidgets import QAbstractItemView, QCompleter, QDateTimeEdit, QTableView, QSpinBox, QTimeEdit, QPushButton
from qgis.PyQt.QtCore import QSortFilterProxyModel, QDate, QDateTime, QTime, Qt
=======
from PyQt4.QtGui import QLineEdit, QComboBox, QWidget, QPixmap, QDoubleSpinBox, QCheckBox, QLabel, QTextEdit, QDateEdit
from PyQt4.QtGui import QAbstractItemView, QCompleter, QSortFilterProxyModel, QStringListModel, QDateTimeEdit
from PyQt4.QtGui import QTableView, QDoubleValidator, QSpinBox, QTimeEdit
from PyQt4.Qt import QDate, QDateTime
from PyQt4.QtCore import QTime, Qt
>>>>>>> b450eb84

from functools import partial
import os
import sys
import operator
if 'nt' in sys.builtin_module_names:
    import winreg


def setDialog(p_dialog):
    global _dialog
    _dialog = p_dialog


def dialog():
    if '_dialog' in globals():
        return _dialog
    else:
        return None


def fillComboBox(dialog, widget, rows, allow_nulls=True, clear_combo=True):

    if rows is None:
        return
    if type(widget) is str or type(widget) is str:
        widget = dialog.findChild(QComboBox, widget)
    if clear_combo:
        widget.clear()
    if allow_nulls:
        widget.addItem('')
    for row in rows:
        if len(row) > 1:
            elem = row[0]
            user_data = row[1]
        else:
            elem = row[0]
            user_data = None
        if elem is not None:
            try:
                if type(elem) is int or type(elem) is float:
                    widget.addItem(str(elem), user_data)
                else:
                    widget.addItem(elem, user_data)
            except:
                widget.addItem(str(elem), user_data)


def fillComboBoxList(dialog, widget, list_object, allow_nulls=True, clear_combo=True):

    if type(widget) is str or type(widget) is str:
        widget = dialog.findChild(QComboBox, widget)
    if widget is None:
        return None

    if clear_combo:
        widget.clear()
    if allow_nulls:
        widget.addItem('')
    for elem in list_object:
        widget.addItem(str(elem))


def fillWidgets(rows, index_widget=0, index_text=1):

    if rows:
        for row in rows:
            setWidgetText(str(row[index_widget]), str(row[index_text]))


def getText(dialog, widget, return_string_null=True):

    if type(widget) is str or type(widget) is str:
        widget = dialog.findChild(QWidget, widget)
    if widget:
        if type(widget) is QLineEdit:
            text = widget.text()
        elif type(widget) is QDoubleSpinBox or type(widget) is QSpinBox:
            text = widget.value()
        elif type(widget) is QTextEdit:
            text = widget.toPlainText()
        if text:
            elem_text = text
        elif return_string_null:
            elem_text = "null"
        else:
            elem_text = ""
    else:
        if return_string_null:
            elem_text = "null"
        else:
            elem_text = ""
    return elem_text


def setText(dialog, widget, text):

    if type(widget) is str or type(widget) is str:
        widget = dialog.findChild(QWidget, widget)
    if not widget:
        return

    value = str(text)
    if type(widget) is QLineEdit or type(widget) is QTextEdit or type(widget) is QLabel:
        if value == 'None':
            value = ""
        widget.setText(value)
    elif type(widget) is QDoubleSpinBox or type(widget) is QSpinBox:
        if value == 'None' or value == 'null':
            value = 0
        widget.setValue(float(value))


def getCalendarDate(dialog, widget, date_format = "yyyy/MM/dd", datetime_format = "yyyy/MM/dd hh:mm:ss"):

    date = None
    if type(widget) is str or type(widget) is str:
        widget = dialog.findChild(QWidget, widget)
    if not widget:
        return
    if type(widget) is QDateEdit:
        date = widget.date().toString(date_format)
    elif type(widget) is QDateTimeEdit:
        date = widget.dateTime().toString(datetime_format)
    elif type(widget) is QgsDateTimeEdit and widget.displayFormat() == 'dd/MM/yyyy':
        date = widget.dateTime().toString(date_format)
    elif type(widget) is QgsDateTimeEdit and widget.displayFormat() == 'dd/MM/yyyy hh:mm:ss':
        date = widget.dateTime().toString(datetime_format)

    return date


def setCalendarDate(dialog, widget, date, default_current_date=True):

    if type(widget) is str or type(widget) is str:
        widget = dialog.findChild(QWidget, widget)
    if not widget:
        return
    if type(widget) is QDateEdit \
        or (type(widget) is QgsDateTimeEdit and widget.displayFormat() == 'dd/MM/yyyy'):
        if date is None:
            if default_current_date:
                date = QDate.currentDate()
            else:
                date = QDate.fromString('01/01/2000', 'dd/MM/yyyy')
        widget.setDate(date)
    elif type(widget) is QDateTimeEdit \
        or (type(widget) is QgsDateTimeEdit and widget.displayFormat() == 'dd/MM/yyyy hh:mm:ss'):
        if date is None:
            date = QDateTime.currentDateTime()
        widget.setDateTime(date)


def setTimeEdit(dialog, widget, time):

    if type(widget) is str or type(widget) is str:
        widget = dialog.findChild(QWidget, widget)
    if not widget:
        return
    if type(widget) is QTimeEdit:
        if time is None:
            time = QTime(00, 00, 00)
        widget.setTime(time)


def getWidget(dialog, widget):

    if type(widget) is str or type(widget) is str:
        widget = dialog.findChild(QWidget, widget)
    if not widget:
        return None
    return widget


def getWidgetType(dialog, widget):

    if type(widget) is str or type(widget) is str:
        widget = dialog.findChild(QWidget, widget)
    if not widget:
        return None
    return type(widget)


def getWidgetText(dialog, widget, add_quote=False, return_string_null=True):

    if type(widget) is str or type(widget) is str:
        widget = dialog.findChild(QWidget, widget)
    if not widget:
        return None

    text = None
    if type(widget) is QLineEdit or type(widget) is QTextEdit or type(widget) is QDoubleSpinBox or type(widget) is QSpinBox:
        text = getText(dialog, widget, return_string_null)
    elif type(widget) is QComboBox:
        text = getSelectedItem(dialog, widget, return_string_null)
    if add_quote and text != "null":
        text = "'"+text+"'"
    return text


def setWidgetText(dialog, widget, text):

    if type(widget) is str or type(widget) is str:
        widget = dialog.findChild(QWidget, widget)
    if not widget:
        return
    if type(widget) is QLineEdit or type(widget) is QTextEdit or type(widget) is QTimeEdit or type(widget) is QLabel:
        setText(dialog, widget, text)
    elif type(widget) is QDoubleSpinBox or type(widget) is QSpinBox:
        setText(dialog, widget, text)
    elif type(widget) is QComboBox:
        setSelectedItem(dialog, widget, text)


def isChecked(dialog, widget):

    if type(widget) is str or type(widget) is str:
        widget = dialog.findChild(QCheckBox, widget)
    checked = False
    if widget:
        checked = widget.isChecked()
    return checked


def setChecked(dialog, widget, checked=True):

    if type(widget) is str or type(widget) is str:
        widget = dialog.findChild(QWidget, widget)
    if not widget:
        return
    if type(widget) is QCheckBox:
        widget.setChecked(bool(checked))


def getSelectedItem(dialog, widget, return_string_null=True):

    if type(widget) is str or type(widget) is str:
        widget = dialog.findChild(QComboBox, widget)
    if return_string_null:
        widget_text = "null"
    else:
        widget_text = ""
    if widget:
        if widget.currentText():
            widget_text = widget.currentText()
    return widget_text


def setSelectedItem(dialog, widget, text):

    if type(widget) is str or type(widget) is str:
        widget = dialog.findChild(QComboBox, widget)
    if widget:
        index = widget.findText(text)
        if index == -1:
            index = 0
        widget.setCurrentIndex(index)


def setCurrentIndex(dialog, widget, index):

    if type(widget) is str or type(widget) is str:
        widget = dialog.findChild(QComboBox, widget)
    if widget:
        if index == -1:
            index = 0
        widget.setCurrentIndex(index);


def setWidgetVisible(dialog, widget, visible=True):

    if type(widget) is str or type(widget) is str:
        widget = dialog.findChild(QWidget, widget)
    if widget:
        widget.setVisible(visible)


def setWidgetEnabled(dialog, widget, enabled=True):

    if type(widget) is str or type(widget) is str:
        widget = dialog.findChild(QWidget, widget)
    if widget:
        widget.setEnabled(enabled)


def setImage(dialog, widget,cat_shape):
    """ Set pictures for UD"""

    element = cat_shape.lower()
    if type(widget) is str or type(widget) is str:
        widget = dialog.findChild(QWidget, widget)
    if not widget:
        return
    if type(widget) is QLabel:
        plugin_dir = os.path.dirname(__file__)
        pic_file = os.path.join(plugin_dir, 'png', ''+element+'')
        pixmap = QPixmap(pic_file)
        widget.setPixmap(pixmap)
        widget.show()


# def setRow(p_row):
#     global _row
#     _row = p_row


def fillWidget(dialog, widget, row):

    if type(widget) is str or type(widget) is str:
        widget = dialog.findChild(QWidget, widget)
    if not widget:
        return
    key = widget.objectName()
    if key in row:
        if row[key] is not None:
            value = str(row[key])
            if type(widget) is QLineEdit or type(widget) is QTextEdit:
                if value == 'None':
                    value = ""
                widget.setText(value)
        else:
            widget.setText("")
    else:
        widget.setText("")


def get_reg(reg_hkey, reg_path, reg_name):

    if 'nt' in sys.builtin_module_names:
        reg_root = None
        if reg_hkey == "HKEY_LOCAL_MACHINE":
            reg_root = winreg.HKEY_LOCAL_MACHINE
        elif reg_hkey == "HKEY_CURRENT_USER":
            reg_root = winreg.HKEY_CURRENT_USER

        if reg_root is not None:
            try:
                registry_key = winreg.OpenKey(reg_root, reg_path)
                value, regtype = winreg.QueryValueEx(registry_key, reg_name)   #@UnusedVariable
                winreg.CloseKey(registry_key)
                return value
            except WindowsError:
                return None
    else:
        return None


def get_settings_value(settings, parameter):
    """ Function that fix problem with network units in Windows """

    file_aux = ""
    try:
        file_aux = settings.value(parameter)
        if file_aux is not None:
            unit = file_aux[:1]
            if unit != '\\' and file_aux[1] != ':':
                path = file_aux[1:]
                file_aux = unit+":"+path
    except IndexError:
        pass
    return file_aux


def set_table_selection_behavior(dialog, widget):
    """ Set selection behavior of @widget """
    if type(widget) is str or type(widget) is str:
        widget = dialog.findChild(QWidget, widget)
    if not widget:
        return
    widget.setSelectionBehavior(QAbstractItemView.SelectRows)


def set_autocompleter(combobox, list_items=None):
    """ Iterate over the items in the QCombobox, create a list,
        create the model, and set the model according to the list
    """

    if list_items is None:
        list_items = [combobox.itemText(i) for i in range(combobox.count())]
    proxy_model = QSortFilterProxyModel()
    set_model_by_list(list_items, combobox, proxy_model)
    combobox.editTextChanged.connect(partial(filter_by_list, combobox, proxy_model))


def filter_by_list(widget, proxy_model):
    """ Create the model """
    proxy_model.setFilterFixedString(widget.currentText())


def set_model_by_list(string_list, widget, proxy_model):
    """ Set the model according to the list """

    model = QStringListModel()
    model.setStringList(string_list)
    proxy_model.setSourceModel(model)
    proxy_model.setFilterKeyColumn(0)
    proxy_model_aux = QSortFilterProxyModel()
    proxy_model_aux.setSourceModel(model)
    proxy_model_aux.setFilterKeyColumn(0)
    widget.setModel(proxy_model_aux)
    widget.setModelColumn(0)
    completer = QCompleter()
    completer.setModel(proxy_model)
    completer.setCompletionColumn(0)
    completer.setCompletionMode(QCompleter.UnfilteredPopupCompletion)
    widget.setCompleter(completer)


def get_item_data(dialog, widget, index=0):
    """ Get item data of current index of the @widget """

    code = -1
    if type(widget) is str or type(widget) is str:
        widget = dialog.findChild(QWidget, widget)
    if widget:
        if type(widget) is QComboBox:
            current_index = widget.currentIndex()     
            elem = widget.itemData(current_index)
            code = elem[index]            

    return code


def set_combo_itemData(combo, value, item1):
    """ Set text to combobox populate with more than 1 item for row
        @item1: element to compare
        @item2: element to show
    """
    for i in range(0, combo.count()):
        elem = combo.itemData(i)
        if value == str(elem[item1]):
            combo.setCurrentIndex(i)


def set_item_data(combo, rows, index_to_show=0, combo_clear=True, sort_combo=True):
    """ Populate @combo with list @rows and show field @index_to_show """
    
    records = []
    if rows is None:
        return
    for row in rows:
        elem = []
        for x in range(0, len(row)):
            elem.append(row[x])
        records.append(elem)

    combo.blockSignals(True)
    if combo_clear:
        combo.clear()
    records_sorted = records
    if sort_combo:
        records_sorted = sorted(records, key=operator.itemgetter(1))

    for record in records_sorted:
        combo.addItem(record[index_to_show], record)
        combo.blockSignals(False)


def remove_tab_by_tabName(tab_widget, tab_name):
    """ Look in @tab_widget for a tab with @tab_name and remove it """
    
    for x in range(0, tab_widget.count()):
        if tab_widget.widget(x).objectName() == tab_name:
            tab_widget.removeTab(x)
            break


def double_validator(widget, min=0, max=999999, decimals=3, notation=QDoubleValidator().StandardNotation):
    validator = QDoubleValidator(min, max, decimals)
    validator.setNotation(notation)
    widget.setValidator(validator)


<<<<<<< HEAD
def dis_enable_dialog(dialog, enable, ignore_widgets=['', None]):
    widget_list = dialog.findChildren(QWidget)
    for widget in widget_list:
        if str(widget.objectName()) not in ignore_widgets:
            if type(widget) in (QSpinBox, QDoubleSpinBox, QLineEdit):
                widget.setReadOnly(not enable)
                if enable:
                    widget.setStyleSheet("QWidget { background: rgb(255, 255, 255);"
                                         " color: rgb(0, 0, 0)}")
                else:
                    widget.setStyleSheet("QWidget { background: rgb(242, 242, 242);"
                                         " color: rgb(100, 100, 100)}")
            elif type(widget) in (QComboBox, QCheckBox, QPushButton, QgsDateTimeEdit):
                widget.setEnabled(enable)


=======
>>>>>>> b450eb84
def set_qtv_config(widget, selection=QAbstractItemView.SelectRows, edit_triggers=QTableView.NoEditTriggers):
    """ Set QTableView configurations """
    widget.setSelectionBehavior(selection)
    widget.setEditTriggers(edit_triggers)


def get_col_index_by_col_name(qtable, column_name):
    """ Return column index searching by column name """
    column_index = False
    for x in range(0, qtable.model().columnCount()):
        if qtable.model().headerData(x, Qt.Horizontal) == column_name:
            column_index = x
            break
<<<<<<< HEAD
    return column_index
=======
    return column_index
>>>>>>> b450eb84
<|MERGE_RESOLUTION|>--- conflicted
+++ resolved
@@ -6,11 +6,6 @@
 """
 
 # -*- coding: utf-8 -*-
-<<<<<<< HEAD
-=======
-
-
->>>>>>> b450eb84
 """ Module with utility functions to interact with dialog and its widgets """
 from future import standard_library
 standard_library.install_aliases()
@@ -27,18 +22,11 @@
     from qgis.PyQt.QtCore import QStringListModel
     
 from qgis.gui import QgsDateTimeEdit
-<<<<<<< HEAD
+
+from qgis.PyQt.QtCore import QSortFilterProxyModel, QDate, QDateTime, QTime, Qt
+from qgis.PyQt.QtGui import QPixmap, QDoubleValidator
 from qgis.PyQt.QtWidgets import QLineEdit, QComboBox, QWidget, QDoubleSpinBox, QCheckBox, QLabel, QTextEdit, QDateEdit
-from qgis.PyQt.QtGui import QPixmap, QDoubleValidator
 from qgis.PyQt.QtWidgets import QAbstractItemView, QCompleter, QDateTimeEdit, QTableView, QSpinBox, QTimeEdit, QPushButton
-from qgis.PyQt.QtCore import QSortFilterProxyModel, QDate, QDateTime, QTime, Qt
-=======
-from PyQt4.QtGui import QLineEdit, QComboBox, QWidget, QPixmap, QDoubleSpinBox, QCheckBox, QLabel, QTextEdit, QDateEdit
-from PyQt4.QtGui import QAbstractItemView, QCompleter, QSortFilterProxyModel, QStringListModel, QDateTimeEdit
-from PyQt4.QtGui import QTableView, QDoubleValidator, QSpinBox, QTimeEdit
-from PyQt4.Qt import QDate, QDateTime
-from PyQt4.QtCore import QTime, Qt
->>>>>>> b450eb84
 
 from functools import partial
 import os
@@ -512,7 +500,6 @@
     widget.setValidator(validator)
 
 
-<<<<<<< HEAD
 def dis_enable_dialog(dialog, enable, ignore_widgets=['', None]):
     widget_list = dialog.findChildren(QWidget)
     for widget in widget_list:
@@ -529,8 +516,6 @@
                 widget.setEnabled(enable)
 
 
-=======
->>>>>>> b450eb84
 def set_qtv_config(widget, selection=QAbstractItemView.SelectRows, edit_triggers=QTableView.NoEditTriggers):
     """ Set QTableView configurations """
     widget.setSelectionBehavior(selection)
@@ -544,8 +529,4 @@
         if qtable.model().headerData(x, Qt.Horizontal) == column_name:
             column_index = x
             break
-<<<<<<< HEAD
     return column_index
-=======
-    return column_index
->>>>>>> b450eb84
