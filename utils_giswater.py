'''
This file is part of Giswater 2.0
The program is free software: you can redistribute it and/or modify it under the terms of the GNU 
General Public License as published by the Free Software Foundation, either version 3 of the License, 
or (at your option) any later version.
'''

''' Module with utility functions to interact with dialog and its widgets '''
from PyQt4.QtGui import QLineEdit, QComboBox, QWidget, QPixmap, QDoubleSpinBox, QCheckBox, QLabel, QTextEdit, QDateEdit, QSpinBox, QTimeEdit
from PyQt4.QtGui import QTableView, QAbstractItemView, QCompleter, QSortFilterProxyModel, QStringListModel, QDateTimeEdit
from PyQt4.Qt import QDate, QDateTime
from PyQt4.QtCore import QTime
from functools import partial
import inspect
import os
import sys 
if 'nt' in sys.builtin_module_names: 
    import _winreg 


def setDialog(p_dialog):
    global _dialog
    _dialog = p_dialog
    

def fillComboBox(widget, rows, allow_nulls=True, clear_combo=True):

    if rows is None:
        return
    if type(widget) is str:
        widget = _dialog.findChild(QComboBox, widget)        
    if clear_combo:
        widget.clear()
    if allow_nulls:
        widget.addItem('')
    for row in rows:       
        elem = row[0]
        if isinstance(elem, int) or isinstance(elem, float):
            widget.addItem(str(elem))
        else:
            if elem is not None:
                widget.addItem(str(elem))          
                      
        
def fillComboBoxDict(widget, dict_object, dict_field, allow_nulls=True):

    if type(widget) is str:
        widget = _dialog.findChild(QComboBox, widget)    
    if widget is None:
        return None

    # Populate combo with values stored in dictionary variable
    if allow_nulls:
        widget.addItem('') 
    for key, value in dict_object.iteritems():   # @UnusedVariable 
        # Get variables of selected objects
        # Search for the one specified in parameter <dict_field>
        aux = inspect.getmembers(value)
        for elem in aux:
            if elem[0] == dict_field:
                widget.addItem(elem[1])          
        
        
def fillComboBoxList(widget, list_object, allow_nulls=True, clear_combo=True):

    if type(widget) is str:
        widget = _dialog.findChild(QComboBox, widget)    
    if widget is None:
        return None

    if clear_combo:
        widget.clear()
    if allow_nulls:
        widget.addItem('') 
    for elem in list_object: 
        widget.addItem(str(elem))          


def fillWidgets(rows, index_widget=0, index_text=1):
    
    if rows:
        for row in rows:
            setWidgetText(str(row[index_widget]), str(row[index_text]))
            

def getText(widget, return_string_null=True):
    
    if type(widget) is str:
        widget = _dialog.findChild(QWidget, widget)          
    if widget:
        if type(widget) is QLineEdit or type(widget) is QDoubleSpinBox or type(widget) is QSpinBox:
            text = widget.text()
        elif type(widget) is QTextEdit:
            text = widget.toPlainText()
        if text:
            elem_text = text
        elif return_string_null:
            elem_text = "null"
        else:
            elem_text = ""
    else:
        if return_string_null:
            elem_text = "null"
        else:
            elem_text = ""
    return elem_text      


def setText(widget, text):
    
    if type(widget) is str:
        widget = _dialog.findChild(QWidget, widget)      
    if not widget:
        return    
    
    value = unicode(text)
    if type(widget) is QLineEdit or type(widget) is QTextEdit or type(widget) is QLabel:
        if value == 'None':    
            value = ""        
        widget.setText(value)       
    elif type(widget) is QDoubleSpinBox or type(widget) is QSpinBox:
        if value == 'None':    
            value = 0        
        widget.setValue(float(value))


def getCalendarDate(widget):
<<<<<<< HEAD
=======
    
    date = None
    date_format = "yyyy/MM/dd"
    datetime_format = "yyyy/MM/dd hh:mm:ss"
    if type(widget) is str:
        widget = _dialog.findChild(QWidget, widget)
    if not widget:
        return
    if type(widget) is QDateEdit:
        date = widget.date().toString(date_format)
    elif type(widget) is QDateTimeEdit:
        date = widget.dateTime().toString(datetime_format)

    return date


def setCalendarDate(widget, date, default_current_date=True):
>>>>>>> 8c650921
    
    date = None
    date_format = "yyyy/MM/dd"
    datetime_format = "yyyy/MM/dd hh:mm:ss"
    if type(widget) is str:
        widget = _dialog.findChild(QWidget, widget)
    if not widget:
        return
    if type(widget) is QDateEdit:
        date = widget.date().toString(date_format)
    elif type(widget) is QDateTimeEdit:
        date = widget.dateTime().toString(datetime_format)

    return date
        

def setCalendarDate(widget, date):
    
    if type(widget) is str:
        widget = _dialog.findChild(QWidget, widget)
    if not widget:
        return           
    if type(widget) is QDateEdit:
        if date is None:
            if default_current_date:
                date = QDate.currentDate()
            else:
                date = QDate.fromString('01/01/2000', 'dd/MM/yyyy')
        widget.setDate(date)
    elif type(widget) is QDateTimeEdit:
        if date is None:
            date = QDateTime.currentDateTime()
        widget.setDateTime(date)


def setTimeEdit(widget, time):
    
    if type(widget) is str:
        widget = _dialog.findChild(QWidget, widget)
    if not widget:
        return
    if type(widget) is QTimeEdit:
        if time is None:
            time = QTime(00, 00, 00)
        widget.setTime(time)


def getWidget(widget):
    
    if type(widget) is str:
        widget = _dialog.findChild(QWidget, widget)    
    return widget    


def getWidgetType(widget):
    
    if type(widget) is str:
        widget = _dialog.findChild(QWidget, widget)
    if not widget:
        return None   
    return type(widget)


def getWidgetText(widget, add_quote=False, return_string_null=True):
    
    if type(widget) is str:
        widget = _dialog.findChild(QWidget, widget)      
    if not widget:
        return None   
    text = None
    if type(widget) is QLineEdit or type(widget) is QTextEdit or type(widget) is QDoubleSpinBox:
        text = getText(widget, return_string_null)    
    elif type(widget) is QComboBox:
        text = getSelectedItem(widget, return_string_null)
    if add_quote and text <> "null":
        text = "'"+text+"'"  
    return text


def setWidgetText(widget, text):
    
    if type(widget) is str:
        widget = _dialog.findChild(QWidget, widget)       
    if not widget:
        return
    if type(widget) is QLineEdit or type(widget) is QTextEdit or type(widget) is QTimeEdit :
        setText(widget, text)
    elif type(widget) is QDoubleSpinBox:
        setText(widget, text)           
    elif type(widget) is QComboBox:
        setSelectedItem(widget, text)


def isChecked(widget):
    
    if type(widget) is str:
        widget = _dialog.findChild(QCheckBox, widget)        
    checked = False    
    if widget:
        checked = widget.isChecked()       
    return checked    


def setChecked(widget, checked=True):
    
    if type(widget) is str:
        widget = _dialog.findChild(QWidget, widget)       
    if not widget:
        return
    if type(widget) is QCheckBox:
        widget.setChecked(bool(checked))


def getSelectedItem(widget, return_string_null=True):
    
    if type(widget) is str:
        widget = _dialog.findChild(QComboBox, widget)        
    if return_string_null:
        widget_text = "null"   
    else:
        widget_text = "" 
    if widget:
        if widget.currentText():
            widget_text = widget.currentText()       
    return widget_text    


def setSelectedItem(widget, text):

    if type(widget) is str:
        widget = _dialog.findChild(QComboBox, widget)    
    if widget:
        index = widget.findText(text)
        if index == -1:
            index = 0
        widget.setCurrentIndex(index);        


def setCurrentIndex(widget, index):

    if type(widget) is str:
        widget = _dialog.findChild(QComboBox, widget)    
    if widget:
        if index == -1:
            index = 0        
        widget.setCurrentIndex(index);        


def isNull(widget):

    if type(widget) is str:
        widget = _dialog.findChild(QLineEdit, widget)    
    empty = True    
    if widget:    
        if widget.text():
            empty = False
    return empty    


def setWidgetVisible(widget, visible=True):

    if type(widget) is str:
        widget = _dialog.findChild(QWidget, widget)    
    if widget:
        widget.setVisible(visible)
        
        
def setWidgetEnabled(widget, enabled=True):

    if type(widget) is str:
        widget = _dialog.findChild(QWidget, widget)    
    if widget:
        widget.setEnabled(enabled)
                

def setImage(widget,cat_shape):
    ''' Set pictures for UD'''
    
    element = cat_shape.lower()
    if type(widget) is str:
        widget = _dialog.findChild(QWidget, widget)  
    if not widget:
        return
    if type(widget) is QLabel:
        plugin_dir = os.path.dirname(__file__)    
        pic_file = os.path.join(plugin_dir, 'png', ''+element+'')
        pixmap = QPixmap(pic_file)
        widget.setPixmap(pixmap)
        widget.show()  
        
        
def setRow(p_row):
    global _row
    _row = p_row
    
                        
def fillWidget(widget):
    
    key = widget
    if type(widget) is str:
        widget = _dialog.findChild(QWidget, widget)      
    if not widget:
        return    
    
    if key in _row: 
        if _row[key] is not None:
            value = unicode(_row[key])
            if type(widget) is QLineEdit or type(widget) is QTextEdit: 
                if value == 'None':    
                    value = ""        
                widget.setText(value)
        else:
            widget.setText("")       
    else:
        widget.setText("") 
        

def get_reg(reg_hkey, reg_path, reg_name):
    
    if 'nt' in sys.builtin_module_names:     
        reg_root = None
        if reg_hkey == "HKEY_LOCAL_MACHINE":
            reg_root = _winreg.HKEY_LOCAL_MACHINE
        elif reg_hkey == "HKEY_CURRENT_USER":
            reg_root = _winreg.HKEY_CURRENT_USER
        
        if reg_root is not None:
            try:
                registry_key = _winreg.OpenKey(reg_root, reg_path)
                value, regtype = _winreg.QueryValueEx(registry_key, reg_name)   #@UnusedVariable
                _winreg.CloseKey(registry_key)
                return value
            except WindowsError:
                return None
    else:
        return None
        
        
def get_settings_value(settings, parameter):
    ''' Function that fix problem with network units in Windows '''
    
    file_aux = ""
    try:
        file_aux = settings.value(parameter)
        if file_aux is not None:
            unit = file_aux[:1]
            if unit != '\\' and file_aux[1] != ':':
                path = file_aux[1:]
                file_aux = unit+":"+path
    except IndexError:
        pass   
    return file_aux


def set_table_selection_behavior(widget):
    """ Set selection behavior of @widget """
    if type(widget) is str:
        widget = _dialog.findChild(QWidget, widget)      
    if not widget:
        return    
    widget.setSelectionBehavior(QAbstractItemView.SelectRows)


def set_autocompleter(combobox, list_items=None):
    """ Iterate over the items in the QCombobox, create a list,
        create the model, and set the model according to the list
    """

    if list_items is None:
        list_items = [combobox.itemText(i) for i in range(combobox.count())]
    proxy_model = QSortFilterProxyModel()
    set_model_by_list(list_items, combobox, proxy_model)
    combobox.editTextChanged.connect(partial(filter_by_list, combobox, proxy_model))


def filter_by_list(widget, proxy_model):
    """ Create the model """
    proxy_model.setFilterFixedString(widget.currentText())


def set_model_by_list(string_list, widget, proxy_model):
    """ Set the model according to the list """
    model = QStringListModel()
    model.setStringList(string_list)
    proxy_model.setSourceModel(model)
    proxy_model.setFilterKeyColumn(0)
    proxy_model_aux = QSortFilterProxyModel()
    proxy_model_aux.setSourceModel(model)
    proxy_model_aux.setFilterKeyColumn(0)
    widget.setModel(proxy_model_aux)
    widget.setModelColumn(0)
    completer = QCompleter()
    completer.setModel(proxy_model)
    completer.setCompletionColumn(0)
    completer.setCompletionMode(QCompleter.UnfilteredPopupCompletion)
    widget.setCompleter(completer)


def get_item_data(widget, index=0):
    """ Get item data of current index of the @widget """
    
    code = -1
    if type(widget) is str:
        widget = _dialog.findChild(QWidget, widget)          
    if widget:
        if type(widget) is QComboBox:
            current_index = widget.currentIndex()     
            elem = widget.itemData(current_index)
            code = elem[index]            

    return code
<|MERGE_RESOLUTION|>--- conflicted
+++ resolved
@@ -125,26 +125,6 @@
 
 
 def getCalendarDate(widget):
-<<<<<<< HEAD
-=======
-    
-    date = None
-    date_format = "yyyy/MM/dd"
-    datetime_format = "yyyy/MM/dd hh:mm:ss"
-    if type(widget) is str:
-        widget = _dialog.findChild(QWidget, widget)
-    if not widget:
-        return
-    if type(widget) is QDateEdit:
-        date = widget.date().toString(date_format)
-    elif type(widget) is QDateTimeEdit:
-        date = widget.dateTime().toString(datetime_format)
-
-    return date
-
-
-def setCalendarDate(widget, date, default_current_date=True):
->>>>>>> 8c650921
     
     date = None
     date_format = "yyyy/MM/dd"
