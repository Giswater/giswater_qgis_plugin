"""
This file is part of Giswater 2.0
The program is free software: you can redistribute it and/or modify it under the terms of the GNU 
General Public License as published by the Free Software Foundation, either version 3 of the License, 
or (at your option) any later version.
"""

# -*- coding: utf-8 -*-
""" Module with utility functions to interact with dialog and its widgets """
try:
    from qgis.core import Qgis
except:
    from qgis.core import QGis as Qgis

if Qgis.QGIS_VERSION_INT >= 20000 and Qgis.QGIS_VERSION_INT < 29900:  
    from PyQt4.Qt import QDate, QDateTime
    from PyQt4.QtCore import QTime
    from PyQt4.QtGui import QWidget, QLineEdit, QComboBox, QPushButton, QCheckBox, QLabel, QTextEdit, QDateEdit
    from PyQt4.QtGui import QDoubleSpinBox, QSpinBox, QDateTimeEdit, QTimeEdit
    from PyQt4.QtGui import QPixmap, QAbstractItemView, QCompleter, QSortFilterProxyModel, QStringListModel, QDoubleValidator
    import sys    
    if 'nt' in sys.builtin_module_names:
        import winreg as winreg  
else:
    from qgis.PyQt.QtCore import QDate, QDateTime, QTime, QSortFilterProxyModel, QStringListModel
    from qgis.PyQt.QtGui import QDoubleValidator, QPixmap
    from qgis.PyQt.QtWidgets import QAction, QActionGroup, QMenu, QApplication, QAbstractItemView, QCompleter, QDateTimeEdit
    from qgis.PyQt.QtWidgets import QLineEdit, QComboBox, QWidget, QDoubleSpinBox, QCheckBox, QLabel, QTextEdit, QDateEdit, QSpinBox, QTimeEdit
    import sys    
    if 'nt' in sys.builtin_module_names:
        import winreg 

from qgis.gui import QgsDateTimeEdit
<<<<<<< HEAD

=======
from PyQt4.QtGui import QWidget, QLineEdit, QComboBox, QPushButton, QCheckBox, QLabel, QTextEdit, QDateEdit
from PyQt4.QtGui import QDoubleSpinBox, QSpinBox, QDateTimeEdit, QTimeEdit, QDoubleValidator, QTableView
from PyQt4.QtGui import QPixmap, QAbstractItemView, QCompleter, QSortFilterProxyModel, QStringListModel
from PyQt4.Qt import QDate, QDateTime
from PyQt4.QtCore import QTime
from actions.HyperLinkLabel import HyperLinkLabel
from functools import partial
import inspect
>>>>>>> d44d8851
import os
import operator
from functools import partial

from actions.HyperLinkLabel import HyperLinkLabel


def setDialog(p_dialog):
    global _dialog
    _dialog = p_dialog


def dialog():
    if '_dialog' in globals():
        return _dialog
    else:
        return None


def fillComboBox(dialog, widget, rows, allow_nulls=True, clear_combo=True):

    if rows is None:
        return
    if type(widget) is str or type(widget) is unicode:
        widget = dialog.findChild(QComboBox, widget)
    if clear_combo:
        widget.clear()
    if allow_nulls:
        widget.addItem('')
    for row in rows:
        if len(row) > 1:
            elem = row[0]
            user_data = row[1]
        else:
            elem = row[0]
            user_data = None
        if elem is not None:
            try:
                if type(elem) is int or type(elem) is float:
                    widget.addItem(str(elem), user_data)
                else:
                    widget.addItem(elem, user_data)
            except:
                widget.addItem(str(elem), user_data)


def fillComboBoxList(dialog, widget, list_object, allow_nulls=True, clear_combo=True):

    if type(widget) is str or type(widget) is unicode:
        widget = dialog.findChild(QComboBox, widget)
    if widget is None:
        return None

    if clear_combo:
        widget.clear()
    if allow_nulls:
        widget.addItem('')
    for elem in list_object:
        widget.addItem(str(elem))


def fillWidgets(rows, index_widget=0, index_text=1):

    if rows:
        for row in rows:
            setWidgetText(str(row[index_widget]), str(row[index_text]))


def getText(dialog, widget, return_string_null=True):

    if type(widget) is str or type(widget) is unicode:
        widget = dialog.findChild(QWidget, widget)
    if widget:
        if type(widget) is QLineEdit or type(widget) is QPushButton or type(widget) is QLabel \
                or type(widget) is HyperLinkLabel:
            text = widget.text()
        elif type(widget) is QDoubleSpinBox or type(widget) is QSpinBox:
            text = widget.value()
        elif type(widget) is QTextEdit:
            text = widget.toPlainText()
        if text:
            elem_text = text
        elif return_string_null:
            elem_text = "null"
        else:
            elem_text = ""
    else:
        if return_string_null:
            elem_text = "null"
        else:
            elem_text = ""
    return elem_text


def setText(dialog, widget, text):

    if type(widget) is str or type(widget) is unicode:
        widget = dialog.findChild(QWidget, widget)
    if not widget:
        return

    value = unicode(text)
    if type(widget) is QLineEdit or type(widget) is QTextEdit or type(widget) is QLabel:
        if value == 'None':
            value = ""
        widget.setText(value)
    elif type(widget) is QDoubleSpinBox or type(widget) is QSpinBox:
        if value == 'None' or value == 'null':
            value = 0
        widget.setValue(float(value))


def getCalendarDate(dialog, widget, date_format = "yyyy/MM/dd", datetime_format = "yyyy/MM/dd hh:mm:ss"):

    date = None
    if type(widget) is str or type(widget) is unicode:
        widget = dialog.findChild(QWidget, widget)
    if not widget:
        return
    if type(widget) is QDateEdit:
        date = widget.date().toString(date_format)
    elif type(widget) is QDateTimeEdit:
        date = widget.dateTime().toString(datetime_format)
    elif type(widget) is QgsDateTimeEdit and widget.displayFormat() == 'dd/MM/yyyy' \
            or type(widget) is QgsDateTimeEdit and widget.displayFormat() == 'yyyy/MM/dd':
        date = widget.dateTime().toString(date_format)
    elif type(widget) is QgsDateTimeEdit and widget.displayFormat() == 'dd/MM/yyyy hh:mm:ss':
        date = widget.dateTime().toString(datetime_format)

    return date


def setCalendarDate(dialog, widget, date, default_current_date=True):
    if type(widget) is str or type(widget) is unicode:
        widget = dialog.findChild(QWidget, widget)
    if not widget:
        return
    if type(widget) is QDateEdit or (type(widget) is QgsDateTimeEdit and widget.displayFormat() == 'dd/MM/yyyy') \
            or (type(widget) is QgsDateTimeEdit and widget.displayFormat() == 'yyyy/MM/dd'):
        if date is None:
            if default_current_date:
                date = QDate.currentDate()
            else:
                date = QDate.fromString('01/01/2000', 'dd/MM/yyyy')
        widget.setDate(date)
    elif type(widget) is QDateTimeEdit \
            or (type(widget) is QgsDateTimeEdit and widget.displayFormat() == 'dd/MM/yyyy hh:mm:ss'):
        if date is None:
            date = QDateTime.currentDateTime()
        widget.setDateTime(date)


def setTimeEdit(dialog, widget, time):

    if type(widget) is str or type(widget) is unicode:
        widget = dialog.findChild(QWidget, widget)
    if not widget:
        return
    if type(widget) is QTimeEdit:
        if time is None:
            time = QTime(0, 0, 0)
        widget.setTime(time)


def getWidget(dialog, widget):

    if type(widget) is str or type(widget) is unicode:
        widget = dialog.findChild(QWidget, widget)
    if not widget:
        return None
    return widget


def getWidgetType(dialog, widget):

    if type(widget) is str or type(widget) is unicode:
        widget = dialog.findChild(QWidget, widget)
    if not widget:
        return None
    return type(widget)


def getWidgetText(dialog, widget, add_quote=False, return_string_null=True):

    if type(widget) is str or type(widget) is unicode:
        widget = dialog.findChild(QWidget, widget)
    if not widget:
        return None

    text = None
    if type(widget) is QLineEdit or type(widget) is QTextEdit or type(widget) is QLabel or type(widget) is HyperLinkLabel \
            or type(widget) is QSpinBox or type(widget) is QDoubleSpinBox or type(widget) is QPushButton:
        text = getText(dialog, widget, return_string_null)
    elif type(widget) is QComboBox:
        text = getSelectedItem(dialog, widget, return_string_null)
    if add_quote and text != "null":
        text = "'"+text+"'"
    return text


def setWidgetText(dialog, widget, text):

    if type(widget) is str or type(widget) is unicode:
        widget = dialog.findChild(QWidget, widget)
    if not widget:
        return
    if type(widget) is QLineEdit or type(widget) is QTextEdit or type(widget) is QTimeEdit or type(widget) is QLabel:
        setText(dialog, widget, text)
    elif type(widget) is QDoubleSpinBox or type(widget) is QSpinBox:
        setText(dialog, widget, text)
    elif type(widget) is QComboBox:
        setSelectedItem(dialog, widget, text)


def isChecked(dialog, widget):

    if type(widget) is str or type(widget) is unicode:
        widget = dialog.findChild(QCheckBox, widget)
    checked = False
    if widget:
        checked = widget.isChecked()
    return checked


def setChecked(dialog, widget, checked=True):

    if type(widget) is str or type(widget) is unicode:
        widget = dialog.findChild(QWidget, widget)
    if not widget:
        return
    if type(widget) is QCheckBox:
        widget.setChecked(bool(checked))


def getSelectedItem(dialog, widget, return_string_null=True):

    if type(widget) is str or type(widget) is unicode:
        widget = dialog.findChild(QComboBox, widget)
    if return_string_null:
        widget_text = "null"
    else:
        widget_text = ""
    if widget:
        if widget.currentText():
            widget_text = widget.currentText()
    return widget_text


def setSelectedItem(dialog, widget, text):

    if type(widget) is str or type(widget) is unicode:
        widget = dialog.findChild(QComboBox, widget)
    if widget:
        index = widget.findText(text)
        if index == -1:
            index = 0
        widget.setCurrentIndex(index)


def setCurrentIndex(dialog, widget, index):

    if type(widget) is str or type(widget) is unicode:
        widget = dialog.findChild(QComboBox, widget)
    if widget:
        if index == -1:
            index = 0
        widget.setCurrentIndex(index);


def setWidgetVisible(dialog, widget, visible=True):

    if type(widget) is str or type(widget) is unicode:
        widget = dialog.findChild(QWidget, widget)
    if widget:
        widget.setVisible(visible)


def setWidgetEnabled(dialog, widget, enabled=True):

    if type(widget) is str or type(widget) is unicode:
        widget = dialog.findChild(QWidget, widget)
    if widget:
        widget.setEnabled(enabled)


def setImage(dialog, widget,cat_shape):
    """ Set pictures for UD"""

    element = cat_shape.lower()
    if type(widget) is str or type(widget) is unicode:
        widget = dialog.findChild(QWidget, widget)
    if not widget:
        return
    if type(widget) is QLabel:
        plugin_dir = os.path.dirname(__file__)
        pic_file = os.path.join(plugin_dir, 'png', ''+element+'')
        pixmap = QPixmap(pic_file)
        widget.setPixmap(pixmap)
        widget.show()


def fillWidget(dialog, widget, row):

    if type(widget) is str or type(widget) is unicode:
        widget = dialog.findChild(QWidget, widget)
    if not widget:
        return
    key = widget.objectName()
    if key in row:
        if row[key] is not None:
            value = unicode(row[key])
            if type(widget) is QLineEdit or type(widget) is QTextEdit:
                if value == 'None':
                    value = ""
                widget.setText(value)
        else:
            widget.setText("")
    else:
        widget.setText("")


def get_reg(reg_hkey, reg_path, reg_name):

    if 'nt' in sys.builtin_module_names:
        reg_root = None
        if reg_hkey == "HKEY_LOCAL_MACHINE":
            reg_root = winreg.HKEY_LOCAL_MACHINE
        elif reg_hkey == "HKEY_CURRENT_USER":
            reg_root = winreg.HKEY_CURRENT_USER

        if reg_root is not None:
            try:
                registry_key = winreg.OpenKey(reg_root, reg_path)
                value, regtype = winreg.QueryValueEx(registry_key, reg_name)   #@UnusedVariable
                winreg.CloseKey(registry_key)
                return value
            except WindowsError:
                return None
    else:
        return None


def get_settings_value(settings, parameter):
    """ Function that fix problem with network units in Windows """

    file_aux = ""
    try:
        file_aux = settings.value(parameter)
        if file_aux is not None:
            unit = file_aux[:1]
            if unit != '\\' and file_aux[1] != ':':
                path = file_aux[1:]
                file_aux = unit+":"+path
    except IndexError:
        pass
    return file_aux


def set_table_selection_behavior(dialog, widget):
    """ Set selection behavior of @widget """
    if type(widget) is str or type(widget) is unicode:
        widget = dialog.findChild(QWidget, widget)
    if not widget:
        return
    widget.setSelectionBehavior(QAbstractItemView.SelectRows)


def set_autocompleter(combobox, list_items=None):
    """ Iterate over the items in the QCombobox, create a list,
        create the model, and set the model according to the list
    """

    if list_items is None:
        list_items = [combobox.itemText(i) for i in range(combobox.count())]
    proxy_model = QSortFilterProxyModel()
    set_model_by_list(list_items, combobox, proxy_model)
    combobox.editTextChanged.connect(partial(filter_by_list, combobox, proxy_model))


def filter_by_list(widget, proxy_model):
    """ Create the model """
    proxy_model.setFilterFixedString(widget.currentText())


def set_model_by_list(string_list, widget, proxy_model):
    """ Set the model according to the list """

    model = QStringListModel()
    model.setStringList(string_list)
    proxy_model.setSourceModel(model)
    proxy_model.setFilterKeyColumn(0)
    proxy_model_aux = QSortFilterProxyModel()
    proxy_model_aux.setSourceModel(model)
    proxy_model_aux.setFilterKeyColumn(0)
    widget.setModel(proxy_model_aux)
    widget.setModelColumn(0)
    completer = QCompleter()
    completer.setModel(proxy_model)
    completer.setCompletionColumn(0)
    completer.setCompletionMode(QCompleter.UnfilteredPopupCompletion)
    widget.setCompleter(completer)


def get_item_data(dialog, widget, index=0):
    """ Get item data of current index of the @widget """

    code = -1
    if type(widget) is str or type(widget) is unicode:
        widget = dialog.findChild(QWidget, widget)
    if widget:
        if type(widget) is QComboBox:
            current_index = widget.currentIndex()     
            elem = widget.itemData(current_index)
            code = elem[index]            

    return code


def set_combo_itemData(combo, value, item1):
    """ Set text to combobox populate with more than 1 item for row
        @item1: element to compare
        @item2: element to show
    """
    for i in range(0, combo.count()):
        elem = combo.itemData(i)
        if value == str(elem[item1]):
            combo.setCurrentIndex(i)


def set_item_data(combo, rows, index_to_show=0, combo_clear=True, sort_combo=True):
    """ Populate @combo with list @rows and show field @index_to_show """
    
    records = []
    if rows is None:
        return
    for row in rows:
        elem = [row[0], row[1]]
        records.append(elem)

    combo.blockSignals(True)
    if combo_clear:
        combo.clear()
    records_sorted = records
    if sort_combo:
        records_sorted = sorted(records, key=operator.itemgetter(1))

    for record in records_sorted:
        combo.addItem(record[index_to_show], record)
        combo.blockSignals(False)


def remove_tab_by_tabName(tab_widget, tab_name):
    """ Look in @tab_widget for a tab with @tab_name and remove it """
    
    for x in range(0, tab_widget.count()):
        if tab_widget.widget(x).objectName() == tab_name:
            tab_widget.removeTab(x)
            break


def double_validator(widget, min_=0, max_=999999, decimals=3, notation=QDoubleValidator().StandardNotation):
    
    validator = QDoubleValidator(min_, max_, decimals)
    validator.setNotation(notation)
    widget.setValidator(validator)
<<<<<<< HEAD
    
    
=======


def set_qtv_config(widget, selection=QAbstractItemView.SelectRows, edit_triggers=QTableView.NoEditTriggers):
    """ Set QTableView configurations """
    widget.setSelectionBehavior(selection)
    widget.setEditTriggers(edit_triggers)
>>>>>>> d44d8851
<|MERGE_RESOLUTION|>--- conflicted
+++ resolved
@@ -16,7 +16,7 @@
     from PyQt4.Qt import QDate, QDateTime
     from PyQt4.QtCore import QTime
     from PyQt4.QtGui import QWidget, QLineEdit, QComboBox, QPushButton, QCheckBox, QLabel, QTextEdit, QDateEdit
-    from PyQt4.QtGui import QDoubleSpinBox, QSpinBox, QDateTimeEdit, QTimeEdit
+    from PyQt4.QtGui import QDoubleSpinBox, QSpinBox, QDateTimeEdit, QTimeEdit, QTableView
     from PyQt4.QtGui import QPixmap, QAbstractItemView, QCompleter, QSortFilterProxyModel, QStringListModel, QDoubleValidator
     import sys    
     if 'nt' in sys.builtin_module_names:
@@ -24,25 +24,14 @@
 else:
     from qgis.PyQt.QtCore import QDate, QDateTime, QTime, QSortFilterProxyModel, QStringListModel
     from qgis.PyQt.QtGui import QDoubleValidator, QPixmap
-    from qgis.PyQt.QtWidgets import QAction, QActionGroup, QMenu, QApplication, QAbstractItemView, QCompleter, QDateTimeEdit
-    from qgis.PyQt.QtWidgets import QLineEdit, QComboBox, QWidget, QDoubleSpinBox, QCheckBox, QLabel, QTextEdit, QDateEdit, QSpinBox, QTimeEdit
+    from qgis.PyQt.QtWidgets import QAbstractItemView, QCompleter, QDateTimeEdit, QTableView, QDateEdit, QSpinBox, QTimeEdit
+    from qgis.PyQt.QtWidgets import QLineEdit, QComboBox, QWidget, QDoubleSpinBox, QCheckBox, QLabel, QTextEdit
     import sys    
     if 'nt' in sys.builtin_module_names:
         import winreg 
 
 from qgis.gui import QgsDateTimeEdit
-<<<<<<< HEAD
-
-=======
-from PyQt4.QtGui import QWidget, QLineEdit, QComboBox, QPushButton, QCheckBox, QLabel, QTextEdit, QDateEdit
-from PyQt4.QtGui import QDoubleSpinBox, QSpinBox, QDateTimeEdit, QTimeEdit, QDoubleValidator, QTableView
-from PyQt4.QtGui import QPixmap, QAbstractItemView, QCompleter, QSortFilterProxyModel, QStringListModel
-from PyQt4.Qt import QDate, QDateTime
-from PyQt4.QtCore import QTime
-from actions.HyperLinkLabel import HyperLinkLabel
-from functools import partial
-import inspect
->>>>>>> d44d8851
+
 import os
 import operator
 from functools import partial
@@ -508,14 +497,9 @@
     validator = QDoubleValidator(min_, max_, decimals)
     validator.setNotation(notation)
     widget.setValidator(validator)
-<<<<<<< HEAD
-    
-    
-=======
 
 
 def set_qtv_config(widget, selection=QAbstractItemView.SelectRows, edit_triggers=QTableView.NoEditTriggers):
     """ Set QTableView configurations """
     widget.setSelectionBehavior(selection)
     widget.setEditTriggers(edit_triggers)
->>>>>>> d44d8851
