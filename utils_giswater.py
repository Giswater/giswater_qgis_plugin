'''
This file is part of Giswater 2.0
The program is free software: you can redistribute it and/or modify it under the terms of the GNU 
General Public License as published by the Free Software Foundation, either version 3 of the License, 
or (at your option) any later version.
'''

''' Module with utility functions to interact with dialog and its widgets '''
<<<<<<< HEAD
from PyQt4.QtGui import QLineEdit, QComboBox, QWidget, QPixmap, QDoubleSpinBox, QCheckBox, QLabel, QTextEdit, QDateEdit   #@UnresolvedImport
=======
from PyQt4.QtGui import QLineEdit, QComboBox, QWidget, QPixmap, QDoubleSpinBox, QCheckBox, QLabel, QTextEdit, QDateEdit
>>>>>>> 2748cb1f
from PyQt4.Qt import QDate
import inspect
import os
import _winreg


<<<<<<< HEAD

=======
>>>>>>> 2748cb1f
def setDialog(p_dialog):
    global _dialog
    _dialog = p_dialog
    

def fillComboBox(widget, rows, allow_nulls=True):

    if type(widget) is str:
        widget = _dialog.findChild(QComboBox, widget)        
    widget.clear()
    if allow_nulls:
        widget.addItem('')
    for row in rows:       
        elem = row[0]
        if isinstance(elem, int) or isinstance(elem, float):
            #why never join here???
            widget.addItem(str(elem))
        else:
            if elem is not None:
                widget.addItem(str(elem))
                
                
<<<<<<< HEAD
def fillComboBoxDefault(widget, rows, allow_nulls=True):
    '''Fill combo box with default value-first from the list '''
=======
def fillComboBoxDefault(widget, rows,):
    ''' Fill combo box with default value-first from the list '''
>>>>>>> 2748cb1f
    
    if type(widget) is str:
        widget = _dialog.findChild(QComboBox, widget)        
    widget.clear()

    for row in rows:       
        elem = row[0]
        if isinstance(elem, int) or isinstance(elem, float):
            #why never join here???
            widget.addItem(str(elem))
        else:
            if elem is not None:
                widget.addItem(str(elem))                
        
def fillComboBoxDict(widget, dict_object, dict_field, allow_nulls=True):

    if type(widget) is str:
        widget = _dialog.findChild(QComboBox, widget)    
    if widget is None:
        return None

    # Populate combo with values stored in dictionary variable
    if allow_nulls:
        widget.addItem('') 
    for key, value in dict_object.iteritems():   # @UnusedVariable 
        # Get variables of selected objects
        # Search for the one specified in parameter <dict_field>
        aux = inspect.getmembers(value)
        for elem in aux:
            if elem[0] == dict_field:
                widget.addItem(elem[1])          

def getText(widget):
    
    if type(widget) is str:
        widget = _dialog.findChild(QWidget, widget)          
    if widget:
        if type(widget) is QLineEdit or type(widget) is QDoubleSpinBox:
            text = widget.text()
        elif type(widget) is QTextEdit:
            text = widget.toPlainText()
        if text:
            elem_text = text
        else:
            elem_text = "null"
    else:
        elem_text = "null"
    return elem_text      


def setText(widget, text):
    
    if type(widget) is str:
        widget = _dialog.findChild(QWidget, widget)      
    if not widget:
        return    
    
    value = unicode(text)
    if type(widget) is QLineEdit or type(widget) is QTextEdit: 
        if value == 'None':    
            value = ""        
        widget.setText(value)       
    elif type(widget) is QDoubleSpinBox: 
        if value == 'None':    
            value = 0        
        widget.setValue(float(value))


def setCalendarDate(widget, date):
    if type(widget) is str:
        widget = _dialog.findChild(QWidget, widget)
    if not widget:
        return
    if type(widget) is QDateEdit:
        if date == None:
            date=QDate.currentDate()
        widget.setDate(date)


def getWidget(widget):
    
    if type(widget) is str:
        widget = _dialog.findChild(QWidget, widget)    
    return widget    


def getWidgetType(widget):
    
    if type(widget) is str:
        widget = _dialog.findChild(QWidget, widget)
    if not widget:
        return None   
    return type(widget)


def getWidgetText(widget, add_quote=False):
    
    if type(widget) is str:
        widget = _dialog.findChild(QWidget, widget)      
    if not widget:
        return None   
    text = None
    if type(widget) is QLineEdit or type(widget) is QTextEdit or type(widget) is QDoubleSpinBox:
        text = getText(widget)    
    elif type(widget) is QComboBox:
        text = getSelectedItem(widget)
    if add_quote and text <> "null":
        text = "'"+text+"'"  
    return text


def setWidgetText(widget, text):
    
    if type(widget) is str:
        widget = _dialog.findChild(QWidget, widget)       
    if not widget:
        return
    if type(widget) is QLineEdit or type(widget) is QTextEdit:
        setText(widget, text)
    elif type(widget) is QDoubleSpinBox:
        setText(widget, text)           
    elif type(widget) is QComboBox:
        setSelectedItem(widget, text)


def isChecked(widget):
    
    if type(widget) is str:
        widget = _dialog.findChild(QCheckBox, widget)        
    checked = False    
    if widget:
        checked = widget.isChecked()       
    return checked    


def setChecked(widget, checked):
    
    if type(widget) is str:
        widget = _dialog.findChild(QWidget, widget)       
    if not widget:
        return
    if type(widget) is QCheckBox:
        widget.setChecked(bool(checked))


def getSelectedItem(widget):
    
    if type(widget) is str:
        widget = _dialog.findChild(QComboBox, widget)        
    widget_text = "null"    
    if widget:
        if widget.currentText():
            widget_text = widget.currentText()       
    return widget_text    


def setSelectedItem(widget, text):

    if type(widget) is str:
        widget = _dialog.findChild(QComboBox, widget)    
    if widget:
        index = widget.findText(text)
        if index == -1:
            index = 0
        widget.setCurrentIndex(index);        


def setCurrentIndex(widget, index):

    if type(widget) is str:
        widget = _dialog.findChild(QComboBox, widget)    
    if widget:
        if index == -1:
            index = 0        
        widget.setCurrentIndex(index);        


def isNull(widget):

    if type(widget) is str:
        widget = _dialog.findChild(QLineEdit, widget)    
    empty = True    
    if widget:    
        if widget.text():
            empty = False
    return empty    


def setWidgetVisible(widget, visible=True):

    if type(widget) is str:
        widget = _dialog.findChild(QWidget, widget)    
    if widget:
        widget.setVisible(visible)
        

def setImage(widget,cat_shape):
    ''' Set pictures for UD'''
    
    element = cat_shape.lower()
    if type(widget) is str:
        widget = _dialog.findChild(QWidget, widget)  
    if not widget:
        return
    if type(widget) is QLabel:
        plugin_dir = os.path.dirname(__file__)    
        pic_file = os.path.join(plugin_dir, 'png', 'ud_section_'+element+'.png') 
        pixmap = QPixmap(pic_file)
        widget.setPixmap(pixmap)
        widget.show()  
<<<<<<< HEAD
        
        
def setRow(p_row):
    global _row
    _row = p_row
    
                        
def fillWidget(widget):
    
    key = widget
    if type(widget) is str:
        widget = _dialog.findChild(QWidget, widget)      
    if not widget:
        return    
    
    if key in _row: 
        if _row[key] is not None:
            value = unicode(_row[key])
            if type(widget) is QLineEdit or type(widget) is QTextEdit: 
                if value == 'None':    
                    value = ""        
                widget.setText(value)
        else:
            widget.setText("")       
    else:
        widget.setText("") 
        
        
=======


def get_reg(reg_hkey, reg_path, reg_name):
    
    reg_root = None
    if reg_hkey == "HKEY_LOCAL_MACHINE":
        reg_root = _winreg.HKEY_LOCAL_MACHINE
    elif reg_hkey == "HKEY_CURRENT_USER":
        reg_root = _winreg.HKEY_CURRENT_USER
    
    if reg_root is not None:
        try:
            registry_key = _winreg.OpenKey(reg_root, reg_path)
            value, regtype = _winreg.QueryValueEx(registry_key, reg_name)   #@UnusedVariable
            _winreg.CloseKey(registry_key)
            return value
        except WindowsError:
            return None
        
        
def get_settings_value(settings, parameter):
    ''' Function that fix problem with network units in Windows '''
    
    file_aux = ""
    try:
        file_aux = settings.value(parameter)
        unit = file_aux[:1]
        if unit != '\\' and file_aux[1] != ':':
            path = file_aux[1:]
            file_aux = unit+":"+path
    except IndexError:
        pass   
    return file_aux           
            
>>>>>>> 2748cb1f
<|MERGE_RESOLUTION|>--- conflicted
+++ resolved
@@ -6,21 +6,13 @@
 '''
 
 ''' Module with utility functions to interact with dialog and its widgets '''
-<<<<<<< HEAD
-from PyQt4.QtGui import QLineEdit, QComboBox, QWidget, QPixmap, QDoubleSpinBox, QCheckBox, QLabel, QTextEdit, QDateEdit   #@UnresolvedImport
-=======
 from PyQt4.QtGui import QLineEdit, QComboBox, QWidget, QPixmap, QDoubleSpinBox, QCheckBox, QLabel, QTextEdit, QDateEdit
->>>>>>> 2748cb1f
 from PyQt4.Qt import QDate
 import inspect
 import os
 import _winreg
 
 
-<<<<<<< HEAD
-
-=======
->>>>>>> 2748cb1f
 def setDialog(p_dialog):
     global _dialog
     _dialog = p_dialog
@@ -42,14 +34,9 @@
             if elem is not None:
                 widget.addItem(str(elem))
                 
-                
-<<<<<<< HEAD
-def fillComboBoxDefault(widget, rows, allow_nulls=True):
-    '''Fill combo box with default value-first from the list '''
-=======
-def fillComboBoxDefault(widget, rows,):
+
+def fillComboBoxDefault(widget, rows):
     ''' Fill combo box with default value-first from the list '''
->>>>>>> 2748cb1f
     
     if type(widget) is str:
         widget = _dialog.findChild(QComboBox, widget)        
@@ -260,7 +247,6 @@
         pixmap = QPixmap(pic_file)
         widget.setPixmap(pixmap)
         widget.show()  
-<<<<<<< HEAD
         
         
 def setRow(p_row):
@@ -288,9 +274,6 @@
     else:
         widget.setText("") 
         
-        
-=======
-
 
 def get_reg(reg_hkey, reg_path, reg_name):
     
@@ -323,5 +306,4 @@
     except IndexError:
         pass   
     return file_aux           
-            
->>>>>>> 2748cb1f
+            